--- conflicted
+++ resolved
@@ -211,23 +211,16 @@
 
     class TopEvent:
         def __init__(self, desc):
-<<<<<<< HEAD
             self.validation_desc = ""
             self.safety_goal_description = desc
-=======
-            self.validation_desc = desc
->>>>>>> 56fd888f
 
     class App:
         def __init__(self):
             self.top_events = [TopEvent("SPI1")]
 
-<<<<<<< HEAD
         def get_spi_targets(self):
             return ["SPI1"]
 
-=======
->>>>>>> 56fd888f
     class Master:
         def __init__(self):
             self.app = App()
@@ -300,88 +293,4 @@
     # work product combobox is first, spi combobox second
     _, spi_cb = combo_holder
     assert spi_cb.configured["values"] == ["SPI1"]
-    assert cfg.spi_var.get() == "SPI1"
-<<<<<<< HEAD
-=======
-
-
-def test_config_dialog_uses_safety_toolbox(monkeypatch):
-    """Work product combo should list toolbox diagram/analysis pairs."""
-
-    root = GSNNode("Root", "Goal")
-    diag = GSNDiagram(root)
-    node = GSNNode("New", "Solution")
-    diag.add_node(node)
-
-    toolbox = SafetyManagementToolbox()
-    toolbox.add_work_product("Gov", "FMEA", "Reason")
-    app = types.SimpleNamespace(safety_mgmt_toolbox=toolbox)
-    diag.app = app
-
-    class DummyWidget:
-        def __init__(self, *a, **k):
-            self.configured = {}
-
-        def grid(self, *a, **k):
-            pass
-
-        def pack(self, *a, **k):
-            pass
-
-        def insert(self, *a, **k):
-            pass
-
-        def configure(self, **k):
-            self.configured.update(k)
-
-    class DummyText(DummyWidget):
-        def get(self, *a, **k):
-            return ""
-
-    class DummyCombobox(DummyWidget):
-        def __init__(self, *a, textvariable=None, values=None, state=None, **k):
-            super().__init__(*a, **k)
-            self.textvariable = textvariable
-            self.state = state
-            self.init_values = values
-
-    combo_holder = []
-
-    def combo_stub(*a, **k):
-        cb = DummyCombobox(*a, **k)
-        combo_holder.append(cb)
-        return cb
-
-    class DummyVar:
-        def __init__(self, value=""):
-            self._value = value
-
-        def get(self):
-            return self._value
-
-        def set(self, v):
-            self._value = v
-
-    monkeypatch.setattr("gui.gsn_config_window.tk.Toplevel.__init__", lambda self, master=None: None)
-    monkeypatch.setattr("gui.gsn_config_window.tk.Toplevel.title", lambda self, *a, **k: None)
-    monkeypatch.setattr("gui.gsn_config_window.tk.Toplevel.geometry", lambda self, *a, **k: None)
-    monkeypatch.setattr("gui.gsn_config_window.tk.Toplevel.columnconfigure", lambda self, *a, **k: None)
-    monkeypatch.setattr("gui.gsn_config_window.tk.Toplevel.rowconfigure", lambda self, *a, **k: None)
-    monkeypatch.setattr("gui.gsn_config_window.tk.Toplevel.transient", lambda self, *a, **k: None)
-    monkeypatch.setattr("gui.gsn_config_window.tk.Toplevel.grab_set", lambda self, *a, **k: None)
-    monkeypatch.setattr("gui.gsn_config_window.tk.Toplevel.wait_window", lambda self, *a, **k: None)
-    monkeypatch.setattr("gui.gsn_config_window.tk.Label", lambda *a, **k: DummyWidget())
-    monkeypatch.setattr("gui.gsn_config_window.tk.Entry", lambda *a, **k: DummyWidget())
-    monkeypatch.setattr("gui.gsn_config_window.tk.Text", lambda *a, **k: DummyText())
-    monkeypatch.setattr("gui.gsn_config_window.ttk.Button", lambda *a, **k: DummyWidget())
-    monkeypatch.setattr("gui.gsn_config_window.ttk.Frame", lambda *a, **k: DummyWidget())
-    monkeypatch.setattr("gui.gsn_config_window.ttk.Combobox", combo_stub)
-    monkeypatch.setattr("gui.gsn_config_window.tk.StringVar", lambda value="": DummyVar(value))
-
-    master = types.SimpleNamespace(app=app)
-    cfg = GSNElementConfig(master, node, diag)
-
-    wp_cb = combo_holder[0]
-    assert wp_cb.configured["values"] == ["Gov - FMEA"]
-    assert cfg.work_var.get() == "Gov - FMEA"
->>>>>>> 56fd888f
+    assert cfg.spi_var.get() == "SPI1"