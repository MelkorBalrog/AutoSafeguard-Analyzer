--- conflicted
+++ resolved
@@ -30,11 +30,7 @@
 from gui.review_toolbox import ReviewData
 from sysml.sysml_repository import SysMLRepository
 from tkinter import simpledialog
-<<<<<<< HEAD
 from analysis.models import HazopDoc
-=======
-from analysis.models import HazopDoc, HaraDoc, REQUIREMENT_WORK_PRODUCTS
->>>>>>> e147fe3c
 
 
 def test_work_product_registration():
@@ -805,7 +801,6 @@
     app.analysis_tree = DummyTree()
     app.safety_mgmt_toolbox = toolbox
 
-<<<<<<< HEAD
     class DummyVar:
         def __init__(self, value=""):
             self.value = value
@@ -830,56 +825,25 @@
 
     app.lifecycle_var.set("P2")
     app.on_lifecycle_selected()
-=======
-    toolbox.set_active_module("P1")
-    toolbox.register_created_work_product("HAZOP", "HZ1")
-    toolbox.set_active_module("P2")
-    toolbox.register_created_work_product("HAZOP", "HZ2")
-
-    toolbox.set_active_module("P1")
-    app.update_views()
-    names = [meta["text"] for meta in app.analysis_tree.items.values()]
-    assert "HZ1" in names and "HZ2" not in names
-
-    toolbox.set_active_module("P2")
-    app.analysis_tree = DummyTree()
-    app.update_views()
->>>>>>> e147fe3c
     names = [meta["text"] for meta in app.analysis_tree.items.values()]
     assert "HZ2" in names and "HZ1" not in names
 
 
-<<<<<<< HEAD
 def test_governance_enables_tools_per_phase():
     SysMLRepository._instance = None
     repo = SysMLRepository.get_instance()
-=======
-def test_phase_change_updates_tree_and_rules():
-    """Changing phase updates visible docs and enabled work products."""
-    SysMLRepository._instance = None
-    repo = SysMLRepository.get_instance()
-
->>>>>>> e147fe3c
     d1 = repo.create_diagram("BPMN Diagram", name="Gov1")
     d2 = repo.create_diagram("BPMN Diagram", name="Gov2")
     for d in (d1, d2):
         d.tags.append("safety-management")
 
     toolbox = SafetyManagementToolbox()
-<<<<<<< HEAD
     toolbox.list_diagrams()
-=======
-    toolbox.work_products = [
-        SafetyWorkProduct("Gov1", "HAZOP", ""),
-        SafetyWorkProduct("Gov2", "Risk Assessment", ""),
-    ]
->>>>>>> e147fe3c
     toolbox.modules = [
         GovernanceModule(name="P1", diagrams=["Gov1"]),
         GovernanceModule(name="P2", diagrams=["Gov2"]),
     ]
 
-<<<<<<< HEAD
     class DummyListbox:
         def __init__(self):
             self.items: list[str] = []
@@ -966,60 +930,6 @@
     assert menu_arch.state == tk.DISABLED and menu_req.state == tk.DISABLED
     assert lb.colors == ["gray", "gray"]
 
-=======
-    class DummyTree:
-        def __init__(self):
-            self.items = {}
-            self.counter = 0
-
-        def delete(self, *items):
-            self.items = {}
-
-        def get_children(self, item=""):
-            return [iid for iid, meta in self.items.items() if meta["parent"] == item]
-
-        def insert(self, parent, index, iid=None, text="", **kwargs):
-            if iid is None:
-                iid = f"i{self.counter}"
-                self.counter += 1
-            self.items[iid] = {"parent": parent, "text": text}
-            return iid
-
-    app = FaultTreeApp.__new__(FaultTreeApp)
-    app.refresh_model = lambda: None
-    app.compute_occurrence_counts = lambda: {}
-    app.diagram_icons = {}
-    app.hazop_docs = [HazopDoc("HZ1", [])]
-    app.hara_docs = [HaraDoc("RA1", [], [])]
-    app.stpa_docs = []
-    app.threat_docs = []
-    app.fi2tc_docs = []
-    app.tc2fi_docs = []
-    app.top_events = []
-    app.fmeas = []
-    app.fmedas = []
-    app.tool_listboxes = {}
-    app.work_product_menus = {}
-    app.analysis_tree = DummyTree()
-    app.safety_mgmt_toolbox = toolbox
-    toolbox.on_change = app._on_toolbox_change
-
-    toolbox.set_active_module("P1")
-    toolbox.register_created_work_product("HAZOP", "HZ1")
-    toolbox.set_active_module("P2")
-    toolbox.register_created_work_product("Risk Assessment", "RA1")
-
-    toolbox.set_active_module("P1")
-    names = [meta["text"] for meta in app.analysis_tree.items.values()]
-    assert "HZ1" in names and "RA1" not in names
-    assert app.enabled_work_products == {"HAZOP"}
-
-    toolbox.set_active_module("P2")
-    names = [meta["text"] for meta in app.analysis_tree.items.values()]
-    assert "RA1" in names and "HZ1" not in names
-    assert app.enabled_work_products == {"Risk Assessment"}
->>>>>>> e147fe3c
-
 def test_safety_management_explorer_creates_folders_and_diagrams(monkeypatch):
     SysMLRepository._instance = None
     SysMLRepository.get_instance()
