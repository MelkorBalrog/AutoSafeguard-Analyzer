--- conflicted
+++ resolved
@@ -2013,7 +2013,6 @@
     assert not toolbox.can_trace("Risk Assessment", "STPA")
 
 
-<<<<<<< HEAD
 def test_object_dialog_creates_trace_relationship():
     SysMLRepository._instance = None
     repo = SysMLRepository.get_instance()
@@ -2083,9 +2082,6 @@
     assert (src_elem.elem_id, dst_elem.elem_id, "Trace") in rels
     assert (dst_elem.elem_id, src_elem.elem_id, "Trace") in rels
 
-
-=======
->>>>>>> a7de0359
 def test_list_modules_includes_submodules():
     toolbox = SafetyManagementToolbox()
     child = GovernanceModule("Child")
