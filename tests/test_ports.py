--- conflicted
+++ resolved
@@ -6,10 +6,7 @@
     update_ports_for_part,
     SysMLDiagramWindow,
     rename_port,
-<<<<<<< HEAD
     _get_next_id,
-=======
->>>>>>> a44461d6
     set_ibd_father,
 )
 from sysml.sysml_repository import SysMLRepository, SysMLDiagram
@@ -118,7 +115,6 @@
         self.assertNotIn("p", boundary.properties.get("ports", ""))
         self.assertNotIn("p", win.repo.elements[block_id].properties.get("ports", ""))
 
-<<<<<<< HEAD
     def test_sync_ports_removes_duplicates(self):
         win, _ = self._create_window_with_port()
         boundary = next(o for o in win.objects if o.obj_type == "Block Boundary")
@@ -139,8 +135,5 @@
         ]
         self.assertEqual(len(ports), 1)
 
-=======
->>>>>>> a44461d6
-
 if __name__ == '__main__':
     unittest.main()