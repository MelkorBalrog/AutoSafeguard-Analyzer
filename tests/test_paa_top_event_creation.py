--- conflicted
+++ resolved
@@ -25,11 +25,5 @@
     app.create_paa_diagram()
     assert app.canvas.diagram_mode == "PAA"
     assert app.diagram_mode == "PAA"
-<<<<<<< HEAD
     assert len(app.paa_events) == 1
-    assert getattr(app.paa_events[0], "is_top_event", False)
-=======
-    assert len(app.top_events) == 1
-    assert getattr(app.top_events[0], "is_top_event", False)
-    assert getattr(app.top_events[0], "analysis_mode", "") == "PAA"
->>>>>>> 65d1ebf1
+    assert getattr(app.paa_events[0], "is_top_event", False)