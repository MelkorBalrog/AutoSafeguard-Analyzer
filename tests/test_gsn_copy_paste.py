import unittest
import types
import os
import sys

# Provide dummy PIL modules so AutoML can be imported without Pillow
sys.modules.setdefault("PIL", types.ModuleType("PIL"))
sys.modules.setdefault("PIL.Image", types.ModuleType("PIL.Image"))
sys.modules.setdefault("PIL.ImageDraw", types.ModuleType("PIL.ImageDraw"))
sys.modules.setdefault("PIL.ImageFont", types.ModuleType("PIL.ImageFont"))
sys.modules.setdefault("PIL.ImageTk", types.ModuleType("PIL.ImageTk"))

sys.path.append(os.path.dirname(os.path.dirname(__file__)))

from AutoML import AutoMLApp, FaultTreeNode
from gsn import GSNNode, GSNDiagram
from gui import messagebox


class DummyTree:
    def selection(self):
        return ()
    def item(self, iid, attr):
        return None


class GSNCopyPasteTests(unittest.TestCase):
    def setUp(self):
        self.app = AutoMLApp.__new__(AutoMLApp)
        self.app.root_node = FaultTreeNode("root", "TOP EVENT")
        self.app.analysis_tree = DummyTree()
        self.app.top_events = []
        self.app.update_views = lambda: None

        root = GSNNode("G1", "Goal")
        child = GSNNode("S1", "Strategy")
        root.add_child(child)
        other = GSNNode("G2", "Goal")
        diagram = GSNDiagram(root)
        diagram.add_node(child)
        diagram.add_node(other)
        self.diagram = diagram
        self.child = child
        self.other = other

        self.app.gsn_diagrams = [diagram]
        self.app.gsn_modules = []
        self.app.selected_node = child

        # suppress message boxes during tests
        self._orig_info = messagebox.showinfo
        self._orig_warn = messagebox.showwarning
        messagebox.showinfo = lambda *a, **k: None
        messagebox.showwarning = lambda *a, **k: None

    def tearDown(self):
        messagebox.showinfo = self._orig_info
        messagebox.showwarning = self._orig_warn

    def test_pasted_unsupported_node_rejected(self):
        self.app.copy_node()
        self.app.selected_node = self.other  # paste into a different goal
        self.app.paste_node()
<<<<<<< HEAD
        self.assertEqual(len(self.diagram.nodes), 3)
        self.assertEqual(len(self.other.children), 0)

    def test_context_relation_preserved_on_paste(self):
        root = GSNNode("Root", "Goal")
        ctx = GSNNode("Ctx", "Context")
        root.context_children.append(ctx)
        ctx.parents.append(root)
        diag = GSNDiagram(root)
        diag.add_node(ctx)
        app = AutoMLApp.__new__(AutoMLApp)
        app.root_node = root
        app.analysis_tree = DummyTree()
        app.top_events = []
        app.update_views = lambda: None
        app.selected_node = ctx
        orig_info = messagebox.showinfo
        orig_warn = messagebox.showwarning
        messagebox.showinfo = lambda *a, **k: None
        messagebox.showwarning = lambda *a, **k: None
        try:
            app.copy_node()
            app.selected_node = root
            app.paste_node()
        finally:
            messagebox.showinfo = orig_info
            messagebox.showwarning = orig_warn
        assert len(root.context_children) == 2
        pasted = root.context_children[-1]
        assert pasted is not ctx
        assert pasted.original is ctx
=======
        self.assertEqual(len(self.diagram.nodes), 4)
        self.assertEqual(len(self.other.children), 1)
        cloned = self.other.children[0]
        self.assertIsNot(cloned, self.child)
        self.assertIs(cloned.original, cloned)
        self.assertTrue(cloned.is_primary_instance)
        self.assertIn(cloned, self.diagram.nodes)
>>>>>>> 264d31eb


if __name__ == "__main__":
    unittest.main()<|MERGE_RESOLUTION|>--- conflicted
+++ resolved
@@ -61,7 +61,6 @@
         self.app.copy_node()
         self.app.selected_node = self.other  # paste into a different goal
         self.app.paste_node()
-<<<<<<< HEAD
         self.assertEqual(len(self.diagram.nodes), 3)
         self.assertEqual(len(self.other.children), 0)
 
@@ -93,16 +92,6 @@
         pasted = root.context_children[-1]
         assert pasted is not ctx
         assert pasted.original is ctx
-=======
-        self.assertEqual(len(self.diagram.nodes), 4)
-        self.assertEqual(len(self.other.children), 1)
-        cloned = self.other.children[0]
-        self.assertIsNot(cloned, self.child)
-        self.assertIs(cloned.original, cloned)
-        self.assertTrue(cloned.is_primary_instance)
-        self.assertIn(cloned, self.diagram.nodes)
->>>>>>> 264d31eb
-
 
 if __name__ == "__main__":
     unittest.main()