import unittest
import types
import os
import sys

# Provide dummy PIL modules so AutoML can be imported without Pillow
sys.modules.setdefault("PIL", types.ModuleType("PIL"))
sys.modules.setdefault("PIL.Image", types.ModuleType("PIL.Image"))
sys.modules.setdefault("PIL.ImageDraw", types.ModuleType("PIL.ImageDraw"))
sys.modules.setdefault("PIL.ImageFont", types.ModuleType("PIL.ImageFont"))
sys.modules.setdefault("PIL.ImageTk", types.ModuleType("PIL.ImageTk"))

sys.path.append(os.path.dirname(os.path.dirname(__file__)))

from AutoML import AutoMLApp, FaultTreeNode
from gsn import GSNNode, GSNDiagram
from gui import messagebox


class DummyTree:
    def selection(self):
        return ()
    def item(self, iid, attr):
        return None


class GSNCopyPasteTests(unittest.TestCase):
    def setUp(self):
        self.app = AutoMLApp.__new__(AutoMLApp)
        self.app.root_node = FaultTreeNode("root", "TOP EVENT")
        self.app.analysis_tree = DummyTree()
        self.app.top_events = []
        self.app.update_views = lambda: None

        root = GSNNode("G1", "Goal")
        child = GSNNode("S1", "Strategy")
        root.add_child(child)
        other = GSNNode("G2", "Goal")
        diagram = GSNDiagram(root)
        diagram.add_node(child)
        diagram.add_node(other)
        self.diagram = diagram
        self.child = child
        self.other = other

        self.app.gsn_diagrams = [diagram]
        self.app.gsn_modules = []
        self.app.selected_node = child

        # suppress message boxes during tests
        self._orig_info = messagebox.showinfo
        self._orig_warn = messagebox.showwarning
        messagebox.showinfo = lambda *a, **k: None
        messagebox.showwarning = lambda *a, **k: None

    def tearDown(self):
        messagebox.showinfo = self._orig_info
        messagebox.showwarning = self._orig_warn

    def test_pasted_unsupported_node_rejected(self):
        self.app.copy_node()
        self.app.selected_node = self.other  # paste into a different goal
        self.app.paste_node()
        self.assertEqual(len(self.diagram.nodes), 3)
        self.assertEqual(len(self.other.children), 0)
<<<<<<< HEAD

    def test_context_relation_preserved_on_paste(self):
        root = GSNNode("Root", "Goal")
        ctx = GSNNode("Ctx", "Context")
        root.context_children.append(ctx)
        ctx.parents.append(root)
        diag = GSNDiagram(root)
        diag.add_node(ctx)
        app = AutoMLApp.__new__(AutoMLApp)
        app.root_node = root
        app.analysis_tree = DummyTree()
        app.top_events = []
        app.update_views = lambda: None
        app.selected_node = ctx
        orig_info = messagebox.showinfo
        orig_warn = messagebox.showwarning
        messagebox.showinfo = lambda *a, **k: None
        messagebox.showwarning = lambda *a, **k: None
        try:
            app.copy_node()
            app.selected_node = root
            app.paste_node()
        finally:
            messagebox.showinfo = orig_info
            messagebox.showwarning = orig_warn
        assert len(root.context_children) == 2
        pasted = root.context_children[-1]
        assert pasted is not ctx
        assert pasted.original is ctx
=======
>>>>>>> 19739f2b

    def test_context_relation_preserved_on_paste(self):
        root = GSNNode("Root", "Goal")
        ctx = GSNNode("Ctx", "Context")
        root.context_children.append(ctx)
        ctx.parents.append(root)
        diag = GSNDiagram(root)
        diag.add_node(ctx)
        app = AutoMLApp.__new__(AutoMLApp)
        app.root_node = root
        app.analysis_tree = DummyTree()
        app.top_events = []
        app.update_views = lambda: None
        app.selected_node = ctx
        orig_info = messagebox.showinfo
        orig_warn = messagebox.showwarning
        messagebox.showinfo = lambda *a, **k: None
        messagebox.showwarning = lambda *a, **k: None
        try:
            app.copy_node()
            app.selected_node = root
            app.paste_node()
        finally:
            messagebox.showinfo = orig_info
            messagebox.showwarning = orig_warn
        assert len(root.context_children) == 2
        pasted = root.context_children[-1]
        assert pasted is not ctx
        assert pasted.original is ctx

if __name__ == "__main__":
    unittest.main()<|MERGE_RESOLUTION|>--- conflicted
+++ resolved
@@ -63,7 +63,6 @@
         self.app.paste_node()
         self.assertEqual(len(self.diagram.nodes), 3)
         self.assertEqual(len(self.other.children), 0)
-<<<<<<< HEAD
 
     def test_context_relation_preserved_on_paste(self):
         root = GSNNode("Root", "Goal")
@@ -93,8 +92,6 @@
         pasted = root.context_children[-1]
         assert pasted is not ctx
         assert pasted.original is ctx
-=======
->>>>>>> 19739f2b
 
     def test_context_relation_preserved_on_paste(self):
         root = GSNNode("Root", "Goal")
