--- conflicted
+++ resolved
@@ -27,13 +27,10 @@
 
 def test_compute_rates_basic():
     rates = compute_rates(50, 10, 30, 10, 100, 0.01)
-<<<<<<< HEAD
     assert math.isclose(rates["tp"], 50)
     assert math.isclose(rates["fp"], 10)
     assert math.isclose(rates["tn"], 30)
     assert math.isclose(rates["fn"], 10)
-=======
->>>>>>> d9c6cd39
     assert math.isclose(rates["tpr"], 50 / 60)
     assert math.isclose(rates["tnr"], 30 / 40)
     assert math.isclose(rates["fpr"], 10 / 40)
@@ -47,8 +44,6 @@
     assert math.isclose(rates["tpr_min"], 1 - (0.01 * 100) / 60)
     assert math.isclose(rates["tnr_min"], 1 - (0.01 * 100) / 40)
 
-
-<<<<<<< HEAD
 def test_compute_rates_auto_counts():
     rates = compute_rates(hours=100, validation_target=0.01, p=60, n=40)
     assert math.isclose(rates["fp"], 0.01 * 100)
@@ -58,9 +53,6 @@
     assert math.isclose(rates["tpr"], rates["tp"] / 60)
     assert math.isclose(rates["tnr"], rates["tn"] / 40)
 
-
-=======
->>>>>>> d9c6cd39
 def test_compute_rates_zero_hours():
     rates = compute_rates(0, 0, 0, 0, 0, None)
     assert rates["tp_rate"] == 0.0
