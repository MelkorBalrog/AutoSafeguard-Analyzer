--- conflicted
+++ resolved
@@ -4,10 +4,7 @@
     SysMLDiagramWindow,
     SysMLObject,
     add_aggregation_part,
-<<<<<<< HEAD
     extend_block_parts_with_parents,
-=======
->>>>>>> 5a373bc8
 )
 from sysml.sysml_repository import SysMLRepository, SysMLDiagram
 
@@ -129,30 +126,5 @@
             )
         )
 
-<<<<<<< HEAD
-
-class InheritancePartTests(unittest.TestCase):
-    def setUp(self):
-        SysMLRepository._instance = None
-        self.repo = SysMLRepository.get_instance()
-
-    def test_only_generalization_parts_inherited(self):
-        repo = self.repo
-        grand = repo.create_element("Block", name="Grand")
-        grand.properties["partProperties"] = "A"
-        agg_parent = repo.create_element("Block", name="AggParent")
-        agg_parent.properties["partProperties"] = "B"
-        child = repo.create_element("Block", name="Child")
-        repo.create_relationship("Generalization", child.elem_id, grand.elem_id)
-        repo.create_relationship("Aggregation", agg_parent.elem_id, child.elem_id)
-
-        extend_block_parts_with_parents(repo, child.elem_id)
-
-        props = repo.elements[child.elem_id].properties.get("partProperties", "")
-        self.assertIn("A", props)
-        self.assertNotIn("B", props)
-
-=======
->>>>>>> 5a373bc8
 if __name__ == "__main__":
     unittest.main()