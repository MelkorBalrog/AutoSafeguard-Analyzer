--- conflicted
+++ resolved
@@ -55,9 +55,7 @@
     rows = cbn.cpd_rows("B")
     assert len(rows) == 2
     assert rows[0][0] == (False,)
-<<<<<<< HEAD
     assert rows[0][1] == pytest.approx(0.0)
-
 
 def test_marginal_probability_propagation():
     cbn = CausalBayesianNetwork()
@@ -75,7 +73,4 @@
     cbn.cpds["Rain"] = 0.6
     probs = cbn.marginal_probabilities()
     assert probs["WetGround"] == pytest.approx(0.58, rel=1e-3)
-    assert probs["SlipperyRoad"] == pytest.approx(0.485, rel=1e-3)
-=======
-    assert rows[0][1] == pytest.approx(0.0)
->>>>>>> e4b7b920
+    assert probs["SlipperyRoad"] == pytest.approx(0.485, rel=1e-3)