import types

from gui.causal_bayesian_network_window import CausalBayesianNetworkWindow
from analysis.causal_bayesian_network import CausalBayesianNetworkDoc


def _make_window(app, doc):
    win = object.__new__(CausalBayesianNetworkWindow)
    win.app = app
    win.nodes = {}
    win.id_to_node = {}
    win.edges = []
    win.NODE_RADIUS = 10
    win.canvas = types.SimpleNamespace(delete=lambda *a, **k: None)
    win.drawing_helper = types.SimpleNamespace(_fill_gradient_circle=lambda *a, **k: [])
    win._draw_node = lambda *a, **k: None
    win._draw_edge = lambda *a, **k: None
    win._place_table = lambda *a, **k: None
    win._update_scroll_region = lambda: None
    return win


def test_copy_paste_between_cbn_diagrams():
    doc1 = CausalBayesianNetworkDoc(name="d1")
    doc1.network.add_node("A", cpd=0.5)
    doc1.positions["A"] = (0, 0)
    doc1.types["A"] = "variable"
    app = types.SimpleNamespace(active_cbn=doc1, diagram_clipboard=None, diagram_clipboard_type=None)

    win1 = _make_window(app, doc1)
    snap1 = win1._clone_node_strategy1("A")
    snap2 = win1._clone_node_strategy2("A")
    snap3 = win1._clone_node_strategy3("A")
    snap4 = win1._clone_node_strategy4("A")
    assert snap1 == snap2 == snap3 == snap4

    win1.selected_node = "A"
    win1.copy_selected()
    assert app.diagram_clipboard == snap1
    assert app.diagram_clipboard_type == "Causal Bayesian Network"

    doc2 = CausalBayesianNetworkDoc(name="d2")
    app.active_cbn = doc2
    win2 = _make_window(app, doc2)

    for strat in (
        win2._reconstruct_node_strategy1,
        win2._reconstruct_node_strategy2,
        win2._reconstruct_node_strategy3,
        win2._reconstruct_node_strategy4,
    ):
        app.diagram_clipboard = snap1
        doc2.network.nodes.clear()
        doc2.network.parents.clear()
        doc2.network.cpds.clear()
        doc2.positions.clear()
        doc2.types.clear()
        name = strat(app.diagram_clipboard, doc2)
        assert name.startswith("A")
        assert name in doc2.network.nodes
        assert doc2.positions[name] == (doc1.positions["A"][0] + 20, doc1.positions["A"][1] + 20)
        assert doc2.network.cpds[name] is doc1.network.cpds["A"]
        assert doc2.network.parents[name] is doc1.network.parents["A"]

    doc2.network.nodes.clear()
    doc2.network.parents.clear()
    doc2.network.cpds.clear()
    doc2.positions.clear()
    doc2.types.clear()
    app.diagram_clipboard = snap1
    win2.paste_selected()
    assert "A" in doc2.network.nodes
<<<<<<< HEAD
    assert doc2.positions["A"] == (snap1["x"] + 20, snap1["y"] + 20)


def test_copy_paste_creates_clone_with_shared_data():
    doc = CausalBayesianNetworkDoc(name="d")
    doc.network.add_node("A", cpd=0.5)
    doc.network.add_node("B", parents=["A"], cpd={(True,): 0.9, (False,): 0.1})
    doc.positions["A"] = (0, 0)
    doc.positions["B"] = (0, 0)
    doc.types["A"] = doc.types["B"] = "variable"
    app = types.SimpleNamespace(active_cbn=doc, diagram_clipboard=None, diagram_clipboard_type=None)
    win = _make_window(app, doc)
    win.selected_node = "B"
    win.copy_selected()
    win.paste_selected()
    clones = [n for n in doc.network.nodes if n.startswith("B") and n != "B"]
    assert clones
    clone_name = clones[0]
    assert doc.network.cpds[clone_name] is doc.network.cpds["B"]
    assert doc.network.parents[clone_name] is doc.network.parents["B"]
    doc.network.cpds["B"][(True,)] = 0.8
    assert doc.network.cpds[clone_name][(True,)] == 0.8
=======
    assert doc2.positions["A"] == (doc1.positions["A"][0] + 20, doc1.positions["A"][1] + 20)
    assert doc2.network.cpds["A"] is doc1.network.cpds["A"]
    assert doc2.network.parents["A"] is doc1.network.parents["A"]
>>>>>>> d0fdb006
<|MERGE_RESOLUTION|>--- conflicted
+++ resolved
@@ -70,8 +70,9 @@
     app.diagram_clipboard = snap1
     win2.paste_selected()
     assert "A" in doc2.network.nodes
-<<<<<<< HEAD
-    assert doc2.positions["A"] == (snap1["x"] + 20, snap1["y"] + 20)
+    assert doc2.positions["A"] == (doc1.positions["A"][0] + 20, doc1.positions["A"][1] + 20)
+    assert doc2.network.cpds["A"] is doc1.network.cpds["A"]
+    assert doc2.network.parents["A"] is doc1.network.parents["A"]
 
 
 def test_copy_paste_creates_clone_with_shared_data():
@@ -92,9 +93,4 @@
     assert doc.network.cpds[clone_name] is doc.network.cpds["B"]
     assert doc.network.parents[clone_name] is doc.network.parents["B"]
     doc.network.cpds["B"][(True,)] = 0.8
-    assert doc.network.cpds[clone_name][(True,)] == 0.8
-=======
-    assert doc2.positions["A"] == (doc1.positions["A"][0] + 20, doc1.positions["A"][1] + 20)
-    assert doc2.network.cpds["A"] is doc1.network.cpds["A"]
-    assert doc2.network.parents["A"] is doc1.network.parents["A"]
->>>>>>> d0fdb006
+    assert doc.network.cpds[clone_name][(True,)] == 0.8