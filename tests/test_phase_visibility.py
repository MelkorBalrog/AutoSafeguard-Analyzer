from sysml.sysml_repository import SysMLRepository
from analysis.safety_management import SafetyManagementToolbox, GovernanceModule
from dataclasses import asdict
<<<<<<< HEAD
import types
import sys
from gui.architecture import (
    SysMLObject,
    DiagramConnection,
    SysMLDiagramWindow,
    BPMNDiagramWindow,
)

PIL_stub = types.ModuleType("PIL")
PIL_stub.Image = types.SimpleNamespace()
PIL_stub.ImageTk = types.SimpleNamespace()
PIL_stub.ImageDraw = types.SimpleNamespace()
PIL_stub.ImageFont = types.SimpleNamespace()
sys.modules.setdefault("PIL", PIL_stub)
sys.modules.setdefault("PIL.Image", PIL_stub.Image)
sys.modules.setdefault("PIL.ImageTk", PIL_stub.ImageTk)
sys.modules.setdefault("PIL.ImageDraw", PIL_stub.ImageDraw)
sys.modules.setdefault("PIL.ImageFont", PIL_stub.ImageFont)

from AutoML import FaultTreeApp
=======
from gui.architecture import SysMLObject, DiagramConnection
>>>>>>> 8fb87cad

def test_elements_follow_phase_visibility():
    repo = SysMLRepository.reset_instance()
    toolbox = SafetyManagementToolbox()
    toolbox.modules = [GovernanceModule("P1"), GovernanceModule("P2")]
    toolbox.set_active_module("P1")
    elem = repo.create_element("Block")
    assert repo.element_visible(elem.elem_id)
    assert elem.phase == "P1"
    visible = set(repo.visible_elements().keys())
    assert elem.elem_id in visible
    toolbox.set_active_module("P2")
    assert not repo.element_visible(elem.elem_id)
    visible = set(repo.visible_elements().keys())
    assert elem.elem_id not in visible
    toolbox.set_active_module("P1")
    assert repo.element_visible(elem.elem_id)
    visible = set(repo.visible_elements().keys())
    assert elem.elem_id in visible


def test_diagram_objects_and_connections_follow_phase_visibility():
    repo = SysMLRepository.reset_instance()
    toolbox = SafetyManagementToolbox()
    toolbox.modules = [GovernanceModule("P1"), GovernanceModule("P2")]
    toolbox.set_active_module("P1")
    diag = repo.create_diagram("Block Definition Diagram")
    obj = SysMLObject(1, "Block", 0.0, 0.0)
    diag.objects.append(asdict(obj))
    conn = DiagramConnection(1, 2, "Association")
    diag.connections.append(asdict(conn))
    assert repo.visible_objects(diag.diag_id)
    assert repo.visible_connections(diag.diag_id)
<<<<<<< HEAD


def test_diagram_window_respects_phase():
    repo = SysMLRepository.reset_instance()
    toolbox = SafetyManagementToolbox()
    toolbox.modules = [GovernanceModule("P1"), GovernanceModule("P2")]
    toolbox.set_active_module("P1")
    diag = repo.create_diagram("Block Definition Diagram")
    obj = SysMLObject(1, "Block", 0.0, 0.0)
    diag.objects.append(asdict(obj))
    win = SysMLDiagramWindow.__new__(SysMLDiagramWindow)
    win.repo = repo
    win.diagram_id = diag.diag_id
    win.sort_objects = lambda: None
    win.redraw = lambda: None
    win.update_property_view = lambda: None
    SysMLDiagramWindow.refresh_from_repository(win)
    assert len(win.objects) == 1
    toolbox.set_active_module("P2")
    SysMLDiagramWindow.refresh_from_repository(win)
    assert len(win.objects) == 0


def test_diagram_objects_preserved_across_phases():
    repo = SysMLRepository.reset_instance()
    toolbox = SafetyManagementToolbox()
    toolbox.modules = [GovernanceModule("P1"), GovernanceModule("P2")]
    toolbox.set_active_module("P1")
    diag = repo.create_diagram("BPMN Diagram")
    win = BPMNDiagramWindow.__new__(BPMNDiagramWindow)
    win.repo = repo
    win.diagram_id = diag.diag_id
    win.objects = []
    win.connections = []
    win._sync_to_repository = BPMNDiagramWindow._sync_to_repository.__get__(win, BPMNDiagramWindow)
    obj1 = SysMLObject(1, "Spec", 0.0, 0.0)
    win.objects.append(obj1)
    win._sync_to_repository()
    toolbox.set_active_module("P2")
    obj2 = SysMLObject(2, "Spec", 0.0, 0.0)
    win.objects = [obj2]
    win._sync_to_repository()
    toolbox.set_active_module("P1")
    assert any(o["obj_id"] == 1 for o in repo.visible_objects(diag.diag_id))
    toolbox.set_active_module("P2")
    assert any(o["obj_id"] == 2 for o in repo.visible_objects(diag.diag_id))


def test_on_lifecycle_selected_refreshes_diagrams():
    repo = SysMLRepository.reset_instance()
    toolbox = SafetyManagementToolbox()
    toolbox.modules = [GovernanceModule("P1")]
    app = FaultTreeApp.__new__(FaultTreeApp)
    app.lifecycle_var = types.SimpleNamespace(get=lambda: "P1")
    app.safety_mgmt_toolbox = toolbox
    refreshed = {"count": 0}

    class DummyChild:
        def refresh_from_repository(self):
            refreshed["count"] += 1

    class DummyTab:
        def __init__(self):
            self.child = DummyChild()

        def winfo_children(self):
            return [self.child]

    app.diagram_tabs = {"d": DummyTab()}
    app.update_views = lambda: None
    app.refresh_tool_enablement = lambda: None
    app.on_lifecycle_selected = FaultTreeApp.on_lifecycle_selected.__get__(app, FaultTreeApp)
    app.on_lifecycle_selected()
    assert refreshed["count"] == 1
=======
    toolbox.set_active_module("P2")
    assert not repo.visible_objects(diag.diag_id)
    assert not repo.visible_connections(diag.diag_id)
    toolbox.set_active_module("P1")
    assert repo.visible_objects(diag.diag_id)
    assert repo.visible_connections(diag.diag_id)
>>>>>>> 8fb87cad
<|MERGE_RESOLUTION|>--- conflicted
+++ resolved
@@ -1,7 +1,6 @@
 from sysml.sysml_repository import SysMLRepository
 from analysis.safety_management import SafetyManagementToolbox, GovernanceModule
 from dataclasses import asdict
-<<<<<<< HEAD
 import types
 import sys
 from gui.architecture import (
@@ -23,9 +22,6 @@
 sys.modules.setdefault("PIL.ImageFont", PIL_stub.ImageFont)
 
 from AutoML import FaultTreeApp
-=======
-from gui.architecture import SysMLObject, DiagramConnection
->>>>>>> 8fb87cad
 
 def test_elements_follow_phase_visibility():
     repo = SysMLRepository.reset_instance()
@@ -59,8 +55,6 @@
     diag.connections.append(asdict(conn))
     assert repo.visible_objects(diag.diag_id)
     assert repo.visible_connections(diag.diag_id)
-<<<<<<< HEAD
-
 
 def test_diagram_window_respects_phase():
     repo = SysMLRepository.reset_instance()
@@ -133,12 +127,4 @@
     app.refresh_tool_enablement = lambda: None
     app.on_lifecycle_selected = FaultTreeApp.on_lifecycle_selected.__get__(app, FaultTreeApp)
     app.on_lifecycle_selected()
-    assert refreshed["count"] == 1
-=======
-    toolbox.set_active_module("P2")
-    assert not repo.visible_objects(diag.diag_id)
-    assert not repo.visible_connections(diag.diag_id)
-    toolbox.set_active_module("P1")
-    assert repo.visible_objects(diag.diag_id)
-    assert repo.visible_connections(diag.diag_id)
->>>>>>> 8fb87cad
+    assert refreshed["count"] == 1