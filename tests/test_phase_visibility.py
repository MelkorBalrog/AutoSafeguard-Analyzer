--- conflicted
+++ resolved
@@ -56,10 +56,7 @@
     assert repo.visible_objects(diag.diag_id)
     assert repo.visible_connections(diag.diag_id)
 
-<<<<<<< HEAD
 
-=======
->>>>>>> bd66860b
 def test_diagram_window_respects_phase():
     repo = SysMLRepository.reset_instance()
     toolbox = SafetyManagementToolbox()
@@ -74,10 +71,7 @@
     win.sort_objects = lambda: None
     win.redraw = lambda: None
     win.update_property_view = lambda: None
-<<<<<<< HEAD
     win.winfo_children = lambda: []
-=======
->>>>>>> bd66860b
     SysMLDiagramWindow.refresh_from_repository(win)
     assert len(win.objects) == 1
     toolbox.set_active_module("P2")
@@ -85,34 +79,7 @@
     assert len(win.objects) == 0
 
 
-<<<<<<< HEAD
-=======
-def test_diagram_objects_preserved_across_phases():
-    repo = SysMLRepository.reset_instance()
-    toolbox = SafetyManagementToolbox()
-    toolbox.modules = [GovernanceModule("P1"), GovernanceModule("P2")]
-    toolbox.set_active_module("P1")
-    diag = repo.create_diagram("BPMN Diagram")
-    win = BPMNDiagramWindow.__new__(BPMNDiagramWindow)
-    win.repo = repo
-    win.diagram_id = diag.diag_id
-    win.objects = []
-    win.connections = []
-    win._sync_to_repository = BPMNDiagramWindow._sync_to_repository.__get__(win, BPMNDiagramWindow)
-    obj1 = SysMLObject(1, "Spec", 0.0, 0.0)
-    win.objects.append(obj1)
-    win._sync_to_repository()
-    toolbox.set_active_module("P2")
-    obj2 = SysMLObject(2, "Spec", 0.0, 0.0)
-    win.objects = [obj2]
-    win._sync_to_repository()
-    toolbox.set_active_module("P1")
-    assert any(o["obj_id"] == 1 for o in repo.visible_objects(diag.diag_id))
-    toolbox.set_active_module("P2")
-    assert any(o["obj_id"] == 2 for o in repo.visible_objects(diag.diag_id))
 
-
->>>>>>> bd66860b
 def test_on_lifecycle_selected_refreshes_diagrams():
     repo = SysMLRepository.reset_instance()
     toolbox = SafetyManagementToolbox()
@@ -138,7 +105,6 @@
     app.refresh_tool_enablement = lambda: None
     app.on_lifecycle_selected = FaultTreeApp.on_lifecycle_selected.__get__(app, FaultTreeApp)
     app.on_lifecycle_selected()
-<<<<<<< HEAD
     assert refreshed["count"] == 1
 
 
@@ -176,7 +142,4 @@
 
     app.on_lifecycle_selected = FaultTreeApp.on_lifecycle_selected.__get__(app, FaultTreeApp)
     app.on_lifecycle_selected()
-    assert len(win.objects) == 1 and win.objects[0].obj_id == 2
-=======
-    assert refreshed["count"] == 1
->>>>>>> bd66860b
+    assert len(win.objects) == 1 and win.objects[0].obj_id == 2