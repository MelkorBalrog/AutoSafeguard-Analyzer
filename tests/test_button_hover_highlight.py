import sys
from pathlib import Path
import tkinter as tk
from tkinter import ttk

import pytest

sys.path.append(str(Path(__file__).resolve().parents[1]))
from gui.button_utils import add_hover_highlight


def _sum_rgb(value):
    if isinstance(value, tuple):
        return sum(value[:3])
    return sum(int(value[i : i + 2], 16) for i in (1, 3, 5))


def _get_rgb(value):
    if isinstance(value, tuple):
        return value[:3]
    return tuple(int(value[i : i + 2], 16) for i in (1, 3, 5))


def test_add_hover_highlight_swaps_to_lighter_image():
    try:
        root = tk.Tk()
    except tk.TclError:
        pytest.skip("Tk not available")

    img = tk.PhotoImage(width=2, height=2)
    img.put("#808080", to=(0, 0, 2, 2))
    btn = ttk.Button(root, image=img)
    hover_img = add_hover_highlight(btn, img)

    btn.event_generate("<Enter>")
    root.update_idletasks()

    assert btn.cget("image") == str(hover_img)
    # Entire image should be lighter
    assert _sum_rgb(hover_img.get(0, 0)) >= _sum_rgb(img.get(0, 0)) + 60
    # Bottom pixels receive an extra boost creating a light glow
    assert _sum_rgb(hover_img.get(0, 1)) >= _sum_rgb(hover_img.get(0, 0)) + 20
    root.destroy()


def test_add_hover_highlight_blends_white_and_green():
    try:
        root = tk.Tk()
    except tk.TclError:
        pytest.skip("Tk not available")

    img = tk.PhotoImage(width=2, height=2)
    img.put("#808080", to=(0, 0, 2, 2))
    btn = ttk.Button(root, image=img)
    hover_img = add_hover_highlight(btn, img)

    bottom = hover_img.get(0, 1)
    top = hover_img.get(0, 0)

    def _rgb(value):
        if isinstance(value, tuple):
            return value[:3]
        return tuple(int(value[i : i + 2], 16) for i in (1, 3, 5))

    br, bg, bb = _rgb(bottom)
    tr, tg, tb = _rgb(top)

    assert bg > br and bg > bb
    assert abs(tr - tg) < 5 and abs(tg - tb) < 5
<<<<<<< HEAD
    root.destroy()


def test_add_hover_highlight_lightens_black_pixels():
    try:
        root = tk.Tk()
    except tk.TclError:
        pytest.skip("Tk not available")

    img = tk.PhotoImage(width=2, height=2)
    img.put("#000000", to=(0, 0, 2, 2))
    btn = ttk.Button(root, image=img)
    hover_img = add_hover_highlight(btn, img)

    top = _sum_rgb(hover_img.get(0, 0))
    bottom = _sum_rgb(hover_img.get(0, 1))

    assert top > 0
    assert bottom > top
=======
>>>>>>> d5a9b7d2
    root.destroy()<|MERGE_RESOLUTION|>--- conflicted
+++ resolved
@@ -67,7 +67,6 @@
 
     assert bg > br and bg > bb
     assert abs(tr - tg) < 5 and abs(tg - tb) < 5
-<<<<<<< HEAD
     root.destroy()
 
 
@@ -87,6 +86,4 @@
 
     assert top > 0
     assert bottom > top
-=======
->>>>>>> d5a9b7d2
     root.destroy()