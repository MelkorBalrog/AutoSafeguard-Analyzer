--- conflicted
+++ resolved
@@ -39,7 +39,6 @@
     # Entire image should be lighter
     assert _sum_rgb(hover_img.get(0, 0)) >= _sum_rgb(img.get(0, 0)) + 60
     # Bottom pixels receive an extra boost creating a light glow
-<<<<<<< HEAD
     assert _sum_rgb(hover_img.get(0, 1)) >= _sum_rgb(hover_img.get(0, 0)) + 20
     root.destroy()
 
@@ -68,14 +67,4 @@
 
     assert bg > br and bg > bb
     assert abs(tr - tg) < 5 and abs(tg - tb) < 5
-=======
-    assert _sum_rgb(hover_img.get(0, 1)) > _sum_rgb(hover_img.get(0, 0))
-    # Hover image is tinted slightly green to produce a glow
-    px = hover_img.get(0, 0)
-    if isinstance(px, tuple):
-        r, g, b = px[:3]
-    else:
-        r, g, b = (int(px[i : i + 2], 16) for i in (1, 3, 5))
-    assert g >= r and g >= b
->>>>>>> bf713213
     root.destroy()