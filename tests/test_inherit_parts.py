--- conflicted
+++ resolved
@@ -7,11 +7,8 @@
     inherit_block_properties,
     remove_inherited_block_properties,
     _sync_ibd_partproperty_parts,
-<<<<<<< HEAD
     _sync_ibd_aggregation_parts,
     _sync_ibd_composite_parts,
-=======
->>>>>>> 922aebcb
 )
 
 class InheritPartsTests(unittest.TestCase):
