--- conflicted
+++ resolved
@@ -5,13 +5,8 @@
     extend_block_parts_with_parents,
     inherit_father_parts,
     inherit_block_properties,
-<<<<<<< HEAD
     remove_inherited_block_properties,
 )
-
-=======
-)
->>>>>>> b0e268de
 
 class InheritPartsTests(unittest.TestCase):
     def setUp(self):
@@ -161,7 +156,6 @@
         self.assertIn("p1", props.get("partProperties", ""))
         self.assertIn("a1", props.get("valueProperties", ""))
 
-<<<<<<< HEAD
     def test_remove_generalization_clears_properties(self):
         repo = self.repo
         parent = repo.create_element(
@@ -201,8 +195,5 @@
         self.assertIn("a2", props.get("valueProperties", ""))
         self.assertNotIn("a1", props.get("valueProperties", ""))
 
-
-=======
->>>>>>> b0e268de
 if __name__ == "__main__":
     unittest.main()