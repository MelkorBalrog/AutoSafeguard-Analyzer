# Author: Miguel Marina <karel.capek.robotics@gmail.com>
# SPDX-License-Identifier: GPL-3.0-or-later
#
# Copyright (C) 2025 Capek System Safety & Robotic Solutions
#
# This program is free software: you can redistribute it and/or modify
# it under the terms of the GNU General Public License as published by
# the Free Software Foundation, either version 3 of the License, or
# (at your option) any later version.
#
# This program is distributed in the hope that it will be useful,
# but WITHOUT ANY WARRANTY; without even the implied warranty of
# MERCHANTABILITY or FITNESS FOR A PARTICULAR PURPOSE.  See the
# GNU General Public License for more details.
#
# You should have received a copy of the GNU General Public License
# along with this program.  If not, see <https://www.gnu.org/licenses/>.

import sys, types, pathlib
from unittest.mock import MagicMock

# Ensure repository root on path
sys.path.insert(0, str(pathlib.Path(__file__).resolve().parents[1]))

# Stub PIL modules for AutoML import
sys.modules.setdefault("PIL", types.ModuleType("PIL"))
sys.modules.setdefault("PIL.Image", types.ModuleType("PIL.Image"))
sys.modules.setdefault("PIL.ImageDraw", types.ModuleType("PIL.ImageDraw"))
sys.modules.setdefault("PIL.ImageFont", types.ModuleType("PIL.ImageFont"))
sys.modules.setdefault("PIL.ImageTk", types.ModuleType("PIL.ImageTk"))

from AutoML import AutoMLApp
import AutoML
<<<<<<< HEAD
from mainappsrc.core.undo_manager import UndoRedoManager
=======
from mainappsrc.managers.project_manager import ProjectManager
>>>>>>> a6dbc4df

class DummyNotebook:
    def __init__(self):
        self._tabs = ["t1"]
        self._closing_tab = None

    def tabs(self):
        return list(self._tabs)

    def event_generate(self, _):
        pass

    def forget(self, tab_id):
        if tab_id in self._tabs:
            self._tabs.remove(tab_id)


def _base_app(monkeypatch):
    app = AutoMLApp.__new__(AutoMLApp)
    app.undo_manager = UndoRedoManager(app)
    app.doc_nb = DummyNotebook()
    app.analysis_tree = MagicMock()
    app.analysis_tree.get_children.return_value = []
    app.analysis_tree.delete = MagicMock()
    app.close_page_diagram = MagicMock()
    app.page_diagram = object()
    app.use_case_windows = [MagicMock()]
    app.activity_windows = [MagicMock()]
    app.block_windows = [MagicMock()]
    app.ibd_windows = [MagicMock()]
    app.diagram_font = MagicMock()
    app.hara_docs = []
    app.hazop_docs = []
    app.fmea_entries = []
    app.safety_analysis = types.SimpleNamespace(
        fmeas=[], fmedas=[], _load_fault_tree_events=lambda *a, **k: None
    )
    app.fmeas = []
    app.fmedas = []
    app.safety_mgmt_toolbox = MagicMock()
    app.safety_mgmt_toolbox.doc_phases = {}
    app.safety_mgmt_toolbox.active_module = None
    app.safety_mgmt_toolbox.register_created_work_product = MagicMock()
    app.probability_reliability = MagicMock()
    app.probability_reliability.update_probability_tables = lambda *a, **k: None
    app.project_manager = ProjectManager(app)
    app.messagebox = MagicMock()

    monkeypatch.setattr(AutoML, "SysMLRepository", MagicMock(), raising=False)
    monkeypatch.setattr(AutoML, "AutoMLHelper", MagicMock())
    monkeypatch.setattr(AutoML, "AutoML_Helper", MagicMock(), raising=False)
    monkeypatch.setattr(
        AutoML, "update_probability_tables", lambda *a, **k: None, raising=False
    )
    monkeypatch.setattr(AutoML.messagebox, "askyesnocancel", lambda *a, **k: False)
    return app


def test_new_model_no_fta_tab(monkeypatch):
    app = _base_app(monkeypatch)
    app.has_unsaved_changes = MagicMock(return_value=False)
    app.apply_model_data = MagicMock()
    app.set_last_saved_state = MagicMock()
    app._create_fta_tab = MagicMock()

    app.new_model()
    app._create_fta_tab.assert_not_called()
    assert "FTA" not in app.doc_nb.tabs()


def test_reset_on_load_no_fta_tab(monkeypatch):
    app = _base_app(monkeypatch)
    app._create_fta_tab = MagicMock()

    app._reset_on_load()
    app._create_fta_tab.assert_not_called()
    assert app.doc_nb.tabs() == []<|MERGE_RESOLUTION|>--- conflicted
+++ resolved
@@ -31,11 +31,8 @@
 
 from AutoML import AutoMLApp
 import AutoML
-<<<<<<< HEAD
 from mainappsrc.core.undo_manager import UndoRedoManager
-=======
 from mainappsrc.managers.project_manager import ProjectManager
->>>>>>> a6dbc4df
 
 class DummyNotebook:
     def __init__(self):
