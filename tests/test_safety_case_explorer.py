--- conflicted
+++ resolved
@@ -3,12 +3,7 @@
 
 from gsn import GSNNode, GSNDiagram, GSNModule
 from analysis.safety_case import SafetyCaseLibrary
-<<<<<<< HEAD
 import gui.safety_case_explorer as safety_case_explorer
-=======
-from gui.safety_case_explorer import SafetyCaseExplorer
-from gui.safety_case_table import SafetyCaseTable
->>>>>>> 3855e75c
 from gui import messagebox
 
 class DummyTree:
@@ -112,15 +107,11 @@
 
     inputs = iter(["Case2"])
     monkeypatch.setattr(simpledialog, "askstring", lambda *a, **k: next(inputs))
-<<<<<<< HEAD
     class DummyDialog3:
         def __init__(self, *a, **k):
             self.selection = root.user_name
     monkeypatch.setattr(safety_case_explorer, "DiagramSelectDialog", DummyDialog3)
     safety_case_explorer.SafetyCaseExplorer.new_case(explorer)
-    assert explorer.library.cases and explorer.library.cases[0].diagram is diag
-=======
-    SafetyCaseExplorer.new_case(explorer)
     assert explorer.library.cases and explorer.library.cases[0].diagram is diag
 
 
@@ -137,5 +128,4 @@
     table.case = case
     table.tree = DummyTable()
     SafetyCaseTable.populate(table)
-    assert table.tree.items and table.tree.items[0][0] == "S1"
->>>>>>> 3855e75c
+    assert table.tree.items and table.tree.items[0][0] == "S1"