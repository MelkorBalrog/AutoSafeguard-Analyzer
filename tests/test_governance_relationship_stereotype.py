--- conflicted
+++ resolved
@@ -114,7 +114,6 @@
 
     def test_used_after_review_relationship_stereotype(self):
         repo = self.repo
-<<<<<<< HEAD
         e1 = repo.create_element("Block", name="E1")
         e2 = repo.create_element("Block", name="E2")
         diag = repo.create_diagram("Governance Diagram", name="Gov")
@@ -146,40 +145,33 @@
 
     def test_used_after_approval_relationship_stereotype(self):
         repo = self.repo
-=======
->>>>>>> 7c1fee5a
-        e1 = repo.create_element("Block", name="E1")
-        e2 = repo.create_element("Block", name="E2")
-        diag = repo.create_diagram("Governance Diagram", name="Gov")
-        repo.add_element_to_diagram(diag.diag_id, e1.elem_id)
-        repo.add_element_to_diagram(diag.diag_id, e2.elem_id)
-        o1 = SysMLObject(
-            1,
-            "Work Product",
-            0,
-            0,
-            element_id=e1.elem_id,
-            properties={"name": "Architecture Diagram"},
-        )
-        o2 = SysMLObject(
-            2,
-            "Work Product",
-            0,
-            100,
-            element_id=e2.elem_id,
-            properties={"name": "FTA"},
-        )
-        diag.objects = [o1.__dict__, o2.__dict__]
-<<<<<<< HEAD
+        e1 = repo.create_element("Block", name="E1")
+        e2 = repo.create_element("Block", name="E2")
+        diag = repo.create_diagram("Governance Diagram", name="Gov")
+        repo.add_element_to_diagram(diag.diag_id, e1.elem_id)
+        repo.add_element_to_diagram(diag.diag_id, e2.elem_id)
+        o1 = SysMLObject(
+            1,
+            "Work Product",
+            0,
+            0,
+            element_id=e1.elem_id,
+            properties={"name": "Architecture Diagram"},
+        )
+        o2 = SysMLObject(
+            2,
+            "Work Product",
+            0,
+            100,
+            element_id=e2.elem_id,
+            properties={"name": "FTA"},
+        )
+        diag.objects = [o1.__dict__, o2.__dict__]
         win = self._create_window("Used after Approval", o1, o2, diag)
-=======
-        win = self._create_window("Used after Review", o1, o2, diag)
->>>>>>> 7c1fee5a
-        event1 = types.SimpleNamespace(x=0, y=0, state=0)
-        GovernanceDiagramWindow.on_left_press(win, event1)
-        event2 = types.SimpleNamespace(x=0, y=100, state=0)
-        GovernanceDiagramWindow.on_left_press(win, event2)
-<<<<<<< HEAD
+        event1 = types.SimpleNamespace(x=0, y=0, state=0)
+        GovernanceDiagramWindow.on_left_press(win, event1)
+        event2 = types.SimpleNamespace(x=0, y=100, state=0)
+        GovernanceDiagramWindow.on_left_press(win, event2)
         self.assertEqual(repo.relationships[0].stereotype, "used after approval")
 
     def test_used_relationship_validation(self):
@@ -267,32 +259,22 @@
         toolbox.diagrams = {"Gov": diag.diag_id}
         e1 = repo.create_element("Block", name="E1")
         e2 = repo.create_element("Block", name="E2")
-=======
-        self.assertEqual(repo.relationships[0].stereotype, "used after review")
-
-    def test_used_after_approval_relationship_stereotype(self):
-        repo = self.repo
-        e1 = repo.create_element("Block", name="E1")
-        e2 = repo.create_element("Block", name="E2")
-        diag = repo.create_diagram("Governance Diagram", name="Gov")
->>>>>>> 7c1fee5a
-        repo.add_element_to_diagram(diag.diag_id, e1.elem_id)
-        repo.add_element_to_diagram(diag.diag_id, e2.elem_id)
-        o1 = SysMLObject(
-            1,
-            "Work Product",
-            0,
-            0,
-            element_id=e1.elem_id,
-            properties={"name": "Architecture Diagram"},
-        )
-        o2 = SysMLObject(
-            2,
-            "Work Product",
-            0,
-            100,
-            element_id=e2.elem_id,
-<<<<<<< HEAD
+        repo.add_element_to_diagram(diag.diag_id, e1.elem_id)
+        repo.add_element_to_diagram(diag.diag_id, e2.elem_id)
+        o1 = SysMLObject(
+            1,
+            "Work Product",
+            0,
+            0,
+            element_id=e1.elem_id,
+            properties={"name": "Architecture Diagram"},
+        )
+        o2 = SysMLObject(
+            2,
+            "Work Product",
+            0,
+            100,
+            element_id=e2.elem_id,
             properties={"name": "FTA"},
         )
         diag.objects = [o1.__dict__, o2.__dict__]
@@ -313,88 +295,34 @@
         self.assertEqual(
             toolbox.analysis_targets("Architecture Diagram", approved=True), {"FTA"}
         )
-=======
-            properties={"name": "Architecture Diagram"},
+
+    def test_analysis_targets_used_after_approval_visibility(self):
+        repo = self.repo
+        toolbox = SafetyManagementToolbox()
+        diag = repo.create_diagram("Governance Diagram", name="Gov")
+        toolbox.diagrams = {"Gov": diag.diag_id}
+        e1 = repo.create_element("Block", name="E1")
+        e2 = repo.create_element("Block", name="E2")
+        repo.add_element_to_diagram(diag.diag_id, e1.elem_id)
+        repo.add_element_to_diagram(diag.diag_id, e2.elem_id)
+        o1 = SysMLObject(
+            1,
+            "Work Product",
+            0,
+            0,
+            element_id=e1.elem_id,
+            properties={"name": "Architecture Diagram"},
+        )
+        o2 = SysMLObject(
+            2,
+            "Work Product",
+            0,
+            100,
+            element_id=e2.elem_id,
+            properties={"name": "FTA"},
         )
         diag.objects = [o1.__dict__, o2.__dict__]
         win = self._create_window("Used after Approval", o1, o2, diag)
-        event1 = types.SimpleNamespace(x=0, y=0, state=0)
-        GovernanceDiagramWindow.on_left_press(win, event1)
-        event2 = types.SimpleNamespace(x=0, y=100, state=0)
-        GovernanceDiagramWindow.on_left_press(win, event2)
-        self.assertEqual(repo.relationships[0].stereotype, "used after approval")
-
-    def test_used_relationship_validation(self):
-        repo = self.repo
-        diag = repo.create_diagram("Governance Diagram", name="Gov")
-        e1 = repo.create_element("Block", name="E1")
-        e2 = repo.create_element("Block", name="E2")
-        win = GovernanceDiagramWindow.__new__(GovernanceDiagramWindow)
-        win.repo = repo
-        win.diagram_id = diag.diag_id
-        rels = ["Used By", "Used after Review", "Used after Approval"]
-        for rel in rels:
-            o1 = SysMLObject(
-                1,
-                "Work Product",
-                0,
-                0,
-                element_id=e1.elem_id,
-                properties={"name": "Mission Profile"},
-            )
-            o2 = SysMLObject(
-                2,
-                "Work Product",
-                0,
-                100,
-                element_id=e2.elem_id,
-                properties={"name": "Architecture Diagram"},
-            )
-            valid, _ = GovernanceDiagramWindow.validate_connection(win, o1, o2, rel)
-            self.assertFalse(valid)
-            o2 = SysMLObject(
-                2,
-                "Work Product",
-                0,
-                100,
-                element_id=e2.elem_id,
-                properties={"name": "FTA"},
-            )
-            valid, _ = GovernanceDiagramWindow.validate_connection(win, o1, o2, rel)
-            self.assertTrue(valid)
->>>>>>> 7c1fee5a
-
-    def test_analysis_targets_used_after_approval_visibility(self):
-        repo = self.repo
-        toolbox = SafetyManagementToolbox()
-        diag = repo.create_diagram("Governance Diagram", name="Gov")
-        toolbox.diagrams = {"Gov": diag.diag_id}
-        e1 = repo.create_element("Block", name="E1")
-        e2 = repo.create_element("Block", name="E2")
-        repo.add_element_to_diagram(diag.diag_id, e1.elem_id)
-        repo.add_element_to_diagram(diag.diag_id, e2.elem_id)
-        o1 = SysMLObject(
-            1,
-            "Work Product",
-            0,
-            0,
-            element_id=e1.elem_id,
-            properties={"name": "Architecture Diagram"},
-        )
-        o2 = SysMLObject(
-            2,
-            "Work Product",
-            0,
-            100,
-            element_id=e2.elem_id,
-            properties={"name": "FTA"},
-        )
-        diag.objects = [o1.__dict__, o2.__dict__]
-<<<<<<< HEAD
-        win = self._create_window("Used after Approval", o1, o2, diag)
-=======
-        win = self._create_window("Used By", o1, o2, diag)
->>>>>>> 7c1fee5a
         event1 = types.SimpleNamespace(x=0, y=0, state=0)
         GovernanceDiagramWindow.on_left_press(win, event1)
         event2 = types.SimpleNamespace(x=0, y=100, state=0)
