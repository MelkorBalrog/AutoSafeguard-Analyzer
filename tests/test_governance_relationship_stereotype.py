--- conflicted
+++ resolved
@@ -425,7 +425,6 @@
             {"Architecture Diagram", "Requirement Specification"},
         )
 
-<<<<<<< HEAD
     def test_analysis_inputs_cross_module(self):
         repo = self.repo
         toolbox = SafetyManagementToolbox()
@@ -511,8 +510,6 @@
         for analysis in SAFETY_ANALYSIS_WORK_PRODUCTS:
             self.assertEqual(toolbox.analysis_inputs(analysis), {"Architecture Diagram"})
 
-=======
->>>>>>> 1d8db397
     def test_hazop_functions_hidden_until_governed(self):
         repo = self.repo
         toolbox = SafetyManagementToolbox()
@@ -565,7 +562,6 @@
         event2 = types.SimpleNamespace(x=0, y=100, state=0)
         GovernanceDiagramWindow.on_left_press(win, event2)
         trace_conn = win.connections[0]
-<<<<<<< HEAD
 
         win2 = self._create_window("Used By", o2, o3, diag)
         event3 = types.SimpleNamespace(x=0, y=100, state=0)
@@ -655,8 +651,6 @@
         self.assertEqual(toolbox.analysis_inputs("FTA"), set())
         self.assertEqual(toolbox.analysis_inputs("FTA", reviewed=True), set())
         self.assertEqual(toolbox.analysis_inputs("FTA", approved=True), {"Architecture Diagram"})
-=======
->>>>>>> 1d8db397
 
         win2 = self._create_window("Used By", o2, o3, diag)
         event3 = types.SimpleNamespace(x=0, y=100, state=0)
