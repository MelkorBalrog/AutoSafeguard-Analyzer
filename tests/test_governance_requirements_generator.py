import sys
from pathlib import Path

import pytest

sys.path.append(str(Path(__file__).resolve().parents[1]))

from analysis.governance import GovernanceDiagram


def test_generate_requirements_from_governance_diagram():
    diagram = GovernanceDiagram()
    diagram.add_task("Data Steward", node_type="Role")
    diagram.add_task("Review Data", node_type="Activity")
    diagram.add_task("Report", node_type="Document")
    diagram.add_task("Policy DP-001", node_type="Policy")
    diagram.add_relationship("Data Steward", "Review Data", label="performs")
    diagram.add_relationship("Review Data", "Report", label="produces")
    diagram.add_relationship(
        "Data Steward", "Report", label="approves", condition="data validated"
    )
    diagram.add_relationship("Review Data", "Policy DP-001", label="governed by")

    reqs = diagram.generate_requirements()
    texts = [r.text for r in reqs]
<<<<<<< HEAD
    assert "Organization shall Data Steward." in texts
    assert "Organization shall Review Data." in texts
    assert "Organization shall Report." in texts
    assert "Organization shall Policy DP-001." in texts
    assert "Organization shall perform 'Review Data' after 'Data Steward'." in texts
    assert "Organization shall produce 'Report' after 'Review Data'." in texts
    assert (
        "If data validated, Organization shall approve 'Report' after 'Data Steward'."
        in texts
    )
    assert "Organization shall comply with 'Policy DP-001' after 'Review Data'." in texts
=======

    assert "Data Steward shall perform 'Review Data'." in texts
    assert "Review Data shall produce 'Report'." in texts
    assert "If data validated, Data Steward shall approve 'Report'." in texts
    assert "Review Data shall comply with 'Policy DP-001'." in texts
    assert "Organization shall review data." in texts
>>>>>>> 86e6c928

    perf_req = next(r for r in reqs if r.action == "perform")
    assert perf_req.subject == "Organization"
    assert perf_req.obj == "Review Data"
    assert perf_req.origin == "Data Steward"

    approve_req = next(r for r in reqs if r.action == "approve")
    assert approve_req.condition == "data validated"
    assert approve_req.subject == "Organization"
    assert approve_req.obj == "Report"
<<<<<<< HEAD
    assert approve_req.origin == "Data Steward"
=======
    review_req = next(r for r in reqs if r.action == "review data")
    assert review_req.subject == "Organization"
    assert review_req.req_type == "organizational"
>>>>>>> 86e6c928

def test_ai_training_and_curation_requirements():
    diagram = GovernanceDiagram()
    diagram.add_task("Decision1", node_type="Decision")
    diagram.add_task("ANN1", node_type="ANN")
    diagram.add_task("Database1", node_type="Database")
    diagram.add_relationship(
        "Decision1",
        "ANN1",
        condition="completion >= 0.98",
        conn_type="AI training",
    )
    diagram.add_relationship(
        "Decision1",
        "Database1",
        condition="completion < 0.98",
        conn_type="Curation",
    )
    reqs = diagram.generate_requirements()
    texts = [r.text for r in reqs]
    assert "Organization shall Decision1." in texts
    assert "Engineering team shall ANN1." in texts
    assert "Engineering team shall Database1." in texts
    assert (
        "If completion >= 0.98, Engineering team shall train 'ANN1'." in texts
    )
    assert (
        "If completion < 0.98, Engineering team shall curate 'Database1'." in texts
    )

    train_req = next(r for r in reqs if r.action == "train")
    assert train_req.subject == "Engineering team"
    assert train_req.obj == "ANN1"
    assert train_req.condition == "completion >= 0.98"
    assert train_req.origin is None

    curate_req = next(r for r in reqs if r.action == "curate")
    assert curate_req.subject == "Engineering team"
    assert curate_req.obj == "Database1"
    assert curate_req.condition == "completion < 0.98"
    assert curate_req.origin is None


def test_data_acquisition_compartment_sources():
    diagram = GovernanceDiagram()
    diagram.add_task(
        "Acquire Data",
        node_type="Data acquisition",
        compartments=["Sensor A", "Sensor B"],
    )

    reqs = diagram.generate_requirements()
    texts = [r.text for r in reqs]

<<<<<<< HEAD
    assert "Engineering team shall Acquire Data." in texts
    assert (
        "Engineering team shall obtain data from 'Sensor A' after 'Acquire Data'."
        in texts
    )
    assert (
        "Engineering team shall obtain data from 'Sensor B' after 'Acquire Data'."
        in texts
    )
=======
    assert "Engineering team shall acquire data from 'Sensor A'." in texts
    assert "Engineering team shall acquire data from 'Sensor B'." in texts
>>>>>>> 86e6c928

    data_reqs = [r for r in reqs if r.action == "acquire data from"]
    assert all(r.req_type == "AI safety" for r in data_reqs)
    assert all(r.subject == "Engineering team" for r in data_reqs)
    assert {r.obj for r in data_reqs} == {"Sensor A", "Sensor B"}


def test_tasks_create_requirement_actions():
    diagram = GovernanceDiagram()
    diagram.add_task("Review Data", node_type="Activity")
    diagram.add_task("Acquire Data", node_type="Data acquisition")

    reqs = diagram.generate_requirements()
    texts = [r.text for r in reqs]

    assert "Organization shall review data." in texts
    assert "Engineering team shall acquire data." in texts

    review_req = next(r for r in reqs if r.action == "review data")
    assert review_req.subject == "Organization"
    assert review_req.req_type == "organizational"
    acquire_req = next(r for r in reqs if r.action == "acquire data")
    assert acquire_req.subject == "Engineering team"
    assert acquire_req.req_type == "AI safety"<|MERGE_RESOLUTION|>--- conflicted
+++ resolved
@@ -23,7 +23,6 @@
 
     reqs = diagram.generate_requirements()
     texts = [r.text for r in reqs]
-<<<<<<< HEAD
     assert "Organization shall Data Steward." in texts
     assert "Organization shall Review Data." in texts
     assert "Organization shall Report." in texts
@@ -35,14 +34,6 @@
         in texts
     )
     assert "Organization shall comply with 'Policy DP-001' after 'Review Data'." in texts
-=======
-
-    assert "Data Steward shall perform 'Review Data'." in texts
-    assert "Review Data shall produce 'Report'." in texts
-    assert "If data validated, Data Steward shall approve 'Report'." in texts
-    assert "Review Data shall comply with 'Policy DP-001'." in texts
-    assert "Organization shall review data." in texts
->>>>>>> 86e6c928
 
     perf_req = next(r for r in reqs if r.action == "perform")
     assert perf_req.subject == "Organization"
@@ -53,13 +44,7 @@
     assert approve_req.condition == "data validated"
     assert approve_req.subject == "Organization"
     assert approve_req.obj == "Report"
-<<<<<<< HEAD
     assert approve_req.origin == "Data Steward"
-=======
-    review_req = next(r for r in reqs if r.action == "review data")
-    assert review_req.subject == "Organization"
-    assert review_req.req_type == "organizational"
->>>>>>> 86e6c928
 
 def test_ai_training_and_curation_requirements():
     diagram = GovernanceDiagram()
@@ -114,7 +99,6 @@
     reqs = diagram.generate_requirements()
     texts = [r.text for r in reqs]
 
-<<<<<<< HEAD
     assert "Engineering team shall Acquire Data." in texts
     assert (
         "Engineering team shall obtain data from 'Sensor A' after 'Acquire Data'."
@@ -124,10 +108,6 @@
         "Engineering team shall obtain data from 'Sensor B' after 'Acquire Data'."
         in texts
     )
-=======
-    assert "Engineering team shall acquire data from 'Sensor A'." in texts
-    assert "Engineering team shall acquire data from 'Sensor B'." in texts
->>>>>>> 86e6c928
 
     data_reqs = [r for r in reqs if r.action == "acquire data from"]
     assert all(r.req_type == "AI safety" for r in data_reqs)
