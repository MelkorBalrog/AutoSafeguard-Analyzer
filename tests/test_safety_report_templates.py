from pathlib import Path

from config import load_report_template
from gsn import GSNDiagram, GSNNode
from analysis.safety_case import SafetyCase


BASE_DIR = Path(__file__).resolve().parents[1]

def _load(name: str):
    path = BASE_DIR / "config" / name
    return load_report_template(path)


def test_item_definition_template_valid():
    data = _load("item_definition_template.json")
    titles = {sec["title"] for sec in data["sections"]}
    assert {
        "Item Description",
        "Assumptions",
        "Use Case Diagrams",
        "Activity Diagrams",
        "Block Diagrams",
        "Internal Block Diagrams",
        "Product Requirements",
        "Vehicle Requirements",
        "Activity Actions",
    } <= titles


def test_functional_safety_concept_template_valid():
    data = _load("functional_safety_concept_template.json")
    titles = {sec["title"] for sec in data["sections"]}
    assert {
        "Product Goals",
        "Functional Safety Concept",
        "ODD Library",
        "Scenario Library",
        "Internal Block Diagrams",
        "Fault Tree Analyses (FTA)",
<<<<<<< HEAD
        "Threat Analysis",
        "FI2TC Mapping",
        "TC2FI Mapping",
        "Triggering Conditions",
        "Functional Insufficiencies",
=======
>>>>>>> 545e7876
        "Functional Safety Requirements",
        "Requirements Allocation Matrix",
        "Traceability Matrix",
    } <= titles


def test_technical_safety_concept_template_valid():
    data = _load("technical_safety_concept_template.json")
    titles = {sec["title"] for sec in data["sections"]}
    assert {
        "Internal Block Diagrams",
        "Fault Tree Analyses (FTA)",
        "FMEA Analyses",
        "FMEDA Analyses",
        "Reliability Analysis",
        "Mission Profile",
<<<<<<< HEAD
        "Functional Modifications",
=======
>>>>>>> 545e7876
        "Technical Safety Requirements",
        "Requirements Allocation Matrix",
        "Traceability to Functional Safety Concept",
        "PMHF Results",
        "SPFM Results",
        "LPFM Results",
        "Diagnostic Coverage Results",
    } <= titles


def test_pdf_report_template_includes_diagram_sections():
    data = _load("report_template.json")
    titles = [sec["title"] for sec in data["sections"]]
    assert {
        "Block Diagrams",
        "State Diagrams",
        "Fault Tree Analyses (FTA)",
        "Hazard Analyses",
<<<<<<< HEAD
        "Threat Analyses",
=======
>>>>>>> 545e7876
        "FMEA Analyses",
        "FMEDA Analyses",
        "Reliability Analysis",
        "Safety Case",
    } <= set(titles)


def test_report_template_includes_item_definition_section():
    data = _load("report_template.json")
    assert {"item_description", "assumptions"} <= set(data["elements"].keys())
    section = next(sec for sec in data["sections"] if sec["title"] == "Item Definition")
    assert "<item_description>" in section["content"]
    assert "<assumptions>" in section["content"]


def test_report_template_includes_odd_and_scenario_sections():
    data = _load("report_template.json")
    titles = {sec["title"] for sec in data["sections"]}
    assert {"ODD Library", "Scenario Library"} <= titles


def test_safety_case_template_valid():
    data = _load("safety_case_template.json")
    titles = {sec["title"] for sec in data["sections"]}
    assert {
        "GSR Argumentation",
        "Related Safety Cases",
<<<<<<< HEAD
        "SPI Table",
=======
>>>>>>> 545e7876
        "Work Products and Evidence",
    } <= titles


<<<<<<< HEAD
def test_report_template_includes_trigger_and_insufficiency_sections():
    data = _load("report_template.json")
    titles = {sec["title"] for sec in data["sections"]}
    assert {
        "Triggering Conditions",
        "Functional Insufficiencies",
        "Functional Modifications",
    } <= titles


=======
>>>>>>> 545e7876
def test_safety_case_dynamic_sections():
    root = GSNNode("G", "Goal")
    diag = GSNDiagram(root)
    s1 = GSNNode("S1", "Solution")
    s1.work_product = "FTA report"
    s2 = GSNNode("S2", "Solution")
    s2.work_product = "FMEA"
    diag.nodes.extend([s1, s2])
    case = SafetyCase("C", diag)
    case.collect_solutions()
    tpl = case.build_report_template()
    titles = {sec["title"] for sec in tpl["sections"]}
    assert "Fault Tree Analyses (FTA)" in titles
    assert "FMEA Analyses" in titles
    assert "FMEDA Analyses" not in titles<|MERGE_RESOLUTION|>--- conflicted
+++ resolved
@@ -38,14 +38,11 @@
         "Scenario Library",
         "Internal Block Diagrams",
         "Fault Tree Analyses (FTA)",
-<<<<<<< HEAD
         "Threat Analysis",
         "FI2TC Mapping",
         "TC2FI Mapping",
         "Triggering Conditions",
         "Functional Insufficiencies",
-=======
->>>>>>> 545e7876
         "Functional Safety Requirements",
         "Requirements Allocation Matrix",
         "Traceability Matrix",
@@ -62,10 +59,7 @@
         "FMEDA Analyses",
         "Reliability Analysis",
         "Mission Profile",
-<<<<<<< HEAD
         "Functional Modifications",
-=======
->>>>>>> 545e7876
         "Technical Safety Requirements",
         "Requirements Allocation Matrix",
         "Traceability to Functional Safety Concept",
@@ -84,10 +78,7 @@
         "State Diagrams",
         "Fault Tree Analyses (FTA)",
         "Hazard Analyses",
-<<<<<<< HEAD
         "Threat Analyses",
-=======
->>>>>>> 545e7876
         "FMEA Analyses",
         "FMEDA Analyses",
         "Reliability Analysis",
@@ -115,15 +106,10 @@
     assert {
         "GSR Argumentation",
         "Related Safety Cases",
-<<<<<<< HEAD
         "SPI Table",
-=======
->>>>>>> 545e7876
         "Work Products and Evidence",
     } <= titles
 
-
-<<<<<<< HEAD
 def test_report_template_includes_trigger_and_insufficiency_sections():
     data = _load("report_template.json")
     titles = {sec["title"] for sec in data["sections"]}
@@ -133,9 +119,6 @@
         "Functional Modifications",
     } <= titles
 
-
-=======
->>>>>>> 545e7876
 def test_safety_case_dynamic_sections():
     root = GSNNode("G", "Goal")
     diag = GSNDiagram(root)
