import sys
from pathlib import Path
import types
from itertools import product
<<<<<<< HEAD
import pytest
=======

sys.path.append(str(Path(__file__).resolve().parents[1]))

import gui.causal_bayesian_network_window as cbnw
>>>>>>> 4242aa84
from gui.causal_bayesian_network_window import CausalBayesianNetworkWindow
from gui.drawing_helper import FTADrawingHelper
from analysis import CausalBayesianNetwork


class DummyCanvas:
    """Canvas stub capturing gradient moves and item configures."""

    def __init__(self):
        self.next_id = 1
        self.items = {}
        self.moves = []
        self.last_configure = {}

    def create_line(self, x1, y1, x2, y2, **kw):
        i = self.next_id
        self.next_id += 1
        self.items[i] = {"type": "line", "coords": [x1, y1, x2, y2]}
        self.items[i].update(kw)
        return i

    def create_oval(self, x1, y1, x2, y2, **kw):
        i = self.next_id
        self.next_id += 1
        self.items[i] = {"type": "oval", "coords": [x1, y1, x2, y2]}
        self.items[i].update(kw)
        return i

    def create_text(self, x, y, **kw):
        i = self.next_id
        self.next_id += 1
        self.items[i] = {"type": "text", "coords": [x, y]}
        self.items[i].update(kw)
        return i

    def create_rectangle(self, x1, y1, x2, y2, **kw):
        i = self.next_id
        self.next_id += 1
        self.items[i] = {"type": "rectangle", "coords": [x1, y1, x2, y2]}
        self.items[i].update(kw)
        return i

    def delete(self, item):
        if item == "all":
            self.items.clear()
        else:
            self.items.pop(item, None)

    def coords(self, item, x1, y1, x2=None, y2=None):
        if item in self.items:
            if x2 is None and y2 is None:
                self.items[item]["coords"] = [x1, y1]
            else:
                self.items[item]["coords"] = [x1, y1, x2, y2]

    def move(self, tag, dx, dy):
        self.moves.append((tag, dx, dy))

    def itemconfigure(self, item, **kw):
        self.items.setdefault(item, {}).update(kw)
        self.last_configure.update(kw)

    def update_idletasks(self):
        pass

    def create_window(self, *args, **kwargs):
        i = self.next_id
        self.next_id += 1
        self.items[i] = {"type": "window"}
        return i

    def find_overlapping(self, *args, **kwargs):
        return list(self.items.keys())


class DummyTree:
    def __init__(self):
        self.height = 0
        self.rows = []

    def delete(self, *args):
        self.rows = []

    def get_children(self):
        return list(range(len(self.rows)))

    def configure(self, **kw):
        if "height" in kw:
            self.height = kw["height"]

    def insert(self, parent, index, values):
        self.rows.append(values)

    # Methods not used in tests but required by interface
    def heading(self, *a, **k):
        pass

    def column(self, *a, **k):
        pass

    def pack(self, *a, **k):
        pass

    def bind(self, *a, **k):
        pass


class DummyFrame:
    def __init__(self, tree):
        self.tree = tree
        self.update_idletasks_called = False

    def update_idletasks(self):
        self.update_idletasks_called = True

    def winfo_reqwidth(self):
        return 100

    def winfo_reqheight(self):
        return 30 + self.tree.height * 20

    def pack(self, *a, **k):
        pass


class DummyApp:
    pass


def _setup_window():
    win = object.__new__(CausalBayesianNetworkWindow)
    win.NODE_RADIUS = CausalBayesianNetworkWindow.NODE_RADIUS
    win.canvas = DummyCanvas()
    win.drawing_helper = FTADrawingHelper()
    win.nodes = {}
    win.tables = {}
    win.id_to_node = {}
    win.edges = []
    win.current_tool = "Select"
    win._place_table = lambda *a, **k: None
    win._position_table = lambda *a, **k: None
    win.after = lambda *a, **k: None
    win.after_cancel = lambda *a, **k: None
    win.selected_node = None
    win.selection_rect = None
    win.temp_edge_line = None
    win.temp_edge_anim = None
    win.temp_edge_offset = 0
    app = DummyApp()
    class Net:
        def __init__(self):
            self.nodes = set()
            self.parents = {}
            self.cpds = {}

        def add_node(self, name, cpd=0.0):
            self.nodes.add(name)
            self.cpds[name] = cpd

        def cpd_rows(self, name):
            parents = self.parents.get(name, [])
            if not parents:
                prob = float(self.cpds.get(name, 0.0))
                return [((), prob, 1.0, prob)]
            cpds = self.cpds.get(name, {})
            rows = []
            for combo in product([False, True], repeat=len(parents)):
                prob = float(cpds.get(combo, 0.0))
                rows.append((combo, prob, 0.0, 0.0))
            return rows

    doc = types.SimpleNamespace(network=Net(), positions={}, types={})
    app.active_cbn = doc
    win.app = app
    win._find_node = lambda x, y: next(
        (n for n, (nx, ny) in doc.positions.items() if abs(nx - x) <= win.NODE_RADIUS and abs(ny - y) <= win.NODE_RADIUS),
        None,
    )
    return win, doc


def test_fill_moves_with_node():
    win, doc = _setup_window()
    doc.network.nodes.add("A")
    doc.positions["A"] = (0, 0)
    win._draw_node("A", 0, 0)
    win.drag_node = "A"
    win.drag_offset = (0, 0)
    event = types.SimpleNamespace(x=10, y=15)
    win.on_drag(event)
    assert ("fill_A", 10, 15) in win.canvas.moves


def test_table_resizes_for_new_rows():
    win, doc = _setup_window()
    tree = DummyTree()
    frame = DummyFrame(tree)
    win.tables["A"] = (1, frame, tree)
    doc.network.nodes.add("A")
    doc.network.parents["A"] = ["P1"]
    doc.positions["A"] = (0, 0)

    win._update_table("A")
    first_height = win.canvas.last_configure.get("height")
    assert frame.update_idletasks_called

    # updating CPDs should keep the same table size because all rows are
    # present from the start
    frame.update_idletasks_called = False
    doc.network.cpds["A"] = {(True,): 0.1, (False,): 0.2}
    win._update_table("A")
    second_height = win.canvas.last_configure.get("height")
    assert frame.update_idletasks_called
    assert second_height == first_height


def test_table_auto_fills_missing_rows():
    win, doc = _setup_window()
    tree = DummyTree()
    frame = DummyFrame(tree)
    win.tables["A"] = (1, frame, tree)
    doc.network.nodes.add("A")
    doc.network.parents["A"] = ["P1", "P2"]
    doc.positions["A"] = (0, 0)
    # only one CPD entry; others should default to 0.0
    doc.network.cpds["A"] = {(True, False): 0.2}
    win._update_table("A")
    assert tree.height == 4
    assert len(tree.rows) == 4


def test_node_colors_by_type():
    win, _ = _setup_window()
    colors = []

    def capture(canvas, x, y, r, color, tag=None):
        colors.append(color)

    win.drawing_helper._fill_gradient_circle = capture
    win._draw_node("T", 0, 0, "trigger")
    win._draw_node("I", 0, 0, "insufficiency")
    assert colors[0] == "lightblue"
    assert colors[1] == "lightyellow"


<<<<<<< HEAD
def test_update_all_tables_refreshes_dependencies():
    win = object.__new__(CausalBayesianNetworkWindow)
    win.NODE_RADIUS = CausalBayesianNetworkWindow.NODE_RADIUS
    win.canvas = DummyCanvas()
    win.drawing_helper = FTADrawingHelper()
    win.nodes = {}
    win.tables = {}
    win.id_to_node = {}
    win.edges = []
    win.current_tool = "Select"
    win._place_table = lambda *a, **k: None
    win._position_table = lambda *a, **k: None

    app = DummyApp()
    net = CausalBayesianNetwork()
    net.add_node("Rain", cpd=0.3)
    net.add_node("WetGround", parents=["Rain"], cpd={(True,): 0.9, (False,): 0.1})
    doc = types.SimpleNamespace(network=net, positions={"Rain": (0, 0), "WetGround": (0, 0)})
    app.active_cbn = doc
    win.app = app

    tree_rain = DummyTree()
    frame_rain = DummyFrame(tree_rain)
    tree_wet = DummyTree()
    frame_wet = DummyFrame(tree_wet)
    win.tables["Rain"] = (1, frame_rain, tree_rain)
    win.tables["WetGround"] = (2, frame_wet, tree_wet)

    win._update_all_tables()
    # row for Rain=True is second row
    assert float(tree_wet.rows[1][1]) == pytest.approx(0.3, rel=1e-3)
    assert float(tree_wet.rows[1][3]) == pytest.approx(0.27, rel=1e-3)

    net.cpds["Rain"] = 0.6
    win._update_all_tables()
    assert float(tree_wet.rows[1][1]) == pytest.approx(0.6, rel=1e-3)
    assert float(tree_wet.rows[1][3]) == pytest.approx(0.54, rel=1e-3)
=======
def test_new_triggering_condition_registers():
    win, doc = _setup_window()
    called = {}
    win.app.update_triggering_condition_list = lambda: called.setdefault("tc", True)
    win.current_tool = "Triggering Condition"
    orig = cbnw.simpledialog.askstring
    cbnw.simpledialog.askstring = lambda *a, **k: "TC1"
    event = types.SimpleNamespace(x=5, y=5)
    win.on_click(event)
    cbnw.simpledialog.askstring = orig
    assert "TC1" in doc.network.nodes
    assert called.get("tc")


def test_new_functional_insufficiency_registers():
    win, doc = _setup_window()
    called = {}
    win.app.update_functional_insufficiency_list = lambda: called.setdefault("fi", True)
    win.current_tool = "Functional Insufficiency"
    orig = cbnw.simpledialog.askstring
    cbnw.simpledialog.askstring = lambda *a, **k: "FI1"
    event = types.SimpleNamespace(x=5, y=5)
    win.on_click(event)
    cbnw.simpledialog.askstring = orig
    assert "FI1" in doc.network.nodes
    assert called.get("fi")


def test_existing_triggering_condition_registers():
    win, doc = _setup_window()
    win.app.triggering_conditions = ["TC1"]
    called = {}
    win.app.update_triggering_condition_list = lambda: called.setdefault("tc", True)
    win._select_triggering_conditions = lambda: ["TC1"]
    win.current_tool = "Existing Triggering Condition"
    event = types.SimpleNamespace(x=5, y=5)
    win.on_click(event)
    assert "TC1" in doc.network.nodes
    assert doc.types["TC1"] == "trigger"
    assert called.get("tc")


def test_existing_functional_insufficiency_registers():
    win, doc = _setup_window()
    win.app.functional_insufficiencies = ["FI1"]
    called = {}
    win.app.update_functional_insufficiency_list = lambda: called.setdefault("fi", True)
    win._select_functional_insufficiencies = lambda: ["FI1"]
    win.current_tool = "Existing Functional Insufficiency"
    event = types.SimpleNamespace(x=5, y=5)
    win.on_click(event)
    assert "FI1" in doc.network.nodes
    assert doc.types["FI1"] == "insufficiency"
    assert called.get("fi")
>>>>>>> 4242aa84
<|MERGE_RESOLUTION|>--- conflicted
+++ resolved
@@ -2,14 +2,7 @@
 from pathlib import Path
 import types
 from itertools import product
-<<<<<<< HEAD
 import pytest
-=======
-
-sys.path.append(str(Path(__file__).resolve().parents[1]))
-
-import gui.causal_bayesian_network_window as cbnw
->>>>>>> 4242aa84
 from gui.causal_bayesian_network_window import CausalBayesianNetworkWindow
 from gui.drawing_helper import FTADrawingHelper
 from analysis import CausalBayesianNetwork
@@ -255,7 +248,6 @@
     assert colors[1] == "lightyellow"
 
 
-<<<<<<< HEAD
 def test_update_all_tables_refreshes_dependencies():
     win = object.__new__(CausalBayesianNetworkWindow)
     win.NODE_RADIUS = CausalBayesianNetworkWindow.NODE_RADIUS
@@ -292,60 +284,4 @@
     net.cpds["Rain"] = 0.6
     win._update_all_tables()
     assert float(tree_wet.rows[1][1]) == pytest.approx(0.6, rel=1e-3)
-    assert float(tree_wet.rows[1][3]) == pytest.approx(0.54, rel=1e-3)
-=======
-def test_new_triggering_condition_registers():
-    win, doc = _setup_window()
-    called = {}
-    win.app.update_triggering_condition_list = lambda: called.setdefault("tc", True)
-    win.current_tool = "Triggering Condition"
-    orig = cbnw.simpledialog.askstring
-    cbnw.simpledialog.askstring = lambda *a, **k: "TC1"
-    event = types.SimpleNamespace(x=5, y=5)
-    win.on_click(event)
-    cbnw.simpledialog.askstring = orig
-    assert "TC1" in doc.network.nodes
-    assert called.get("tc")
-
-
-def test_new_functional_insufficiency_registers():
-    win, doc = _setup_window()
-    called = {}
-    win.app.update_functional_insufficiency_list = lambda: called.setdefault("fi", True)
-    win.current_tool = "Functional Insufficiency"
-    orig = cbnw.simpledialog.askstring
-    cbnw.simpledialog.askstring = lambda *a, **k: "FI1"
-    event = types.SimpleNamespace(x=5, y=5)
-    win.on_click(event)
-    cbnw.simpledialog.askstring = orig
-    assert "FI1" in doc.network.nodes
-    assert called.get("fi")
-
-
-def test_existing_triggering_condition_registers():
-    win, doc = _setup_window()
-    win.app.triggering_conditions = ["TC1"]
-    called = {}
-    win.app.update_triggering_condition_list = lambda: called.setdefault("tc", True)
-    win._select_triggering_conditions = lambda: ["TC1"]
-    win.current_tool = "Existing Triggering Condition"
-    event = types.SimpleNamespace(x=5, y=5)
-    win.on_click(event)
-    assert "TC1" in doc.network.nodes
-    assert doc.types["TC1"] == "trigger"
-    assert called.get("tc")
-
-
-def test_existing_functional_insufficiency_registers():
-    win, doc = _setup_window()
-    win.app.functional_insufficiencies = ["FI1"]
-    called = {}
-    win.app.update_functional_insufficiency_list = lambda: called.setdefault("fi", True)
-    win._select_functional_insufficiencies = lambda: ["FI1"]
-    win.current_tool = "Existing Functional Insufficiency"
-    event = types.SimpleNamespace(x=5, y=5)
-    win.on_click(event)
-    assert "FI1" in doc.network.nodes
-    assert doc.types["FI1"] == "insufficiency"
-    assert called.get("fi")
->>>>>>> 4242aa84
+    assert float(tree_wet.rows[1][3]) == pytest.approx(0.54, rel=1e-3)