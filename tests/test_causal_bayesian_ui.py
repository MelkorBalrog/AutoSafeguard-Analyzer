--- conflicted
+++ resolved
@@ -245,8 +245,7 @@
     win.drawing_helper._fill_gradient_circle = capture
     win._draw_node("T", 0, 0, "trigger")
     win._draw_node("I", 0, 0, "insufficiency")
-<<<<<<< HEAD
-    assert colors[0] == "lightgreen"
+    assert colors[0] == "lightblue"
     assert colors[1] == "lightyellow"
 
 
@@ -303,33 +302,4 @@
     win.on_click(event)
     assert "FI1" in doc.network.nodes
     assert doc.types["FI1"] == "insufficiency"
-    assert called.get("fi")
-=======
-    assert colors[0] == "lightblue"
-    assert colors[1] == "lightyellow"
-
-
-def test_select_highlights_node():
-    win, doc = _setup_window()
-    doc.network.nodes.add("A")
-    doc.positions["A"] = (0, 0)
-    win._draw_node("A", 0, 0)
-    win.on_click(types.SimpleNamespace(x=0, y=0))
-    assert win.selected_node == "A"
-    assert win.selection_rect in win.canvas.items
-
-
-def test_drag_relationship_creates_edge():
-    win, doc = _setup_window()
-    doc.network.nodes.update({"A", "B"})
-    doc.positions["A"] = (0, 0)
-    doc.positions["B"] = (100, 0)
-    win._draw_node("A", 0, 0)
-    win._draw_node("B", 100, 0)
-    win.current_tool = "Relationship"
-    win.on_click(types.SimpleNamespace(x=0, y=0))
-    win.on_drag(types.SimpleNamespace(x=100, y=0))
-    win.on_release(types.SimpleNamespace(x=100, y=0))
-    assert len(win.edges) == 1
-    assert "A" in doc.network.parents.get("B", [])
->>>>>>> 0eaec857
+    assert called.get("fi")