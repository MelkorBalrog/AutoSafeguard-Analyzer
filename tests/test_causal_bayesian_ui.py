import sys
from pathlib import Path
import types
from itertools import product

from analysis import CausalBayesianNetwork
from gui.causal_bayesian_network_window import CausalBayesianNetworkWindow
from gui.drawing_helper import FTADrawingHelper
from analysis import CausalBayesianNetwork
from unittest import mock


class DummyCanvas:
    """Canvas stub capturing gradient moves and item configures."""

    def __init__(self):
        self.next_id = 1
        self.items = {}
        self.moves = []
        self.last_configure = {}

    def create_line(self, x1, y1, x2, y2, **kw):
        i = self.next_id
        self.next_id += 1
        self.items[i] = {"type": "line", "coords": [x1, y1, x2, y2]}
        self.items[i].update(kw)
        return i

    def create_oval(self, x1, y1, x2, y2, **kw):
        i = self.next_id
        self.next_id += 1
        self.items[i] = {"type": "oval", "coords": [x1, y1, x2, y2]}
        self.items[i].update(kw)
        return i

    def create_text(self, x, y, **kw):
        i = self.next_id
        self.next_id += 1
        self.items[i] = {"type": "text", "coords": [x, y]}
        self.items[i].update(kw)
        return i

    def create_rectangle(self, x1, y1, x2, y2, **kw):
        i = self.next_id
        self.next_id += 1
        self.items[i] = {"type": "rectangle", "coords": [x1, y1, x2, y2]}
        self.items[i].update(kw)
        return i

    def delete(self, item):
        if item == "all":
            self.items.clear()
        else:
            self.items.pop(item, None)

    def coords(self, item, x1, y1, x2=None, y2=None):
        if item in self.items:
            if x2 is None and y2 is None:
                self.items[item]["coords"] = [x1, y1]
            else:
                self.items[item]["coords"] = [x1, y1, x2, y2]

    def move(self, tag, dx, dy):
        self.moves.append((tag, dx, dy))

    def itemconfigure(self, item, **kw):
        self.items.setdefault(item, {}).update(kw)
        self.last_configure.update(kw)

    def update_idletasks(self):
        pass

    def create_window(self, *args, **kwargs):
        i = self.next_id
        self.next_id += 1
        self.items[i] = {"type": "window"}
        return i

    def find_overlapping(self, *args, **kwargs):
        return list(self.items.keys())


class DummyTree:
    def __init__(self):
        self.height = 0
        self.rows = []

    def delete(self, *args):
        self.rows = []

    def get_children(self):
        return list(range(len(self.rows)))

    def configure(self, **kw):
        if "height" in kw:
            self.height = kw["height"]

    def insert(self, parent, index, values):
        self.rows.append(values)

    # Methods not used in tests but required by interface
    def heading(self, *a, **k):
        pass

    def column(self, *a, **k):
        pass

    def pack(self, *a, **k):
        pass

    def bind(self, *a, **k):
        pass


class DummyFrame:
    def __init__(self, tree):
        self.tree = tree
        self.update_idletasks_called = False

    def update_idletasks(self):
        self.update_idletasks_called = True

    def winfo_reqwidth(self):
        return 100

    def winfo_reqheight(self):
        return 30 + self.tree.height * 20

    def pack(self, *a, **k):
        pass


class DummyApp:
    pass


def _setup_window():
    win = object.__new__(CausalBayesianNetworkWindow)
    win.NODE_RADIUS = CausalBayesianNetworkWindow.NODE_RADIUS
    win.canvas = DummyCanvas()
    win.drawing_helper = FTADrawingHelper()
    win.nodes = {}
    win.tables = {}
    win.id_to_node = {}
    win.edges = []
    win.current_tool = "Select"
    win._place_table = lambda *a, **k: None
    win._position_table = lambda *a, **k: None
    win.after = lambda *a, **k: None
    win.after_cancel = lambda *a, **k: None
    win.selected_node = None
    win.selection_rect = None
    win.temp_edge_line = None
    win.temp_edge_anim = None
    win.temp_edge_offset = 0
    app = DummyApp()
    class Net:
        def __init__(self):
            self.nodes = set()
            self.parents = {}
            self.cpds = {}

        def add_node(self, name, cpd=0.0):
            self.nodes.add(name)
            self.cpds[name] = cpd

        def cpd_rows(self, name):
            parents = self.parents.get(name, [])
            if not parents:
                prob = float(self.cpds.get(name, 0.0))
                return [((), prob, 1.0, prob)]
            cpds = self.cpds.get(name, {})
            rows = []
            for combo in product([False, True], repeat=len(parents)):
                prob = float(cpds.get(combo, 0.0))
                rows.append((combo, prob, 0.0, 0.0))
            return rows

    doc = types.SimpleNamespace(network=Net(), positions={}, types={})
    app.active_cbn = doc
    win.app = app
    win._find_node = lambda x, y: next(
        (n for n, (nx, ny) in doc.positions.items() if abs(nx - x) <= win.NODE_RADIUS and abs(ny - y) <= win.NODE_RADIUS),
        None,
    )
    return win, doc


def _setup_window_real():
    win = object.__new__(CausalBayesianNetworkWindow)
    win.NODE_RADIUS = CausalBayesianNetworkWindow.NODE_RADIUS
    win.canvas = DummyCanvas()
    win.drawing_helper = FTADrawingHelper()
    win.nodes = {}
    win.tables = {}
    win.id_to_node = {}
    win.edges = []
    win.current_tool = "Select"
    win._place_table = lambda *a, **k: None
    win._position_table = lambda *a, **k: None
    win.after = lambda *a, **k: None
    win.after_cancel = lambda *a, **k: None
    win.selected_node = None
    win.selection_rect = None
    win.temp_edge_line = None
    win.temp_edge_anim = None
    win.temp_edge_offset = 0
    app = DummyApp()
    doc = types.SimpleNamespace(network=CausalBayesianNetwork(), positions={})
    app.active_cbn = doc
    win.app = app
    return win, doc


def test_fill_moves_with_node():
    win, doc = _setup_window()
    doc.network.nodes.add("A")
    doc.positions["A"] = (0, 0)
    win._draw_node("A", 0, 0)
    win.drag_node = "A"
    win.drag_offset = (0, 0)
    event = types.SimpleNamespace(x=10, y=15)
    win.on_drag(event)
    assert ("fill_A", 10, 15) in win.canvas.moves


def test_table_resizes_for_new_rows():
    win, doc = _setup_window()
    tree = DummyTree()
    frame = DummyFrame(tree)
    win.tables["A"] = (1, frame, tree)
    doc.network.nodes.add("A")
    doc.network.parents["A"] = ["P1"]
    doc.positions["A"] = (0, 0)

    win._update_table("A")
    first_height = win.canvas.last_configure.get("height")
    assert frame.update_idletasks_called

    # updating CPDs should keep the same table size because all rows are
    # present from the start
    frame.update_idletasks_called = False
    doc.network.cpds["A"] = {(True,): 0.1, (False,): 0.2}
    win._update_table("A")
    second_height = win.canvas.last_configure.get("height")
    assert frame.update_idletasks_called
    assert second_height == first_height


def test_table_auto_fills_missing_rows():
    win, doc = _setup_window()
    tree = DummyTree()
    frame = DummyFrame(tree)
    win.tables["A"] = (1, frame, tree)
    doc.network.nodes.add("A")
    doc.network.parents["A"] = ["P1", "P2"]
    doc.positions["A"] = (0, 0)
    # only one CPD entry; others should default to 0.0
    doc.network.cpds["A"] = {(True, False): 0.2}
    win._update_table("A")
    assert tree.height == 4
    assert len(tree.rows) == 4
    # two parent columns plus a single probability column
    assert all(len(row) == 3 for row in tree.rows)


def test_node_colors_by_type():
    win, _ = _setup_window()
    colors = []

    def capture(canvas, x, y, r, color, tag=None):
        colors.append(color)

    win.drawing_helper._fill_gradient_circle = capture
    win._draw_node("T", 0, 0, "trigger")
    win._draw_node("I", 0, 0, "insufficiency")
    win._draw_node("M", 0, 0, "malfunction")
    assert colors[0] == "lightblue"
    assert colors[1] == "lightyellow"
    assert colors[2] == "lightgreen"

<<<<<<< HEAD
=======

def test_click_adds_new_malfunction_node():
    win, doc = _setup_window()
    app = win.app
    app.malfunctions = []
    app.add_malfunction = lambda name: app.malfunctions.append(name)
    win.current_tool = "Malfunction"
    with mock.patch(
        "gui.causal_bayesian_network_window.simpledialog.askstring",
        return_value="M1",
    ):
        win.on_click(types.SimpleNamespace(x=5, y=6))
    assert "M1" in doc.network.nodes
    assert doc.types["M1"] == "malfunction"
    assert doc.positions["M1"] == (5, 6)
    assert "M1" in app.malfunctions


>>>>>>> 36a313be
def test_click_adds_existing_malfunction_nodes():
    win, doc = _setup_window()
    win.current_tool = "Existing Malfunction"
    with mock.patch.object(win, "_select_malfunctions", return_value=["M1", "M2"]):
        win.on_click(types.SimpleNamespace(x=0, y=0))
    assert "M1" in doc.network.nodes and "M2" in doc.network.nodes
    assert doc.types["M1"] == doc.types["M2"] == "malfunction"
    # Second node should be offset horizontally
    expected_x = (2 * win.NODE_RADIUS + 10)
    assert doc.positions["M2"][0] == expected_x


def test_update_all_tables_refreshes_dependencies():
    win = object.__new__(CausalBayesianNetworkWindow)
    win.NODE_RADIUS = CausalBayesianNetworkWindow.NODE_RADIUS
    win.canvas = DummyCanvas()
    win.drawing_helper = FTADrawingHelper()
    win.nodes = {}
    win.tables = {}
    win.id_to_node = {}
    win.edges = []
    win.current_tool = "Select"
    win._place_table = lambda *a, **k: None
    win._position_table = lambda *a, **k: None

    app = DummyApp()
    net = CausalBayesianNetwork()
    net.add_node("Rain", cpd=0.3)
    net.add_node("WetGround", parents=["Rain"], cpd={(True,): 0.9, (False,): 0.1})
    doc = types.SimpleNamespace(network=net, positions={"Rain": (0, 0), "WetGround": (0, 0)})
    app.active_cbn = doc
    win.app = app

def test_drag_relationship_creates_edge():
    win, doc = _setup_window()
    doc.network.nodes.update({"A", "B"})
    doc.positions["A"] = (0, 0)
    doc.positions["B"] = (100, 0)
    win._draw_node("A", 0, 0)
    win._draw_node("B", 100, 0)
    win.current_tool = "Relationship"
    win.on_click(types.SimpleNamespace(x=0, y=0))
    win.on_drag(types.SimpleNamespace(x=100, y=0))
    win.on_release(types.SimpleNamespace(x=100, y=0))
    assert len(win.edges) == 1
    assert "A" in doc.network.parents.get("B", [])
    assert win.current_tool == "Select"


def test_add_node_returns_to_select():
    from gui import causal_bayesian_network_window as cbn_mod

    win, doc = _setup_window()
    win.current_tool = "Triggering Condition"
    orig = cbn_mod.simpledialog.askstring
    cbn_mod.simpledialog.askstring = lambda *a, **k: "N1"
    try:
        win.on_click(types.SimpleNamespace(x=10, y=20))
    finally:
        cbn_mod.simpledialog.askstring = orig
    assert "N1" in doc.network.nodes
    assert win.current_tool == "Select"


def test_joint_probabilities_refresh_on_parent_change():
    win, doc = _setup_window_real()
    cbn = doc.network
    cbn.add_node("A", cpd=0.2)
    cbn.add_node("B", parents=["A"], cpd={(True,): 0.5, (False,): 0.1})
    tree_a = DummyTree(); frame_a = DummyFrame(tree_a); win.tables["A"] = (1, frame_a, tree_a)
    tree_b = DummyTree(); frame_b = DummyFrame(tree_b); win.tables["B"] = (2, frame_b, tree_b)
    doc.positions["A"] = (0, 0)
    doc.positions["B"] = (0, 0)

    win._update_all_tables()
    assert tree_b.rows[0][-1] == f"{0.8 * 0.1:.3f}"
    assert tree_b.rows[1][-1] == f"{0.2 * 0.5:.3f}"

    cbn.cpds["A"] = 0.7
    win._update_all_tables()
    assert tree_b.rows[0][-1] == f"{0.3 * 0.1:.3f}"
    assert tree_b.rows[1][-1] == f"{0.7 * 0.5:.3f}"<|MERGE_RESOLUTION|>--- conflicted
+++ resolved
@@ -279,27 +279,6 @@
     assert colors[1] == "lightyellow"
     assert colors[2] == "lightgreen"
 
-<<<<<<< HEAD
-=======
-
-def test_click_adds_new_malfunction_node():
-    win, doc = _setup_window()
-    app = win.app
-    app.malfunctions = []
-    app.add_malfunction = lambda name: app.malfunctions.append(name)
-    win.current_tool = "Malfunction"
-    with mock.patch(
-        "gui.causal_bayesian_network_window.simpledialog.askstring",
-        return_value="M1",
-    ):
-        win.on_click(types.SimpleNamespace(x=5, y=6))
-    assert "M1" in doc.network.nodes
-    assert doc.types["M1"] == "malfunction"
-    assert doc.positions["M1"] == (5, 6)
-    assert "M1" in app.malfunctions
-
-
->>>>>>> 36a313be
 def test_click_adds_existing_malfunction_nodes():
     win, doc = _setup_window()
     win.current_tool = "Existing Malfunction"
