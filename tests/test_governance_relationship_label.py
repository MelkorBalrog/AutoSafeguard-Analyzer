import sys
from pathlib import Path

import pytest

sys.path.append(str(Path(__file__).resolve().parents[1]))

from analysis.governance import GovernanceDiagram


def test_label_relationship_between_database_nodes():
    diagram = GovernanceDiagram()
    diagram.add_task("User DB")
    diagram.add_task("Analytics DB")
    diagram.add_relationship("User DB", "Analytics DB", label="sync with")

    assert diagram.edge_data[("User DB", "Analytics DB")]["label"] == "sync with"

    reqs = diagram.generate_requirements()
<<<<<<< HEAD
    texts = [r.text for r in reqs]
    assert "User DB shall sync with 'Analytics DB'." in texts
=======
    texts = [t for t, _ in reqs]
    assert "Task 'User DB' shall sync with task 'Analytics DB'." in texts
    req = next(r for r in reqs if r.text == "Task 'User DB' shall sync with task 'Analytics DB'.")
    assert req.sub == "Task 'User DB'"
    assert req.act == "sync with"
    assert req.obj == "task 'Analytics DB'"
>>>>>>> 89704895
<|MERGE_RESOLUTION|>--- conflicted
+++ resolved
@@ -17,14 +17,5 @@
     assert diagram.edge_data[("User DB", "Analytics DB")]["label"] == "sync with"
 
     reqs = diagram.generate_requirements()
-<<<<<<< HEAD
     texts = [r.text for r in reqs]
-    assert "User DB shall sync with 'Analytics DB'." in texts
-=======
-    texts = [t for t, _ in reqs]
-    assert "Task 'User DB' shall sync with task 'Analytics DB'." in texts
-    req = next(r for r in reqs if r.text == "Task 'User DB' shall sync with task 'Analytics DB'.")
-    assert req.sub == "Task 'User DB'"
-    assert req.act == "sync with"
-    assert req.obj == "task 'Analytics DB'"
->>>>>>> 89704895
+    assert "User DB shall sync with 'Analytics DB'." in texts