import unittest
from gui.architecture import SysMLObject, SysMLDiagramWindow
from sysml.sysml_repository import SysMLRepository

class DummyFont:
    def measure(self, text: str) -> int:
        return len(text)

    def metrics(self, name: str) -> int:
        return 1

class DummyWindow:
    def __init__(self):
        self.repo = SysMLRepository.get_instance()
        self.zoom = 1.0
        self.font = DummyFont()

    ensure_text_fits = SysMLDiagramWindow.ensure_text_fits
    _object_label_lines = SysMLDiagramWindow._object_label_lines
    _block_compartments = SysMLDiagramWindow._block_compartments
    _min_block_size = SysMLDiagramWindow._min_block_size
    _min_action_size = SysMLDiagramWindow._min_action_size
    _min_data_acquisition_size = SysMLDiagramWindow._min_data_acquisition_size
    _wrap_text_to_width = SysMLDiagramWindow._wrap_text_to_width
    _resize_block_to_content = SysMLDiagramWindow._resize_block_to_content

class EnsureTextFitsTests(unittest.TestCase):
    def setUp(self):
        SysMLRepository._instance = None
        self.repo = SysMLRepository.get_instance()

    def test_part_width_expands_for_properties(self):
        win = DummyWindow()
        part = SysMLObject(
            1,
            "Part",
            0,
            0,
            width=10,
            height=10,
            properties={"name": "P", "fit": "123456789"},
        )
        part.requirements = []
        win.ensure_text_fits(part)
        self.assertGreater(part.width, 10)

    def test_action_width_does_not_expand_for_name(self):
        win = DummyWindow()
        action = SysMLObject(
            1,
            "Action",
            0,
            0,
            width=10,
            height=10,
            properties={"name": "LongActionName"},
        )
        action.requirements = []
        win.ensure_text_fits(action)
        self.assertEqual(action.width, 10)

    def test_action_min_size(self):
        win = DummyWindow()
        elem = win.repo.create_element("Action", name="Act")
        action = SysMLObject(
            1,
            "Action",
            0,
            0,
            element_id=elem.elem_id,
            width=10,
            height=10,
            properties={"name": "Act"},
        )
        action.requirements = []
        min_w, min_h = win._min_action_size(action)
        self.assertEqual(min_w, len("Act") + 6)
        self.assertEqual(min_h, 7)

    def test_decision_and_merge_sizes_remain_fixed(self):
        win = DummyWindow()
        decision = SysMLObject(
            1,
            "Decision",
            0,
            0,
            width=40,
            height=40,
            properties={"name": "Decide"},
        )
        merge = SysMLObject(
            2,
            "Merge",
            0,
            0,
            width=40,
            height=40,
            properties={"name": "MergeNode"},
        )
        for obj in (decision, merge):
            obj.requirements = []
            win.ensure_text_fits(obj)
            self.assertEqual(obj.width, 40)
            self.assertEqual(obj.height, 40)

    def test_role_size_remains_fixed(self):
        win = DummyWindow()
        role = SysMLObject(
            1,
            "Role",
            0,
            0,
            width=80,
            height=40,
            properties={"name": "VeryLongRoleName"},
        )
        role.requirements = []
        win.ensure_text_fits(role)
        self.assertEqual(role.width, 80)
        self.assertEqual(role.height, 40)

    def test_data_acquisition_default_and_resize(self):
        win = DummyWindow()
        obj = SysMLObject(
            1,
            "Data acquisition",
            0,
            0,
            width=120,
            height=80,
            properties={"compartments": ""},
        )
        obj.requirements = []
        win.ensure_text_fits(obj)
        self.assertEqual(obj.width, 120)
        self.assertEqual(obj.height, 80)
        obj.properties["compartments"] = "a" * 200 + ";de"
        win.ensure_text_fits(obj)
        self.assertGreater(obj.width, 120)
        obj.properties["compartments"] = ";".join(f"line{i}" for i in range(100))
        win.ensure_text_fits(obj)
        self.assertGreater(obj.height, 80)

    def test_block_resizes_when_compartments_toggle(self):
        win = DummyWindow()
        block = SysMLObject(
            1,
            "Block",
            0,
            0,
            width=10,
            height=10,
            properties={"name": "B", "partProperties": "p1,p2"},
        )
        block.requirements = []
<<<<<<< HEAD
        initial_w = block.width
        win._resize_block_to_content(block)
        self.assertEqual(block.width, initial_w)
        expanded_h = block.height
        block.collapsed["Parts"] = True
        win._resize_block_to_content(block)
        self.assertEqual(block.width, initial_w)
=======
        win._resize_block_to_content(block)
        expanded_h = block.height
        block.collapsed["Parts"] = True
        win._resize_block_to_content(block)
>>>>>>> accfa3e3
        collapsed_h = block.height
        self.assertLess(collapsed_h, expanded_h)
        block.collapsed["Parts"] = False
        win._resize_block_to_content(block)
<<<<<<< HEAD
        self.assertEqual(block.width, initial_w)
=======
>>>>>>> accfa3e3
        self.assertGreater(block.height, collapsed_h)

if __name__ == "__main__":
    unittest.main()<|MERGE_RESOLUTION|>--- conflicted
+++ resolved
@@ -153,7 +153,6 @@
             properties={"name": "B", "partProperties": "p1,p2"},
         )
         block.requirements = []
-<<<<<<< HEAD
         initial_w = block.width
         win._resize_block_to_content(block)
         self.assertEqual(block.width, initial_w)
@@ -161,20 +160,11 @@
         block.collapsed["Parts"] = True
         win._resize_block_to_content(block)
         self.assertEqual(block.width, initial_w)
-=======
-        win._resize_block_to_content(block)
-        expanded_h = block.height
-        block.collapsed["Parts"] = True
-        win._resize_block_to_content(block)
->>>>>>> accfa3e3
         collapsed_h = block.height
         self.assertLess(collapsed_h, expanded_h)
         block.collapsed["Parts"] = False
         win._resize_block_to_content(block)
-<<<<<<< HEAD
         self.assertEqual(block.width, initial_w)
-=======
->>>>>>> accfa3e3
         self.assertGreater(block.height, collapsed_h)
 
 if __name__ == "__main__":
