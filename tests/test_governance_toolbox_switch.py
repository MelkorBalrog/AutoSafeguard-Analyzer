import sys
from pathlib import Path
import types

sys.path.append(str(Path(__file__).resolve().parents[1]))

from gui.architecture import GovernanceDiagramWindow


def test_switch_toolbox_combines_governance_elements():
    win = GovernanceDiagramWindow.__new__(GovernanceDiagramWindow)

    class Frame:
        def __init__(self):
            self.packed = False

        def pack(self, *a, **k):
            self.packed = True

        def pack_forget(self, *a, **k):
            self.packed = False

<<<<<<< HEAD
    win.gov_tools_frame = Frame()
    win.gov_rel_frame = Frame()
    win.ai_tools_frame = Frame()
    win.gov_elements_frame = Frame()
    win.prop_frame = Frame()
    win._toolbox_frames = {
        "Governance": [win.gov_tools_frame, win.gov_elements_frame],
        "Safety & AI Lifecycle": [win.ai_tools_frame],
=======
    gov_frame = Frame()
    ai_frame = Frame()
    win._toolbox_frames = {
        "Governance": [gov_frame],
        "Safety & AI Lifecycle": [ai_frame],
>>>>>>> ca079a9e
    }

    win.toolbox_var = types.SimpleNamespace(get=lambda: "Governance")
    GovernanceDiagramWindow._switch_toolbox(win)
    assert gov_frame.packed
    assert not ai_frame.packed

    win.toolbox_var = types.SimpleNamespace(get=lambda: "Safety & AI Lifecycle")
    GovernanceDiagramWindow._switch_toolbox(win)
    assert ai_frame.packed
    assert not gov_frame.packed
<|MERGE_RESOLUTION|>--- conflicted
+++ resolved
@@ -20,7 +20,6 @@
         def pack_forget(self, *a, **k):
             self.packed = False
 
-<<<<<<< HEAD
     win.gov_tools_frame = Frame()
     win.gov_rel_frame = Frame()
     win.ai_tools_frame = Frame()
@@ -29,13 +28,6 @@
     win._toolbox_frames = {
         "Governance": [win.gov_tools_frame, win.gov_elements_frame],
         "Safety & AI Lifecycle": [win.ai_tools_frame],
-=======
-    gov_frame = Frame()
-    ai_frame = Frame()
-    win._toolbox_frames = {
-        "Governance": [gov_frame],
-        "Safety & AI Lifecycle": [ai_frame],
->>>>>>> ca079a9e
     }
 
     win.toolbox_var = types.SimpleNamespace(get=lambda: "Governance")
