--- conflicted
+++ resolved
@@ -160,7 +160,6 @@
     expected_spi = 1e-5 / 2e-4
     assert spi_tree.data[iid]["values"][3] == f"{expected_spi:.2f}"
 
-<<<<<<< HEAD
 
 def test_edit_probability_in_spi_explorer(monkeypatch):
     root = GSNNode("G", "Goal")
@@ -205,8 +204,7 @@
     expected_spi = 1e-5 / 5e-5
     assert tree.data[iid]["values"][3] == f"{expected_spi:.2f}"
 
-=======
->>>>>>> 0f954538
+
 def test_safety_case_lists_and_toggles(monkeypatch):
     root = GSNNode("G", "Goal")
     sol = GSNNode("E", "Solution")
