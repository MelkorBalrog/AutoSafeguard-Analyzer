--- conflicted
+++ resolved
@@ -127,7 +127,6 @@
     tree = app._safety_case_tree
     iid = next(iter(tree.data))
 
-<<<<<<< HEAD
     called = {"count": 0}
 
     def fake_refresh():
@@ -171,10 +170,4 @@
     tree.bindings["<Double-1>"](event)
     iid = next(iter(tree.data))
     assert sol.manager_notes == "note"
-    assert tree.data[iid]["values"][6] == "note"
-=======
-    event = types.SimpleNamespace(x=0, y=0)
-    tree.bindings["<Double-1>"](event)
-    assert not sol.evidence_sufficient
-    assert tree.data[iid]["values"][5] == ""
->>>>>>> 26247644
+    assert tree.data[iid]["values"][6] == "note"