--- conflicted
+++ resolved
@@ -308,7 +308,6 @@
         self.from_dict(state)
         return True
 
-<<<<<<< HEAD
     def undo(self, strategy: str = "v4") -> bool:
         """Revert to the most recent saved state."""
         handler = getattr(self, f"_undo_{strategy}", self._undo_v1)
@@ -321,9 +320,6 @@
 
     # Undo/redo variants
     def _undo_v1(self) -> bool:
-=======
-    def _undo_v3(self) -> bool:
->>>>>>> 61dbbd91
         if not self._undo_stack:
             return False
         current = self.to_dict()
@@ -338,7 +334,6 @@
         self.from_dict(state)
         return True
 
-<<<<<<< HEAD
     def _undo_v2(self) -> bool:
         if not self._undo_stack:
             return False
@@ -369,8 +364,6 @@
         self.from_dict(state)
         return True
 
-=======
->>>>>>> 61dbbd91
     def _undo_v4(self) -> bool:
         if not self._undo_stack:
             return False
