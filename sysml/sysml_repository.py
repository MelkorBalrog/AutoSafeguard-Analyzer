# Author: Miguel Marina <karel.capek.robotics@gmail.com>
import json
import uuid
from dataclasses import dataclass, field, asdict
from typing import Dict, List, Optional
import os
import datetime
import analysis.user_config as user_config

@dataclass
class SysMLElement:
    """Basic AutoML element stored in the repository."""
    elem_id: str
    elem_type: str
    name: str = ""
    properties: Dict[str, str] = field(default_factory=dict)
    stereotypes: Dict[str, str] = field(default_factory=dict)
    owner: Optional[str] = None
    created: str = field(default_factory=lambda: datetime.datetime.now().isoformat())
    author: str = field(default_factory=lambda: user_config.CURRENT_USER_NAME)
    author_email: str = field(default_factory=lambda: user_config.CURRENT_USER_EMAIL)
    modified: str = field(default_factory=lambda: datetime.datetime.now().isoformat())
    modified_by: str = field(default_factory=lambda: user_config.CURRENT_USER_NAME)
    modified_by_email: str = field(default_factory=lambda: user_config.CURRENT_USER_EMAIL)
    phase: Optional[str] = None

    # ------------------------------------------------------------
    def display_name(self) -> str:
        """Return element name annotated with its creation phase."""
        return f"{self.name} ({self.phase})" if self.phase else self.name

@dataclass
class SysMLRelationship:
    rel_id: str
    rel_type: str
    source: str
    target: str
    stereotype: Optional[str] = None
    properties: Dict[str, str] = field(default_factory=dict)
    created: str = field(default_factory=lambda: datetime.datetime.now().isoformat())
    author: str = field(default_factory=lambda: user_config.CURRENT_USER_NAME)
    author_email: str = field(default_factory=lambda: user_config.CURRENT_USER_EMAIL)
    modified: str = field(default_factory=lambda: datetime.datetime.now().isoformat())
    modified_by: str = field(default_factory=lambda: user_config.CURRENT_USER_NAME)
    modified_by_email: str = field(default_factory=lambda: user_config.CURRENT_USER_EMAIL)
    phase: Optional[str] = None

@dataclass
class SysMLDiagram:
    diag_id: str
    diag_type: str
    name: str = ""
    package: Optional[str] = None
    description: str = ""
    color: str = "#FFFFFF"
    father: Optional[str] = None
    tags: List[str] = field(default_factory=list)
    elements: List[str] = field(default_factory=list)
    relationships: List[str] = field(default_factory=list)
    objects: List[dict] = field(default_factory=list)
    connections: List[dict] = field(default_factory=list)
    created: str = field(default_factory=lambda: datetime.datetime.now().isoformat())
    author: str = field(default_factory=lambda: user_config.CURRENT_USER_NAME)
    author_email: str = field(default_factory=lambda: user_config.CURRENT_USER_EMAIL)
    modified: str = field(default_factory=lambda: datetime.datetime.now().isoformat())
    modified_by: str = field(default_factory=lambda: user_config.CURRENT_USER_NAME)
    modified_by_email: str = field(default_factory=lambda: user_config.CURRENT_USER_EMAIL)
    phase: Optional[str] = None
    locked: bool = False

    # ------------------------------------------------------------
    def display_name(self) -> str:
        """Return diagram name annotated with its creation phase."""
        return f"{self.name} ({self.phase})" if self.phase else self.name

class SysMLRepository:
    """Singleton repository for all AutoML elements and relationships."""
    _instance = None

    def __init__(self):
        self.elements: Dict[str, SysMLElement] = {}
        self.relationships: List[SysMLRelationship] = []
        self.diagrams: Dict[str, SysMLDiagram] = {}
        # map element_id -> diagram_id for implementation links
        self.element_diagrams: Dict[str, str] = {}
        # maintain undo and redo history of repository snapshots
        self._undo_stack: list[dict] = []
        self._redo_stack: list[dict] = []
        self.active_phase: Optional[str] = None
        # Phases reused by the currently active lifecycle phase. Elements or
        # diagrams belonging to any of these phases should remain visible even
        # though they were not created in ``active_phase``.
        self.reuse_phases: set[str] = set()
        # Work product types reused by the active phase. Any diagrams of these
        # types originating from other phases are visible but read-only.
        self.reuse_products: set[str] = set()
        # Diagrams made immutable after phase freeze
        self.frozen_diagrams: set[str] = set()
        self.root_package = self.create_element("Package", name="Root")

    def touch_element(self, elem_id: str) -> None:
        elem = self.elements.get(elem_id)
        if elem:
            elem.modified = datetime.datetime.now().isoformat()
            elem.modified_by = user_config.CURRENT_USER_NAME
            elem.modified_by_email = user_config.CURRENT_USER_EMAIL

    def touch_diagram(self, diag_id: str) -> None:
        diag = self.diagrams.get(diag_id)
        if diag:
            diag.modified = datetime.datetime.now().isoformat()
            diag.modified_by = user_config.CURRENT_USER_NAME
            diag.modified_by_email = user_config.CURRENT_USER_EMAIL

    def touch_relationship(self, rel_id: str) -> None:
        rel = next((r for r in self.relationships if r.rel_id == rel_id), None)
        if rel:
            rel.modified = datetime.datetime.now().isoformat()
            rel.modified_by = user_config.CURRENT_USER_NAME
            rel.modified_by_email = user_config.CURRENT_USER_EMAIL

    @classmethod
    def get_instance(cls) -> "SysMLRepository":
        if cls._instance is None:
            cls._instance = SysMLRepository()
        return cls._instance

    @classmethod
    def reset_instance(cls) -> "SysMLRepository":
        """Return a fresh repository instance, clearing all current data."""
        cls._instance = SysMLRepository()
        return cls._instance

    # ------------------------------------------------------------
    # Undo support
    # ------------------------------------------------------------
    def push_undo_state(self) -> None:
        """Save the current repository state for undo."""
        self._undo_stack.append(self.to_dict())
        # limit history to 50 states to avoid excessive memory use
        if len(self._undo_stack) > 50:
            self._undo_stack.pop(0)
        self._redo_stack.clear()

    def undo(self) -> bool:
        """Revert to the most recent saved state."""
        if not self._undo_stack:
            return False
        current = self.to_dict()
        state = self._undo_stack.pop()
        self._redo_stack.append(current)
        if len(self._redo_stack) > 50:
            self._redo_stack.pop(0)
        self.from_dict(state)
        return True

    def redo(self) -> bool:
        """Restore the next state from the redo stack."""
        if not self._redo_stack:
            return False
        current = self.to_dict()
        state = self._redo_stack.pop()
        self._undo_stack.append(current)
        if len(self._undo_stack) > 50:
            self._undo_stack.pop(0)
        self.from_dict(state)
        return True

    def ensure_unique_element_name(self, name: str, self_elem_id: str | None = None) -> str:
        """Return a unique element name based on *name* across all elements."""
        if not name:
            return name
        existing = {
            e.name
            for eid, e in self.elements.items()
            if eid != self_elem_id and e.name
        }
        base = name
        suffix = 1
        while name in existing:
            name = f"{base}_{suffix}"
            suffix += 1
        return name

    def _default_name(self, elem_type: str) -> str:
        """Return a generated default name for ``elem_type``."""
        base = elem_type.replace(" ", "") or "Element"
        existing = {
            e.name
            for e in self.elements.values()
            if e.name and e.name.startswith(base)
        }
        suffix = 1
        name = f"{base}{suffix}"
        while name in existing:
            suffix += 1
            name = f"{base}{suffix}"
        return name

    def create_element(self, elem_type: str, name: str = "", properties: Optional[Dict[str, str]] = None, owner: Optional[str] = None) -> SysMLElement:
        self.push_undo_state()
        elem_id = str(uuid.uuid4())
        if not name:
            name = self._default_name(elem_type)
        unique_name = self.ensure_unique_element_name(name)
        elem = SysMLElement(
            elem_id,
            elem_type,
            unique_name,
            properties or {},
            owner=owner,
            author=user_config.CURRENT_USER_NAME,
            author_email=user_config.CURRENT_USER_EMAIL,
            modified_by=user_config.CURRENT_USER_NAME,
            modified_by_email=user_config.CURRENT_USER_EMAIL,
            phase=self.active_phase,
        )
        self.elements[elem_id] = elem
        try:
            from analysis import safety_management as sm
            toolbox = getattr(sm, "ACTIVE_TOOLBOX", None)
            if toolbox:
                toolbox.freeze_active_phase()
        except Exception:
            pass
        return elem

    # ------------------------------------------------------------------
    # Convenience helpers
    # ------------------------------------------------------------------
    def create_package(self, name: str, parent: Optional[str] = None) -> SysMLElement:
        """Create a Package element optionally under a parent Package."""
        if parent is None:
            parent = self.root_package.elem_id
        return self.create_element("Package", name=name, owner=parent)

    def create_diagram(
        self,
        diag_type: str,
        name: str = "",
        diag_id: Optional[str] = None,
        package: Optional[str] = None,
        description: str = "",
        color: str = "#FFFFFF",
        father: Optional[str] = None,
    ) -> SysMLDiagram:
        self.push_undo_state()
        if diag_id is None:
            diag_id = str(uuid.uuid4())
        if package is None:
            package = self.root_package.elem_id
        if name:
            same_name_diagrams = [
                d
                for d in self.diagrams.values()
                if d.name == name
                or d.name.startswith(f"{name} ")
                or d.name.startswith(f"{name}_")
            ]
            if same_name_diagrams:
                if any(d.diag_type != diag_type for d in same_name_diagrams):
                    for d in same_name_diagrams:
                        existing_names = {
                            dd.name for dd in self.diagrams.values() if dd.diag_id != d.diag_id
                        }
                        base_existing = f"{name} {d.diag_type}"
                        new_existing = base_existing
                        suffix = 1
                        while new_existing in existing_names:
                            new_existing = f"{base_existing}_{suffix}"
                            suffix += 1
                        d.name = new_existing
                    name = f"{name} {diag_type}"
                else:
                    existing = {
                        d.name
                        for d in self.diagrams.values()
                        if d.diag_type == diag_type and d.name
                    }
                    base = name
                    suffix = 1
                    while name in existing or any(
                        n.startswith(f"{name} ") or n.startswith(f"{name}_") for n in existing
                    ):
                        name = f"{base}_{suffix}"
                        suffix += 1
            existing_all = {d.name for d in self.diagrams.values()}
            base = name
            suffix = 1
            while name in existing_all or any(
                n.startswith(f"{name} ") or n.startswith(f"{name}_") for n in existing_all
            ):
                name = f"{base}_{suffix}"
                suffix += 1
        diagram = SysMLDiagram(
            diag_id,
            diag_type,
            name,
            package,
            description,
            color,
            father,
            author=user_config.CURRENT_USER_NAME,
            author_email=user_config.CURRENT_USER_EMAIL,
            modified_by=user_config.CURRENT_USER_NAME,
            modified_by_email=user_config.CURRENT_USER_EMAIL,
            phase=self.active_phase,
        )
        self.diagrams[diag_id] = diagram
        try:
            from analysis import safety_management as sm
            toolbox = getattr(sm, "ACTIVE_TOOLBOX", None)
            if toolbox:
                toolbox.freeze_active_phase()
        except Exception:
            pass
        return diagram

    def add_element_to_diagram(self, diag_id: str, elem_id: str) -> None:
        diag = self.diagrams.get(diag_id)
        if diag and elem_id not in diag.elements:
            if self.diagram_read_only(diag_id):
                return
            self.push_undo_state()
            diag.elements.append(elem_id)

    def add_relationship_to_diagram(self, diag_id: str, rel_id: str) -> None:
        diag = self.diagrams.get(diag_id)
        if diag and rel_id not in diag.relationships:
            if self.diagram_read_only(diag_id):
                return
            self.push_undo_state()
            diag.relationships.append(rel_id)

    def delete_element(self, elem_id: str) -> None:
        """Remove an element and any relationships referencing it."""
        if self.element_read_only(elem_id):
            return
        self.push_undo_state()
        if elem_id in self.elements:
            del self.elements[elem_id]
        self.relationships = [r for r in self.relationships if r.source != elem_id and r.target != elem_id]

    def delete_package(self, pkg_id: str) -> None:
        """Delete a package and reassign its contents to the parent package."""
        pkg = self.elements.get(pkg_id)
        if not pkg or pkg.elem_type != "Package" or pkg_id == self.root_package.elem_id:
            return
        self.push_undo_state()
        parent = pkg.owner or self.root_package.elem_id
        for elem in self.elements.values():
            if elem.owner == pkg_id:
                elem.owner = parent
        for diag in self.diagrams.values():
            if diag.package == pkg_id:
                diag.package = parent
        self.delete_element(pkg_id)

    def delete_diagram(self, diag_id: str) -> None:
        if self.diagram_read_only(diag_id):
            return
        self.push_undo_state()
        if diag_id in self.diagrams:
            del self.diagrams[diag_id]
        # remove any element links to this diagram
        for k, v in list(self.element_diagrams.items()):
            if v == diag_id:
                del self.element_diagrams[k]

    def rename_phase(self, old: str, new: str) -> None:
        """Replace references to lifecycle phase ``old`` with ``new``.

        Elements, relationships, diagrams and their contained objects or
        connections referencing ``old`` will be updated. The active phase is
        also adjusted when it matches ``old``.
        """

        if not old or not new or old == new:
            return

        for elem in self.elements.values():
            if elem.phase == old:
                elem.phase = new

        for rel in self.relationships:
            if rel.phase == old:
                rel.phase = new

        for diag in self.diagrams.values():
            if diag.phase == old:
                diag.phase = new
            for obj in getattr(diag, "objects", []):
                if obj.get("phase") == old:
                    obj["phase"] = new
            for conn in getattr(diag, "connections", []):
                if conn.get("phase") == old:
                    conn["phase"] = new

        if self.active_phase == old:
            self.active_phase = new

    def get_element(self, elem_id: str) -> Optional[SysMLElement]:
        return self.elements.get(elem_id)

    def get_qualified_name(self, elem_id: str) -> str:
        elem = self.elements[elem_id]
        parts = [elem.name or elem.elem_id]
        current = elem.owner
        while current:
            parent = self.elements[current]
            parts.append(parent.name or parent.elem_id)
            current = parent.owner
        return "::".join(reversed(parts))

    def save(self, path: str) -> None:
        with open(path, "w", encoding="utf-8") as f:
            f.write(self.serialize())

    def load(self, path: str) -> None:
        if not os.path.exists(path):
            return
        with open(path, "r", encoding="utf-8") as f:
            data = json.load(f)
        self.elements.clear()
        self.relationships.clear()
        self.diagrams.clear()
        for e in data.get("elements", []):
            elem = SysMLElement(**e)
            self.elements[elem.elem_id] = elem
        for r in data.get("relationships", []):
            rel = SysMLRelationship(**r)
            self.relationships.append(rel)
        for d in data.get("diagrams", []):
            diag = SysMLDiagram(**d)
            self.diagrams[diag.diag_id] = diag
        self.element_diagrams = data.get("element_diagrams", {})
        self.root_package = None
        for elem in self.elements.values():
            if elem.elem_type == "Package" and elem.owner is None:
                self.root_package = elem
                break
        if self.root_package is None:
            self.root_package = self.create_element("Package", name="Root")

    def create_relationship(
        self,
        rel_type: str,
        source: str,
        target: str,
        stereotype: Optional[str] = None,
        properties: Optional[Dict[str, str]] = None,
        record_undo: bool = True,
    ) -> SysMLRelationship:
        if record_undo:
            self.push_undo_state()
        rel_id = str(uuid.uuid4())
        rel = SysMLRelationship(
            rel_id,
            rel_type,
            source,
            target,
            stereotype or rel_type.lower(),
            properties or {},
            author=user_config.CURRENT_USER_NAME,
            author_email=user_config.CURRENT_USER_EMAIL,
            modified_by=user_config.CURRENT_USER_NAME,
            modified_by_email=user_config.CURRENT_USER_EMAIL,
            phase=self.active_phase,
        )
        self.relationships.append(rel)
        return rel

    # ------------------------------------------------------------
    # Phase visibility helpers
    # ------------------------------------------------------------
    def element_visible(self, elem_id: str) -> bool:
        """Return True if ``elem_id`` should be visible in the active phase."""
        elem = self.elements.get(elem_id)
        if not elem:
            return False
        if self.active_phase is None or elem.phase is None:
            return True
        if elem.phase == self.active_phase or elem.phase in getattr(self, "reuse_phases", set()):
            return True
        diag_id = self.element_diagrams.get(elem_id)
        if diag_id:
            diag = self.diagrams.get(diag_id)
            if diag and diag.diag_type in getattr(self, "reuse_products", set()):
                return True
        return False

    def diagram_visible(self, diag_id: str) -> bool:
        """Return True if ``diag_id`` should be visible in the active phase."""
        diag = self.diagrams.get(diag_id)
        if not diag:
            return False
        if "safety-management" in getattr(diag, "tags", []):
            return True
        if self.active_phase is None or diag.phase is None:
            return True
        if diag.phase == self.active_phase or diag.phase in getattr(self, "reuse_phases", set()):
            return True
        return diag.diag_type in getattr(self, "reuse_products", set())

    def element_read_only(self, elem_id: str) -> bool:
        """Return ``True`` if ``elem_id`` originates from a reused phase or work product."""
        elem = self.elements.get(elem_id)
        if not elem:
            return False
        if self.active_phase is None or elem.phase is None:
            return False
        if elem.phase != self.active_phase and elem.phase in getattr(self, "reuse_phases", set()):
            return True
        diag_id = self.element_diagrams.get(elem_id)
        if diag_id:
            diag = self.diagrams.get(diag_id)
            if diag and diag.diag_type in getattr(self, "reuse_products", set()) and diag.phase != self.active_phase:
                return True
        return False

    def diagram_read_only(self, diag_id: str) -> bool:
<<<<<<< HEAD
        """Return ``True`` if ``diag_id`` is locked or originates from a reused phase/work product."""
=======
        """Return ``True`` if ``diag_id`` is frozen or originates from reuse."""
        if diag_id in self.frozen_diagrams:
            return True
>>>>>>> 94d3dc94
        diag = self.diagrams.get(diag_id)
        if not diag:
            return False
        if getattr(diag, "locked", False):
            return True
        if self.active_phase is None or diag.phase is None:
            return False
        if diag.phase != self.active_phase and diag.phase in getattr(self, "reuse_phases", set()):
            return True
        return diag.phase != self.active_phase and diag.diag_type in getattr(self, "reuse_products", set())

    # ------------------------------------------------------------
    def freeze_diagram(self, diag_id: str) -> None:
        """Mark a diagram as immutable."""
        self.frozen_diagrams.add(diag_id)

    # ------------------------------------------------------------
    def rename_phase(self, old: str, new: str) -> None:
        """Rename lifecycle phase ``old`` to ``new`` across repository data."""
        if old == new:
            return
        if self.active_phase == old:
            self.active_phase = new
        if old in self.reuse_phases:
            self.reuse_phases.remove(old)
            self.reuse_phases.add(new)
        for elem in self.elements.values():
            if elem.phase == old:
                elem.phase = new
        for rel in self.relationships:
            if rel.phase == old:
                rel.phase = new
        for diag in self.diagrams.values():
            if diag.phase == old:
                diag.phase = new
            for obj in diag.objects:
                if obj.get("phase") == old:
                    obj["phase"] = new
            for conn in diag.connections:
                if conn.get("phase") == old:
                    conn["phase"] = new

    def element_read_only(self, elem_id: str) -> bool:
        """Return ``True`` if ``elem_id`` originates from a reused phase or work product."""
        elem = self.elements.get(elem_id)
        if not elem:
            return False
        if self.active_phase is None or elem.phase is None:
            return False
        if elem.phase != self.active_phase and elem.phase in getattr(self, "reuse_phases", set()):
            return True
        linked = self.get_linked_diagram(elem_id)
        if linked:
            diag = self.diagrams.get(linked)
            if diag and diag.diag_type in getattr(self, "reuse_products", set()):
                return True
        return False

    def visible_elements(self) -> dict[str, SysMLElement]:
        """Return mapping of element IDs to elements visible in the active phase."""
        return {eid: e for eid, e in self.elements.items() if self.element_visible(eid)}

    def visible_diagrams(self) -> dict[str, SysMLDiagram]:
        """Return mapping of diagram IDs to diagrams visible in the active phase."""
        return {did: d for did, d in self.diagrams.items() if self.diagram_visible(did)}

    def object_visible(self, obj: dict, diag_id: Optional[str] = None) -> bool:
        """Return True if a diagram object should be visible in the active phase."""
        diag = self.diagrams.get(diag_id) if diag_id else None
        if diag and ("safety-management" in getattr(diag, "tags", []) or diag.diag_type in getattr(self, "reuse_products", set())):
            return True
        if self.active_phase is None or obj.get("phase") is None:
            return True
        return obj.get("phase") == self.active_phase or obj.get("phase") in getattr(self, "reuse_phases", set())

    def connection_visible(self, conn: dict, diag_id: Optional[str] = None) -> bool:
        """Return True if a diagram connection should be visible in the active phase."""
        diag = self.diagrams.get(diag_id) if diag_id else None
        if diag and ("safety-management" in getattr(diag, "tags", []) or diag.diag_type in getattr(self, "reuse_products", set())):
            return True
        if self.active_phase is None or conn.get("phase") is None:
            return True
        return conn.get("phase") == self.active_phase or conn.get("phase") in getattr(self, "reuse_phases", set())

    def visible_objects(self, diag_id: str) -> list[dict]:
        """Return list of objects in diagram ``diag_id`` visible in the active phase."""
        diag = self.diagrams.get(diag_id)
        if not diag:
            return []
        return [o for o in getattr(diag, "objects", []) if self.object_visible(o, diag_id)]

    def visible_connections(self, diag_id: str) -> list[dict]:
        """Return list of connections in diagram ``diag_id`` visible in the active phase."""
        diag = self.diagrams.get(diag_id)
        if not diag:
            return []
        return [c for c in getattr(diag, "connections", []) if self.connection_visible(c, diag_id)]

    # ------------------------------------------------------------
    # Diagram linkage helpers
    # ------------------------------------------------------------
    def link_diagram(self, elem_id: str, diag_id: Optional[str], record_undo: bool = True) -> None:
        """Associate an element with a diagram implementing it."""
        if record_undo:
            self.push_undo_state()
        if diag_id:
            self.element_diagrams[elem_id] = diag_id
        else:
            self.element_diagrams.pop(elem_id, None)

    def get_linked_diagram(self, elem_id: str) -> Optional[str]:
        return self.element_diagrams.get(elem_id)

    def serialize(self) -> str:
        data = {
            "elements": [asdict(elem) for elem in self.elements.values()],
            "relationships": [asdict(rel) for rel in self.relationships],
            "diagrams": [asdict(diag) for diag in self.diagrams.values()],
            "element_diagrams": self.element_diagrams,
        }
        return json.dumps(data, indent=2)

    def to_dict(self) -> dict:
        """Return a dictionary representation of the repository."""
        return json.loads(self.serialize())

    def from_dict(self, data: dict) -> None:
        """Load repository contents from a dictionary."""
        self.elements.clear()
        self.relationships.clear()
        self.diagrams.clear()
        for e in data.get("elements", []):
            elem = SysMLElement(**e)
            self.elements[elem.elem_id] = elem
        for r in data.get("relationships", []):
            rel = SysMLRelationship(**r)
            self.relationships.append(rel)
        for d in data.get("diagrams", []):
            diag = SysMLDiagram(**d)
            self.diagrams[diag.diag_id] = diag
        self.element_diagrams = data.get("element_diagrams", {})
        self.root_package = None
        for elem in self.elements.values():
            if elem.elem_type == "Package" and elem.owner is None:
                self.root_package = elem
                break
        if self.root_package is None:
            self.root_package = self.create_element("Package", name="Root")

        self._resolve_part_definition_ids()

    def _resolve_part_definition_ids(self) -> None:
        """Ensure part definitions reference block IDs instead of names."""
        name_map = {
            e.name: e.elem_id
            for e in self.elements.values()
            if e.elem_type == "Block" and e.name
        }
        for elem in self.elements.values():
            if elem.elem_type != "Part":
                continue
            def_val = elem.properties.get("definition")
            if def_val and def_val not in self.elements:
                mapped = name_map.get(def_val)
                if mapped:
                    elem.properties["definition"] = mapped
        for diag in self.diagrams.values():
            for obj in getattr(diag, "objects", []):
                if obj.get("obj_type") != "Part":
                    continue
                def_val = obj.get("properties", {}).get("definition")
                if def_val and def_val not in self.elements:
                    mapped = name_map.get(def_val)
                    if mapped:
                        obj.setdefault("properties", {})["definition"] = mapped

    def get_activity_actions(self) -> list[str]:
        """Return all action names and activity diagram names."""
        names = []
        for diag in self.diagrams.values():
            if diag.diag_type != "Activity Diagram":
                continue
            if diag.name:
                names.append(diag.name)
            for obj in diag.objects:
                typ = obj.get("obj_type") or obj.get("type")
                if typ in ("Action Usage", "Action", "CallBehaviorAction"):
                    name = obj.get("properties", {}).get("name", "")
                    elem_id = obj.get("element_id")
                    if not name and elem_id in self.elements:
                        name = self.elements[elem_id].name
                    if name:
                        names.append(name)
            for elem_id in getattr(diag, "elements", []):
                elem = self.elements.get(elem_id)
                if elem and elem.elem_type in ("Action Usage", "Action", "CallBehaviorAction"):
                    if elem.name:
                        names.append(elem.name)
        return sorted(set(n for n in names if n))
<|MERGE_RESOLUTION|>--- conflicted
+++ resolved
@@ -519,13 +519,7 @@
         return False
 
     def diagram_read_only(self, diag_id: str) -> bool:
-<<<<<<< HEAD
         """Return ``True`` if ``diag_id`` is locked or originates from a reused phase/work product."""
-=======
-        """Return ``True`` if ``diag_id`` is frozen or originates from reuse."""
-        if diag_id in self.frozen_diagrams:
-            return True
->>>>>>> 94d3dc94
         diag = self.diagrams.get(diag_id)
         if not diag:
             return False
