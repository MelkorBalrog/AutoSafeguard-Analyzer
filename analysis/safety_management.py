"""Safety management data structures.

This module defines simple data classes used by the GUI and other modules to
collect work products, lifecycle information and workflows related to safety
governance."""

from dataclasses import dataclass, field, asdict
from typing import Dict, List

from sysml.sysml_repository import SysMLRepository

@dataclass
class SafetyWorkProduct:
    """Describe a work product generated from a diagram or analysis."""

    diagram: str
    analysis: str
    rationale: str

    # ------------------------------------------------------------------
    def to_dict(self) -> dict:
        """Return a serialisable representation of this work product."""
        return asdict(self)

    @classmethod
    def from_dict(cls, data: dict) -> "SafetyWorkProduct":
        """Create a work product from *data* mapping."""
        return cls(
            data.get("diagram", ""),
            data.get("analysis", ""),
            data.get("rationale", ""),
        )


@dataclass
class LifecycleStage:
    """Represent a single stage in a safety lifecycle."""

    name: str


@dataclass
class Workflow:
    """Ordered list of steps for a named workflow."""

    name: str
    steps: List[str]


@dataclass
class GovernanceModule:
    """Container for organising governance diagrams into folders."""

    name: str
    modules: List["GovernanceModule"] = field(default_factory=list)
    diagrams: List[str] = field(default_factory=list)

    # ------------------------------------------------------------------
    def to_dict(self) -> dict:
<<<<<<< HEAD
        """Serialise this module including submodules."""
=======
        """Return a JSON-serialisable representation of this module."""
>>>>>>> ddc070bb
        return {
            "name": self.name,
            "modules": [m.to_dict() for m in self.modules],
            "diagrams": list(self.diagrams),
        }

    # ------------------------------------------------------------------
    @classmethod
    def from_dict(cls, data: dict) -> "GovernanceModule":
<<<<<<< HEAD
        """Recreate a module hierarchy from *data*."""
        mod = cls(data.get("name", ""))
        mod.modules = [cls.from_dict(m) for m in data.get("modules", [])]
        mod.diagrams = list(data.get("diagrams", []))
        return mod
=======
        """Recreate a :class:`GovernanceModule` from *data*.

        Nested modules are reconstructed recursively so the folder
        hierarchy can be restored exactly as it was when saved.
        """
        return cls(
            data.get("name", ""),
            [cls.from_dict(m) for m in data.get("modules", [])],
            list(data.get("diagrams", [])),
        )
>>>>>>> ddc070bb


@dataclass
class SafetyManagementToolbox:
    """Collect work products and governance artifacts for safety management.

    The toolbox lets users register work products from various diagrams and
    analyses with an associated rationale. It also stores lifecycle stages and
    named workflows so projects can describe their safety governance.
    """

    work_products: List[SafetyWorkProduct] = field(default_factory=list)
    lifecycle: List[str] = field(default_factory=list)
    workflows: Dict[str, List[str]] = field(default_factory=dict)
    diagrams: Dict[str, str] = field(default_factory=dict)
    modules: List[GovernanceModule] = field(default_factory=list)

    def add_work_product(self, diagram: str, analysis: str, rationale: str) -> None:
        """Add a work product linking a diagram to an analysis with rationale."""
        self.work_products.append(SafetyWorkProduct(diagram, analysis, rationale))

    def build_lifecycle(self, stages: List[str]) -> None:
        """Define the project lifecycle stages."""
        self.lifecycle = stages

    def define_workflow(self, name: str, steps: List[str]) -> None:
        """Record an ordered list of steps for a workflow."""
        self.workflows[name] = steps

    def get_work_products(self) -> List[SafetyWorkProduct]:
        """Return all registered work products."""
        return list(self.work_products)

    def get_workflow(self, name: str) -> List[str]:
        """Return the steps for the requested workflow."""
        return self.workflows.get(name, [])

    # ------------------------------------------------------------------
    # Persistence helpers
    # ------------------------------------------------------------------
    def to_dict(self) -> dict:
        """Return a serialisable representation of the toolbox."""
        return {
            "work_products": [wp.to_dict() for wp in self.work_products],
            "lifecycle": list(self.lifecycle),
            "workflows": {k: list(v) for k, v in self.workflows.items()},
            "diagrams": dict(self.diagrams),
            "modules": [m.to_dict() for m in self.modules],
        }

    @classmethod
    def from_dict(cls, data: dict) -> "SafetyManagementToolbox":
        """Create a toolbox instance from *data* mapping."""
        toolbox = cls()
        toolbox.work_products = [
            SafetyWorkProduct.from_dict(w) for w in data.get("work_products", [])
        ]
        toolbox.lifecycle = list(data.get("lifecycle", []))
        toolbox.workflows = {
            k: list(v) for k, v in data.get("workflows", {}).items()
        }
        toolbox.diagrams = dict(data.get("diagrams", {}))
        toolbox.modules = [
            GovernanceModule.from_dict(m) for m in data.get("modules", [])
        ]
        return toolbox

    # ------------------------------------------------------------------
    # Diagram management helpers
    # ------------------------------------------------------------------
    def create_diagram(self, name: str) -> str:
        """Create a new BPMN Diagram tracked by this toolbox.

        Parameters
        ----------
        name: str
            Human readable name of the diagram.

        Returns
        -------
        str
            The repository identifier of the created diagram.
        """
        repo = SysMLRepository.get_instance()
        diag = repo.create_diagram("BPMN Diagram", name=name)
        diag.tags.append("safety-management")
        self.diagrams[name] = diag.diag_id
        return diag.diag_id

    def delete_diagram(self, name: str) -> None:
        """Remove a diagram from the toolbox and repository."""
        diag_id = self.diagrams.pop(name, None)
        if not diag_id:
            return
        repo = SysMLRepository.get_instance()
        repo.delete_diagram(diag_id)

    def rename_diagram(self, old: str, new: str) -> None:
        """Rename a managed diagram ensuring the name remains unique.

        Parameters
        ----------
        old: str
            Current diagram name.
        new: str
            Desired new name for the diagram.
        """
        diag_id = self.diagrams.get(old)
        if not diag_id or not new:
            return
        repo = SysMLRepository.get_instance()
        diag = repo.diagrams.get(diag_id)
        if not diag:
            return

        # Ensure the new name is unique across all diagrams
        existing = {d.name for d in repo.diagrams.values() if d.diag_id != diag_id}
        base = new
        suffix = 1
        while new in existing:
            new = f"{base}_{suffix}"
            suffix += 1

        diag.name = new
        repo.touch_diagram(diag_id)
        del self.diagrams[old]
        self.diagrams[new] = diag_id

    def list_diagrams(self) -> List[str]:
        """Return the names of all managed diagrams.

        Any BPMN Diagram in the repository tagged with
        ``"safety-management"`` should appear in the toolbox even if it
        was created outside of :meth:`create_diagram`. To ensure the list is
        complete we rescan the repository on each call and synchronize the
        internal ``diagrams`` mapping.
        """
        self._sync_diagrams()
        return list(self.diagrams.keys())

    # ------------------------------------------------------------------
    # Persistence helpers
    # ------------------------------------------------------------------
    def to_dict(self) -> dict:
        """Return a JSON serialisable representation of the toolbox.

        All dataclass members, including the folder hierarchy stored in
        :attr:`modules`, are converted into primitive Python types so they can
        be saved using :mod:`json` or similar libraries.
        """
        return {
            "work_products": [wp.__dict__ for wp in self.work_products],
            "lifecycle": list(self.lifecycle),
            "workflows": {k: list(v) for k, v in self.workflows.items()},
            "diagrams": dict(self.diagrams),
            "modules": [m.to_dict() for m in self.modules],
        }

    # ------------------------------------------------------------------
    @classmethod
    def from_dict(cls, data: dict) -> "SafetyManagementToolbox":
        """Create a toolbox instance from serialized *data*.

        The folder structure is reconstructed using
        :meth:`GovernanceModule.from_dict` ensuring that the Safety Management
        Explorer reflects the saved hierarchy on reload.
        """
        toolbox = cls()
        toolbox.work_products = [
            SafetyWorkProduct(**wp) for wp in data.get("work_products", [])
        ]
        toolbox.lifecycle = list(data.get("lifecycle", []))
        toolbox.workflows = {
            k: list(v) for k, v in data.get("workflows", {}).items()
        }
        toolbox.diagrams = dict(data.get("diagrams", {}))
        toolbox.modules = [
            GovernanceModule.from_dict(m) for m in data.get("modules", [])
        ]
        return toolbox

    # ------------------------------------------------------------------
    def diagram_hierarchy(self) -> List[List[str]]:
        """Return governance diagrams arranged into hierarchy levels.

        Diagrams appear in successive levels when a task in one diagram links
        to another diagram. Any diagrams not referenced by others start at the
        top level. Each level lists diagram names sorted alphabetically.
        """
        self._sync_diagrams()
        repo = SysMLRepository.get_instance()

        edges: dict[str, set[str]] = {d: set() for d in self.diagrams.values()}
        reverse: dict[str, set[str]] = {d: set() for d in self.diagrams.values()}

        for diag_id in edges:
            diag = repo.diagrams.get(diag_id)
            if not diag:
                continue
            for obj in getattr(diag, "objects", []):
                # ``objects`` may contain plain dictionaries from the repository
                # or ``SysMLObject`` instances used by the GUI.  Support both.
                elem_id = (
                    obj.get("element_id") if isinstance(obj, dict) else getattr(obj, "element_id", None)
                )
                if not elem_id:
                    continue

                target = repo.get_linked_diagram(elem_id)

                if not target:
                    # Some diagrams reference others through object properties
                    # rather than explicit repository links. These appear as
                    # ``view`` or ``diagram`` identifiers within the object's
                    # property mapping. Support both dictionary and dataclass
                    # representations.
                    props = (
                        obj.get("properties", {})
                        if isinstance(obj, dict)
                        else getattr(obj, "properties", {})
                    )
                    target = props.get("view") or props.get("diagram")

                if target in edges:
                    edges[diag_id].add(target)
                    reverse[target].add(diag_id)

        roots = sorted(
            (d for d in edges if not reverse[d]),
            key=lambda d: repo.diagrams[d].name,
        )
        levels: List[List[str]] = []
        visited: set[str] = set()
        current = roots
        while current:
            levels.append(sorted(repo.diagrams[d].name for d in current))
            visited.update(current)
            next_level: set[str] = set()
            for d in current:
                next_level.update(child for child in edges[d] if child not in visited)
            current = sorted(next_level, key=lambda d: repo.diagrams[d].name)

        remaining = sorted(
            [d for d in edges if d not in visited],
            key=lambda d: repo.diagrams[d].name,
        )
        for d in remaining:
            levels.append([repo.diagrams[d].name])

        return levels

    # ------------------------------------------------------------------
    def _sync_diagrams(self) -> None:
        """Synchronize ``self.diagrams`` with repository contents.

        Any diagram tagged ``"safety-management"`` is added to the mapping
        and entries for diagrams that no longer exist are dropped.
        """
        repo = SysMLRepository.get_instance()
        current = {
            d.name: d.diag_id
            for d in repo.diagrams.values()
            if "safety-management" in getattr(d, "tags", [])
        }
        self.diagrams.clear()
        self.diagrams.update(current)
<|MERGE_RESOLUTION|>--- conflicted
+++ resolved
@@ -57,11 +57,7 @@
 
     # ------------------------------------------------------------------
     def to_dict(self) -> dict:
-<<<<<<< HEAD
         """Serialise this module including submodules."""
-=======
-        """Return a JSON-serialisable representation of this module."""
->>>>>>> ddc070bb
         return {
             "name": self.name,
             "modules": [m.to_dict() for m in self.modules],
@@ -71,24 +67,11 @@
     # ------------------------------------------------------------------
     @classmethod
     def from_dict(cls, data: dict) -> "GovernanceModule":
-<<<<<<< HEAD
         """Recreate a module hierarchy from *data*."""
         mod = cls(data.get("name", ""))
         mod.modules = [cls.from_dict(m) for m in data.get("modules", [])]
         mod.diagrams = list(data.get("diagrams", []))
         return mod
-=======
-        """Recreate a :class:`GovernanceModule` from *data*.
-
-        Nested modules are reconstructed recursively so the folder
-        hierarchy can be restored exactly as it was when saved.
-        """
-        return cls(
-            data.get("name", ""),
-            [cls.from_dict(m) for m in data.get("modules", [])],
-            list(data.get("diagrams", [])),
-        )
->>>>>>> ddc070bb
 
 
 @dataclass
