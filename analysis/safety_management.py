"""Safety management data structures.

This module defines simple data classes used by the GUI and other modules to
collect work products, lifecycle information and workflows related to safety
governance."""

from dataclasses import dataclass, field
from typing import Dict, List

from sysml.sysml_repository import SysMLRepository

@dataclass
class SafetyWorkProduct:
    """Describe a work product generated from a diagram or analysis."""

    diagram: str
    analysis: str
    rationale: str


@dataclass
class LifecycleStage:
    """Represent a single stage in a safety lifecycle."""

    name: str


@dataclass
class Workflow:
    """Ordered list of steps for a named workflow."""

    name: str
    steps: List[str]


@dataclass
class SafetyManagementToolbox:
    """Collect work products and governance artifacts for safety management.

    The toolbox lets users register work products from various diagrams and
    analyses with an associated rationale. It also stores lifecycle stages and
    named workflows so projects can describe their safety governance.
    """

    work_products: List[SafetyWorkProduct] = field(default_factory=list)
    lifecycle: List[str] = field(default_factory=list)
    workflows: Dict[str, List[str]] = field(default_factory=dict)
    diagrams: Dict[str, str] = field(default_factory=dict)

    def add_work_product(self, diagram: str, analysis: str, rationale: str) -> None:
        """Add a work product linking a diagram to an analysis with rationale."""
        self.work_products.append(SafetyWorkProduct(diagram, analysis, rationale))

    def build_lifecycle(self, stages: List[str]) -> None:
        """Define the project lifecycle stages."""
        self.lifecycle = stages

    def define_workflow(self, name: str, steps: List[str]) -> None:
        """Record an ordered list of steps for a workflow."""
        self.workflows[name] = steps

    def get_work_products(self) -> List[SafetyWorkProduct]:
        """Return all registered work products."""
        return list(self.work_products)

    def get_workflow(self, name: str) -> List[str]:
        """Return the steps for the requested workflow."""
        return self.workflows.get(name, [])

    # ------------------------------------------------------------------
    # Diagram management helpers
    # ------------------------------------------------------------------
    def create_diagram(self, name: str) -> str:
        """Create a new BPMN Diagram tracked by this toolbox.

        Parameters
        ----------
        name: str
            Human readable name of the diagram.

        Returns
        -------
        str
            The repository identifier of the created diagram.
        """
        repo = SysMLRepository.get_instance()
        diag = repo.create_diagram("BPMN Diagram", name=name)
        diag.tags.append("safety-management")
        self.diagrams[name] = diag.diag_id
        return diag.diag_id

    def delete_diagram(self, name: str) -> None:
        """Remove a diagram from the toolbox and repository."""
        diag_id = self.diagrams.pop(name, None)
        if not diag_id:
            return
        repo = SysMLRepository.get_instance()
        repo.delete_diagram(diag_id)

    def rename_diagram(self, old: str, new: str) -> None:
        """Rename a managed diagram ensuring the name remains unique.

        Parameters
        ----------
        old: str
            Current diagram name.
        new: str
            Desired new name for the diagram.
        """
        diag_id = self.diagrams.get(old)
        if not diag_id or not new:
            return
        repo = SysMLRepository.get_instance()
        diag = repo.diagrams.get(diag_id)
        if not diag:
            return

        # Ensure the new name is unique across all diagrams
        existing = {d.name for d in repo.diagrams.values() if d.diag_id != diag_id}
        base = new
        suffix = 1
        while new in existing:
            new = f"{base}_{suffix}"
            suffix += 1

        diag.name = new
        repo.touch_diagram(diag_id)
        del self.diagrams[old]
        self.diagrams[new] = diag_id

    def list_diagrams(self) -> List[str]:
        """Return the names of all managed diagrams.

        Any BPMN Diagram in the repository tagged with
        ``"safety-management"`` should appear in the toolbox even if it
        was created outside of :meth:`create_diagram`. To ensure the list is
        complete we rescan the repository on each call and synchronize the
        internal ``diagrams`` mapping.
        """
        self._sync_diagrams()
        return list(self.diagrams.keys())

    # ------------------------------------------------------------------
    def diagram_hierarchy(self) -> List[List[str]]:
        """Return governance diagrams arranged into hierarchy levels.

        Diagrams appear in successive levels when a task in one diagram links
        to another diagram. Any diagrams not referenced by others start at the
        top level. Each level lists diagram names sorted alphabetically.
        """
        self._sync_diagrams()
        repo = SysMLRepository.get_instance()

        edges: dict[str, set[str]] = {d: set() for d in self.diagrams.values()}
        reverse: dict[str, set[str]] = {d: set() for d in self.diagrams.values()}

        for diag_id in edges:
            diag = repo.diagrams.get(diag_id)
            if not diag:
                continue
            for obj in getattr(diag, "objects", []):
<<<<<<< HEAD
                # ``objects`` may contain plain dictionaries from the repository
                # or ``SysMLObject`` instances used by the GUI.  Support both.
                elem_id = (
                    obj.get("element_id") if isinstance(obj, dict) else getattr(obj, "element_id", None)
                )
                if not elem_id:
                    continue

                target = repo.get_linked_diagram(elem_id)

                if not target:
                    # Some diagrams reference others through object properties
                    # rather than explicit repository links. These appear as
                    # ``view`` or ``diagram`` identifiers within the object's
                    # property mapping. Support both dictionary and dataclass
                    # representations.
                    props = (
                        obj.get("properties", {})
                        if isinstance(obj, dict)
                        else getattr(obj, "properties", {})
                    )
                    target = props.get("view") or props.get("diagram")

=======
                elem_id = obj.get("element_id")
                if not elem_id:
                    continue
                target = repo.get_linked_diagram(elem_id)
>>>>>>> c05fbcb6
                if target in edges:
                    edges[diag_id].add(target)
                    reverse[target].add(diag_id)

        roots = sorted(
            (d for d in edges if not reverse[d]),
            key=lambda d: repo.diagrams[d].name,
        )
        levels: List[List[str]] = []
        visited: set[str] = set()
        current = roots
        while current:
<<<<<<< HEAD
            levels.append(sorted(repo.diagrams[d].name for d in current))
=======
            levels.append([repo.diagrams[d].name for d in current])
>>>>>>> c05fbcb6
            visited.update(current)
            next_level: set[str] = set()
            for d in current:
                next_level.update(child for child in edges[d] if child not in visited)
            current = sorted(next_level, key=lambda d: repo.diagrams[d].name)

        remaining = sorted(
            [d for d in edges if d not in visited],
            key=lambda d: repo.diagrams[d].name,
        )
        for d in remaining:
            levels.append([repo.diagrams[d].name])

        return levels

    # ------------------------------------------------------------------
    def _sync_diagrams(self) -> None:
        """Synchronize ``self.diagrams`` with repository contents.

        Any diagram tagged ``"safety-management"`` is added to the mapping
        and entries for diagrams that no longer exist are dropped.
        """
        repo = SysMLRepository.get_instance()
        current = {
            d.name: d.diag_id
            for d in repo.diagrams.values()
            if "safety-management" in getattr(d, "tags", [])
        }
        self.diagrams.clear()
        self.diagrams.update(current)
<|MERGE_RESOLUTION|>--- conflicted
+++ resolved
@@ -159,7 +159,6 @@
             if not diag:
                 continue
             for obj in getattr(diag, "objects", []):
-<<<<<<< HEAD
                 # ``objects`` may contain plain dictionaries from the repository
                 # or ``SysMLObject`` instances used by the GUI.  Support both.
                 elem_id = (
@@ -182,13 +181,6 @@
                         else getattr(obj, "properties", {})
                     )
                     target = props.get("view") or props.get("diagram")
-
-=======
-                elem_id = obj.get("element_id")
-                if not elem_id:
-                    continue
-                target = repo.get_linked_diagram(elem_id)
->>>>>>> c05fbcb6
                 if target in edges:
                     edges[diag_id].add(target)
                     reverse[target].add(diag_id)
@@ -201,11 +193,7 @@
         visited: set[str] = set()
         current = roots
         while current:
-<<<<<<< HEAD
             levels.append(sorted(repo.diagrams[d].name for d in current))
-=======
-            levels.append([repo.diagrams[d].name for d in current])
->>>>>>> c05fbcb6
             visited.update(current)
             next_level: set[str] = set()
             for d in current:
