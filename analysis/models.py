--- conflicted
+++ resolved
@@ -267,7 +267,6 @@
     mechanisms: list = field(default_factory=list)
 
 
-<<<<<<< HEAD
 # --- Cybersecurity risk assessment helpers ---------------------------------
 
 IMPACT_LEVELS = ["Negligible", "Moderate", "Major", "Severe"]
@@ -313,7 +312,7 @@
                     if val:
                         malfs.add(val)
     return sorted(malfs)
-=======
+
 @dataclass
 class CybersecurityGoal:
     """Cybersecurity goal with linked risk assessments and CAL."""
@@ -334,7 +333,6 @@
             if cal in order and order[cal] > order.get(highest, 0):
                 highest = cal
         self.cal = highest
->>>>>>> 25846a4a
 
 COMPONENT_ATTR_TEMPLATES = {
     "capacitor": {
