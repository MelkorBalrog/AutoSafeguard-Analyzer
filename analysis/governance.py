--- conflicted
+++ resolved
@@ -221,7 +221,6 @@
         decision_sources: dict[int, str] = {}
         for obj in getattr(src_diagram, "objects", []):
             odict = obj if isinstance(obj, dict) else obj.__dict__
-<<<<<<< HEAD
             otype = odict.get("obj_type")
             if otype == "Action":
                 elem_id = odict.get("element_id")
@@ -246,28 +245,12 @@
             dst_id = cdict.get("dst")
             if src_name and dst_id in decision_sources:
                 decision_sources[dst_id] = src_name
-=======
-            obj_type = odict.get("obj_type")
-            if obj_type not in _AI_NODES and obj_type != "Action":
-                continue
-            elem_id = odict.get("element_id")
-            name = ""
-            if elem_id and elem_id in repo.elements:
-                name = repo.elements[elem_id].name
-            if not name:
-                name = odict.get("properties", {}).get("name", "")
-            if not name:
-                continue
-            diagram.add_task(name, obj_type)
-            id_to_name[odict.get("obj_id")] = name
->>>>>>> bfaf4628
 
         for conn in getattr(src_diagram, "connections", []):
             cdict = conn if isinstance(conn, dict) else conn.__dict__
             src_id = cdict.get("src")
             dst_id = cdict.get("dst")
             name = cdict.get("name")
-<<<<<<< HEAD
             cond_prop = cdict.get("properties", {}).get("condition")
             guards = cdict.get("guard") or []
             guard_ops = cdict.get("guard_ops") or []
@@ -295,12 +278,6 @@
                     prev = decision_sources.get(src_id)
                     if prev:
                         diagram.add_flow(prev, dst, cond)
-=======
-            cond = cdict.get("properties", {}).get("condition")
-            conn_type = cdict.get("conn_type")
-            if conn_type == "Flow":
-                diagram.add_flow(src, dst, cond or name, conn_type=conn_type)
->>>>>>> bfaf4628
             else:
                 src = id_to_name.get(src_id)
                 dst = id_to_name.get(dst_id)
