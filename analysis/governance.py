--- conflicted
+++ resolved
@@ -251,10 +251,7 @@
         decision_sources: dict[int, str] = {}
         for obj in getattr(src_diagram, "objects", []):
             odict = obj if isinstance(obj, dict) else obj.__dict__
-<<<<<<< HEAD
             obj_type = odict.get("obj_type")
-=======
->>>>>>> 812819c5
             elem_id = odict.get("element_id")
             name = ""
             if elem_id and elem_id in repo.elements:
@@ -281,7 +278,6 @@
             src_id = cdict.get("src")
             dst_id = cdict.get("dst")
             name = cdict.get("name")
-<<<<<<< HEAD
             props = cdict.get("properties", {})
             cond = props.get("condition")
             if not cond:
@@ -295,7 +291,6 @@
             conn_type = cdict.get("conn_type")
             if conn_type == "Flow":
                 diagram.add_flow(src, dst, cond, conn_type=conn_type)
-=======
             cond_prop = cdict.get("properties", {}).get("condition")
             guards = cdict.get("guard") or []
             guard_ops = cdict.get("guard_ops") or []
@@ -323,7 +318,6 @@
                     prev = decision_sources.get(src_id)
                     if prev:
                         diagram.add_flow(prev, dst, cond)
->>>>>>> 812819c5
             else:
                 src = id_to_name.get(src_id)
                 dst = id_to_name.get(dst_id)
