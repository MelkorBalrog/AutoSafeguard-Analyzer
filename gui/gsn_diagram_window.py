--- conflicted
+++ resolved
@@ -65,16 +65,9 @@
         self.pack(fill=tk.BOTH, expand=True)
 
         self.id_to_node = {}
-<<<<<<< HEAD
         self.id_to_relation = {}
         self.selected_node: Optional[GSNNode] = None
         self._selected_connection: Optional[tuple[GSNNode, GSNNode]] = None
-=======
-        self.id_to_conn = {}
-        self.selected_node: Optional[GSNNode] = None
-        self.selected_connection: Optional[tuple[GSNNode, GSNNode]] = None
-        self._selected_conn_id: str = ""
->>>>>>> 45ff1de6
         self._drag_node: Optional[GSNNode] = None
         self._drag_offset = (0, 0)
         self._connect_mode: Optional[str] = None
@@ -86,38 +79,24 @@
         self.canvas.bind("<B1-Motion>", self._on_drag)
         self.canvas.bind("<ButtonRelease-1>", self._on_release)
         self.canvas.bind("<Double-1>", self._on_double_click)
-<<<<<<< HEAD
         self.canvas.bind("<Delete>", self._on_delete)
         self.canvas.bind("<BackSpace>", self._on_delete)
-=======
-        self.canvas.bind_all("<Delete>", self._on_delete)
->>>>>>> 45ff1de6
         self.refresh()
 
     # ------------------------------------------------------------------
     def refresh(self):  # pragma: no cover - requires tkinter
         self.canvas.delete("all")
         self.id_to_node = {n.unique_id: n for n in self.diagram._traverse()}
-<<<<<<< HEAD
         self.id_to_relation = {}
         for parent in self.diagram._traverse():
             for child in parent.children:
                 rel_id = self._rel_id(parent, child)
                 self.id_to_relation[rel_id] = (parent, child)
-=======
-        self.id_to_conn = {}
-        for parent in self.diagram._traverse():
-            for child in parent.children:
-                cid = f"{parent.unique_id}->{child.unique_id}"
-                relation = "context" if child in parent.context_children else "solved"
-                self.id_to_conn[cid] = (parent, child, relation)
->>>>>>> 45ff1de6
         self.diagram.draw(self.canvas, zoom=self.zoom)
         if self.selected_node:
             bbox = self.canvas.bbox(self.selected_node.unique_id)
             if bbox:
                 self.canvas.create_rectangle(*bbox, outline="red", width=2)
-<<<<<<< HEAD
         selected_conn = getattr(self, "_selected_connection", None)
         if selected_conn:
             tag = self._rel_id(*selected_conn)
@@ -127,12 +106,6 @@
                     self.canvas.itemconfigure(item, fill="red", width=2)
                 else:
                     self.canvas.itemconfigure(item, outline="red")
-=======
-        if getattr(self, "_selected_conn_id", ""):
-            self.canvas.itemconfigure(
-                self._selected_conn_id, fill="red", outline="red", width=2
-            )
->>>>>>> 45ff1de6
         # update scroll region to encompass all drawn items
         bbox = self.canvas.bbox("all") or (0, 0, 0, 0)
         self.canvas.configure(scrollregion=bbox)
@@ -183,7 +156,6 @@
         if self._connect_mode:
             self._connect_parent = node
             return
-<<<<<<< HEAD
         selected_conn = getattr(self, "_selected_connection", None)
         if selected_conn and node:
             parent, child = selected_conn
@@ -208,27 +180,6 @@
         self._drag_node = node
         sx, sy = node.x * self.zoom, node.y * self.zoom
         self._drag_offset = (cx - sx, cy - sy)
-=======
-        if node:
-            self.selected_connection = None
-            self._selected_conn_id = ""
-            self.selected_node = node
-            self._drag_node = node
-            sx, sy = node.x * self.zoom, node.y * self.zoom
-            self._drag_offset = (cx - sx, cy - sy)
-            self.refresh()
-            return
-        conn, cid = self._connection_at(cx, cy)
-        if conn:
-            self.selected_node = None
-            self.selected_connection = conn
-            self._selected_conn_id = cid
-            self.refresh()
-            return
-        self.selected_node = None
-        self.selected_connection = None
-        self._selected_conn_id = ""
->>>>>>> 45ff1de6
         self.refresh()
 
     def _on_drag(self, event):  # pragma: no cover - requires tkinter
@@ -336,7 +287,6 @@
                     return node
         return None
 
-<<<<<<< HEAD
     def _rel_id(self, parent: GSNNode, child: GSNNode) -> str:
         return f"rel:{parent.unique_id}:{child.unique_id}"
 
@@ -373,30 +323,6 @@
                 parent.context_children.remove(child)
             self._selected_connection = None
             self.refresh()
-=======
-    def _connection_at(self, x: float, y: float):
-        items = self.canvas.find_overlapping(x - 5, y - 5, x + 5, y + 5)
-        for item in items:
-            for tag in self.canvas.gettags(item):
-                conn = self.id_to_conn.get(tag)
-                if conn:
-                    return (conn[0], conn[1]), tag
-        return (None, None)
-
-    def _on_delete(self, event):  # pragma: no cover - requires tkinter
-        if not getattr(self, "selected_connection", None):
-            return
-        parent, child = self.selected_connection
-        if child in parent.children:
-            parent.children.remove(child)
-        if parent in child.parents:
-            child.parents.remove(parent)
-        if child in parent.context_children:
-            parent.context_children.remove(child)
-        self.selected_connection = None
-        self._selected_conn_id = ""
-        self.refresh()
->>>>>>> 45ff1de6
 
     def zoom_in(self):  # pragma: no cover - GUI interaction stub
         self.zoom *= 1.2
