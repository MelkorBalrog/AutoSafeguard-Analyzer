--- conflicted
+++ resolved
@@ -1,2523 +1,2102 @@
-# Author: Miguel Marina <karel.capek.robotics@gmail.com>
-import math
-import tkinter as tk
-import tkinter.font as tkFont
-from gui.style_manager import StyleManager
-
-TEXT_BOX_COLOR = "#CFD8DC"
-
-# Basic mapping of a few common color names to their hex equivalents. The
-# gradient routines expect ``#RRGGBB`` colors; previously passing a named color
-# such as ``"lightyellow"`` caused a ``ValueError`` when converting to integers.
-# The small table below covers the named colors used by the drawing helpers and
-# can be extended easily if additional names are required.
-_NAMED_COLORS = {
-    "lightgray": "#d3d3d3",
-    "lightgrey": "#d3d3d3",
-    "lightblue": "#add8e6",
-    "lightyellow": "#ffffe0",
-}
-
-# Basic mapping of a few common color names to their hex equivalents. The
-# gradient routines expect ``#RRGGBB`` colors; previously passing a named color
-# such as ``"lightyellow"`` caused a ``ValueError`` when converting to integers.
-# The small table below covers the named colors used by the drawing helpers and
-# can be extended easily if additional names are required.
-_NAMED_COLORS = {
-    "lightgray": "#d3d3d3",
-    "lightgrey": "#d3d3d3",
-    "lightblue": "#add8e6",
-    "lightyellow": "#ffffe0",
-}
-
-class FTADrawingHelper:
-    """
-    A helper class that provides drawing functions for fault tree diagrams.
-    These methods can be used to draw shapes (gates, events, connectors, etc.)
-    onto a tkinter Canvas.
-    """
-    def __init__(self):
-        pass
-
-    def clear_cache(self):
-        """No-op for API compatibility."""
-        pass
-
-    def _resolve_outline(self, color: str | None) -> str:
-        """Return *color* or the style manager's default outline color."""
-        if color is None:
-            return StyleManager.get_instance().get_outline_color()
-        return color
-
-    def _interpolate_color(self, color: str, ratio: float) -> str:
-        """Return *color* blended with white by *ratio* (0..1)."""
-        # ``color`` may be provided as ``#RRGGBB`` or a Tk-style name such as
-        # ``"lightgray"``.  Map known names to their hex representation so the
-        # interpolation math can operate on integers.
-        if not color.startswith("#"):
-            color = _NAMED_COLORS.get(color.lower(), color)
-
-        # Fallback to black if the color string is still not a valid ``#RRGGBB``
-        # value to avoid raising ``ValueError`` during drawing.
-        try:
-            r = int(color[1:3], 16)
-            g = int(color[3:5], 16)
-            b = int(color[5:7], 16)
-        except (ValueError, IndexError):  # pragma: no cover - defensive
-            r = g = b = 0
-        nr = int(255 * (1 - ratio) + r * ratio)
-        ng = int(255 * (1 - ratio) + g * ratio)
-        nb = int(255 * (1 - ratio) + b * ratio)
-        return f"#{nr:02x}{ng:02x}{nb:02x}"
-
-    def _fill_gradient_polygon(self, canvas, points, color: str) -> None:
-        """Fill *points* polygon with a horizontal white → color gradient."""
-        xs = [p[0] for p in points]
-        left = math.floor(min(xs))
-        right = math.ceil(max(xs))
-        if right <= left:
-            return
-        x = left
-        while x <= right:
-            ratio = (x - left) / (right - left) if right > left else 1
-            fill = self._interpolate_color(color, ratio)
-            yvals = []
-            for i in range(len(points)):
-                x1, y1 = points[i]
-                x2, y2 = points[(i + 1) % len(points)]
-                if (x1 <= x <= x2) or (x2 <= x <= x1):
-                    if abs(x1 - x2) < 1e-6:
-                        if abs(x1 - x) < 0.25:
-                            yvals.extend([y1, y2])
-                        continue
-                    t = (x - x1) / (x2 - x1)
-                    yvals.append(y1 + t * (y2 - y1))
-            yvals.sort()
-            for j in range(0, len(yvals), 2):
-                if j + 1 < len(yvals):
-                    canvas.create_line(x, yvals[j], x, yvals[j + 1], fill=fill)
-            x += 0.5
-
-    def _fill_gradient_circle(
-        self,
-        canvas,
-        cx: float,
-        cy: float,
-        radius: float,
-        color: str,
-        tag: str | None = None,
-    ) -> list[int]:
-        """Fill circle with gradient from white to *color* and return created line IDs."""
-        left = math.floor(cx - radius)
-        right = math.ceil(cx + radius)
-        if right <= left:
-            return []
-        ids: list[int] = []
-        x = left
-        while x <= right:
-            ratio = (x - left) / (right - left) if right > left else 1
-            fill = self._interpolate_color(color, ratio)
-            dx = x - cx
-            dy = math.sqrt(max(radius ** 2 - dx ** 2, 0))
-            line_id = canvas.create_line(x, cy - dy, x, cy + dy, fill=fill, tags=tag)
-            ids.append(line_id)
-            x += 0.5
-        return ids
-
-    def _fill_gradient_oval(
-        self,
-        canvas,
-        cx: float,
-        cy: float,
-        rx: float,
-        ry: float,
-        color: str,
-        tag: str | None = None,
-    ) -> list[int]:
-        """Fill ellipse with gradient from white to *color* and return created line IDs."""
-        left = math.floor(cx - rx)
-        right = math.ceil(cx + rx)
-        if right <= left or rx == 0 or ry == 0:
-            return []
-        ids: list[int] = []
-        x = left
-        while x <= right:
-            ratio = (x - left) / (right - left) if right > left else 1
-            fill = self._interpolate_color(color, ratio)
-            dx = x - cx
-            dy = ry * math.sqrt(max(1 - (dx / rx) ** 2, 0))
-            line_id = canvas.create_line(x, cy - dy, x, cy + dy, fill=fill, tags=tag)
-            ids.append(line_id)
-            x += 0.5
-        return ids
-
-    def _fill_gradient_rect(self, canvas, left: float, top: float, right: float, bottom: float, color: str) -> None:
-        """Fill rectangle with gradient from white to *color*."""
-        if right <= left:
-            return
-        x = left
-        while x <= right:
-            ratio = (x - left) / (right - left) if right > left else 1
-            fill = self._interpolate_color(color, ratio)
-            canvas.create_line(x, top, x, bottom, fill=fill)
-            x += 0.5
-
-    def get_text_size(self, text, font_obj):
-        """Return the (width, height) in pixels needed to render the text with the given font."""
-        lines = text.split("\n")
-        max_width = max(font_obj.measure(line) for line in lines)
-        height = font_obj.metrics("linespace") * len(lines)
-        return max_width, height
-
-    def draw_page_clone_shape(
-        self,
-        canvas,
-        x,
-        y,
-        scale=40.0,
-        top_text="Desc:\n\nRationale:",
-        bottom_text="Node",
-        fill="lightgray",
-        outline_color=None,
-        line_width=1,
-        font_obj=None,
-        obj_id: str = "",
-    ):
-        """Draw a page connector for a cloned node using GSN's shared-marker notation."""
-        outline_color = self._resolve_outline(outline_color)
-        # Draw the base triangle.
-        self.draw_triangle_shape(
-            canvas,
-            x,
-            y,
-            scale=scale,
-            top_text=top_text,
-            bottom_text=bottom_text,
-            fill=fill,
-            outline_color=outline_color,
-            line_width=line_width,
-            font_obj=font_obj,
-            obj_id=obj_id,
-        )
-        # Add a small shared marker in the upper-right corner to indicate a clone.
-        marker_x = x + scale / 2
-        marker_y = y - scale * 0.3
-        self.draw_shared_marker(canvas, marker_x, marker_y, 1)
-
-    def draw_shared_marker(self, canvas, x, y, zoom):
-        """Draw a small shared marker at the given canvas coordinates."""
-        size = 10 * zoom
-        v1 = (x, y)
-        v2 = (x - size, y)
-        v3 = (x, y - size)
-        canvas.create_polygon(
-            [v1, v2, v3],
-            fill="black",
-            outline=StyleManager.get_instance().outline_color,
-        )
-
-    def _segment_intersection(self, p1, p2, p3, p4):
-        """Return intersection point (x, y, t) of segments *p1*-*p2* and *p3*-*p4* or None."""
-        x1, y1 = p1
-        x2, y2 = p2
-        x3, y3 = p3
-        x4, y4 = p4
-        denom = (y4 - y3) * (x2 - x1) - (x4 - x3) * (y2 - y1)
-        if denom == 0:
-            return None
-        t = ((x3 - x1) * (y4 - y3) - (y3 - y1) * (x4 - x3)) / denom
-        u = ((x3 - x1) * (y2 - y1) - (y3 - y1) * (x2 - x1)) / denom
-        if 0 <= t <= 1 and 0 <= u <= 1:
-            ix = x1 + t * (x2 - x1)
-            iy = y1 + t * (y2 - y1)
-            return ix, iy, t
-        return None
-
-    def point_on_shape(self, shape, target_pt):
-        """Return the intersection of the line to *target_pt* with *shape*."""
-        typ = shape.get("type")
-        if typ == "circle":
-            cx, cy = shape.get("center", (0, 0))
-            r = shape.get("radius", 0)
-            dx = target_pt[0] - cx
-            dy = target_pt[1] - cy
-            dist = math.hypot(dx, dy) or 1
-            return (cx + dx / dist * r, cy + dy / dist * r)
-        elif typ == "rect":
-            cx, cy = shape.get("center", (0, 0))
-            w = shape.get("width", 0) / 2
-            h = shape.get("height", 0) / 2
-            dx = target_pt[0] - cx
-            dy = target_pt[1] - cy
-            if abs(dx) > abs(dy):
-                if dx > 0:
-                    cx += w
-                    cy += dy * (w / abs(dx)) if dx != 0 else 0
-                else:
-                    cx -= w
-                    cy += dy * (w / abs(dx)) if dx != 0 else 0
-            else:
-                if dy > 0:
-                    cy += h
-                    cx += dx * (h / abs(dy)) if dy != 0 else 0
-                else:
-                    cy -= h
-                    cx += dx * (h / abs(dy)) if dy != 0 else 0
-            return cx, cy
-        elif typ == "ellipse":
-            cx, cy = shape.get("center", (0, 0))
-            w = shape.get("width", 0) / 2
-            h = shape.get("height", 0) / 2
-            dx = target_pt[0] - cx
-            dy = target_pt[1] - cy
-            if w == 0 or h == 0:
-                return cx, cy
-            scale = math.hypot(dx / w, dy / h) or 1
-            return cx + dx / scale, cy + dy / scale
-        elif typ == "polygon":
-            cx, cy = shape.get("center", (0, 0))
-            points = shape.get("points", [])
-            if len(points) < 3:
-                return target_pt
-            best = None
-            for i in range(len(points)):
-                p3 = points[i]
-                p4 = points[(i + 1) % len(points)]
-                inter = self._segment_intersection((cx, cy), target_pt, p3, p4)
-                if inter:
-                    ix, iy, t = inter
-                    if best is None or t < best[2]:
-                        best = (ix, iy, t)
-            if best:
-                return best[0], best[1]
-        return target_pt
-
-    def draw_90_connection(self, canvas, parent_pt, child_pt, outline_color=None, line_width=1,
-                           fixed_length=40, parent_shape=None, child_shape=None):
-        """Draw a 90° connection line from a parent point to a child point.
-
-        If *parent_shape* or *child_shape* dictionaries are provided, the start
-        and end points are adjusted so the connector touches the object's surface.
-        """
-        outline_color = self._resolve_outline(outline_color)
-        if parent_shape:
-            parent_pt = self.point_on_shape(parent_shape, child_pt)
-        if child_shape:
-            child_pt = self.point_on_shape(child_shape, parent_pt)
-
-        if parent_pt == child_pt:
-            size = fixed_length
-            x, y = parent_pt
-            canvas.create_line(
-                x,
-                y,
-                x,
-                y - size,
-                x + size,
-                y - size,
-                x + size,
-                y,
-                x,
-                y,
-                fill=outline_color,
-                width=line_width,
-            )
-            return
-
-        fixed_y = parent_pt[1] + fixed_length
-        canvas.create_line(parent_pt[0], parent_pt[1], parent_pt[0], fixed_y,
-                           fill=outline_color, width=line_width)
-        canvas.create_line(parent_pt[0], fixed_y, child_pt[0], fixed_y,
-                           fill=outline_color, width=line_width)
-        canvas.create_line(child_pt[0], fixed_y, child_pt[0], child_pt[1],
-                           fill=outline_color, width=line_width)
-
-    def compute_rotated_and_gate_vertices(self, scale):
-        """Compute vertices for a rotated AND gate shape scaled by 'scale'."""
-        vertices = [(0, 0), (0, 2), (1, 2)]
-        num_points = 50
-        for i in range(num_points + 1):
-            theta = math.pi / 2 - math.pi * i / num_points
-            vertices.append((1 + math.cos(theta), 1 + math.sin(theta)))
-        vertices.append((0, 0))
-        def rotate_point(pt):
-            x, y = pt
-            return (2 - y, x)
-        rotated = [rotate_point(pt) for pt in vertices]
-        translated = [(vx + 2, vy + 1) for (vx, vy) in rotated]
-        scaled = [(vx * scale, vy * scale) for (vx, vy) in translated]
-        return scaled
-
-    def draw_rotated_and_gate_shape(
-        self,
-        canvas,
-        x,
-        y,
-        scale=40.0,
-        top_text="Desc:\n\nRationale:",
-        bottom_text="Event",
-        fill="lightgray",
-        outline_color=None,
-        line_width=1,
-        font_obj=None,
-        obj_id: str = "",
-    ):
-        """Draw a rotated AND gate shape with top and bottom text labels."""
-        outline_color = self._resolve_outline(outline_color)
-        if font_obj is None:
-            font_obj = tkFont.Font(family="Arial", size=10)
-        raw_verts = self.compute_rotated_and_gate_vertices(scale)
-        flipped = [(vx, -vy) for (vx, vy) in raw_verts]
-        xs = [v[0] for v in flipped]
-        ys = [v[1] for v in flipped]
-        cx, cy = (sum(xs) / len(xs), sum(ys) / len(ys))
-        final_points = [(vx - cx + x, vy - cy + y) for (vx, vy) in flipped]
-        self._fill_gradient_polygon(canvas, final_points, fill)
-        canvas.create_polygon(
-            final_points,
-            fill="",
-            outline=outline_color,
-            width=line_width,
-            smooth=False,
-        )
-
-        # Draw the top label box
-        t_width, t_height = self.get_text_size(top_text, font_obj)
-        padding = 6
-        top_box_width = t_width + 2 * padding
-        top_box_height = t_height + 2 * padding
-        top_y = min(pt[1] for pt in final_points) - top_box_height - 5
-        top_box_x = x - top_box_width / 2
-        self._fill_gradient_rect(
-            canvas,
-            top_box_x,
-            top_y,
-            top_box_x + top_box_width,
-            top_y + top_box_height,
-            "#CFD8DC",
-        )
-        canvas.create_rectangle(
-            top_box_x,
-            top_y,
-            top_box_x + top_box_width,
-            top_y + top_box_height,
-            fill="",
-            outline=outline_color,
-            width=line_width,
-            tags=(obj_id,),
-        )
-        canvas.create_text(top_box_x + top_box_width / 2,
-                           top_y + top_box_height / 2,
-                           text=top_text,
-                           font=font_obj,
-                           anchor="center",
-                           width=top_box_width,
-                           tags=(obj_id,))
-
-        # Draw the bottom label box
-        b_width, b_height = self.get_text_size(bottom_text, font_obj)
-        bottom_box_width = b_width + 2 * padding
-        bottom_box_height = b_height + 2 * padding
-        shape_lowest_y = max(pt[1] for pt in final_points)
-        bottom_y = shape_lowest_y - (2 * bottom_box_height)
-        bottom_box_x = x - bottom_box_width / 2
-        self._fill_gradient_rect(
-            canvas,
-            bottom_box_x,
-            bottom_y,
-            bottom_box_x + bottom_box_width,
-            bottom_y + bottom_box_height,
-            "#CFD8DC",
-        )
-        canvas.create_rectangle(
-            bottom_box_x,
-            bottom_y,
-            bottom_box_x + bottom_box_width,
-            bottom_y + bottom_box_height,
-            fill="",
-            outline=outline_color,
-            width=line_width,
-            tags=(obj_id,),
-        )
-        canvas.create_text(bottom_box_x + bottom_box_width / 2,
-                           bottom_y + bottom_box_height / 2,
-                           text=bottom_text,
-                           font=font_obj,
-                           anchor="center",
-                           width=bottom_box_width,
-                           tags=(obj_id,))
-
-    def draw_rotated_or_gate_shape(
-        self,
-        canvas,
-        x,
-        y,
-        scale=40.0,
-        top_text="Desc:\n\nRationale:",
-        bottom_text="Event",
-        fill="lightgray",
-        outline_color=None,
-        line_width=1,
-        font_obj=None,
-        obj_id: str = "",
-    ):
-        """Draw a rotated OR gate shape with text labels."""
-        outline_color = self._resolve_outline(outline_color)
-        if font_obj is None:
-            font_obj = tkFont.Font(family="Arial", size=10)
-        def cubic_bezier(P0, P1, P2, P3, t):
-            return ((1 - t) ** 3 * P0[0] + 3 * (1 - t) ** 2 * t * P1[0] +
-                    3 * (1 - t) * t ** 2 * P2[0] + t ** 3 * P3[0],
-                    (1 - t) ** 3 * P0[1] + 3 * (1 - t) ** 2 * t * P1[1] +
-                    3 * (1 - t) * t ** 2 * P2[1] + t ** 3 * P3[1])
-        num_points = 30
-        t_values = [i / num_points for i in range(num_points + 1)]
-        seg1 = [cubic_bezier((0, 0), (0.6, 0), (0.6, 2), (0, 2), t) for t in t_values]
-        seg2 = [cubic_bezier((0, 2), (1, 2), (2, 1.6), (2, 1), t) for t in t_values]
-        seg3 = [cubic_bezier((2, 1), (2, 0.4), (1, 0), (0, 0), t) for t in t_values]
-        points = seg1[:-1] + seg2[:-1] + seg3
-        rotated = [(2 - p[1], p[0]) for p in points]
-        translated = [(pt[0] + 2, pt[1] + 1) for pt in rotated]
-        scaled = [(sx * scale, sy * scale) for (sx, sy) in translated]
-        flipped = [(vx, -vy) for (vx, vy) in scaled]
-        xs = [p[0] for p in flipped]
-        ys = [p[1] for p in flipped]
-        cx, cy = (sum(xs) / len(xs), sum(ys) / len(ys))
-        final_points = [(vx - cx + x, vy - cy + y) for (vx, vy) in flipped]
-        self._fill_gradient_polygon(canvas, final_points, fill)
-        canvas.create_polygon(
-            final_points,
-            fill="",
-            outline=outline_color,
-            width=line_width,
-            smooth=True,
-        )
-
-        # Draw the top label box
-        padding = 6
-        t_width, t_height = self.get_text_size(top_text, font_obj)
-        top_box_width = t_width + 2 * padding
-        top_box_height = t_height + 2 * padding
-        top_y = min(pt[1] for pt in final_points) - top_box_height - 5
-        top_box_x = x - top_box_width / 2
-        self._fill_gradient_rect(
-            canvas,
-            top_box_x,
-            top_y,
-            top_box_x + top_box_width,
-            top_y + top_box_height,
-            "#CFD8DC",
-        )
-        canvas.create_rectangle(
-            top_box_x,
-            top_y,
-            top_box_x + top_box_width,
-            top_y + top_box_height,
-            fill="",
-            outline=outline_color,
-            width=line_width,
-            tags=(obj_id,),
-        )
-        canvas.create_text(top_box_x + top_box_width / 2,
-                           top_y + top_box_height / 2,
-                           text=top_text, font=font_obj, anchor="center",
-                           width=top_box_width,
-                           tags=(obj_id,))
-
-        # Draw the bottom label box
-        b_width, b_height = self.get_text_size(bottom_text, font_obj)
-        bottom_box_width = b_width + 2 * padding
-        bottom_box_height = b_height + 2 * padding
-        shape_lowest_y = max(pt[1] for pt in final_points)
-        bottom_y = shape_lowest_y - (2 * bottom_box_height)
-        bottom_box_x = x - bottom_box_width / 2
-        self._fill_gradient_rect(
-            canvas,
-            bottom_box_x,
-            bottom_y,
-            bottom_box_x + bottom_box_width,
-            bottom_y + bottom_box_height,
-            "#CFD8DC",
-        )
-        canvas.create_rectangle(
-            bottom_box_x,
-            bottom_y,
-            bottom_box_x + bottom_box_width,
-            bottom_y + bottom_box_height,
-            fill="",
-            outline=outline_color,
-            width=line_width,
-            tags=(obj_id,),
-        )
-        canvas.create_text(bottom_box_x + bottom_box_width / 2,
-                           bottom_y + bottom_box_height / 2,
-                           text=bottom_text, font=font_obj,
-                           anchor="center", width=bottom_box_width,
-                           tags=(obj_id,))
-
-    def draw_rotated_and_gate_clone_shape(
-        self,
-        canvas,
-        x,
-        y,
-        scale=40.0,
-        top_text="Desc:\n\nRationale:",
-        bottom_text="Node",
-        fill="lightgray",
-        outline_color=None,
-        line_width=1,
-        font_obj=None,
-        obj_id: str = "",
-    ):
-        """Draw a rotated AND gate shape and mark it as a clone using GSN notation."""
-        outline_color = self._resolve_outline(outline_color)
-        self.draw_rotated_and_gate_shape(
-            canvas,
-            x,
-            y,
-            scale=scale,
-            top_text=top_text,
-            bottom_text=bottom_text,
-            fill=fill,
-            outline_color=outline_color,
-            line_width=line_width,
-            font_obj=font_obj,
-            obj_id=obj_id,
-        )
-        # Add shared marker at the upper-right corner of the gate.
-        marker_x = x + scale / 2
-        marker_y = y - scale * 0.3
-        self.draw_shared_marker(canvas, marker_x, marker_y, 1)
-
-    def draw_rotated_or_gate_clone_shape(
-        self,
-        canvas,
-        x,
-        y,
-        scale=40.0,
-        top_text="Desc:\n\nRationale:",
-        bottom_text="Node",
-        fill="lightgray",
-        outline_color=None,
-        line_width=1,
-        font_obj=None,
-        obj_id: str = "",
-    ):
-        """Draw a rotated OR gate shape and mark it as a clone using GSN notation."""
-        outline_color = self._resolve_outline(outline_color)
-        self.draw_rotated_or_gate_shape(
-            canvas,
-            x,
-            y,
-            scale=scale,
-            top_text=top_text,
-            bottom_text=bottom_text,
-            fill=fill,
-            outline_color=outline_color,
-            line_width=line_width,
-            font_obj=font_obj,
-            obj_id=obj_id,
-        )
-        # Add shared marker at the upper-right corner of the gate.
-        marker_x = x + scale / 2
-        marker_y = y - scale * 0.3
-        self.draw_shared_marker(canvas, marker_x, marker_y, 1)
-
-    def draw_triangle_shape(
-        self,
-        canvas,
-        x,
-        y,
-        scale=40.0,
-        top_text="Desc:\n\nRationale:",
-        bottom_text="Event",
-        fill="lightgray",
-        outline_color=None,
-        line_width=1,
-        font_obj=None,
-        obj_id: str = "",
-    ):
-        outline_color = self._resolve_outline(outline_color)
-        if font_obj is None:
-            font_obj = tkFont.Font(family="Arial", size=10)
-        effective_scale = scale * 2  
-        h = effective_scale * math.sqrt(3) / 2
-        v1 = (0, -2 * h / 3)
-        v2 = (-effective_scale / 2, h / 3)
-        v3 = (effective_scale / 2, h / 3)
-        vertices = [
-            (x + v1[0], y + v1[1]),
-            (x + v2[0], y + v2[1]),
-            (x + v3[0], y + v3[1]),
-        ]
-        self._fill_gradient_polygon(canvas, vertices, fill)
-        canvas.create_polygon(vertices, fill="", outline=outline_color, width=line_width)
-        
-        t_width, t_height = self.get_text_size(top_text, font_obj)
-        padding = 6
-        top_box_width = t_width + 2 * padding
-        top_box_height = t_height + 2 * padding
-        top_box_x = x - top_box_width / 2
-        top_box_y = min(v[1] for v in vertices) - top_box_height
-        self._fill_gradient_rect(
-            canvas,
-            top_box_x,
-            top_box_y,
-            top_box_x + top_box_width,
-            top_box_y + top_box_height,
-            "#CFD8DC",
-        )
-        canvas.create_rectangle(
-            top_box_x,
-            top_box_y,
-            top_box_x + top_box_width,
-            top_box_y + top_box_height,
-            fill="",
-            outline=outline_color,
-            width=line_width,
-            tags=(obj_id,),
-        )
-        canvas.create_text(top_box_x + top_box_width / 2,
-                           top_box_y + top_box_height / 2,
-                           text=top_text,
-                           font=font_obj, anchor="center", width=top_box_width,
-                           tags=(obj_id,))
-        
-        b_width, b_height = self.get_text_size(bottom_text, font_obj)
-        bottom_box_width = b_width + 2 * padding
-        bottom_box_height = b_height + 2 * padding
-        bottom_box_x = x - bottom_box_width / 2
-        bottom_box_y = max(v[1] for v in vertices) + padding - 2 * bottom_box_height
-        self._fill_gradient_rect(
-            canvas,
-            bottom_box_x,
-            bottom_box_y,
-            bottom_box_x + bottom_box_width,
-            bottom_box_y + bottom_box_height,
-            "#CFD8DC",
-        )
-        canvas.create_rectangle(
-            bottom_box_x,
-            bottom_box_y,
-            bottom_box_x + bottom_box_width,
-            bottom_box_y + bottom_box_height,
-            fill="",
-            outline=outline_color,
-            width=line_width,
-            tags=(obj_id,),
-        )
-        canvas.create_text(bottom_box_x + bottom_box_width / 2,
-                           bottom_box_y + bottom_box_height / 2,
-                           text=bottom_text,
-                           font=font_obj, anchor="center", width=bottom_box_width,
-                           tags=(obj_id,))
-                           
-    def draw_circle_event_shape(
-        self,
-        canvas,
-        x,
-        y,
-        radius,
-        top_text="",
-        bottom_text="",
-        fill="lightyellow",
-        outline_color=None,
-        line_width=1,
-        font_obj=None,
-        base_event=False,
-        obj_id: str = "",
-    ):
-        """Draw a circular event shape with optional text labels."""
-        outline_color = self._resolve_outline(outline_color)
-        if font_obj is None:
-            font_obj = self._scaled_font(radius * 2)
-        left = x - radius
-        top = y - radius
-        right = x + radius
-        bottom = y + radius
-        self._fill_gradient_circle(canvas, x, y, radius, fill)
-        canvas.create_oval(
-            left,
-            top,
-            right,
-            bottom,
-            fill="",
-            outline=outline_color,
-            width=line_width,
-            tags=(obj_id,),
-        )
-        t_width, t_height = self.get_text_size(top_text, font_obj)
-        padding = 6
-        top_box_width = t_width + 2 * padding
-        top_box_height = t_height + 2 * padding
-        top_box_x = x - top_box_width / 2
-        top_box_y = top - top_box_height
-        self._fill_gradient_rect(
-            canvas,
-            top_box_x,
-            top_box_y,
-            top_box_x + top_box_width,
-            top_box_y + top_box_height,
-            "#CFD8DC",
-        )
-        canvas.create_rectangle(
-            top_box_x,
-            top_box_y,
-            top_box_x + top_box_width,
-            top_box_y + top_box_height,
-            fill="",
-            outline=outline_color,
-            width=line_width,
-            tags=(obj_id,),
-        )
-        canvas.create_text(top_box_x + top_box_width / 2,
-                           top_box_y + top_box_height / 2,
-                           text=top_text,
-                           font=font_obj, anchor="center",
-                           width=top_box_width,
-                           tags=(obj_id,))
-        b_width, b_height = self.get_text_size(bottom_text, font_obj)
-        bottom_box_width = b_width + 2 * padding
-        bottom_box_height = b_height + 2 * padding
-        bottom_box_x = x - bottom_box_width / 2
-        bottom_box_y = bottom - 2 * bottom_box_height
-        self._fill_gradient_rect(
-            canvas,
-            bottom_box_x,
-            bottom_box_y,
-            bottom_box_x + bottom_box_width,
-            bottom_box_y + bottom_box_height,
-            "#CFD8DC",
-        )
-        canvas.create_rectangle(
-            bottom_box_x,
-            bottom_box_y,
-            bottom_box_x + bottom_box_width,
-            bottom_box_y + bottom_box_height,
-            fill="",
-            outline=outline_color,
-            width=line_width,
-            tags=(obj_id,),
-        )
-        canvas.create_text(bottom_box_x + bottom_box_width / 2,
-                           bottom_box_y + bottom_box_height / 2,
-                           text=bottom_text,
-                           font=font_obj, anchor="center",
-                           width=bottom_box_width,
-                           tags=(obj_id,))
-                           
-    def draw_triangle_clone_shape(
-        self,
-        canvas,
-        x,
-        y,
-        scale=40.0,
-        top_text="Desc:\n\nRationale:",
-        bottom_text="Node",
-        fill="lightgray",
-        outline_color=None,
-        line_width=1,
-        font_obj=None,
-        obj_id: str = "",
-    ):
-        """Draw a triangle-shaped event and mark it as a clone using GSN notation."""
-        outline_color = self._resolve_outline(outline_color)
-        if font_obj is None:
-            font_obj = tkFont.Font(family="Arial", size=10)
-        # Draw the base triangle as usual.
-        self.draw_triangle_shape(
-            canvas,
-            x,
-            y,
-            scale=scale,
-            top_text=top_text,
-            bottom_text=bottom_text,
-            fill=fill,
-            outline_color=outline_color,
-            line_width=line_width,
-            font_obj=font_obj,
-            obj_id=obj_id,
-        )
-        # Add a shared marker to indicate the node is a clone.
-        marker_x = x + scale / 2
-        marker_y = y - scale * 0.3
-        self.draw_shared_marker(canvas, marker_x, marker_y, 1)
-                           
-# Create a single FTADrawingHelper object that can be used by other classes
-fta_drawing_helper = FTADrawingHelper()
-
-class GSNDrawingHelper(FTADrawingHelper):
-    """Drawing helper providing shapes for GSN argumentation diagrams."""
-
-    def _scaled_font(self, scale: float) -> tkFont.Font:
-        """Return a font scaled proportionally to *scale*."""
-        size = max(1, int(scale / 4))
-        return tkFont.Font(family="Arial", size=size)
-
-    def draw_goal_shape(
-        self,
-        canvas,
-        x,
-        y,
-        scale=60.0,
-        text="Goal",
-        fill="lightyellow",
-        outline_color=None,
-        line_width=1,
-        font_obj=None,
-        obj_id: str = "",
-    ):
-        outline_color = self._resolve_outline(outline_color)
-        if font_obj is None:
-            font_obj = self._scaled_font(scale)
-        padding = 4
-        t_width, t_height = self.get_text_size(text, font_obj)
-        w = max(scale, t_width + 2 * padding)
-        h = max(scale * 0.6, t_height + 2 * padding)
-        left = x - w / 2
-        top = y - h / 2
-        right = x + w / 2
-        bottom = y + h / 2
-        self._fill_gradient_rect(canvas, left, top, right, bottom, fill)
-        canvas.create_rectangle(
-            left,
-            top,
-            right,
-            bottom,
-            fill="",
-            outline=outline_color,
-            width=line_width,
-            tags=(obj_id,),
-        )
-        canvas.create_text(
-            x,
-            y,
-            text=text,
-            font=font_obj,
-            anchor="center",
-            width=w - 2 * padding,
-            tags=(obj_id,),
-        )
-
-    def draw_module_shape(
-        self,
-        canvas,
-        x,
-        y,
-        scale=60.0,
-        text="Module",
-        fill="lightyellow",
-        outline_color=None,
-        line_width=1,
-        font_obj=None,
-        obj_id: str = "",
-    ):
-        outline_color = self._resolve_outline(outline_color)
-        if font_obj is None:
-            font_obj = self._scaled_font(scale)
-        padding = 4
-        t_width, t_height = self.get_text_size(text, font_obj)
-        w = max(scale, t_width + 2 * padding)
-        base_h = max(scale * 0.6, t_height + 2 * padding)
-        tab_h = base_h * 0.25
-        left = x - w / 2
-        base_top = y - base_h / 2
-        right = x + w / 2
-        bottom = y + base_h / 2
-        tab_top = base_top - tab_h
-        tab_w = w * 0.4
-        self._fill_gradient_rect(canvas, left, base_top, right, bottom, fill)
-        self._fill_gradient_rect(canvas, left, tab_top, left + tab_w, base_top, fill)
-        canvas.create_polygon(
-            left,
-            base_top,
-            left,
-            bottom,
-            right,
-            bottom,
-            right,
-            tab_top,
-            left + tab_w,
-            tab_top,
-            left + tab_w,
-            base_top,
-            left,
-            base_top,
-            fill="",
-            outline=outline_color,
-            width=line_width,
-            tags=(obj_id,),
-        )
-        canvas.create_text(
-            x,
-            (base_top + bottom) / 2,
-            text=text,
-            font=font_obj,
-            anchor="center",
-            width=w - 2 * padding,
-            tags=(obj_id,),
-        )
-
-    def _draw_arrow(
-        self,
-        canvas,
-        start_pt,
-        end_pt,
-        *,
-        fill="black",
-        outline=None,
-        obj_id: str = "",
-    ) -> None:
-        """Draw a triangular arrow head from *start_pt* to *end_pt*."""
-        x1, y1 = start_pt
-        x2, y2 = end_pt
-        dx = x2 - x1
-        dy = y2 - y1
-        length = math.hypot(dx, dy)
-        if length == 0:
-            return
-        if outline is None:
-            outline = StyleManager.get_instance().outline_color
-        ux, uy = dx / length, dy / length
-        arrow_length = 10
-        arrow_width = 6
-        base_x = x2 - arrow_length * ux
-        base_y = y2 - arrow_length * uy
-        perp_x = -uy
-        perp_y = ux
-        points = [
-            (x2, y2),
-            (
-                base_x + (arrow_width / 2) * perp_x,
-                base_y + (arrow_width / 2) * perp_y,
-            ),
-            (
-                base_x - (arrow_width / 2) * perp_x,
-                base_y - (arrow_width / 2) * perp_y,
-            ),
-        ]
-        canvas.create_polygon(
-            points,
-            fill=fill,
-            outline=outline,
-            tags=(obj_id, f"{obj_id}-arrow") if obj_id else None,
-        )
-
-    def draw_solved_by_connection(
-        self,
-        canvas,
-        parent_pt,
-        child_pt,
-        outline_color=None,
-        line_width=1,
-        obj_id: str = "",
-    ):
-        """Draw a curved connector indicating a 'solved by' relationship."""
-        outline_color = self._resolve_outline(outline_color)
-        px, py = parent_pt
-        cx, cy = child_pt
-        if parent_pt == child_pt:
-            size = 20
-            path = [
-                px,
-                py,
-                px,
-                py - size,
-                px + size,
-                py - size,
-                px + size,
-                py,
-                px,
-                py,
-            ]
-            canvas.create_line(
-                *path, fill=outline_color, width=line_width, tags=(obj_id,)
-            )
-        else:
-            dx = cx - px
-            dy = cy - py
-            if abs(dx) > abs(dy):
-                offset = dx / 2
-                path = [
-                    px,
-                    py,
-                    px + offset,
-                    py,
-                    cx - offset,
-                    cy,
-                    cx,
-                    cy,
-                ]
-            else:
-                offset = dy / 2
-                path = [
-                    px,
-                    py,
-                    px,
-                    py + offset,
-                    cx,
-                    cy - offset,
-                    cx,
-                    cy,
-                ]
-            canvas.create_line(
-                *path,
-                smooth=True,
-                fill=outline_color,
-                width=line_width,
-                tags=(obj_id,),
-            )
-        start = (path[-4], path[-3])
-        end = (path[-2], path[-1])
-        if start == end:
-            start = parent_pt
-        self._draw_arrow(
-            canvas,
-            start,
-            end,
-            fill=outline_color,
-            outline=outline_color,
-            obj_id=obj_id,
-        )
-
-    def draw_in_context_connection(
-        self,
-        canvas,
-        parent_pt,
-        child_pt,
-        outline_color=None,
-        line_width=1,
-        obj_id: str = "",
-    ):
-        """Draw a dashed curved connector for an 'in context of' relationship."""
-        outline_color = self._resolve_outline(outline_color)
-        px, py = parent_pt
-        cx, cy = child_pt
-        dash = (4, 2)
-        if parent_pt == child_pt:
-            size = 20
-            path = [
-                px,
-                py,
-                px,
-                py - size,
-                px + size,
-                py - size,
-                px + size,
-                py,
-                px,
-                py,
-            ]
-            canvas.create_line(
-                *path,
-                fill=outline_color,
-                width=line_width,
-                dash=dash,
-                tags=(obj_id,),
-            )
-        else:
-            dx = cx - px
-            dy = cy - py
-            if abs(dx) > abs(dy):
-                offset = dx / 2
-                path = [
-                    px,
-                    py,
-                    px + offset,
-                    py,
-                    cx - offset,
-                    cy,
-                    cx,
-                    cy,
-                ]
-            else:
-                offset = dy / 2
-                path = [
-                    px,
-                    py,
-                    px,
-                    py + offset,
-                    cx,
-                    cy - offset,
-                    cx,
-                    cy,
-                ]
-            canvas.create_line(
-                *path,
-                smooth=True,
-                fill=outline_color,
-                width=line_width,
-                dash=dash,
-                tags=(obj_id,),
-            )
-        start = (path[-4], path[-3])
-        end = (path[-2], path[-1])
-        if start == end:
-            start = parent_pt
-        self._draw_arrow(
-            canvas,
-            start,
-            end,
-            fill="white",
-            outline=outline_color,
-            obj_id=obj_id,
-        )
-
-    def draw_strategy_shape(
-        self,
-        canvas,
-        x,
-        y,
-        scale=60.0,
-        text="Strategy",
-        fill="lightyellow",
-        outline_color=None,
-        line_width=1,
-        font_obj=None,
-        obj_id: str = "",
-    ):
-        outline_color = self._resolve_outline(outline_color)
-        if font_obj is None:
-            font_obj = self._scaled_font(scale)
-        padding = 4
-        t_width, t_height = self.get_text_size(text, font_obj)
-        w = max(scale, t_width + 2 * padding)
-        h = max(scale * 0.5, t_height + 2 * padding)
-        offset = w * 0.2
-        points = [
-            (x - w / 2 + offset, y - h / 2),
-            (x + w / 2, y - h / 2),
-            (x + w / 2 - offset, y + h / 2),
-            (x - w / 2, y + h / 2),
-        ]
-        self._fill_gradient_polygon(canvas, points, fill)
-        canvas.create_polygon(points, outline=outline_color, width=line_width, fill="", tags=(obj_id,))
-        canvas.create_text(
-            x,
-            y,
-            text=text,
-            font=font_obj,
-            anchor="center",
-            width=w - 2 * padding,
-            tags=(obj_id,),
-        )
-
-    def draw_solution_shape(
-        self,
-        canvas,
-        x,
-        y,
-        scale=40.0,
-        text="Solution",
-        fill="lightyellow",
-        outline_color=None,
-        line_width=1,
-        font_obj=None,
-        obj_id: str = "",
-    ):
-        outline_color = self._resolve_outline(outline_color)
-        radius = scale / 2
-        if font_obj is None:
-            font_obj = self._scaled_font(scale)
-        left = x - radius
-        top = y - radius
-        right = x + radius
-        bottom = y + radius
-        self._fill_gradient_circle(canvas, x, y, radius, fill)
-        canvas.create_oval(
-            left,
-            top,
-            right,
-            bottom,
-            fill="",
-            outline=outline_color,
-            width=line_width,
-            tags=(obj_id,),
-        )
-        canvas.create_text(
-            x,
-            y,
-            text=text,
-            font=font_obj,
-            anchor="center",
-            width=scale - 8,
-            tags=(obj_id,),
-        )
-
-    def draw_assumption_shape(
-        self,
-        canvas,
-        x,
-        y,
-        scale=60.0,
-        text="Assumption",
-        fill="lightyellow",
-        outline_color=None,
-        line_width=1,
-        font_obj=None,
-        obj_id: str = "",
-    ):
-        outline_color = self._resolve_outline(outline_color)
-        if font_obj is None:
-            font_obj = self._scaled_font(scale)
-        padding = 4
-        t_width, t_height = self.get_text_size(text, font_obj)
-        w = max(scale, t_width + 2 * padding)
-        h = max(scale * 0.5, t_height + 2 * padding)
-        left = x - w / 2
-        top = y - h / 2
-        right = x + w / 2
-        bottom = y + h / 2
-        canvas.create_oval(
-            left,
-            top,
-            right,
-            bottom,
-            fill=fill,
-            outline=outline_color,
-            width=line_width,
-            tags=(obj_id,),
-        )
-        canvas.create_text(
-            x,
-            y,
-            text=text,
-            font=font_obj,
-            anchor="center",
-            width=w - 2 * padding,
-            tags=(obj_id,),
-        )
-        label_font = tkFont.Font(font=font_obj)
-        label_font.configure(weight="bold")
-        offset = padding
-        canvas.create_text(
-            right + offset,
-            bottom - offset,
-            text="A",
-            font=label_font,
-            anchor="sw",
-            tags=(obj_id,),
-        )
-
-    def draw_justification_shape(
-        self,
-        canvas,
-        x,
-        y,
-        scale=60.0,
-        text="Justification",
-        fill="lightyellow",
-        outline_color=None,
-        line_width=1,
-        font_obj=None,
-        obj_id: str = "",
-    ):
-        outline_color = self._resolve_outline(outline_color)
-        if font_obj is None:
-            font_obj = self._scaled_font(scale)
-        padding = 4
-        t_width, t_height = self.get_text_size(text, font_obj)
-        w = max(scale, t_width + 2 * padding)
-        h = max(scale * 0.5, t_height + 2 * padding)
-        left = x - w / 2
-        top = y - h / 2
-        right = x + w / 2
-        bottom = y + h / 2
-        canvas.create_oval(
-            left,
-            top,
-            right,
-            bottom,
-            fill=fill,
-            outline=outline_color,
-            width=line_width,
-            tags=(obj_id,),
-        )
-        canvas.create_text(
-            x,
-            y,
-            text=text,
-            font=font_obj,
-            anchor="center",
-            width=w - 2 * padding,
-            tags=(obj_id,),
-        )
-        label_font = tkFont.Font(font=font_obj)
-        label_font.configure(weight="bold")
-        offset = padding
-        canvas.create_text(
-            right + offset,
-            bottom - offset,
-            text="J",
-            font=label_font,
-            anchor="sw",
-            tags=(obj_id,),
-        )
-
-    def draw_context_shape(
-        self,
-        canvas,
-        x,
-        y,
-        scale=60.0,
-        text="Context",
-        fill="lightyellow",
-        outline_color=None,
-        line_width=1,
-        font_obj=None,
-        obj_id: str = "",
-    ):
-        outline_color = self._resolve_outline(outline_color)
-        if font_obj is None:
-            font_obj = self._scaled_font(scale)
-        padding = 4
-        t_width, t_height = self.get_text_size(text, font_obj)
-        w = max(scale, t_width + 2 * padding)
-        h = max(scale * 0.5, t_height + 2 * padding)
-        left = x - w / 2
-        top = y - h / 2
-        right = x + w / 2
-        bottom = y + h / 2
-        radius = h / 2
-        canvas.create_rectangle(
-            left + radius,
-            top,
-            right - radius,
-            bottom,
-            fill=fill,
-            outline="",
-            width=0,
-            tags=(obj_id,),
-        )
-        canvas.create_oval(
-            left,
-            top,
-            left + h,
-            bottom,
-            fill=fill,
-            outline="",
-            width=0,
-            tags=(obj_id,),
-        )
-        canvas.create_oval(
-            right - h,
-            top,
-            right,
-            bottom,
-            fill=fill,
-            outline="",
-            width=0,
-            tags=(obj_id,),
-        )
-        canvas.create_line(
-            left + radius,
-            top,
-            right - radius,
-            top,
-            fill=outline_color,
-            width=line_width,
-        )
-        canvas.create_line(
-            left + radius,
-            bottom,
-            right - radius,
-            bottom,
-            fill=outline_color,
-            width=line_width,
-        )
-        canvas.create_arc(
-            left,
-            top,
-            left + h,
-            bottom,
-            start=90,
-            extent=180,
-            style=tk.ARC,
-            outline=outline_color,
-            width=line_width,
-        )
-        canvas.create_arc(
-            right - h,
-            top,
-            right,
-            bottom,
-            start=270,
-            extent=180,
-            style=tk.ARC,
-            outline=outline_color,
-            width=line_width,
-        )
-<<<<<<< HEAD
-        canvas.create_text(
-            x,
-            y,
-            text=text,
-            font=font_obj,
-            anchor="center",
-            width=w - 2 * padding,
-            tags=(obj_id,),
-        )
-
-    # ------------------------------------------------------------------
-    def _draw_module_label_box(
-        self,
-        canvas,
-        left,
-        right,
-        bottom,
-        module,
-        obj_id,
-        outline_color,
-        line_width,
-    ):
-        if not module:
-            return
-        height = (right - left) * 0.25
-        box_top = bottom
-        box_bottom = bottom + height
-        self._fill_gradient_rect(canvas, left, box_top, right, box_bottom, "white")
-        canvas.create_rectangle(
-            left,
-            box_top,
-            right,
-            box_bottom,
-            fill="",
-            outline=outline_color,
-            width=line_width,
-            tags=(obj_id,),
-        )
-        font_obj = self._scaled_font(height)
-        canvas.create_text(
-            (left + right) / 2,
-            box_top + height / 2,
-            text=module,
-            font=font_obj,
-            anchor="center",
-            tags=(obj_id,),
-        )
-
-    # ------------------------------------------------------------------
-    def _draw_away_goal_shape_strategy1(
-        self,
-        canvas,
-        x,
-        y,
-        scale=60.0,
-        text="Goal",
-        fill="lightyellow",
-        outline_color=None,
-        line_width=1,
-        font_obj=None,
-        obj_id: str = "",
-        module: str = "",
-    ):
-        self.draw_goal_shape(
-            canvas,
-            x,
-            y,
-            scale=scale,
-            text=text,
-            fill=fill,
-            outline_color=outline_color,
-            line_width=line_width,
-            font_obj=font_obj,
-            obj_id=obj_id,
-        )
-        bbox = getattr(canvas, "bbox", lambda *a, **k: None)(obj_id)
-        if bbox:
-            left, top, right, bottom = bbox
-            line_y = top + (bottom - top) * 0.75
-            canvas.create_line(
-                left,
-                line_y,
-                right,
-                line_y,
-                fill=outline_color,
-                width=line_width,
-                tags=(obj_id,),
-            )
-            self.draw_module_shape(
-                canvas,
-                (left + right) / 2,
-                (line_y + bottom) / 2,
-                scale=(bottom - line_y) * 0.8,
-                text="",
-                obj_id=obj_id,
-            )
-            self._draw_module_label_box(
-                canvas, left, right, bottom, module, obj_id, outline_color, line_width
-            )
-
-    def _draw_away_goal_shape_strategy2(self, canvas, x, y, scale=60.0, **kwargs):
-        left = x - scale / 2
-        top = y - scale * 0.3
-        right = x + scale / 2
-        bottom = y + scale * 0.3
-        outline = kwargs.get("outline_color")
-        line_width = kwargs.get("line_width", 1)
-        module = kwargs.get("module", "")
-        self._fill_gradient_rect(canvas, left, top, right, bottom, kwargs.get("fill", "lightyellow"))
-        canvas.create_rectangle(
-            left,
-            top,
-            right,
-            bottom,
-            fill="",
-            outline=outline,
-            width=line_width,
-            tags=(kwargs.get("obj_id"),),
-        )
-        canvas.create_text(
-            x,
-            y - scale * 0.1,
-            text=kwargs.get("text", "Goal"),
-            font=kwargs.get("font_obj"),
-            anchor="center",
-            tags=(kwargs.get("obj_id"),),
-        )
-        line_y = top + (bottom - top) * 0.5
-        canvas.create_line(
-            left,
-            line_y,
-            right,
-            line_y,
-            fill=outline,
-            width=line_width,
-            tags=(kwargs.get("obj_id"),),
-        )
-        self.draw_module_shape(
-            canvas,
-            x,
-            (line_y + bottom) / 2,
-            scale=(bottom - line_y) * 0.8,
-            text="",
-            obj_id=kwargs.get("obj_id"),
-        )
-        self._draw_module_label_box(
-            canvas, left, right, bottom, module, kwargs.get("obj_id"), outline, line_width
-        )
-
-    def _draw_away_goal_shape_strategy3(self, canvas, x, y, scale=60.0, **kwargs):
-        try:
-            return self._draw_away_goal_shape_strategy1(canvas, x, y, scale, **kwargs)
-        except Exception:
-            return None
-
-    def _draw_away_goal_shape_strategy4(self, canvas, x, y, scale=60.0, **kwargs):
-        try:
-            return self._draw_away_goal_shape_strategy2(canvas, x, y, scale, **kwargs)
-        except Exception:
-            return None
-
-    def draw_away_goal_shape(self, canvas, x, y, scale=60.0, **kwargs):
-        for strat in (
-            self._draw_away_goal_shape_strategy1,
-            self._draw_away_goal_shape_strategy2,
-            self._draw_away_goal_shape_strategy3,
-            self._draw_away_goal_shape_strategy4,
-        ):
-            try:
-                return strat(canvas, x, y, scale, **kwargs)
-            except Exception:
-                continue
-
-    # ------------------------------------------------------------------
-    def _draw_away_solution_shape_strategy1(
-        self,
-        canvas,
-        x,
-        y,
-        scale=40.0,
-        text="Solution",
-        fill="lightyellow",
-        outline_color=None,
-        line_width=1,
-        font_obj=None,
-        obj_id: str = "",
-        module: str = "",
-    ):
-        self.draw_goal_shape(
-            canvas,
-            x,
-            y,
-            scale=scale,
-            text=text,
-            fill=fill,
-            outline_color=outline_color,
-            line_width=line_width,
-            font_obj=font_obj,
-            obj_id=obj_id,
-        )
-        bbox = getattr(canvas, "bbox", lambda *a, **k: None)(obj_id)
-        if bbox:
-            left, top, right, bottom = bbox
-            radius = (right - left) / 2
-            canvas.create_arc(
-                left,
-                top - radius,
-                right,
-                top + radius,
-                start=0,
-                extent=180,
-                outline=outline_color,
-                fill="",
-                width=line_width,
-                tags=(obj_id,),
-            )
-            self.draw_module_shape(
-                canvas,
-                (left + right) / 2,
-                bottom - (bottom - top) * 0.25,
-                scale=(bottom - top) * 0.4,
-                text="",
-                obj_id=obj_id,
-            )
-            self._draw_module_label_box(
-                canvas, left, right, bottom, module, obj_id, outline_color, line_width
-            )
-
-    def _draw_away_solution_shape_strategy2(self, canvas, x, y, scale=40.0, **kwargs):
-        left = x - scale / 2
-        right = x + scale / 2
-        top = y - scale * 0.3
-        bottom = y + scale * 0.3
-        outline = kwargs.get("outline_color")
-        line_width = kwargs.get("line_width", 1)
-        module = kwargs.get("module", "")
-        self._fill_gradient_rect(canvas, left, top, right, bottom, kwargs.get("fill", "lightyellow"))
-        canvas.create_rectangle(
-            left,
-            top,
-            right,
-            bottom,
-            fill="",
-            outline=outline,
-            width=line_width,
-            tags=(kwargs.get("obj_id"),),
-        )
-        canvas.create_arc(
-            left,
-            top - scale / 2,
-            right,
-            top + scale / 2,
-            start=0,
-            extent=180,
-            outline=outline,
-            width=line_width,
-            tags=(kwargs.get("obj_id"),),
-        )
-        canvas.create_text(
-            x,
-            y,
-            text=kwargs.get("text", "Solution"),
-            font=kwargs.get("font_obj"),
-            anchor="center",
-            tags=(kwargs.get("obj_id"),),
-        )
-        self.draw_module_shape(
-            canvas,
-            x,
-            bottom - (bottom - top) * 0.25,
-            scale=(bottom - top) * 0.4,
-            text="",
-            obj_id=kwargs.get("obj_id"),
-        )
-        self._draw_module_label_box(
-            canvas, left, right, bottom, module, kwargs.get("obj_id"), outline, line_width
-        )
-
-    def _draw_away_solution_shape_strategy3(self, canvas, x, y, scale=40.0, **kwargs):
-        try:
-            return self._draw_away_solution_shape_strategy1(canvas, x, y, scale, **kwargs)
-        except Exception:
-            return None
-
-    def _draw_away_solution_shape_strategy4(self, canvas, x, y, scale=40.0, **kwargs):
-        try:
-            return self._draw_away_solution_shape_strategy2(canvas, x, y, scale, **kwargs)
-        except Exception:
-            return None
-
-    def draw_away_solution_shape(self, canvas, x, y, scale=40.0, **kwargs):
-        for strat in (
-            self._draw_away_solution_shape_strategy1,
-            self._draw_away_solution_shape_strategy2,
-            self._draw_away_solution_shape_strategy3,
-            self._draw_away_solution_shape_strategy4,
-        ):
-            try:
-                return strat(canvas, x, y, scale, **kwargs)
-            except Exception:
-                continue
-
-    # ------------------------------------------------------------------
-    def _draw_away_context_shape_strategy1(
-        self,
-        canvas,
-        x,
-        y,
-        scale=60.0,
-        text="Context",
-        fill="lightyellow",
-        outline_color=None,
-        line_width=1,
-        font_obj=None,
-        obj_id: str = "",
-        module: str = "",
-    ):
-        self.draw_goal_shape(
-            canvas,
-            x,
-            y,
-            scale=scale,
-            text=text,
-            fill=fill,
-            outline_color=outline_color,
-            line_width=line_width,
-            font_obj=font_obj,
-            obj_id=obj_id,
-        )
-        bbox = getattr(canvas, "bbox", lambda *a, **k: None)(obj_id)
-        if bbox:
-            left, top, right, bottom = bbox
-            canvas.create_arc(
-                left,
-                y,
-                right,
-                bottom + (bottom - y),
-                start=0,
-                extent=180,
-                outline=outline_color,
-                fill="",
-                width=line_width,
-                tags=(obj_id,),
-            )
-            self.draw_module_shape(
-                canvas,
-                (left + right) / 2,
-                bottom - (bottom - top) * 0.25,
-                scale=(bottom - top) * 0.4,
-                text="",
-                obj_id=obj_id,
-            )
-            self._draw_module_label_box(
-                canvas, left, right, bottom, module, obj_id, outline_color, line_width
-            )
-
-    def _draw_away_context_shape_strategy2(self, canvas, x, y, scale=60.0, **kwargs):
-        left = x - scale / 2
-        right = x + scale / 2
-        top = y - scale * 0.3
-        bottom = y + scale * 0.3
-        outline = kwargs.get("outline_color")
-        line_width = kwargs.get("line_width", 1)
-        module = kwargs.get("module", "")
-        self._fill_gradient_rect(canvas, left, top, right, bottom, kwargs.get("fill", "lightyellow"))
-        canvas.create_rectangle(
-            left,
-            top,
-            right,
-            y,
-            fill="",
-            outline=outline,
-            width=line_width,
-            tags=(kwargs.get("obj_id"),),
-        )
-        canvas.create_arc(
-            left,
-            y - scale * 0.3,
-            right,
-            bottom + scale * 0.3,
-            start=0,
-            extent=180,
-            outline=outline,
-            width=line_width,
-            tags=(kwargs.get("obj_id"),),
-        )
-        canvas.create_text(
-            x,
-            y - scale * 0.05,
-            text=kwargs.get("text", "Context"),
-            font=kwargs.get("font_obj"),
-            anchor="center",
-            tags=(kwargs.get("obj_id"),),
-        )
-        self.draw_module_shape(
-            canvas,
-            x,
-            bottom - (bottom - top) * 0.25,
-            scale=(bottom - top) * 0.4,
-            text="",
-            obj_id=kwargs.get("obj_id"),
-        )
-        self._draw_module_label_box(
-            canvas, left, right, bottom, module, kwargs.get("obj_id"), outline, line_width
-        )
-
-    def _draw_away_context_shape_strategy3(self, canvas, x, y, scale=60.0, **kwargs):
-        try:
-            return self._draw_away_context_shape_strategy1(canvas, x, y, scale, **kwargs)
-        except Exception:
-            return None
-
-    def _draw_away_context_shape_strategy4(self, canvas, x, y, scale=60.0, **kwargs):
-        try:
-            return self._draw_away_context_shape_strategy2(canvas, x, y, scale, **kwargs)
-        except Exception:
-            return None
-
-    def draw_away_context_shape(self, canvas, x, y, scale=60.0, **kwargs):
-        for strat in (
-            self._draw_away_context_shape_strategy1,
-            self._draw_away_context_shape_strategy2,
-            self._draw_away_context_shape_strategy3,
-            self._draw_away_context_shape_strategy4,
-        ):
-            try:
-                return strat(canvas, x, y, scale, **kwargs)
-            except Exception:
-                continue
-
-    # ------------------------------------------------------------------
-    def _draw_away_assumption_shape_strategy1(
-        self,
-        canvas,
-        x,
-        y,
-        scale=60.0,
-        text="Assumption",
-        fill="lightyellow",
-        outline_color=None,
-        line_width=1,
-        font_obj=None,
-        obj_id: str = "",
-        module: str = "",
-    ):
-        self.draw_goal_shape(
-            canvas,
-            x,
-            y,
-            scale=scale,
-            text=text,
-            fill=fill,
-            outline_color=outline_color,
-            line_width=line_width,
-            font_obj=font_obj,
-            obj_id=obj_id,
-        )
-        bbox = getattr(canvas, "bbox", lambda *a, **k: None)(obj_id)
-        if bbox:
-            left, top, right, bottom = bbox
-            canvas.create_arc(
-                left,
-                top - (bottom - top),
-                right,
-                top + (bottom - top),
-                start=180,
-                extent=180,
-                outline=outline_color,
-                fill="",
-                width=line_width,
-                tags=(obj_id,),
-            )
-            canvas.create_text(
-                right - (right - left) * 0.1,
-                top + (bottom - top) * 0.1,
-                text="A",
-                font=self._scaled_font(scale * 0.2),
-                tags=(obj_id,),
-            )
-            self.draw_module_shape(
-                canvas,
-                (left + right) / 2,
-                bottom - (bottom - top) * 0.25,
-                scale=(bottom - top) * 0.4,
-                text="",
-                obj_id=obj_id,
-            )
-            self._draw_module_label_box(
-                canvas, left, right, bottom, module, obj_id, outline_color, line_width
-            )
-
-    def _draw_away_assumption_shape_strategy2(self, canvas, x, y, scale=60.0, **kwargs):
-        left = x - scale / 2
-        right = x + scale / 2
-        top = y - scale * 0.3
-        bottom = y + scale * 0.3
-        outline = kwargs.get("outline_color")
-        line_width = kwargs.get("line_width", 1)
-        module = kwargs.get("module", "")
-        self._fill_gradient_rect(canvas, left, top, right, bottom, kwargs.get("fill", "lightyellow"))
-        canvas.create_rectangle(
-            left,
-            y,
-            right,
-            bottom,
-            fill="",
-            outline=outline,
-            width=line_width,
-            tags=(kwargs.get("obj_id"),),
-        )
-        canvas.create_arc(
-            left,
-            top - scale * 0.3,
-            right,
-            y + scale * 0.3,
-            start=180,
-            extent=180,
-            outline=outline,
-            width=line_width,
-            tags=(kwargs.get("obj_id"),),
-        )
-        canvas.create_text(
-            x,
-            y + scale * 0.05,
-            text=kwargs.get("text", "Assumption"),
-            font=kwargs.get("font_obj"),
-            anchor="center",
-            tags=(kwargs.get("obj_id"),),
-        )
-        canvas.create_text(
-            right - scale * 0.1,
-            top + scale * 0.1,
-            text="A",
-            font=self._scaled_font(scale * 0.2),
-            tags=(kwargs.get("obj_id"),),
-        )
-        self.draw_module_shape(
-            canvas,
-            x,
-            bottom - (bottom - top) * 0.25,
-            scale=(bottom - top) * 0.4,
-            text="",
-            obj_id=kwargs.get("obj_id"),
-        )
-        self._draw_module_label_box(
-            canvas, left, right, bottom, module, kwargs.get("obj_id"), outline, line_width
-        )
-
-    def _draw_away_assumption_shape_strategy3(self, canvas, x, y, scale=60.0, **kwargs):
-        try:
-            return self._draw_away_assumption_shape_strategy1(canvas, x, y, scale, **kwargs)
-        except Exception:
-            return None
-
-    def _draw_away_assumption_shape_strategy4(self, canvas, x, y, scale=60.0, **kwargs):
-        try:
-            return self._draw_away_assumption_shape_strategy2(canvas, x, y, scale, **kwargs)
-        except Exception:
-            return None
-
-    def draw_away_assumption_shape(self, canvas, x, y, scale=60.0, **kwargs):
-        for strat in (
-            self._draw_away_assumption_shape_strategy1,
-            self._draw_away_assumption_shape_strategy2,
-            self._draw_away_assumption_shape_strategy3,
-            self._draw_away_assumption_shape_strategy4,
-        ):
-            try:
-                return strat(canvas, x, y, scale, **kwargs)
-            except Exception:
-                continue
-
-    # ------------------------------------------------------------------
-    def _draw_away_justification_shape_strategy1(
-        self,
-        canvas,
-        x,
-        y,
-        scale=60.0,
-        text="Justification",
-        fill="lightyellow",
-        outline_color=None,
-        line_width=1,
-        font_obj=None,
-        obj_id: str = "",
-        module: str = "",
-    ):
-        self._draw_away_assumption_shape_strategy1(
-            canvas,
-            x,
-            y,
-            scale=scale,
-            text=text,
-            fill=fill,
-            outline_color=outline_color,
-            line_width=line_width,
-            font_obj=font_obj,
-            obj_id=obj_id,
-            module=module,
-        )
-        canvas.create_text(
-            getattr(canvas, "bbox", lambda *a, **k: (x, y, x, y))(obj_id)[2] - (scale * 0.1),
-            getattr(canvas, "bbox", lambda *a, **k: (0, 0, 0, 0))(obj_id)[1] + (scale * 0.1),
-            text="J",
-            font=self._scaled_font(scale * 0.2),
-            tags=(obj_id,),
-        )
-
-    def _draw_away_justification_shape_strategy2(self, canvas, x, y, scale=60.0, **kwargs):
-        self._draw_away_assumption_shape_strategy2(canvas, x, y, scale, **kwargs)
-        right = x + scale / 2
-        top = y - scale * 0.3
-        canvas.create_text(
-            right - scale * 0.1,
-            top + scale * 0.1,
-            text="J",
-            font=self._scaled_font(scale * 0.2),
-            tags=(kwargs.get("obj_id"),),
-        )
-
-    def _draw_away_justification_shape_strategy3(self, canvas, x, y, scale=60.0, **kwargs):
-        try:
-            return self._draw_away_justification_shape_strategy1(canvas, x, y, scale, **kwargs)
-        except Exception:
-            return None
-
-    def _draw_away_justification_shape_strategy4(self, canvas, x, y, scale=60.0, **kwargs):
-        try:
-            return self._draw_away_justification_shape_strategy2(canvas, x, y, scale, **kwargs)
-        except Exception:
-            return None
-
-    def draw_away_justification_shape(self, canvas, x, y, scale=60.0, **kwargs):
-        for strat in (
-            self._draw_away_justification_shape_strategy1,
-            self._draw_away_justification_shape_strategy2,
-            self._draw_away_justification_shape_strategy3,
-            self._draw_away_justification_shape_strategy4,
-        ):
-            try:
-                return strat(canvas, x, y, scale, **kwargs)
-            except Exception:
-                continue
-
-    # ------------------------------------------------------------------
-    def draw_away_module_shape(self, canvas, x, y, scale=60.0, **kwargs):
-        self.draw_module_shape(canvas, x, y, scale=scale, **kwargs)
-        self.draw_shared_marker(canvas, x + scale / 2, y - scale * 0.3, 1)
-=======
-        canvas.create_text(
-            x,
-            y,
-            text=text,
-            font=font_obj,
-            anchor="center",
-            width=w - 2 * padding,
-            tags=(obj_id,),
-        )
-
-    def _draw_module_reference_box(
-        self,
-        canvas,
-        x,
-        top,
-        w,
-        module_text,
-        outline_color,
-        line_width,
-        font_obj,
-        obj_id,
-    ):
-        """Draw the module identifier box used by away elements."""
-        padding = 2
-        m_width, m_height = self.get_text_size(module_text, font_obj)
-        box_w = max(w * 0.6, m_width + 2 * padding)
-        box_h = m_height + 2 * padding
-        left = x - box_w / 2
-        right = x + box_w / 2
-        bottom = top + box_h
-        canvas.create_rectangle(
-            left,
-            top,
-            right,
-            bottom,
-            fill="white",
-            outline=outline_color,
-            width=line_width,
-            tags=(obj_id,),
-        )
-        canvas.create_text(
-            x,
-            (top + bottom) / 2,
-            text=module_text,
-            font=font_obj,
-            anchor="center",
-            width=box_w - 2 * padding,
-            tags=(obj_id,),
-        )
-        return bottom
-
-    def draw_away_goal_shape(
-        self,
-        canvas,
-        x,
-        y,
-        scale=60.0,
-        text="Goal",
-        module_text="",
-        fill="lightyellow",
-        outline_color=None,
-        line_width=1,
-        font_obj=None,
-        obj_id: str = "",
-    ):
-        """Draw an away goal shape with module reference."""
-        outline_color = self._resolve_outline(outline_color)
-        if font_obj is None:
-            font_obj = self._scaled_font(scale)
-        padding = 4
-        t_width, t_height = self.get_text_size(text, font_obj)
-        w = max(scale, t_width + 2 * padding)
-        h = max(scale * 0.6, t_height + 2 * padding)
-        left = x - w / 2
-        top = y - h / 2
-        right = x + w / 2
-        bottom = y + h / 2
-        canvas.create_rectangle(
-            left,
-            top,
-            right,
-            bottom,
-            fill=fill,
-            outline=outline_color,
-            width=line_width,
-            tags=(obj_id,),
-        )
-        line_y = top + h * 0.6
-        canvas.create_line(left, line_y, right, line_y, fill=outline_color, width=line_width)
-        module_scale = (bottom - line_y) * 0.5
-        self.draw_module_shape(
-            canvas,
-            x,
-            line_y + (bottom - line_y) / 2,
-            scale=module_scale,
-            text="",
-            fill="lightgray",
-            outline_color=outline_color,
-            line_width=line_width,
-            font_obj=self._scaled_font(module_scale),
-            obj_id=obj_id,
-        )
-        canvas.create_text(
-            x,
-            top + (line_y - top) / 2,
-            text=text,
-            font=font_obj,
-            anchor="center",
-            width=w - 2 * padding,
-            tags=(obj_id,),
-        )
-        box_font = self._scaled_font(scale * 0.4)
-        self._draw_module_reference_box(
-            canvas,
-            x,
-            bottom,
-            w,
-            module_text,
-            outline_color,
-            line_width,
-            box_font,
-            obj_id,
-        )
-
-    def draw_away_solution_shape(
-        self,
-        canvas,
-        x,
-        y,
-        scale=60.0,
-        text="Solution",
-        module_text="",
-        fill="lightyellow",
-        outline_color=None,
-        line_width=1,
-        font_obj=None,
-        obj_id: str = "",
-    ):
-        """Draw an away solution as a rectangle with a semi-circle on top."""
-        outline_color = self._resolve_outline(outline_color)
-        if font_obj is None:
-            font_obj = self._scaled_font(scale)
-        padding = 4
-        t_width, t_height = self.get_text_size(text, font_obj)
-        w = max(scale, t_width + 2 * padding)
-        h = max(scale * 0.6, t_height + 2 * padding)
-        radius = w / 2
-        left = x - w / 2
-        rect_top = y - h / 2
-        right = x + w / 2
-        rect_bottom = y + h / 2
-        top = rect_top - radius
-        canvas.create_rectangle(
-            left,
-            rect_top,
-            right,
-            rect_bottom,
-            fill=fill,
-            outline=outline_color,
-            width=line_width,
-            tags=(obj_id,),
-        )
-        canvas.create_arc(
-            left,
-            top,
-            right,
-            top + 2 * radius,
-            start=0,
-            extent=180,
-            fill=fill,
-            outline=outline_color,
-            width=line_width,
-            tags=(obj_id,),
-        )
-        canvas.create_text(
-            x,
-            rect_top + (rect_bottom - rect_top) / 2,
-            text=text,
-            font=font_obj,
-            anchor="center",
-            width=w - 2 * padding,
-            tags=(obj_id,),
-        )
-        box_font = self._scaled_font(scale * 0.4)
-        self._draw_module_reference_box(
-            canvas,
-            x,
-            rect_bottom,
-            w,
-            module_text,
-            outline_color,
-            line_width,
-            box_font,
-            obj_id,
-        )
-
-    def draw_away_context_shape(
-        self,
-        canvas,
-        x,
-        y,
-        scale=60.0,
-        text="Context",
-        module_text="",
-        fill="lightyellow",
-        outline_color=None,
-        line_width=1,
-        font_obj=None,
-        obj_id: str = "",
-    ):
-        """Draw an away context: rectangle with rounded bottom."""
-        outline_color = self._resolve_outline(outline_color)
-        if font_obj is None:
-            font_obj = self._scaled_font(scale)
-        padding = 4
-        t_width, t_height = self.get_text_size(text, font_obj)
-        w = max(scale, t_width + 2 * padding)
-        h = max(scale * 0.6, t_height + 2 * padding)
-        radius = w / 2
-        left = x - w / 2
-        right = x + w / 2
-        rect_top = y - h / 2
-        rect_bottom = y + h / 2 - radius
-        canvas.create_rectangle(
-            left,
-            rect_top,
-            right,
-            rect_bottom,
-            fill=fill,
-            outline=outline_color,
-            width=line_width,
-            tags=(obj_id,),
-        )
-        canvas.create_arc(
-            left,
-            rect_bottom,
-            right,
-            rect_bottom + 2 * radius,
-            start=180,
-            extent=180,
-            fill=fill,
-            outline=outline_color,
-            width=line_width,
-            tags=(obj_id,),
-        )
-        canvas.create_text(
-            x,
-            rect_top + (rect_bottom - rect_top) / 2,
-            text=text,
-            font=font_obj,
-            anchor="center",
-            width=w - 2 * padding,
-            tags=(obj_id,),
-        )
-        box_font = self._scaled_font(scale * 0.4)
-        self._draw_module_reference_box(
-            canvas,
-            x,
-            rect_bottom + 2 * radius,
-            w,
-            module_text,
-            outline_color,
-            line_width,
-            box_font,
-            obj_id,
-        )
-
-    def _draw_away_assumption_or_justification(
-        self,
-        canvas,
-        x,
-        y,
-        scale,
-        text,
-        label,
-        module_text,
-        fill,
-        outline_color,
-        line_width,
-        font_obj,
-        obj_id,
-    ):
-        outline_color = self._resolve_outline(outline_color)
-        if font_obj is None:
-            font_obj = self._scaled_font(scale)
-        padding = 4
-        t_width, t_height = self.get_text_size(text, font_obj)
-        w = max(scale, t_width + 2 * padding)
-        h = max(scale * 0.6, t_height + 2 * padding)
-        radius = w / 2
-        left = x - w / 2
-        right = x + w / 2
-        rect_bottom = y + h / 2
-        rect_top = y - h / 2 + radius
-        canvas.create_rectangle(
-            left,
-            rect_top,
-            right,
-            rect_bottom,
-            fill=fill,
-            outline=outline_color,
-            width=line_width,
-            tags=(obj_id,),
-        )
-        canvas.create_arc(
-            left,
-            rect_top - 2 * radius,
-            right,
-            rect_top,
-            start=0,
-            extent=180,
-            fill=fill,
-            outline=outline_color,
-            width=line_width,
-            tags=(obj_id,),
-        )
-        canvas.create_text(
-            x,
-            rect_top + (rect_bottom - rect_top) / 2,
-            text=text,
-            font=font_obj,
-            anchor="center",
-            width=w - 2 * padding,
-            tags=(obj_id,),
-        )
-        label_font = tkFont.Font(font=font_obj)
-        label_font.configure(weight="bold")
-        offset = padding
-        canvas.create_text(
-            right - offset,
-            rect_top - radius + offset,
-            text=label,
-            font=label_font,
-            anchor="ne",
-            tags=(obj_id,),
-        )
-        box_font = self._scaled_font(scale * 0.4)
-        self._draw_module_reference_box(
-            canvas,
-            x,
-            rect_bottom,
-            w,
-            module_text,
-            outline_color,
-            line_width,
-            box_font,
-            obj_id,
-        )
-
-    def draw_away_assumption_shape(
-        self,
-        canvas,
-        x,
-        y,
-        scale=60.0,
-        text="Assumption",
-        module_text="",
-        fill="lightyellow",
-        outline_color=None,
-        line_width=1,
-        font_obj=None,
-        obj_id: str = "",
-    ):
-        """Draw an away assumption shape."""
-        self._draw_away_assumption_or_justification(
-            canvas,
-            x,
-            y,
-            scale,
-            text,
-            "A",
-            module_text,
-            fill,
-            outline_color,
-            line_width,
-            font_obj,
-            obj_id,
-        )
-
-    def draw_away_justification_shape(
-        self,
-        canvas,
-        x,
-        y,
-        scale=60.0,
-        text="Justification",
-        module_text="",
-        fill="lightyellow",
-        outline_color=None,
-        line_width=1,
-        font_obj=None,
-        obj_id: str = "",
-    ):
-        """Draw an away justification shape."""
-        self._draw_away_assumption_or_justification(
-            canvas,
-            x,
-            y,
-            scale,
-            text,
-            "J",
-            module_text,
-            fill,
-            outline_color,
-            line_width,
-            font_obj,
-            obj_id,
-        )
-
-    def draw_away_module_shape(
-        self,
-        canvas,
-        x,
-        y,
-        scale=60.0,
-        **kwargs,
-    ):
-        self.draw_module_shape(canvas, x, y, scale=scale, **kwargs)
->>>>>>> 9603b861
-
-
-# Create a single GSNDrawingHelper object for convenience
-
-gsn_drawing_helper = GSNDrawingHelper()
+# Author: Miguel Marina <karel.capek.robotics@gmail.com>
+import math
+import tkinter as tk
+import tkinter.font as tkFont
+from gui.style_manager import StyleManager
+
+TEXT_BOX_COLOR = "#CFD8DC"
+
+# Basic mapping of a few common color names to their hex equivalents. The
+# gradient routines expect ``#RRGGBB`` colors; previously passing a named color
+# such as ``"lightyellow"`` caused a ``ValueError`` when converting to integers.
+# The small table below covers the named colors used by the drawing helpers and
+# can be extended easily if additional names are required.
+_NAMED_COLORS = {
+    "lightgray": "#d3d3d3",
+    "lightgrey": "#d3d3d3",
+    "lightblue": "#add8e6",
+    "lightyellow": "#ffffe0",
+}
+
+# Basic mapping of a few common color names to their hex equivalents. The
+# gradient routines expect ``#RRGGBB`` colors; previously passing a named color
+# such as ``"lightyellow"`` caused a ``ValueError`` when converting to integers.
+# The small table below covers the named colors used by the drawing helpers and
+# can be extended easily if additional names are required.
+_NAMED_COLORS = {
+    "lightgray": "#d3d3d3",
+    "lightgrey": "#d3d3d3",
+    "lightblue": "#add8e6",
+    "lightyellow": "#ffffe0",
+}
+
+class FTADrawingHelper:
+    """
+    A helper class that provides drawing functions for fault tree diagrams.
+    These methods can be used to draw shapes (gates, events, connectors, etc.)
+    onto a tkinter Canvas.
+    """
+    def __init__(self):
+        pass
+
+    def clear_cache(self):
+        """No-op for API compatibility."""
+        pass
+
+    def _resolve_outline(self, color: str | None) -> str:
+        """Return *color* or the style manager's default outline color."""
+        if color is None:
+            return StyleManager.get_instance().get_outline_color()
+        return color
+
+    def _interpolate_color(self, color: str, ratio: float) -> str:
+        """Return *color* blended with white by *ratio* (0..1)."""
+        # ``color`` may be provided as ``#RRGGBB`` or a Tk-style name such as
+        # ``"lightgray"``.  Map known names to their hex representation so the
+        # interpolation math can operate on integers.
+        if not color.startswith("#"):
+            color = _NAMED_COLORS.get(color.lower(), color)
+
+        # Fallback to black if the color string is still not a valid ``#RRGGBB``
+        # value to avoid raising ``ValueError`` during drawing.
+        try:
+            r = int(color[1:3], 16)
+            g = int(color[3:5], 16)
+            b = int(color[5:7], 16)
+        except (ValueError, IndexError):  # pragma: no cover - defensive
+            r = g = b = 0
+        nr = int(255 * (1 - ratio) + r * ratio)
+        ng = int(255 * (1 - ratio) + g * ratio)
+        nb = int(255 * (1 - ratio) + b * ratio)
+        return f"#{nr:02x}{ng:02x}{nb:02x}"
+
+    def _fill_gradient_polygon(self, canvas, points, color: str) -> None:
+        """Fill *points* polygon with a horizontal white → color gradient."""
+        xs = [p[0] for p in points]
+        left = math.floor(min(xs))
+        right = math.ceil(max(xs))
+        if right <= left:
+            return
+        x = left
+        while x <= right:
+            ratio = (x - left) / (right - left) if right > left else 1
+            fill = self._interpolate_color(color, ratio)
+            yvals = []
+            for i in range(len(points)):
+                x1, y1 = points[i]
+                x2, y2 = points[(i + 1) % len(points)]
+                if (x1 <= x <= x2) or (x2 <= x <= x1):
+                    if abs(x1 - x2) < 1e-6:
+                        if abs(x1 - x) < 0.25:
+                            yvals.extend([y1, y2])
+                        continue
+                    t = (x - x1) / (x2 - x1)
+                    yvals.append(y1 + t * (y2 - y1))
+            yvals.sort()
+            for j in range(0, len(yvals), 2):
+                if j + 1 < len(yvals):
+                    canvas.create_line(x, yvals[j], x, yvals[j + 1], fill=fill)
+            x += 0.5
+
+    def _fill_gradient_circle(
+        self,
+        canvas,
+        cx: float,
+        cy: float,
+        radius: float,
+        color: str,
+        tag: str | None = None,
+    ) -> list[int]:
+        """Fill circle with gradient from white to *color* and return created line IDs."""
+        left = math.floor(cx - radius)
+        right = math.ceil(cx + radius)
+        if right <= left:
+            return []
+        ids: list[int] = []
+        x = left
+        while x <= right:
+            ratio = (x - left) / (right - left) if right > left else 1
+            fill = self._interpolate_color(color, ratio)
+            dx = x - cx
+            dy = math.sqrt(max(radius ** 2 - dx ** 2, 0))
+            line_id = canvas.create_line(x, cy - dy, x, cy + dy, fill=fill, tags=tag)
+            ids.append(line_id)
+            x += 0.5
+        return ids
+
+    def _fill_gradient_oval(
+        self,
+        canvas,
+        cx: float,
+        cy: float,
+        rx: float,
+        ry: float,
+        color: str,
+        tag: str | None = None,
+    ) -> list[int]:
+        """Fill ellipse with gradient from white to *color* and return created line IDs."""
+        left = math.floor(cx - rx)
+        right = math.ceil(cx + rx)
+        if right <= left or rx == 0 or ry == 0:
+            return []
+        ids: list[int] = []
+        x = left
+        while x <= right:
+            ratio = (x - left) / (right - left) if right > left else 1
+            fill = self._interpolate_color(color, ratio)
+            dx = x - cx
+            dy = ry * math.sqrt(max(1 - (dx / rx) ** 2, 0))
+            line_id = canvas.create_line(x, cy - dy, x, cy + dy, fill=fill, tags=tag)
+            ids.append(line_id)
+            x += 0.5
+        return ids
+
+    def _fill_gradient_rect(self, canvas, left: float, top: float, right: float, bottom: float, color: str) -> None:
+        """Fill rectangle with gradient from white to *color*."""
+        if right <= left:
+            return
+        x = left
+        while x <= right:
+            ratio = (x - left) / (right - left) if right > left else 1
+            fill = self._interpolate_color(color, ratio)
+            canvas.create_line(x, top, x, bottom, fill=fill)
+            x += 0.5
+
+    def get_text_size(self, text, font_obj):
+        """Return the (width, height) in pixels needed to render the text with the given font."""
+        lines = text.split("\n")
+        max_width = max(font_obj.measure(line) for line in lines)
+        height = font_obj.metrics("linespace") * len(lines)
+        return max_width, height
+
+    def draw_page_clone_shape(
+        self,
+        canvas,
+        x,
+        y,
+        scale=40.0,
+        top_text="Desc:\n\nRationale:",
+        bottom_text="Node",
+        fill="lightgray",
+        outline_color=None,
+        line_width=1,
+        font_obj=None,
+        obj_id: str = "",
+    ):
+        """Draw a page connector for a cloned node using GSN's shared-marker notation."""
+        outline_color = self._resolve_outline(outline_color)
+        # Draw the base triangle.
+        self.draw_triangle_shape(
+            canvas,
+            x,
+            y,
+            scale=scale,
+            top_text=top_text,
+            bottom_text=bottom_text,
+            fill=fill,
+            outline_color=outline_color,
+            line_width=line_width,
+            font_obj=font_obj,
+            obj_id=obj_id,
+        )
+        # Add a small shared marker in the upper-right corner to indicate a clone.
+        marker_x = x + scale / 2
+        marker_y = y - scale * 0.3
+        self.draw_shared_marker(canvas, marker_x, marker_y, 1)
+
+    def draw_shared_marker(self, canvas, x, y, zoom):
+        """Draw a small shared marker at the given canvas coordinates."""
+        size = 10 * zoom
+        v1 = (x, y)
+        v2 = (x - size, y)
+        v3 = (x, y - size)
+        canvas.create_polygon(
+            [v1, v2, v3],
+            fill="black",
+            outline=StyleManager.get_instance().outline_color,
+        )
+
+    def _segment_intersection(self, p1, p2, p3, p4):
+        """Return intersection point (x, y, t) of segments *p1*-*p2* and *p3*-*p4* or None."""
+        x1, y1 = p1
+        x2, y2 = p2
+        x3, y3 = p3
+        x4, y4 = p4
+        denom = (y4 - y3) * (x2 - x1) - (x4 - x3) * (y2 - y1)
+        if denom == 0:
+            return None
+        t = ((x3 - x1) * (y4 - y3) - (y3 - y1) * (x4 - x3)) / denom
+        u = ((x3 - x1) * (y2 - y1) - (y3 - y1) * (x2 - x1)) / denom
+        if 0 <= t <= 1 and 0 <= u <= 1:
+            ix = x1 + t * (x2 - x1)
+            iy = y1 + t * (y2 - y1)
+            return ix, iy, t
+        return None
+
+    def point_on_shape(self, shape, target_pt):
+        """Return the intersection of the line to *target_pt* with *shape*."""
+        typ = shape.get("type")
+        if typ == "circle":
+            cx, cy = shape.get("center", (0, 0))
+            r = shape.get("radius", 0)
+            dx = target_pt[0] - cx
+            dy = target_pt[1] - cy
+            dist = math.hypot(dx, dy) or 1
+            return (cx + dx / dist * r, cy + dy / dist * r)
+        elif typ == "rect":
+            cx, cy = shape.get("center", (0, 0))
+            w = shape.get("width", 0) / 2
+            h = shape.get("height", 0) / 2
+            dx = target_pt[0] - cx
+            dy = target_pt[1] - cy
+            if abs(dx) > abs(dy):
+                if dx > 0:
+                    cx += w
+                    cy += dy * (w / abs(dx)) if dx != 0 else 0
+                else:
+                    cx -= w
+                    cy += dy * (w / abs(dx)) if dx != 0 else 0
+            else:
+                if dy > 0:
+                    cy += h
+                    cx += dx * (h / abs(dy)) if dy != 0 else 0
+                else:
+                    cy -= h
+                    cx += dx * (h / abs(dy)) if dy != 0 else 0
+            return cx, cy
+        elif typ == "ellipse":
+            cx, cy = shape.get("center", (0, 0))
+            w = shape.get("width", 0) / 2
+            h = shape.get("height", 0) / 2
+            dx = target_pt[0] - cx
+            dy = target_pt[1] - cy
+            if w == 0 or h == 0:
+                return cx, cy
+            scale = math.hypot(dx / w, dy / h) or 1
+            return cx + dx / scale, cy + dy / scale
+        elif typ == "polygon":
+            cx, cy = shape.get("center", (0, 0))
+            points = shape.get("points", [])
+            if len(points) < 3:
+                return target_pt
+            best = None
+            for i in range(len(points)):
+                p3 = points[i]
+                p4 = points[(i + 1) % len(points)]
+                inter = self._segment_intersection((cx, cy), target_pt, p3, p4)
+                if inter:
+                    ix, iy, t = inter
+                    if best is None or t < best[2]:
+                        best = (ix, iy, t)
+            if best:
+                return best[0], best[1]
+        return target_pt
+
+    def draw_90_connection(self, canvas, parent_pt, child_pt, outline_color=None, line_width=1,
+                           fixed_length=40, parent_shape=None, child_shape=None):
+        """Draw a 90° connection line from a parent point to a child point.
+
+        If *parent_shape* or *child_shape* dictionaries are provided, the start
+        and end points are adjusted so the connector touches the object's surface.
+        """
+        outline_color = self._resolve_outline(outline_color)
+        if parent_shape:
+            parent_pt = self.point_on_shape(parent_shape, child_pt)
+        if child_shape:
+            child_pt = self.point_on_shape(child_shape, parent_pt)
+
+        if parent_pt == child_pt:
+            size = fixed_length
+            x, y = parent_pt
+            canvas.create_line(
+                x,
+                y,
+                x,
+                y - size,
+                x + size,
+                y - size,
+                x + size,
+                y,
+                x,
+                y,
+                fill=outline_color,
+                width=line_width,
+            )
+            return
+
+        fixed_y = parent_pt[1] + fixed_length
+        canvas.create_line(parent_pt[0], parent_pt[1], parent_pt[0], fixed_y,
+                           fill=outline_color, width=line_width)
+        canvas.create_line(parent_pt[0], fixed_y, child_pt[0], fixed_y,
+                           fill=outline_color, width=line_width)
+        canvas.create_line(child_pt[0], fixed_y, child_pt[0], child_pt[1],
+                           fill=outline_color, width=line_width)
+
+    def compute_rotated_and_gate_vertices(self, scale):
+        """Compute vertices for a rotated AND gate shape scaled by 'scale'."""
+        vertices = [(0, 0), (0, 2), (1, 2)]
+        num_points = 50
+        for i in range(num_points + 1):
+            theta = math.pi / 2 - math.pi * i / num_points
+            vertices.append((1 + math.cos(theta), 1 + math.sin(theta)))
+        vertices.append((0, 0))
+        def rotate_point(pt):
+            x, y = pt
+            return (2 - y, x)
+        rotated = [rotate_point(pt) for pt in vertices]
+        translated = [(vx + 2, vy + 1) for (vx, vy) in rotated]
+        scaled = [(vx * scale, vy * scale) for (vx, vy) in translated]
+        return scaled
+
+    def draw_rotated_and_gate_shape(
+        self,
+        canvas,
+        x,
+        y,
+        scale=40.0,
+        top_text="Desc:\n\nRationale:",
+        bottom_text="Event",
+        fill="lightgray",
+        outline_color=None,
+        line_width=1,
+        font_obj=None,
+        obj_id: str = "",
+    ):
+        """Draw a rotated AND gate shape with top and bottom text labels."""
+        outline_color = self._resolve_outline(outline_color)
+        if font_obj is None:
+            font_obj = tkFont.Font(family="Arial", size=10)
+        raw_verts = self.compute_rotated_and_gate_vertices(scale)
+        flipped = [(vx, -vy) for (vx, vy) in raw_verts]
+        xs = [v[0] for v in flipped]
+        ys = [v[1] for v in flipped]
+        cx, cy = (sum(xs) / len(xs), sum(ys) / len(ys))
+        final_points = [(vx - cx + x, vy - cy + y) for (vx, vy) in flipped]
+        self._fill_gradient_polygon(canvas, final_points, fill)
+        canvas.create_polygon(
+            final_points,
+            fill="",
+            outline=outline_color,
+            width=line_width,
+            smooth=False,
+        )
+
+        # Draw the top label box
+        t_width, t_height = self.get_text_size(top_text, font_obj)
+        padding = 6
+        top_box_width = t_width + 2 * padding
+        top_box_height = t_height + 2 * padding
+        top_y = min(pt[1] for pt in final_points) - top_box_height - 5
+        top_box_x = x - top_box_width / 2
+        self._fill_gradient_rect(
+            canvas,
+            top_box_x,
+            top_y,
+            top_box_x + top_box_width,
+            top_y + top_box_height,
+            "#CFD8DC",
+        )
+        canvas.create_rectangle(
+            top_box_x,
+            top_y,
+            top_box_x + top_box_width,
+            top_y + top_box_height,
+            fill="",
+            outline=outline_color,
+            width=line_width,
+            tags=(obj_id,),
+        )
+        canvas.create_text(top_box_x + top_box_width / 2,
+                           top_y + top_box_height / 2,
+                           text=top_text,
+                           font=font_obj,
+                           anchor="center",
+                           width=top_box_width,
+                           tags=(obj_id,))
+
+        # Draw the bottom label box
+        b_width, b_height = self.get_text_size(bottom_text, font_obj)
+        bottom_box_width = b_width + 2 * padding
+        bottom_box_height = b_height + 2 * padding
+        shape_lowest_y = max(pt[1] for pt in final_points)
+        bottom_y = shape_lowest_y - (2 * bottom_box_height)
+        bottom_box_x = x - bottom_box_width / 2
+        self._fill_gradient_rect(
+            canvas,
+            bottom_box_x,
+            bottom_y,
+            bottom_box_x + bottom_box_width,
+            bottom_y + bottom_box_height,
+            "#CFD8DC",
+        )
+        canvas.create_rectangle(
+            bottom_box_x,
+            bottom_y,
+            bottom_box_x + bottom_box_width,
+            bottom_y + bottom_box_height,
+            fill="",
+            outline=outline_color,
+            width=line_width,
+            tags=(obj_id,),
+        )
+        canvas.create_text(bottom_box_x + bottom_box_width / 2,
+                           bottom_y + bottom_box_height / 2,
+                           text=bottom_text,
+                           font=font_obj,
+                           anchor="center",
+                           width=bottom_box_width,
+                           tags=(obj_id,))
+
+    def draw_rotated_or_gate_shape(
+        self,
+        canvas,
+        x,
+        y,
+        scale=40.0,
+        top_text="Desc:\n\nRationale:",
+        bottom_text="Event",
+        fill="lightgray",
+        outline_color=None,
+        line_width=1,
+        font_obj=None,
+        obj_id: str = "",
+    ):
+        """Draw a rotated OR gate shape with text labels."""
+        outline_color = self._resolve_outline(outline_color)
+        if font_obj is None:
+            font_obj = tkFont.Font(family="Arial", size=10)
+        def cubic_bezier(P0, P1, P2, P3, t):
+            return ((1 - t) ** 3 * P0[0] + 3 * (1 - t) ** 2 * t * P1[0] +
+                    3 * (1 - t) * t ** 2 * P2[0] + t ** 3 * P3[0],
+                    (1 - t) ** 3 * P0[1] + 3 * (1 - t) ** 2 * t * P1[1] +
+                    3 * (1 - t) * t ** 2 * P2[1] + t ** 3 * P3[1])
+        num_points = 30
+        t_values = [i / num_points for i in range(num_points + 1)]
+        seg1 = [cubic_bezier((0, 0), (0.6, 0), (0.6, 2), (0, 2), t) for t in t_values]
+        seg2 = [cubic_bezier((0, 2), (1, 2), (2, 1.6), (2, 1), t) for t in t_values]
+        seg3 = [cubic_bezier((2, 1), (2, 0.4), (1, 0), (0, 0), t) for t in t_values]
+        points = seg1[:-1] + seg2[:-1] + seg3
+        rotated = [(2 - p[1], p[0]) for p in points]
+        translated = [(pt[0] + 2, pt[1] + 1) for pt in rotated]
+        scaled = [(sx * scale, sy * scale) for (sx, sy) in translated]
+        flipped = [(vx, -vy) for (vx, vy) in scaled]
+        xs = [p[0] for p in flipped]
+        ys = [p[1] for p in flipped]
+        cx, cy = (sum(xs) / len(xs), sum(ys) / len(ys))
+        final_points = [(vx - cx + x, vy - cy + y) for (vx, vy) in flipped]
+        self._fill_gradient_polygon(canvas, final_points, fill)
+        canvas.create_polygon(
+            final_points,
+            fill="",
+            outline=outline_color,
+            width=line_width,
+            smooth=True,
+        )
+
+        # Draw the top label box
+        padding = 6
+        t_width, t_height = self.get_text_size(top_text, font_obj)
+        top_box_width = t_width + 2 * padding
+        top_box_height = t_height + 2 * padding
+        top_y = min(pt[1] for pt in final_points) - top_box_height - 5
+        top_box_x = x - top_box_width / 2
+        self._fill_gradient_rect(
+            canvas,
+            top_box_x,
+            top_y,
+            top_box_x + top_box_width,
+            top_y + top_box_height,
+            "#CFD8DC",
+        )
+        canvas.create_rectangle(
+            top_box_x,
+            top_y,
+            top_box_x + top_box_width,
+            top_y + top_box_height,
+            fill="",
+            outline=outline_color,
+            width=line_width,
+            tags=(obj_id,),
+        )
+        canvas.create_text(top_box_x + top_box_width / 2,
+                           top_y + top_box_height / 2,
+                           text=top_text, font=font_obj, anchor="center",
+                           width=top_box_width,
+                           tags=(obj_id,))
+
+        # Draw the bottom label box
+        b_width, b_height = self.get_text_size(bottom_text, font_obj)
+        bottom_box_width = b_width + 2 * padding
+        bottom_box_height = b_height + 2 * padding
+        shape_lowest_y = max(pt[1] for pt in final_points)
+        bottom_y = shape_lowest_y - (2 * bottom_box_height)
+        bottom_box_x = x - bottom_box_width / 2
+        self._fill_gradient_rect(
+            canvas,
+            bottom_box_x,
+            bottom_y,
+            bottom_box_x + bottom_box_width,
+            bottom_y + bottom_box_height,
+            "#CFD8DC",
+        )
+        canvas.create_rectangle(
+            bottom_box_x,
+            bottom_y,
+            bottom_box_x + bottom_box_width,
+            bottom_y + bottom_box_height,
+            fill="",
+            outline=outline_color,
+            width=line_width,
+            tags=(obj_id,),
+        )
+        canvas.create_text(bottom_box_x + bottom_box_width / 2,
+                           bottom_y + bottom_box_height / 2,
+                           text=bottom_text, font=font_obj,
+                           anchor="center", width=bottom_box_width,
+                           tags=(obj_id,))
+
+    def draw_rotated_and_gate_clone_shape(
+        self,
+        canvas,
+        x,
+        y,
+        scale=40.0,
+        top_text="Desc:\n\nRationale:",
+        bottom_text="Node",
+        fill="lightgray",
+        outline_color=None,
+        line_width=1,
+        font_obj=None,
+        obj_id: str = "",
+    ):
+        """Draw a rotated AND gate shape and mark it as a clone using GSN notation."""
+        outline_color = self._resolve_outline(outline_color)
+        self.draw_rotated_and_gate_shape(
+            canvas,
+            x,
+            y,
+            scale=scale,
+            top_text=top_text,
+            bottom_text=bottom_text,
+            fill=fill,
+            outline_color=outline_color,
+            line_width=line_width,
+            font_obj=font_obj,
+            obj_id=obj_id,
+        )
+        # Add shared marker at the upper-right corner of the gate.
+        marker_x = x + scale / 2
+        marker_y = y - scale * 0.3
+        self.draw_shared_marker(canvas, marker_x, marker_y, 1)
+
+    def draw_rotated_or_gate_clone_shape(
+        self,
+        canvas,
+        x,
+        y,
+        scale=40.0,
+        top_text="Desc:\n\nRationale:",
+        bottom_text="Node",
+        fill="lightgray",
+        outline_color=None,
+        line_width=1,
+        font_obj=None,
+        obj_id: str = "",
+    ):
+        """Draw a rotated OR gate shape and mark it as a clone using GSN notation."""
+        outline_color = self._resolve_outline(outline_color)
+        self.draw_rotated_or_gate_shape(
+            canvas,
+            x,
+            y,
+            scale=scale,
+            top_text=top_text,
+            bottom_text=bottom_text,
+            fill=fill,
+            outline_color=outline_color,
+            line_width=line_width,
+            font_obj=font_obj,
+            obj_id=obj_id,
+        )
+        # Add shared marker at the upper-right corner of the gate.
+        marker_x = x + scale / 2
+        marker_y = y - scale * 0.3
+        self.draw_shared_marker(canvas, marker_x, marker_y, 1)
+
+    def draw_triangle_shape(
+        self,
+        canvas,
+        x,
+        y,
+        scale=40.0,
+        top_text="Desc:\n\nRationale:",
+        bottom_text="Event",
+        fill="lightgray",
+        outline_color=None,
+        line_width=1,
+        font_obj=None,
+        obj_id: str = "",
+    ):
+        outline_color = self._resolve_outline(outline_color)
+        if font_obj is None:
+            font_obj = tkFont.Font(family="Arial", size=10)
+        effective_scale = scale * 2  
+        h = effective_scale * math.sqrt(3) / 2
+        v1 = (0, -2 * h / 3)
+        v2 = (-effective_scale / 2, h / 3)
+        v3 = (effective_scale / 2, h / 3)
+        vertices = [
+            (x + v1[0], y + v1[1]),
+            (x + v2[0], y + v2[1]),
+            (x + v3[0], y + v3[1]),
+        ]
+        self._fill_gradient_polygon(canvas, vertices, fill)
+        canvas.create_polygon(vertices, fill="", outline=outline_color, width=line_width)
+        
+        t_width, t_height = self.get_text_size(top_text, font_obj)
+        padding = 6
+        top_box_width = t_width + 2 * padding
+        top_box_height = t_height + 2 * padding
+        top_box_x = x - top_box_width / 2
+        top_box_y = min(v[1] for v in vertices) - top_box_height
+        self._fill_gradient_rect(
+            canvas,
+            top_box_x,
+            top_box_y,
+            top_box_x + top_box_width,
+            top_box_y + top_box_height,
+            "#CFD8DC",
+        )
+        canvas.create_rectangle(
+            top_box_x,
+            top_box_y,
+            top_box_x + top_box_width,
+            top_box_y + top_box_height,
+            fill="",
+            outline=outline_color,
+            width=line_width,
+            tags=(obj_id,),
+        )
+        canvas.create_text(top_box_x + top_box_width / 2,
+                           top_box_y + top_box_height / 2,
+                           text=top_text,
+                           font=font_obj, anchor="center", width=top_box_width,
+                           tags=(obj_id,))
+        
+        b_width, b_height = self.get_text_size(bottom_text, font_obj)
+        bottom_box_width = b_width + 2 * padding
+        bottom_box_height = b_height + 2 * padding
+        bottom_box_x = x - bottom_box_width / 2
+        bottom_box_y = max(v[1] for v in vertices) + padding - 2 * bottom_box_height
+        self._fill_gradient_rect(
+            canvas,
+            bottom_box_x,
+            bottom_box_y,
+            bottom_box_x + bottom_box_width,
+            bottom_box_y + bottom_box_height,
+            "#CFD8DC",
+        )
+        canvas.create_rectangle(
+            bottom_box_x,
+            bottom_box_y,
+            bottom_box_x + bottom_box_width,
+            bottom_box_y + bottom_box_height,
+            fill="",
+            outline=outline_color,
+            width=line_width,
+            tags=(obj_id,),
+        )
+        canvas.create_text(bottom_box_x + bottom_box_width / 2,
+                           bottom_box_y + bottom_box_height / 2,
+                           text=bottom_text,
+                           font=font_obj, anchor="center", width=bottom_box_width,
+                           tags=(obj_id,))
+                           
+    def draw_circle_event_shape(
+        self,
+        canvas,
+        x,
+        y,
+        radius,
+        top_text="",
+        bottom_text="",
+        fill="lightyellow",
+        outline_color=None,
+        line_width=1,
+        font_obj=None,
+        base_event=False,
+        obj_id: str = "",
+    ):
+        """Draw a circular event shape with optional text labels."""
+        outline_color = self._resolve_outline(outline_color)
+        if font_obj is None:
+            font_obj = self._scaled_font(radius * 2)
+        left = x - radius
+        top = y - radius
+        right = x + radius
+        bottom = y + radius
+        self._fill_gradient_circle(canvas, x, y, radius, fill)
+        canvas.create_oval(
+            left,
+            top,
+            right,
+            bottom,
+            fill="",
+            outline=outline_color,
+            width=line_width,
+            tags=(obj_id,),
+        )
+        t_width, t_height = self.get_text_size(top_text, font_obj)
+        padding = 6
+        top_box_width = t_width + 2 * padding
+        top_box_height = t_height + 2 * padding
+        top_box_x = x - top_box_width / 2
+        top_box_y = top - top_box_height
+        self._fill_gradient_rect(
+            canvas,
+            top_box_x,
+            top_box_y,
+            top_box_x + top_box_width,
+            top_box_y + top_box_height,
+            "#CFD8DC",
+        )
+        canvas.create_rectangle(
+            top_box_x,
+            top_box_y,
+            top_box_x + top_box_width,
+            top_box_y + top_box_height,
+            fill="",
+            outline=outline_color,
+            width=line_width,
+            tags=(obj_id,),
+        )
+        canvas.create_text(top_box_x + top_box_width / 2,
+                           top_box_y + top_box_height / 2,
+                           text=top_text,
+                           font=font_obj, anchor="center",
+                           width=top_box_width,
+                           tags=(obj_id,))
+        b_width, b_height = self.get_text_size(bottom_text, font_obj)
+        bottom_box_width = b_width + 2 * padding
+        bottom_box_height = b_height + 2 * padding
+        bottom_box_x = x - bottom_box_width / 2
+        bottom_box_y = bottom - 2 * bottom_box_height
+        self._fill_gradient_rect(
+            canvas,
+            bottom_box_x,
+            bottom_box_y,
+            bottom_box_x + bottom_box_width,
+            bottom_box_y + bottom_box_height,
+            "#CFD8DC",
+        )
+        canvas.create_rectangle(
+            bottom_box_x,
+            bottom_box_y,
+            bottom_box_x + bottom_box_width,
+            bottom_box_y + bottom_box_height,
+            fill="",
+            outline=outline_color,
+            width=line_width,
+            tags=(obj_id,),
+        )
+        canvas.create_text(bottom_box_x + bottom_box_width / 2,
+                           bottom_box_y + bottom_box_height / 2,
+                           text=bottom_text,
+                           font=font_obj, anchor="center",
+                           width=bottom_box_width,
+                           tags=(obj_id,))
+                           
+    def draw_triangle_clone_shape(
+        self,
+        canvas,
+        x,
+        y,
+        scale=40.0,
+        top_text="Desc:\n\nRationale:",
+        bottom_text="Node",
+        fill="lightgray",
+        outline_color=None,
+        line_width=1,
+        font_obj=None,
+        obj_id: str = "",
+    ):
+        """Draw a triangle-shaped event and mark it as a clone using GSN notation."""
+        outline_color = self._resolve_outline(outline_color)
+        if font_obj is None:
+            font_obj = tkFont.Font(family="Arial", size=10)
+        # Draw the base triangle as usual.
+        self.draw_triangle_shape(
+            canvas,
+            x,
+            y,
+            scale=scale,
+            top_text=top_text,
+            bottom_text=bottom_text,
+            fill=fill,
+            outline_color=outline_color,
+            line_width=line_width,
+            font_obj=font_obj,
+            obj_id=obj_id,
+        )
+        # Add a shared marker to indicate the node is a clone.
+        marker_x = x + scale / 2
+        marker_y = y - scale * 0.3
+        self.draw_shared_marker(canvas, marker_x, marker_y, 1)
+                           
+# Create a single FTADrawingHelper object that can be used by other classes
+fta_drawing_helper = FTADrawingHelper()
+
+class GSNDrawingHelper(FTADrawingHelper):
+    """Drawing helper providing shapes for GSN argumentation diagrams."""
+
+    def _scaled_font(self, scale: float) -> tkFont.Font:
+        """Return a font scaled proportionally to *scale*."""
+        size = max(1, int(scale / 4))
+        return tkFont.Font(family="Arial", size=size)
+
+    def draw_goal_shape(
+        self,
+        canvas,
+        x,
+        y,
+        scale=60.0,
+        text="Goal",
+        fill="lightyellow",
+        outline_color=None,
+        line_width=1,
+        font_obj=None,
+        obj_id: str = "",
+    ):
+        outline_color = self._resolve_outline(outline_color)
+        if font_obj is None:
+            font_obj = self._scaled_font(scale)
+        padding = 4
+        t_width, t_height = self.get_text_size(text, font_obj)
+        w = max(scale, t_width + 2 * padding)
+        h = max(scale * 0.6, t_height + 2 * padding)
+        left = x - w / 2
+        top = y - h / 2
+        right = x + w / 2
+        bottom = y + h / 2
+        self._fill_gradient_rect(canvas, left, top, right, bottom, fill)
+        canvas.create_rectangle(
+            left,
+            top,
+            right,
+            bottom,
+            fill="",
+            outline=outline_color,
+            width=line_width,
+            tags=(obj_id,),
+        )
+        canvas.create_text(
+            x,
+            y,
+            text=text,
+            font=font_obj,
+            anchor="center",
+            width=w - 2 * padding,
+            tags=(obj_id,),
+        )
+
+    def draw_module_shape(
+        self,
+        canvas,
+        x,
+        y,
+        scale=60.0,
+        text="Module",
+        fill="lightyellow",
+        outline_color=None,
+        line_width=1,
+        font_obj=None,
+        obj_id: str = "",
+    ):
+        outline_color = self._resolve_outline(outline_color)
+        if font_obj is None:
+            font_obj = self._scaled_font(scale)
+        padding = 4
+        t_width, t_height = self.get_text_size(text, font_obj)
+        w = max(scale, t_width + 2 * padding)
+        base_h = max(scale * 0.6, t_height + 2 * padding)
+        tab_h = base_h * 0.25
+        left = x - w / 2
+        base_top = y - base_h / 2
+        right = x + w / 2
+        bottom = y + base_h / 2
+        tab_top = base_top - tab_h
+        tab_w = w * 0.4
+        self._fill_gradient_rect(canvas, left, base_top, right, bottom, fill)
+        self._fill_gradient_rect(canvas, left, tab_top, left + tab_w, base_top, fill)
+        canvas.create_polygon(
+            left,
+            base_top,
+            left,
+            bottom,
+            right,
+            bottom,
+            right,
+            tab_top,
+            left + tab_w,
+            tab_top,
+            left + tab_w,
+            base_top,
+            left,
+            base_top,
+            fill="",
+            outline=outline_color,
+            width=line_width,
+            tags=(obj_id,),
+        )
+        canvas.create_text(
+            x,
+            (base_top + bottom) / 2,
+            text=text,
+            font=font_obj,
+            anchor="center",
+            width=w - 2 * padding,
+            tags=(obj_id,),
+        )
+
+    def _draw_arrow(
+        self,
+        canvas,
+        start_pt,
+        end_pt,
+        *,
+        fill="black",
+        outline=None,
+        obj_id: str = "",
+    ) -> None:
+        """Draw a triangular arrow head from *start_pt* to *end_pt*."""
+        x1, y1 = start_pt
+        x2, y2 = end_pt
+        dx = x2 - x1
+        dy = y2 - y1
+        length = math.hypot(dx, dy)
+        if length == 0:
+            return
+        if outline is None:
+            outline = StyleManager.get_instance().outline_color
+        ux, uy = dx / length, dy / length
+        arrow_length = 10
+        arrow_width = 6
+        base_x = x2 - arrow_length * ux
+        base_y = y2 - arrow_length * uy
+        perp_x = -uy
+        perp_y = ux
+        points = [
+            (x2, y2),
+            (
+                base_x + (arrow_width / 2) * perp_x,
+                base_y + (arrow_width / 2) * perp_y,
+            ),
+            (
+                base_x - (arrow_width / 2) * perp_x,
+                base_y - (arrow_width / 2) * perp_y,
+            ),
+        ]
+        canvas.create_polygon(
+            points,
+            fill=fill,
+            outline=outline,
+            tags=(obj_id, f"{obj_id}-arrow") if obj_id else None,
+        )
+
+    def draw_solved_by_connection(
+        self,
+        canvas,
+        parent_pt,
+        child_pt,
+        outline_color=None,
+        line_width=1,
+        obj_id: str = "",
+    ):
+        """Draw a curved connector indicating a 'solved by' relationship."""
+        outline_color = self._resolve_outline(outline_color)
+        px, py = parent_pt
+        cx, cy = child_pt
+        if parent_pt == child_pt:
+            size = 20
+            path = [
+                px,
+                py,
+                px,
+                py - size,
+                px + size,
+                py - size,
+                px + size,
+                py,
+                px,
+                py,
+            ]
+            canvas.create_line(
+                *path, fill=outline_color, width=line_width, tags=(obj_id,)
+            )
+        else:
+            dx = cx - px
+            dy = cy - py
+            if abs(dx) > abs(dy):
+                offset = dx / 2
+                path = [
+                    px,
+                    py,
+                    px + offset,
+                    py,
+                    cx - offset,
+                    cy,
+                    cx,
+                    cy,
+                ]
+            else:
+                offset = dy / 2
+                path = [
+                    px,
+                    py,
+                    px,
+                    py + offset,
+                    cx,
+                    cy - offset,
+                    cx,
+                    cy,
+                ]
+            canvas.create_line(
+                *path,
+                smooth=True,
+                fill=outline_color,
+                width=line_width,
+                tags=(obj_id,),
+            )
+        start = (path[-4], path[-3])
+        end = (path[-2], path[-1])
+        if start == end:
+            start = parent_pt
+        self._draw_arrow(
+            canvas,
+            start,
+            end,
+            fill=outline_color,
+            outline=outline_color,
+            obj_id=obj_id,
+        )
+
+    def draw_in_context_connection(
+        self,
+        canvas,
+        parent_pt,
+        child_pt,
+        outline_color=None,
+        line_width=1,
+        obj_id: str = "",
+    ):
+        """Draw a dashed curved connector for an 'in context of' relationship."""
+        outline_color = self._resolve_outline(outline_color)
+        px, py = parent_pt
+        cx, cy = child_pt
+        dash = (4, 2)
+        if parent_pt == child_pt:
+            size = 20
+            path = [
+                px,
+                py,
+                px,
+                py - size,
+                px + size,
+                py - size,
+                px + size,
+                py,
+                px,
+                py,
+            ]
+            canvas.create_line(
+                *path,
+                fill=outline_color,
+                width=line_width,
+                dash=dash,
+                tags=(obj_id,),
+            )
+        else:
+            dx = cx - px
+            dy = cy - py
+            if abs(dx) > abs(dy):
+                offset = dx / 2
+                path = [
+                    px,
+                    py,
+                    px + offset,
+                    py,
+                    cx - offset,
+                    cy,
+                    cx,
+                    cy,
+                ]
+            else:
+                offset = dy / 2
+                path = [
+                    px,
+                    py,
+                    px,
+                    py + offset,
+                    cx,
+                    cy - offset,
+                    cx,
+                    cy,
+                ]
+            canvas.create_line(
+                *path,
+                smooth=True,
+                fill=outline_color,
+                width=line_width,
+                dash=dash,
+                tags=(obj_id,),
+            )
+        start = (path[-4], path[-3])
+        end = (path[-2], path[-1])
+        if start == end:
+            start = parent_pt
+        self._draw_arrow(
+            canvas,
+            start,
+            end,
+            fill="white",
+            outline=outline_color,
+            obj_id=obj_id,
+        )
+
+    def draw_strategy_shape(
+        self,
+        canvas,
+        x,
+        y,
+        scale=60.0,
+        text="Strategy",
+        fill="lightyellow",
+        outline_color=None,
+        line_width=1,
+        font_obj=None,
+        obj_id: str = "",
+    ):
+        outline_color = self._resolve_outline(outline_color)
+        if font_obj is None:
+            font_obj = self._scaled_font(scale)
+        padding = 4
+        t_width, t_height = self.get_text_size(text, font_obj)
+        w = max(scale, t_width + 2 * padding)
+        h = max(scale * 0.5, t_height + 2 * padding)
+        offset = w * 0.2
+        points = [
+            (x - w / 2 + offset, y - h / 2),
+            (x + w / 2, y - h / 2),
+            (x + w / 2 - offset, y + h / 2),
+            (x - w / 2, y + h / 2),
+        ]
+        self._fill_gradient_polygon(canvas, points, fill)
+        canvas.create_polygon(points, outline=outline_color, width=line_width, fill="", tags=(obj_id,))
+        canvas.create_text(
+            x,
+            y,
+            text=text,
+            font=font_obj,
+            anchor="center",
+            width=w - 2 * padding,
+            tags=(obj_id,),
+        )
+
+    def draw_solution_shape(
+        self,
+        canvas,
+        x,
+        y,
+        scale=40.0,
+        text="Solution",
+        fill="lightyellow",
+        outline_color=None,
+        line_width=1,
+        font_obj=None,
+        obj_id: str = "",
+    ):
+        outline_color = self._resolve_outline(outline_color)
+        radius = scale / 2
+        if font_obj is None:
+            font_obj = self._scaled_font(scale)
+        left = x - radius
+        top = y - radius
+        right = x + radius
+        bottom = y + radius
+        self._fill_gradient_circle(canvas, x, y, radius, fill)
+        canvas.create_oval(
+            left,
+            top,
+            right,
+            bottom,
+            fill="",
+            outline=outline_color,
+            width=line_width,
+            tags=(obj_id,),
+        )
+        canvas.create_text(
+            x,
+            y,
+            text=text,
+            font=font_obj,
+            anchor="center",
+            width=scale - 8,
+            tags=(obj_id,),
+        )
+
+    def draw_assumption_shape(
+        self,
+        canvas,
+        x,
+        y,
+        scale=60.0,
+        text="Assumption",
+        fill="lightyellow",
+        outline_color=None,
+        line_width=1,
+        font_obj=None,
+        obj_id: str = "",
+    ):
+        outline_color = self._resolve_outline(outline_color)
+        if font_obj is None:
+            font_obj = self._scaled_font(scale)
+        padding = 4
+        t_width, t_height = self.get_text_size(text, font_obj)
+        w = max(scale, t_width + 2 * padding)
+        h = max(scale * 0.5, t_height + 2 * padding)
+        left = x - w / 2
+        top = y - h / 2
+        right = x + w / 2
+        bottom = y + h / 2
+        canvas.create_oval(
+            left,
+            top,
+            right,
+            bottom,
+            fill=fill,
+            outline=outline_color,
+            width=line_width,
+            tags=(obj_id,),
+        )
+        canvas.create_text(
+            x,
+            y,
+            text=text,
+            font=font_obj,
+            anchor="center",
+            width=w - 2 * padding,
+            tags=(obj_id,),
+        )
+        label_font = tkFont.Font(font=font_obj)
+        label_font.configure(weight="bold")
+        offset = padding
+        canvas.create_text(
+            right + offset,
+            bottom - offset,
+            text="A",
+            font=label_font,
+            anchor="sw",
+            tags=(obj_id,),
+        )
+
+    def draw_justification_shape(
+        self,
+        canvas,
+        x,
+        y,
+        scale=60.0,
+        text="Justification",
+        fill="lightyellow",
+        outline_color=None,
+        line_width=1,
+        font_obj=None,
+        obj_id: str = "",
+    ):
+        outline_color = self._resolve_outline(outline_color)
+        if font_obj is None:
+            font_obj = self._scaled_font(scale)
+        padding = 4
+        t_width, t_height = self.get_text_size(text, font_obj)
+        w = max(scale, t_width + 2 * padding)
+        h = max(scale * 0.5, t_height + 2 * padding)
+        left = x - w / 2
+        top = y - h / 2
+        right = x + w / 2
+        bottom = y + h / 2
+        canvas.create_oval(
+            left,
+            top,
+            right,
+            bottom,
+            fill=fill,
+            outline=outline_color,
+            width=line_width,
+            tags=(obj_id,),
+        )
+        canvas.create_text(
+            x,
+            y,
+            text=text,
+            font=font_obj,
+            anchor="center",
+            width=w - 2 * padding,
+            tags=(obj_id,),
+        )
+        label_font = tkFont.Font(font=font_obj)
+        label_font.configure(weight="bold")
+        offset = padding
+        canvas.create_text(
+            right + offset,
+            bottom - offset,
+            text="J",
+            font=label_font,
+            anchor="sw",
+            tags=(obj_id,),
+        )
+
+    def draw_context_shape(
+        self,
+        canvas,
+        x,
+        y,
+        scale=60.0,
+        text="Context",
+        fill="lightyellow",
+        outline_color=None,
+        line_width=1,
+        font_obj=None,
+        obj_id: str = "",
+    ):
+        outline_color = self._resolve_outline(outline_color)
+        if font_obj is None:
+            font_obj = self._scaled_font(scale)
+        padding = 4
+        t_width, t_height = self.get_text_size(text, font_obj)
+        w = max(scale, t_width + 2 * padding)
+        h = max(scale * 0.5, t_height + 2 * padding)
+        left = x - w / 2
+        top = y - h / 2
+        right = x + w / 2
+        bottom = y + h / 2
+        radius = h / 2
+        canvas.create_rectangle(
+            left + radius,
+            top,
+            right - radius,
+            bottom,
+            fill=fill,
+            outline="",
+            width=0,
+            tags=(obj_id,),
+        )
+        canvas.create_oval(
+            left,
+            top,
+            left + h,
+            bottom,
+            fill=fill,
+            outline="",
+            width=0,
+            tags=(obj_id,),
+        )
+        canvas.create_oval(
+            right - h,
+            top,
+            right,
+            bottom,
+            fill=fill,
+            outline="",
+            width=0,
+            tags=(obj_id,),
+        )
+        canvas.create_line(
+            left + radius,
+            top,
+            right - radius,
+            top,
+            fill=outline_color,
+            width=line_width,
+        )
+        canvas.create_line(
+            left + radius,
+            bottom,
+            right - radius,
+            bottom,
+            fill=outline_color,
+            width=line_width,
+        )
+        canvas.create_arc(
+            left,
+            top,
+            left + h,
+            bottom,
+            start=90,
+            extent=180,
+            style=tk.ARC,
+            outline=outline_color,
+            width=line_width,
+        )
+        canvas.create_arc(
+            right - h,
+            top,
+            right,
+            bottom,
+            start=270,
+            extent=180,
+            style=tk.ARC,
+            outline=outline_color,
+            width=line_width,
+        )
+        canvas.create_text(
+            x,
+            y,
+            text=text,
+            font=font_obj,
+            anchor="center",
+            width=w - 2 * padding,
+            tags=(obj_id,),
+        )
+
+    # ------------------------------------------------------------------
+    def _draw_module_label_box(
+        self,
+        canvas,
+        left,
+        right,
+        bottom,
+        module,
+        obj_id,
+        outline_color,
+        line_width,
+    ):
+        if not module:
+            return
+        height = (right - left) * 0.25
+        box_top = bottom
+        box_bottom = bottom + height
+        self._fill_gradient_rect(canvas, left, box_top, right, box_bottom, "white")
+        canvas.create_rectangle(
+            left,
+            box_top,
+            right,
+            box_bottom,
+            fill="",
+            outline=outline_color,
+            width=line_width,
+            tags=(obj_id,),
+        )
+        font_obj = self._scaled_font(height)
+        canvas.create_text(
+            (left + right) / 2,
+            box_top + height / 2,
+            text=module,
+            font=font_obj,
+            anchor="center",
+            tags=(obj_id,),
+        )
+
+    # ------------------------------------------------------------------
+    def _draw_away_goal_shape_strategy1(
+        self,
+        canvas,
+        x,
+        y,
+        scale=60.0,
+        text="Goal",
+        fill="lightyellow",
+        outline_color=None,
+        line_width=1,
+        font_obj=None,
+        obj_id: str = "",
+        module: str = "",
+    ):
+        self.draw_goal_shape(
+            canvas,
+            x,
+            y,
+            scale=scale,
+            text=text,
+            fill=fill,
+            outline_color=outline_color,
+            line_width=line_width,
+            font_obj=font_obj,
+            obj_id=obj_id,
+        )
+        bbox = getattr(canvas, "bbox", lambda *a, **k: None)(obj_id)
+        if bbox:
+            left, top, right, bottom = bbox
+            line_y = top + (bottom - top) * 0.75
+            canvas.create_line(
+                left,
+                line_y,
+                right,
+                line_y,
+                fill=outline_color,
+                width=line_width,
+                tags=(obj_id,),
+            )
+            self.draw_module_shape(
+                canvas,
+                (left + right) / 2,
+                (line_y + bottom) / 2,
+                scale=(bottom - line_y) * 0.8,
+                text="",
+                obj_id=obj_id,
+            )
+            self._draw_module_label_box(
+                canvas, left, right, bottom, module, obj_id, outline_color, line_width
+            )
+
+    def _draw_away_goal_shape_strategy2(self, canvas, x, y, scale=60.0, **kwargs):
+        left = x - scale / 2
+        top = y - scale * 0.3
+        right = x + scale / 2
+        bottom = y + scale * 0.3
+        outline = kwargs.get("outline_color")
+        line_width = kwargs.get("line_width", 1)
+        module = kwargs.get("module", "")
+        self._fill_gradient_rect(canvas, left, top, right, bottom, kwargs.get("fill", "lightyellow"))
+        canvas.create_rectangle(
+            left,
+            top,
+            right,
+            bottom,
+            fill="",
+            outline=outline,
+            width=line_width,
+            tags=(kwargs.get("obj_id"),),
+        )
+        canvas.create_text(
+            x,
+            y - scale * 0.1,
+            text=kwargs.get("text", "Goal"),
+            font=kwargs.get("font_obj"),
+            anchor="center",
+            tags=(kwargs.get("obj_id"),),
+        )
+        line_y = top + (bottom - top) * 0.5
+        canvas.create_line(
+            left,
+            line_y,
+            right,
+            line_y,
+            fill=outline,
+            width=line_width,
+            tags=(kwargs.get("obj_id"),),
+        )
+        self.draw_module_shape(
+            canvas,
+            x,
+            (line_y + bottom) / 2,
+            scale=(bottom - line_y) * 0.8,
+            text="",
+            obj_id=kwargs.get("obj_id"),
+        )
+        self._draw_module_label_box(
+            canvas, left, right, bottom, module, kwargs.get("obj_id"), outline, line_width
+        )
+
+    def _draw_away_goal_shape_strategy3(self, canvas, x, y, scale=60.0, **kwargs):
+        try:
+            return self._draw_away_goal_shape_strategy1(canvas, x, y, scale, **kwargs)
+        except Exception:
+            return None
+
+    def _draw_away_goal_shape_strategy4(self, canvas, x, y, scale=60.0, **kwargs):
+        try:
+            return self._draw_away_goal_shape_strategy2(canvas, x, y, scale, **kwargs)
+        except Exception:
+            return None
+
+    def draw_away_goal_shape(self, canvas, x, y, scale=60.0, **kwargs):
+        for strat in (
+            self._draw_away_goal_shape_strategy1,
+            self._draw_away_goal_shape_strategy2,
+            self._draw_away_goal_shape_strategy3,
+            self._draw_away_goal_shape_strategy4,
+        ):
+            try:
+                return strat(canvas, x, y, scale, **kwargs)
+            except Exception:
+                continue
+
+    # ------------------------------------------------------------------
+    def _draw_away_solution_shape_strategy1(
+        self,
+        canvas,
+        x,
+        y,
+        scale=40.0,
+        text="Solution",
+        fill="lightyellow",
+        outline_color=None,
+        line_width=1,
+        font_obj=None,
+        obj_id: str = "",
+        module: str = "",
+    ):
+        self.draw_goal_shape(
+            canvas,
+            x,
+            y,
+            scale=scale,
+            text=text,
+            fill=fill,
+            outline_color=outline_color,
+            line_width=line_width,
+            font_obj=font_obj,
+            obj_id=obj_id,
+        )
+        bbox = getattr(canvas, "bbox", lambda *a, **k: None)(obj_id)
+        if bbox:
+            left, top, right, bottom = bbox
+            radius = (right - left) / 2
+            canvas.create_arc(
+                left,
+                top - radius,
+                right,
+                top + radius,
+                start=0,
+                extent=180,
+                outline=outline_color,
+                fill="",
+                width=line_width,
+                tags=(obj_id,),
+            )
+            self.draw_module_shape(
+                canvas,
+                (left + right) / 2,
+                bottom - (bottom - top) * 0.25,
+                scale=(bottom - top) * 0.4,
+                text="",
+                obj_id=obj_id,
+            )
+            self._draw_module_label_box(
+                canvas, left, right, bottom, module, obj_id, outline_color, line_width
+            )
+
+    def _draw_away_solution_shape_strategy2(self, canvas, x, y, scale=40.0, **kwargs):
+        left = x - scale / 2
+        right = x + scale / 2
+        top = y - scale * 0.3
+        bottom = y + scale * 0.3
+        outline = kwargs.get("outline_color")
+        line_width = kwargs.get("line_width", 1)
+        module = kwargs.get("module", "")
+        self._fill_gradient_rect(canvas, left, top, right, bottom, kwargs.get("fill", "lightyellow"))
+        canvas.create_rectangle(
+            left,
+            top,
+            right,
+            bottom,
+            fill="",
+            outline=outline,
+            width=line_width,
+            tags=(kwargs.get("obj_id"),),
+        )
+        canvas.create_arc(
+            left,
+            top - scale / 2,
+            right,
+            top + scale / 2,
+            start=0,
+            extent=180,
+            outline=outline,
+            width=line_width,
+            tags=(kwargs.get("obj_id"),),
+        )
+        canvas.create_text(
+            x,
+            y,
+            text=kwargs.get("text", "Solution"),
+            font=kwargs.get("font_obj"),
+            anchor="center",
+            tags=(kwargs.get("obj_id"),),
+        )
+        self.draw_module_shape(
+            canvas,
+            x,
+            bottom - (bottom - top) * 0.25,
+            scale=(bottom - top) * 0.4,
+            text="",
+            obj_id=kwargs.get("obj_id"),
+        )
+        self._draw_module_label_box(
+            canvas, left, right, bottom, module, kwargs.get("obj_id"), outline, line_width
+        )
+
+    def _draw_away_solution_shape_strategy3(self, canvas, x, y, scale=40.0, **kwargs):
+        try:
+            return self._draw_away_solution_shape_strategy1(canvas, x, y, scale, **kwargs)
+        except Exception:
+            return None
+
+    def _draw_away_solution_shape_strategy4(self, canvas, x, y, scale=40.0, **kwargs):
+        try:
+            return self._draw_away_solution_shape_strategy2(canvas, x, y, scale, **kwargs)
+        except Exception:
+            return None
+
+    def draw_away_solution_shape(self, canvas, x, y, scale=40.0, **kwargs):
+        for strat in (
+            self._draw_away_solution_shape_strategy1,
+            self._draw_away_solution_shape_strategy2,
+            self._draw_away_solution_shape_strategy3,
+            self._draw_away_solution_shape_strategy4,
+        ):
+            try:
+                return strat(canvas, x, y, scale, **kwargs)
+            except Exception:
+                continue
+
+    # ------------------------------------------------------------------
+    def _draw_away_context_shape_strategy1(
+        self,
+        canvas,
+        x,
+        y,
+        scale=60.0,
+        text="Context",
+        fill="lightyellow",
+        outline_color=None,
+        line_width=1,
+        font_obj=None,
+        obj_id: str = "",
+        module: str = "",
+    ):
+        self.draw_goal_shape(
+            canvas,
+            x,
+            y,
+            scale=scale,
+            text=text,
+            fill=fill,
+            outline_color=outline_color,
+            line_width=line_width,
+            font_obj=font_obj,
+            obj_id=obj_id,
+        )
+        bbox = getattr(canvas, "bbox", lambda *a, **k: None)(obj_id)
+        if bbox:
+            left, top, right, bottom = bbox
+            canvas.create_arc(
+                left,
+                y,
+                right,
+                bottom + (bottom - y),
+                start=0,
+                extent=180,
+                outline=outline_color,
+                fill="",
+                width=line_width,
+                tags=(obj_id,),
+            )
+            self.draw_module_shape(
+                canvas,
+                (left + right) / 2,
+                bottom - (bottom - top) * 0.25,
+                scale=(bottom - top) * 0.4,
+                text="",
+                obj_id=obj_id,
+            )
+            self._draw_module_label_box(
+                canvas, left, right, bottom, module, obj_id, outline_color, line_width
+            )
+
+    def _draw_away_context_shape_strategy2(self, canvas, x, y, scale=60.0, **kwargs):
+        left = x - scale / 2
+        right = x + scale / 2
+        top = y - scale * 0.3
+        bottom = y + scale * 0.3
+        outline = kwargs.get("outline_color")
+        line_width = kwargs.get("line_width", 1)
+        module = kwargs.get("module", "")
+        self._fill_gradient_rect(canvas, left, top, right, bottom, kwargs.get("fill", "lightyellow"))
+        canvas.create_rectangle(
+            left,
+            top,
+            right,
+            y,
+            fill="",
+            outline=outline,
+            width=line_width,
+            tags=(kwargs.get("obj_id"),),
+        )
+        canvas.create_arc(
+            left,
+            y - scale * 0.3,
+            right,
+            bottom + scale * 0.3,
+            start=0,
+            extent=180,
+            outline=outline,
+            width=line_width,
+            tags=(kwargs.get("obj_id"),),
+        )
+        canvas.create_text(
+            x,
+            y - scale * 0.05,
+            text=kwargs.get("text", "Context"),
+            font=kwargs.get("font_obj"),
+            anchor="center",
+            tags=(kwargs.get("obj_id"),),
+        )
+        self.draw_module_shape(
+            canvas,
+            x,
+            bottom - (bottom - top) * 0.25,
+            scale=(bottom - top) * 0.4,
+            text="",
+            obj_id=kwargs.get("obj_id"),
+        )
+        self._draw_module_label_box(
+            canvas, left, right, bottom, module, kwargs.get("obj_id"), outline, line_width
+        )
+
+    def _draw_away_context_shape_strategy3(self, canvas, x, y, scale=60.0, **kwargs):
+        try:
+            return self._draw_away_context_shape_strategy1(canvas, x, y, scale, **kwargs)
+        except Exception:
+            return None
+
+    def _draw_away_context_shape_strategy4(self, canvas, x, y, scale=60.0, **kwargs):
+        try:
+            return self._draw_away_context_shape_strategy2(canvas, x, y, scale, **kwargs)
+        except Exception:
+            return None
+
+    def draw_away_context_shape(self, canvas, x, y, scale=60.0, **kwargs):
+        for strat in (
+            self._draw_away_context_shape_strategy1,
+            self._draw_away_context_shape_strategy2,
+            self._draw_away_context_shape_strategy3,
+            self._draw_away_context_shape_strategy4,
+        ):
+            try:
+                return strat(canvas, x, y, scale, **kwargs)
+            except Exception:
+                continue
+
+    # ------------------------------------------------------------------
+    def _draw_away_assumption_shape_strategy1(
+        self,
+        canvas,
+        x,
+        y,
+        scale=60.0,
+        text="Assumption",
+        fill="lightyellow",
+        outline_color=None,
+        line_width=1,
+        font_obj=None,
+        obj_id: str = "",
+        module: str = "",
+    ):
+        self.draw_goal_shape(
+            canvas,
+            x,
+            y,
+            scale=scale,
+            text=text,
+            fill=fill,
+            outline_color=outline_color,
+            line_width=line_width,
+            font_obj=font_obj,
+            obj_id=obj_id,
+        )
+        bbox = getattr(canvas, "bbox", lambda *a, **k: None)(obj_id)
+        if bbox:
+            left, top, right, bottom = bbox
+            canvas.create_arc(
+                left,
+                top - (bottom - top),
+                right,
+                top + (bottom - top),
+                start=180,
+                extent=180,
+                outline=outline_color,
+                fill="",
+                width=line_width,
+                tags=(obj_id,),
+            )
+            canvas.create_text(
+                right - (right - left) * 0.1,
+                top + (bottom - top) * 0.1,
+                text="A",
+                font=self._scaled_font(scale * 0.2),
+                tags=(obj_id,),
+            )
+            self.draw_module_shape(
+                canvas,
+                (left + right) / 2,
+                bottom - (bottom - top) * 0.25,
+                scale=(bottom - top) * 0.4,
+                text="",
+                obj_id=obj_id,
+            )
+            self._draw_module_label_box(
+                canvas, left, right, bottom, module, obj_id, outline_color, line_width
+            )
+
+    def _draw_away_assumption_shape_strategy2(self, canvas, x, y, scale=60.0, **kwargs):
+        left = x - scale / 2
+        right = x + scale / 2
+        top = y - scale * 0.3
+        bottom = y + scale * 0.3
+        outline = kwargs.get("outline_color")
+        line_width = kwargs.get("line_width", 1)
+        module = kwargs.get("module", "")
+        self._fill_gradient_rect(canvas, left, top, right, bottom, kwargs.get("fill", "lightyellow"))
+        canvas.create_rectangle(
+            left,
+            y,
+            right,
+            bottom,
+            fill="",
+            outline=outline,
+            width=line_width,
+            tags=(kwargs.get("obj_id"),),
+        )
+        canvas.create_arc(
+            left,
+            top - scale * 0.3,
+            right,
+            y + scale * 0.3,
+            start=180,
+            extent=180,
+            outline=outline,
+            width=line_width,
+            tags=(kwargs.get("obj_id"),),
+        )
+        canvas.create_text(
+            x,
+            y + scale * 0.05,
+            text=kwargs.get("text", "Assumption"),
+            font=kwargs.get("font_obj"),
+            anchor="center",
+            tags=(kwargs.get("obj_id"),),
+        )
+        canvas.create_text(
+            right - scale * 0.1,
+            top + scale * 0.1,
+            text="A",
+            font=self._scaled_font(scale * 0.2),
+            tags=(kwargs.get("obj_id"),),
+        )
+        self.draw_module_shape(
+            canvas,
+            x,
+            bottom - (bottom - top) * 0.25,
+            scale=(bottom - top) * 0.4,
+            text="",
+            obj_id=kwargs.get("obj_id"),
+        )
+        self._draw_module_label_box(
+            canvas, left, right, bottom, module, kwargs.get("obj_id"), outline, line_width
+        )
+
+    def _draw_away_assumption_shape_strategy3(self, canvas, x, y, scale=60.0, **kwargs):
+        try:
+            return self._draw_away_assumption_shape_strategy1(canvas, x, y, scale, **kwargs)
+        except Exception:
+            return None
+
+    def _draw_away_assumption_shape_strategy4(self, canvas, x, y, scale=60.0, **kwargs):
+        try:
+            return self._draw_away_assumption_shape_strategy2(canvas, x, y, scale, **kwargs)
+        except Exception:
+            return None
+
+    def draw_away_assumption_shape(self, canvas, x, y, scale=60.0, **kwargs):
+        for strat in (
+            self._draw_away_assumption_shape_strategy1,
+            self._draw_away_assumption_shape_strategy2,
+            self._draw_away_assumption_shape_strategy3,
+            self._draw_away_assumption_shape_strategy4,
+        ):
+            try:
+                return strat(canvas, x, y, scale, **kwargs)
+            except Exception:
+                continue
+
+    # ------------------------------------------------------------------
+    def _draw_away_justification_shape_strategy1(
+        self,
+        canvas,
+        x,
+        y,
+        scale=60.0,
+        text="Justification",
+        fill="lightyellow",
+        outline_color=None,
+        line_width=1,
+        font_obj=None,
+        obj_id: str = "",
+        module: str = "",
+    ):
+        self._draw_away_assumption_shape_strategy1(
+            canvas,
+            x,
+            y,
+            scale=scale,
+            text=text,
+            fill=fill,
+            outline_color=outline_color,
+            line_width=line_width,
+            font_obj=font_obj,
+            obj_id=obj_id,
+            module=module,
+        )
+        canvas.create_text(
+            getattr(canvas, "bbox", lambda *a, **k: (x, y, x, y))(obj_id)[2] - (scale * 0.1),
+            getattr(canvas, "bbox", lambda *a, **k: (0, 0, 0, 0))(obj_id)[1] + (scale * 0.1),
+            text="J",
+            font=self._scaled_font(scale * 0.2),
+            tags=(obj_id,),
+        )
+
+    def _draw_away_justification_shape_strategy2(self, canvas, x, y, scale=60.0, **kwargs):
+        self._draw_away_assumption_shape_strategy2(canvas, x, y, scale, **kwargs)
+        right = x + scale / 2
+        top = y - scale * 0.3
+        canvas.create_text(
+            right - scale * 0.1,
+            top + scale * 0.1,
+            text="J",
+            font=self._scaled_font(scale * 0.2),
+            tags=(kwargs.get("obj_id"),),
+        )
+
+    def _draw_away_justification_shape_strategy3(self, canvas, x, y, scale=60.0, **kwargs):
+        try:
+            return self._draw_away_justification_shape_strategy1(canvas, x, y, scale, **kwargs)
+        except Exception:
+            return None
+
+    def _draw_away_justification_shape_strategy4(self, canvas, x, y, scale=60.0, **kwargs):
+        try:
+            return self._draw_away_justification_shape_strategy2(canvas, x, y, scale, **kwargs)
+        except Exception:
+            return None
+
+    def draw_away_justification_shape(self, canvas, x, y, scale=60.0, **kwargs):
+        for strat in (
+            self._draw_away_justification_shape_strategy1,
+            self._draw_away_justification_shape_strategy2,
+            self._draw_away_justification_shape_strategy3,
+            self._draw_away_justification_shape_strategy4,
+        ):
+            try:
+                return strat(canvas, x, y, scale, **kwargs)
+            except Exception:
+                continue
+
+    # ------------------------------------------------------------------
+    def draw_away_module_shape(self, canvas, x, y, scale=60.0, **kwargs):
+        self.draw_module_shape(canvas, x, y, scale=scale, **kwargs)
+        self.draw_shared_marker(canvas, x + scale / 2, y - scale * 0.3, 1)
+
+
+# Create a single GSNDrawingHelper object for convenience
+
+gsn_drawing_helper = GSNDrawingHelper()