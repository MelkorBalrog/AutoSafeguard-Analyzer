import tkinter as tk
from collections import Counter


class MetricsTab(tk.Frame):
    """Tab displaying simple project metrics graphs without Matplotlib."""

    def __init__(self, master, app):
        super().__init__(master)
        self.app = app
        self.canvases = [tk.Canvas(self, width=300, height=200, bg="white") for _ in range(3)]
        for c in self.canvases:
            c.pack(side=tk.LEFT, fill=tk.BOTH, expand=True)
        self.update_plots()
<<<<<<< HEAD
        
    @staticmethod
    def _line_chart_points(canvas: tk.Canvas, data):
        h = int(canvas["height"])
        w = int(canvas["width"])
        max_val = max(data) if data else 0
        if max_val == 0:
            max_val = 1
        step = w / max(1, len(data) - 1)
        points: list[float] = []
        for i, val in enumerate(data):
            x = i * step
            y = h - (val / max_val) * h if max_val else h
            points.extend([x, y])
        return points

    @staticmethod
    def _line_chart_core(canvas: tk.Canvas, data):
        canvas.delete("all")
        points = MetricsTab._line_chart_points(canvas, data)
        if len(points) > 3:
            canvas.create_line(*points, fill="blue")
        canvas.create_text(5, 5, anchor="nw", text="Requirements")

=======

    # Four experimental implementations of the same line chart function.
    # Each delegates to ``_line_chart_core`` which performs the actual work.
>>>>>>> c51dc34a
    def _draw_line_chart(self, canvas: tk.Canvas, data):
        self._line_chart_core(canvas, data)

    @staticmethod
    def _draw_line_chart_v1(_self, canvas: tk.Canvas, data):
        MetricsTab._line_chart_core(canvas, data)

    @staticmethod
    def _draw_line_chart_v2(_self, canvas: tk.Canvas, data):
        MetricsTab._line_chart_core(canvas, data)

    @staticmethod
    def _draw_line_chart_v3(_self, canvas: tk.Canvas, data):
        MetricsTab._line_chart_core(canvas, data)

    @staticmethod
    def _draw_line_chart_v4(_self, canvas: tk.Canvas, data):
        MetricsTab._line_chart_core(canvas, data)

    @staticmethod
    def _line_chart_core(canvas: tk.Canvas, data):
        canvas.delete("all")
        h = int(canvas["height"])
        w = int(canvas["width"])
        max_val = max(data or [0]) or 1
        step = w / max(1, len(data) - 1)
        points = [
            coord
            for i, val in enumerate(data)
            for coord in (i * step, h - (val / max_val) * h)
        ]
        if len(points) > 3:
            canvas.create_line(*points, fill="blue")
        canvas.create_text(5, 5, anchor="nw", text="Requirements")

    def _draw_bar_chart(self, canvas: tk.Canvas, data):
        canvas.delete("all")
        h = int(canvas["height"])
        w = int(canvas["width"])
        keys = list(data.keys())
        vals = list(data.values())
        n = len(keys)
        bar_w = w / max(1, n)
        max_val = max(vals) if vals else 1
        for i, (k, v) in enumerate(data.items()):
            x0 = i * bar_w + 10
            x1 = (i + 1) * bar_w - 10
            y1 = h - (v / max_val) * h
            canvas.create_rectangle(x0, y1, x1, h, fill="green")
            canvas.create_text((x0 + x1) / 2, h - 5, anchor="s", text=str(k))

    def update_plots(self):
        req_history = getattr(self.app, "requirement_history", [])
        if not req_history:
            req_history = [len(getattr(self.app, "requirements", []))]
        self._draw_line_chart(self.canvases[0], req_history)

        statuses = Counter(getattr(r, "status", "unknown") for r in getattr(self.app, "requirements", []))
        self._draw_bar_chart(self.canvases[1], statuses)
        self.canvases[1].create_text(5, 5, anchor="nw", text="Status")

        user_metrics = getattr(self.app, "user_metrics", {})
        self._draw_bar_chart(self.canvases[2], user_metrics)
        self.canvases[2].create_text(5, 5, anchor="nw", text="User Effort")<|MERGE_RESOLUTION|>--- conflicted
+++ resolved
@@ -12,7 +12,6 @@
         for c in self.canvases:
             c.pack(side=tk.LEFT, fill=tk.BOTH, expand=True)
         self.update_plots()
-<<<<<<< HEAD
         
     @staticmethod
     def _line_chart_points(canvas: tk.Canvas, data):
@@ -37,11 +36,6 @@
             canvas.create_line(*points, fill="blue")
         canvas.create_text(5, 5, anchor="nw", text="Requirements")
 
-=======
-
-    # Four experimental implementations of the same line chart function.
-    # Each delegates to ``_line_chart_core`` which performs the actual work.
->>>>>>> c51dc34a
     def _draw_line_chart(self, canvas: tk.Canvas, data):
         self._line_chart_core(canvas, data)
 
