--- conflicted
+++ resolved
@@ -133,11 +133,7 @@
 
     def body(self, master):
         self.lb = tk.Listbox(master, selectmode="extended", height=8, exportselection=False)
-<<<<<<< HEAD
         for name in self.names:
-=======
-        for name in sorted(self.names):
->>>>>>> 5719ded4
             self.lb.insert(tk.END, name)
         self.lb.pack(fill=tk.BOTH, expand=True, padx=5, pady=5)
         return self.lb
@@ -147,7 +143,6 @@
 
 
 class _SelectHazardsDialog(simpledialog.Dialog):
-<<<<<<< HEAD
     """Dialog to choose an existing hazard."""
 
     def __init__(self, parent, names):
@@ -157,30 +152,15 @@
     def body(self, master):
         self.lb = tk.Listbox(master, height=8, exportselection=False)
         for name in self.names:
-=======
-    """Dialog to choose one or more existing hazards."""
-
-    def __init__(self, parent, names):
-        self.names = names
-        super().__init__(parent, title="Select Hazards")
-
-    def body(self, master):
-        self.lb = tk.Listbox(master, selectmode="extended", height=8, exportselection=False)
-        for name in sorted(self.names):
->>>>>>> 5719ded4
             self.lb.insert(tk.END, name)
         self.lb.pack(fill=tk.BOTH, expand=True, padx=5, pady=5)
         return self.lb
 
     def apply(self):
-<<<<<<< HEAD
         if self.lb.curselection():
             self.result = self.lb.get(self.lb.curselection()[0])
         else:
             self.result = None
-=======
-        self.result = [self.lb.get(i) for i in self.lb.curselection()]
->>>>>>> 5719ded4
 
 
 class ReliabilityWindow(tk.Frame):
@@ -1174,7 +1154,6 @@
             for idx in reversed(sel):
                 self.mit_lb.delete(idx)
 
-<<<<<<< HEAD
         def add_impacted_existing(self):
             names = self.app.get_all_action_names()
             dlg = _SelectFunctionsDialog(self, names)
@@ -1241,125 +1220,6 @@
                 ku_widget.insert("1.0", text)
             elif isinstance(ku_widget, tk.StringVar):
                 ku_widget.set(text)
-=======
-        def add_func_existing(self):
-            dlg = _SelectFunctionsDialog(self, self.func_options)
-            if getattr(dlg, "result", None):
-                for val in dlg.result:
-                    if val not in self.func_lb.get(0, tk.END):
-                        self.func_lb.insert(tk.END, val)
-                self.update_known_use_case()
-
-        def del_func(self):
-            sel = list(self.func_lb.curselection())
-            for idx in reversed(sel):
-                self.func_lb.delete(idx)
-            self.update_known_use_case()
-
-        def add_haz_new(self):
-            name = simpledialog.askstring("Hazard", "Name:")
-            if name:
-                if name not in self.haz_lb.get(0, tk.END):
-                    self.haz_lb.insert(tk.END, name)
-                sev_widget = self.widgets.get("severity")
-                sev = sev_widget.get() if isinstance(sev_widget, tk.StringVar) else "1"
-                self.app.add_hazard(name)
-                self.app.update_hazard_severity(name, sev)
-
-        def add_haz_existing(self):
-            dlg = _SelectHazardsDialog(self, self.app.hazards)
-            if getattr(dlg, "result", None):
-                for val in dlg.result:
-                    if val not in self.haz_lb.get(0, tk.END):
-                        self.haz_lb.insert(tk.END, val)
-
-        def edit_haz(self):
-            sel = self.haz_lb.curselection()
-            if not sel:
-                return
-            current = self.haz_lb.get(sel[0])
-            name = simpledialog.askstring("Hazard", "Name:", initialvalue=current)
-            if name and name != current:
-                self.app.rename_hazard(current, name)
-                self.haz_lb.delete(sel[0])
-                self.haz_lb.insert(sel[0], name)
-
-        def del_haz(self):
-            sel = list(self.haz_lb.curselection())
-            for idx in reversed(sel):
-                self.haz_lb.delete(idx)
-
-        def update_known_use_case(self):
-            if not hasattr(self, "kuc_widget"):
-                return
-            funcs = list(self.func_lb.get(0, tk.END)) if hasattr(self, "func_lb") else []
-            ucs = []
-            for f in funcs:
-                uc = self.app.get_use_case_for_function(f)
-                if uc and uc not in ucs:
-                    ucs.append(uc)
-            self.kuc_widget.delete("1.0", tk.END)
-            self.kuc_widget.insert("1.0", ";".join(ucs))
-
-        def add_func_existing(self):
-            dlg = _SelectFunctionsDialog(self, self.func_options)
-            if getattr(dlg, "result", None):
-                for val in dlg.result:
-                    if val not in self.func_lb.get(0, tk.END):
-                        self.func_lb.insert(tk.END, val)
-                self.update_known_use_case()
-
-        def del_func(self):
-            sel = list(self.func_lb.curselection())
-            for idx in reversed(sel):
-                self.func_lb.delete(idx)
-            self.update_known_use_case()
-
-        def add_haz_new(self):
-            name = simpledialog.askstring("Hazard", "Name:")
-            if name:
-                if name not in self.haz_lb.get(0, tk.END):
-                    self.haz_lb.insert(tk.END, name)
-                sev_widget = self.widgets.get("severity")
-                sev = sev_widget.get() if isinstance(sev_widget, tk.StringVar) else "1"
-                self.app.add_hazard(name)
-                self.app.update_hazard_severity(name, sev)
-
-        def add_haz_existing(self):
-            dlg = _SelectHazardsDialog(self, self.app.hazards)
-            if getattr(dlg, "result", None):
-                for val in dlg.result:
-                    if val not in self.haz_lb.get(0, tk.END):
-                        self.haz_lb.insert(tk.END, val)
-
-        def edit_haz(self):
-            sel = self.haz_lb.curselection()
-            if not sel:
-                return
-            current = self.haz_lb.get(sel[0])
-            name = simpledialog.askstring("Hazard", "Name:", initialvalue=current)
-            if name and name != current:
-                self.app.rename_hazard(current, name)
-                self.haz_lb.delete(sel[0])
-                self.haz_lb.insert(sel[0], name)
-
-        def del_haz(self):
-            sel = list(self.haz_lb.curselection())
-            for idx in reversed(sel):
-                self.haz_lb.delete(idx)
-
-        def update_known_use_case(self):
-            if not hasattr(self, "kuc_widget"):
-                return
-            funcs = list(self.func_lb.get(0, tk.END)) if hasattr(self, "func_lb") else []
-            ucs = []
-            for f in funcs:
-                uc = self.app.get_use_case_for_function(f)
-                if uc and uc not in ucs:
-                    ucs.append(uc)
-            self.kuc_widget.delete("1.0", tk.END)
-            self.kuc_widget.insert("1.0", ";".join(ucs))
->>>>>>> 5719ded4
 
         def add_dm_new(self):
             dlg = _RequirementDialog(self)
@@ -2403,13 +2263,8 @@
                 ],
                 "Mitigations": ["mitigation", "acceptance"],
                 "Affected Functions Identification": [
-<<<<<<< HEAD
                     "functional_insufficiencies",
                     "impacted_function",
-=======
-                    "impacted_function",
-                    "functional_insufficiencies",
->>>>>>> 5719ded4
                 ],
                 "Effects": ["vehicle_effect", "severity"],
                 "Design Measures": [
@@ -2443,13 +2298,9 @@
                     )
                 else:
                     opts = func_names
-<<<<<<< HEAD
                 if "impacted_function_widget" in self.widgets:
                     w = self.widgets["impacted_function_widget"]
                     w["values"] = opts
-=======
-                self.func_options = opts
->>>>>>> 5719ded4
 
             for col in TC2FIWindow.COLS:
                 frame, r = get_frame(col)
@@ -2510,7 +2361,6 @@
                     ttk.Button(tc_frame, text="Add Existing", command=self.add_tc_existing).grid(row=1, column=3, padx=2, pady=2)
                     self.widgets[col] = self.tc_lb
                 elif col == "impacted_function":
-<<<<<<< HEAD
                     imp_frame = ttk.Frame(frame)
                     imp_frame.grid(row=r, column=1, padx=5, pady=2, sticky="w")
                     self.impacted_lb = tk.Listbox(
@@ -2532,31 +2382,6 @@
                     ).grid(row=1, column=1, padx=2, pady=2)
                     self.widgets[col] = self.impacted_lb
                     self.update_use_cases()
-=======
-                    func_frame = ttk.Frame(frame)
-                    func_frame.grid(row=r, column=1, padx=5, pady=2, sticky="w")
-                    self.func_lb = tk.Listbox(func_frame, selectmode="extended", height=4, exportselection=False)
-                    self.func_lb.grid(row=0, column=0, columnspan=3, padx=2, pady=2)
-                    existing = [f.strip() for f in self.data.get(col, "").split(",") if f.strip()]
-                    for val in existing:
-                        self.func_lb.insert(tk.END, val)
-                    ttk.Button(func_frame, text="Add Existing", command=self.add_func_existing).grid(row=1, column=0, padx=2, pady=2)
-                    ttk.Button(func_frame, text="Remove", command=self.del_func).grid(row=1, column=1, padx=2, pady=2)
-                    self.widgets[col] = self.func_lb
-                elif col == "vehicle_effect":
-                    haz_frame = ttk.Frame(frame)
-                    haz_frame.grid(row=r, column=1, padx=5, pady=2, sticky="w")
-                    self.haz_lb = tk.Listbox(haz_frame, selectmode="extended", height=4, exportselection=False)
-                    self.haz_lb.grid(row=0, column=0, columnspan=4, padx=2, pady=2)
-                    existing = [h.strip() for h in self.data.get(col, "").split(",") if h.strip()]
-                    for val in existing:
-                        self.haz_lb.insert(tk.END, val)
-                    ttk.Button(haz_frame, text="Add New", command=self.add_haz_new).grid(row=1, column=0, padx=2, pady=2)
-                    ttk.Button(haz_frame, text="Edit", command=self.edit_haz).grid(row=1, column=1, padx=2, pady=2)
-                    ttk.Button(haz_frame, text="Delete", command=self.del_haz).grid(row=1, column=2, padx=2, pady=2)
-                    ttk.Button(haz_frame, text="Add Existing", command=self.add_haz_existing).grid(row=1, column=3, padx=2, pady=2)
-                    self.widgets[col] = self.haz_lb
->>>>>>> 5719ded4
                 elif col == "arch_elements":
                     var = tk.StringVar(value=self.data.get(col, ""))
                     cb = ttk.Combobox(
