--- conflicted
+++ resolved
@@ -486,12 +486,9 @@
     def refresh_analysis_list(self):
         names = [ra.name for ra in self.app.reliability_analyses]
         self.analysis_combo.configure(values=names)
-<<<<<<< HEAD
         if not self.analysis_var.get() and names:
             self.analysis_var.set(names[0])
             self.load_selected_analysis()
-=======
->>>>>>> b97652d7
 
     def _populate_from_analysis(self, ra):
         self.analysis_var.set(ra.name)
