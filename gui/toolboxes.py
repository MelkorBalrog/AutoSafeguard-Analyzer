--- conflicted
+++ resolved
@@ -2255,10 +2255,8 @@
             hazards_map = {}
             scenarios_map = {}
             self.threat_map = {}
-<<<<<<< HEAD
             threats = set()
-=======
->>>>>>> e11244b6
+
             if not hazop_names:
                 hazop_names = [d.name for d in self.app.hazop_docs]
             for hz_name in hazop_names:
@@ -2299,22 +2297,14 @@
                     ):
                         if uc:
                             malfs.add(uc)
-<<<<<<< HEAD
             # Threat scenarios from threat analysis (separate list)
-=======
-            # Threat scenarios from threat analysis
->>>>>>> e11244b6
             for doc in getattr(self.app, "threat_docs", []):
                 for entry in getattr(doc, "entries", []):
                     for func in getattr(entry, "functions", []):
                         for dmg in getattr(func, "damage_scenarios", []):
                             for threat in getattr(dmg, "threats", []):
                                 ts = threat.scenario
-<<<<<<< HEAD
                                 threats.add(ts)
-=======
-                                malfs.add(ts)
->>>>>>> e11244b6
                                 paths = [ap.description for ap in threat.attack_paths]
                                 self.threat_map[ts] = {
                                     "damage": dmg.scenario,
@@ -2405,16 +2395,10 @@
             asil_lbl.grid(row=8, column=1)
             ttk.Label(safety_tab, text="Safety Goal").grid(row=9, column=0, sticky="e")
             self.sg_var = tk.StringVar(value=self.row.safety_goal)
-<<<<<<< HEAD
             sg_cb = ttk.Combobox(
                 safety_tab, textvariable=self.sg_var, values=goals, state="readonly"
             )
             sg_cb.grid(row=9, column=1)
-=======
-            ttk.Combobox(
-                safety_tab, textvariable=self.sg_var, values=goals, state="readonly"
-            ).grid(row=9, column=1)
->>>>>>> e11244b6
 
             def recalc(_=None):
                 try:
@@ -2440,7 +2424,6 @@
             update_exposure()
 
             # ---- Cybersecurity tab ----
-<<<<<<< HEAD
             ttk.Label(cyber_tab, text="Threat Scenario").grid(row=0, column=0, sticky="e")
             self.threat_var = tk.StringVar(
                 value=getattr(getattr(self.row, "cyber", None), "threat_scenario", "")
@@ -2457,63 +2440,35 @@
             ttk.Label(cyber_tab, textvariable=self.damage_var).grid(row=1, column=1, sticky="w")
 
             ttk.Label(cyber_tab, text="Financial Impact").grid(row=2, column=0, sticky="e")
-=======
-            ttk.Label(cyber_tab, text="Damage Scenario").grid(row=0, column=0, sticky="e")
-            self.damage_var = tk.StringVar(
-                value=getattr(getattr(self.row, "cyber", None), "damage_scenario", "")
-            )
-            ttk.Label(cyber_tab, textvariable=self.damage_var).grid(row=0, column=1, sticky="w")
-
-            ttk.Label(cyber_tab, text="Financial Impact").grid(row=1, column=0, sticky="e")
->>>>>>> e11244b6
             self.fin_var = tk.StringVar(
                 value=getattr(getattr(self.row, "cyber", None), "financial_impact", "Negligible")
             )
             ttk.Combobox(
                 cyber_tab, textvariable=self.fin_var, values=IMPACT_LEVELS, state="readonly"
-<<<<<<< HEAD
             ).grid(row=2, column=1)
 
             ttk.Label(cyber_tab, text="Safety Impact").grid(row=3, column=0, sticky="e")
-=======
-            ).grid(row=1, column=1)
-
-            ttk.Label(cyber_tab, text="Safety Impact").grid(row=2, column=0, sticky="e")
->>>>>>> e11244b6
             self.safe_imp_var = tk.StringVar(
                 value=getattr(getattr(self.row, "cyber", None), "safety_impact", "Negligible")
             )
             ttk.Combobox(
                 cyber_tab, textvariable=self.safe_imp_var, values=IMPACT_LEVELS, state="readonly"
-<<<<<<< HEAD
             ).grid(row=3, column=1)
 
             ttk.Label(cyber_tab, text="Operational Impact").grid(row=4, column=0, sticky="e")
-=======
-            ).grid(row=2, column=1)
-
-            ttk.Label(cyber_tab, text="Operational Impact").grid(row=3, column=0, sticky="e")
->>>>>>> e11244b6
             self.op_imp_var = tk.StringVar(
                 value=getattr(getattr(self.row, "cyber", None), "operational_impact", "Negligible")
             )
             ttk.Combobox(
                 cyber_tab, textvariable=self.op_imp_var, values=IMPACT_LEVELS, state="readonly"
-<<<<<<< HEAD
             ).grid(row=4, column=1)
 
             ttk.Label(cyber_tab, text="Privacy Impact").grid(row=5, column=0, sticky="e")
-=======
-            ).grid(row=3, column=1)
-
-            ttk.Label(cyber_tab, text="Privacy Impact").grid(row=4, column=0, sticky="e")
->>>>>>> e11244b6
             self.priv_imp_var = tk.StringVar(
                 value=getattr(getattr(self.row, "cyber", None), "privacy_impact", "Negligible")
             )
             ttk.Combobox(
                 cyber_tab, textvariable=self.priv_imp_var, values=IMPACT_LEVELS, state="readonly"
-<<<<<<< HEAD
             ).grid(row=5, column=1)
 
             ttk.Label(cyber_tab, text="Overall Impact").grid(row=6, column=0, sticky="e")
@@ -2525,24 +2480,10 @@
             ttk.Label(cyber_tab, text="Attack Paths").grid(row=7, column=0, sticky="nw")
             self.attack_frame = ttk.Frame(cyber_tab)
             self.attack_frame.grid(row=7, column=1, sticky="w")
-=======
-            ).grid(row=4, column=1)
-
-            ttk.Label(cyber_tab, text="Overall Impact").grid(row=5, column=0, sticky="e")
-            self.overall_var = tk.StringVar(
-                value=getattr(getattr(self.row, "cyber", None), "overall_impact", "")
-            )
-            ttk.Label(cyber_tab, textvariable=self.overall_var).grid(row=5, column=1, sticky="w")
-
-            ttk.Label(cyber_tab, text="Attack Paths").grid(row=6, column=0, sticky="nw")
-            self.attack_frame = ttk.Frame(cyber_tab)
-            self.attack_frame.grid(row=6, column=1, sticky="w")
->>>>>>> e11244b6
             self.attack_vars = []
             self.attack_widgets = []
             self.current_attack_paths = []
 
-<<<<<<< HEAD
             ttk.Label(cyber_tab, text="Risk Level").grid(row=8, column=0, sticky="e")
             self.risk_var = tk.StringVar(
                 value=getattr(getattr(self.row, "cyber", None), "risk_level", "")
@@ -2555,20 +2496,6 @@
             ttk.Label(cyber_tab, textvariable=self.cal_var).grid(row=9, column=1, sticky="w")
 
             ttk.Label(cyber_tab, text="Cybersecurity Goal").grid(row=10, column=0, sticky="e")
-=======
-            ttk.Label(cyber_tab, text="Risk Level").grid(row=7, column=0, sticky="e")
-            self.risk_var = tk.StringVar(
-                value=getattr(getattr(self.row, "cyber", None), "risk_level", "")
-            )
-            ttk.Label(cyber_tab, textvariable=self.risk_var).grid(row=7, column=1, sticky="w")
-            ttk.Label(cyber_tab, text="CAL").grid(row=8, column=0, sticky="e")
-            self.cal_var = tk.StringVar(
-                value=getattr(getattr(self.row, "cyber", None), "cal", "")
-            )
-            ttk.Label(cyber_tab, textvariable=self.cal_var).grid(row=8, column=1, sticky="w")
-
-            ttk.Label(cyber_tab, text="Cybersecurity Goal").grid(row=9, column=0, sticky="e")
->>>>>>> e11244b6
             goal_ids = [g.goal_id for g in self.app.cybersecurity_goals]
             self.goal_var = tk.StringVar(
                 value=getattr(getattr(self.row, "cyber", None), "cybersecurity_goal", "")
@@ -2576,15 +2503,9 @@
             goal_cb = ttk.Combobox(
                 cyber_tab, textvariable=self.goal_var, values=goal_ids, state="readonly"
             )
-<<<<<<< HEAD
             goal_cb.grid(row=10, column=1)
             self.goal_cal_var = tk.StringVar()
             ttk.Label(cyber_tab, textvariable=self.goal_cal_var).grid(row=10, column=2, sticky="w")
-=======
-            goal_cb.grid(row=9, column=1)
-            self.goal_cal_var = tk.StringVar()
-            ttk.Label(cyber_tab, textvariable=self.goal_cal_var).grid(row=9, column=2, sticky="w")
->>>>>>> e11244b6
 
             def update_goal_cal(*_):
                 cmap = {g.goal_id: g.cal for g in self.app.cybersecurity_goals}
@@ -2593,7 +2514,6 @@
             goal_cb.bind("<<ComboboxSelected>>", update_goal_cal)
             update_goal_cal()
 
-<<<<<<< HEAD
             def sync_from_safety(_=None):
                 self.goal_var.set(self.sg_var.get())
                 update_goal_cal()
@@ -2609,8 +2529,6 @@
             elif self.goal_var.get() and not self.sg_var.get():
                 self.sg_var.set(self.goal_var.get())
 
-=======
->>>>>>> e11244b6
             def update_cyber(_=None):
                 order = {name: idx for idx, name in enumerate(IMPACT_LEVELS)}
                 impacts = [
@@ -2692,10 +2610,7 @@
                                 vec_var.set(ap.get("vector", ""))
                                 feas_var.set(ap.get("feasibility", ""))
                 update_cyber()
-<<<<<<< HEAD
-=======
-
->>>>>>> e11244b6
+
             def auto_hazard(_=None):
                 mal = self.mal_var.get()
                 if not mal:
@@ -2779,11 +2694,7 @@
             if any(impacts) or attack_data:
                 cyber = CyberRiskEntry(
                     damage_scenario=self.damage_var.get(),
-<<<<<<< HEAD
                     threat_scenario=self.threat_var.get(),
-=======
-                    threat_scenario=self.mal_var.get(),
->>>>>>> e11244b6
                     attack_vector=highest_vec or "Physical",
                     feasibility=highest_feas,
                     financial_impact=impacts[0],
