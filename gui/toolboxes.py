--- conflicted
+++ resolved
@@ -1214,13 +1214,8 @@
         )
 
     def _create_icon(self, shape: str, color: str = "black") -> tk.PhotoImage:
-<<<<<<< HEAD
         """Return a 16x16 icon using the shared draw_icon helper."""
         return draw_icon(shape, color)
-=======
-        """Proxy to the shared icon factory."""
-        return create_icon(shape, color)
->>>>>>> 53bd6dee
 
 
 class FI2TCWindow(tk.Frame):
