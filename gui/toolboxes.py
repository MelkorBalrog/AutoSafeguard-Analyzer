# Author: Miguel Marina <karel.capek.robotics@gmail.com>
import tkinter as tk
from tkinter import ttk, filedialog, simpledialog
from gui import messagebox, format_name_with_phase
import csv
import copy
import textwrap
import uuid

from gui.tooltip import ToolTip
from sysml.sysml_repository import SysMLRepository
from analysis.models import (
    ReliabilityComponent,
    ReliabilityAnalysis,
    HazopEntry,
    HaraEntry,
    HazopDoc,
    HaraDoc,
    FI2TCDoc,
    TC2FIDoc,
    QUALIFICATIONS,
    COMPONENT_ATTR_TEMPLATES,
    RELIABILITY_MODELS,
    PASSIVE_QUAL_FACTORS,
    component_fit_map,
    calc_asil,
    global_requirements,
    REQUIREMENT_TYPE_OPTIONS,
    REQUIREMENT_WORK_PRODUCTS,
    ASIL_LEVEL_OPTIONS,
    CAL_LEVEL_OPTIONS,
    CyberRiskEntry,
    IMPACT_LEVELS,
    RISK_LEVEL_TABLE,
    CAL_TABLE,
    REQUIREMENT_WORK_PRODUCTS,
)
from analysis.safety_management import ACTIVE_TOOLBOX
from analysis.fmeda_utils import compute_fmeda_metrics
from analysis.constants import CHECK_MARK, CROSS_MARK
from sysml.sysml_repository import SysMLRepository
<<<<<<< HEAD
=======


def find_requirement_traces(req_id: str) -> list[str]:
    """Return names of diagram objects referencing the requirement ``req_id``."""
    repo = SysMLRepository.get_instance()
    traces: list[str] = []
    for diag in repo.diagrams.values():
        for obj in diag.objects:
            reqs = []
            reqs.extend(obj.get("requirements", []))
            reqs.extend(obj.get("safety_requirements", []))
            if any(r.get("id") == req_id for r in reqs):
                name = obj.get("properties", {}).get("name") or obj.get("obj_type", "")
                if diag.name:
                    traces.append(f"{diag.name}:{name}")
                else:
                    traces.append(name)
    return sorted(set(traces))
>>>>>>> cd49ca58


def configure_table_style(style_name: str, rowheight: int = 60) -> None:
    """Apply a consistent look to ttk.Treeview widgets used in analysis tables."""
    style = ttk.Style()
    try:
        style.theme_use("clam")
    except tk.TclError:
        pass
    border_opts = {"bordercolor": "black", "borderwidth": 1, "relief": "solid"}
    style.configure(
        style_name,
        font=("Segoe UI", 10),
        rowheight=rowheight,
        borderwidth=1,
        relief="solid",
        bordercolor="black",
    )
    style.configure(
        f"{style_name}.Heading",
        font=("Segoe UI", 10, "bold"),
        background="#d0d0d0",
        borderwidth=1,
        relief="raised",
        bordercolor="black",
    )


class EditableTreeview(ttk.Treeview):
    """Treeview with in-place cell editing support.

    Parameters
    ----------
    column_options : dict[str, list[str]]
        Mapping of column name to list of single-select options.
    edit_callback : callable
        Called with ``(row_index, column_name, new_value)`` after an edit.
    requirement_columns : dict[str, str]
        Mapping of column name to requirement type. When editing these columns
        a requirement selection dialog allowing multiple selections is shown.
    """
    def __init__(
        self,
        master=None,
        *,
        column_options=None,
        edit_callback=None,
        requirement_columns=None,
        requirement_target=None,
        **kwargs,
    ):
        super().__init__(master, **kwargs)
        self._col_options = column_options or {}
        self._edit_cb = edit_callback
        self._req_cols = requirement_columns or {}
        self._req_target = requirement_target
        self._edit_widget = None
        self.bind("<Double-1>", self._begin_edit, add="+")

    def _begin_edit(self, event):
        if self._edit_widget:
            return
        region = self.identify("region", event.x, event.y)
        if region != "cell":
            return
        rowid = self.identify_row(event.y)
        col = self.identify_column(event.x)
        if not rowid or not col:
            return
        col_index = int(col.replace("#", "")) - 1
        col_name = self.cget("columns")[col_index]
        value = self.set(rowid, col_name)
        req_type = self._req_cols.get(col_name)
        if req_type is not None:
            current = [v for v in map(str.strip, value.split(";")) if v]
            dlg = _SelectRequirementsDialog(
                self, req_type=req_type, initial=current, target=self._req_target
            )
            if getattr(dlg, "result", None):
                ids = [s.split("]",1)[0][1:] for s in dlg.result]
                new_val = ";".join(ids)
                self.set(rowid, col_name, new_val)
                if self._edit_cb:
                    row_index = self.index(rowid)
                    self._edit_cb(row_index, col_name, new_val)
            return
        x, y, w, h = self.bbox(rowid, col)
        opts = self._col_options.get(col_name)
        var = tk.StringVar(value=value)
        if opts:
            widget = ttk.Combobox(self, textvariable=var, values=opts, state="readonly")
        else:
            widget = tk.Entry(self, textvariable=var)
        widget.place(x=x, y=y, width=w, height=h)
        widget.focus_set()
        def save(event=None):
            self.set(rowid, col_name, var.get())
            widget.destroy()
            self._edit_widget = None
            if self._edit_cb:
                row_index = self.index(rowid)
                self._edit_cb(row_index, col_name, var.get())
        widget.bind("<Return>", save)
        widget.bind("<FocusOut>", save)
        self._edit_widget = widget
def stripe_rows(tree: ttk.Treeview) -> None:
    """Apply alternating background colors to rows for visual separation."""
    tree.tag_configure("even", background="#f0f0f0")
    tree.tag_configure("odd", background="#ffffff")
    for i, item in enumerate(tree.get_children("")):
        tree.item(item, tags=("even" if i % 2 else "odd",))


def _total_fit_from_boms(boms):
    """Return the aggregated FIT of all components in ``boms``.

    Each element of ``boms`` is a list of :class:`ReliabilityComponent` objects.
    The stored ``fit`` values of the components are used so pre-calculated
    analyses can be combined without a mission profile.
    """

    total = 0.0
    for bom in boms:
        total += sum(component_fit_map(bom).values())
    return total


def _wrap_val(val, width=30):
    """Return text wrapped value for tree view cells."""
    if val is None:
        return ""
    return textwrap.fill(str(val), width)


class _RequirementDialog(simpledialog.Dialog):
    """Simple dialog to create or edit a requirement."""

    def __init__(self, parent, req=None, req_type="functional modification", type_options=None):
        self.req_type = req_type
        self.type_options = type_options or REQUIREMENT_TYPE_OPTIONS
        self.req = req or {}
        super().__init__(parent, title="Requirement")

    def body(self, master):
        ttk.Label(master, text="ID:").grid(row=0, column=0, sticky="e", padx=5, pady=5)
        self.id_var = tk.StringVar(value=self.req.get("id", ""))
        tk.Entry(master, textvariable=self.id_var, width=20).grid(row=0, column=1, padx=5, pady=5)

        ttk.Label(master, text="Type:").grid(row=1, column=0, sticky="e", padx=5, pady=5)
        default_type = self.req.get("req_type", self.req_type)
        self.type_var = tk.StringVar(value=default_type)
        self.type_cb = ttk.Combobox(
            master,
            textvariable=self.type_var,
            values=self.type_options,
            state="readonly",
            width=20,
        )
        self.type_cb.grid(row=1, column=1, padx=5, pady=5)
        self.type_cb.bind("<<ComboboxSelected>>", self._toggle_fields)

        self.asil_label = ttk.Label(master, text="ASIL:")
        self.asil_label.grid(row=2, column=0, sticky="e", padx=5, pady=5)
        self.asil_var = tk.StringVar(value=self.req.get("asil", "QM"))
        self.asil_combo = ttk.Combobox(
            master,
            textvariable=self.asil_var,
            values=ASIL_LEVEL_OPTIONS,
            state="readonly",
            width=8,
        )
        self.asil_combo.grid(row=2, column=1, padx=5, pady=5)

        self.cal_label = ttk.Label(master, text="CAL:")
        self.cal_label.grid(row=3, column=0, sticky="e", padx=5, pady=5)
        self.cal_var = tk.StringVar(value=self.req.get("cal", CAL_LEVEL_OPTIONS[0]))
        self.cal_combo = ttk.Combobox(
            master,
            textvariable=self.cal_var,
            values=CAL_LEVEL_OPTIONS,
            state="readonly",
            width=8,
        )
        self.cal_combo.grid(row=3, column=1, padx=5, pady=5)
        self._toggle_fields()

        ttk.Label(master, text="Parent ID:").grid(row=4, column=0, sticky="e", padx=5, pady=5)
        self.parent_var = tk.StringVar(value=self.req.get("parent_id", ""))
        tk.Entry(master, textvariable=self.parent_var, width=20).grid(row=4, column=1, padx=5, pady=5)

        ttk.Label(master, text="Status:").grid(row=5, column=0, sticky="e", padx=5, pady=5)
        statuses = ["draft", "in review", "peer reviewed", "pending approval", "approved"]
        self.status_var = tk.StringVar(value=self.req.get("status", "draft"))
        ttk.Combobox(
            master,
            textvariable=self.status_var,
            values=statuses,
            state="readonly",
            width=15,
        ).grid(row=5, column=1, padx=5, pady=5)

        ttk.Label(master, text="Text:").grid(row=6, column=0, sticky="e", padx=5, pady=5)
        self.text_var = tk.Entry(master, width=40)
        self.text_var.insert(0, self.req.get("text", ""))
        self.text_var.grid(row=6, column=1, padx=5, pady=5)
        return self.text_var

    def apply(self):
        rid = self.id_var.get().strip() or str(uuid.uuid4())
        req_type = self.type_var.get().strip()
        self.result = {
            "id": rid,
            "custom_id": rid,
            "req_type": req_type,
            "text": self.text_var.get().strip(),
            "status": self.status_var.get().strip(),
            "parent_id": self.parent_var.get().strip(),
        }
        if req_type not in (
            "operational",
            "functional modification",
            "production",
            "service",
            "product",
            "legal",
        ):
            self.result["asil"] = self.asil_var.get().strip()
            self.result["cal"] = self.cal_var.get().strip()

    def _toggle_fields(self, event=None):
        req_type = self.type_var.get()
        hide = req_type in (
            "operational",
            "functional modification",
            "production",
            "service",
            "product",
            "legal",
        )
        widgets = [self.asil_label, self.asil_combo, self.cal_label, self.cal_combo]
        if hide:
            for w in widgets:
                w.grid_remove()
        else:
            self.asil_label.grid(row=2, column=0, sticky="e", padx=5, pady=5)
            self.asil_combo.grid(row=2, column=1, padx=5, pady=5)
            self.cal_label.grid(row=3, column=0, sticky="e", padx=5, pady=5)
            self.cal_combo.grid(row=3, column=1, padx=5, pady=5)


class _SelectRequirementsDialog(simpledialog.Dialog):
    """Dialog to choose one or more existing requirements of a given type."""

    def __init__(self, parent, req_type=None, initial=None, target=None):
        self.selected = initial or []
        self.req_type = req_type
        self.target = target
        super().__init__(parent, title="Select Requirements")

    def body(self, master):
        self.lb = tk.Listbox(master, selectmode="extended", height=8, exportselection=False)
        for req in global_requirements.values():
            if self.req_type is None or req.get("req_type") == self.req_type:
                self.lb.insert(tk.END, f"[{req['id']}] {req['text']}")
        self.lb.pack(fill=tk.BOTH, expand=True, padx=5, pady=5)
        for idx, req in enumerate(global_requirements.values()):
            if (
                self.req_type is None or req.get("req_type") == self.req_type
            ) and req["id"] in self.selected:
                self.lb.selection_set(idx)
        return self.lb

    def apply(self):
        raw = [self.lb.get(i) for i in self.lb.curselection()]
        if not ACTIVE_TOOLBOX or not self.target:
            self.result = raw
            return
        allowed = []
        for item in raw:
            rid = item.split("]", 1)[0][1:]
            req = global_requirements.get(rid, {})
            wp = ACTIVE_TOOLBOX.requirement_work_product(req.get("req_type", ""))
            if not wp or ACTIVE_TOOLBOX.can_trace(wp, self.target):
                allowed.append(item)
        self.result = allowed


class _TraceLinkDialog(simpledialog.Dialog):
    """Dialog to edit requirement trace links to diagram objects."""

    def __init__(self, parent, requirement, toolbox):
        self.requirement = requirement
        self.toolbox = toolbox
        super().__init__(parent, title="Edit Traces")

    def body(self, master):
        repo = SysMLRepository.get_instance()
        self.items = []
        self.lb = tk.Listbox(master, selectmode="extended", height=10, exportselection=False)
        req_type = self.requirement.get("req_type", "")
        req_wp = ""
        if req_type in REQUIREMENT_TYPE_OPTIONS:
            idx = REQUIREMENT_TYPE_OPTIONS.index(req_type)
            req_wp = REQUIREMENT_WORK_PRODUCTS[idx]
        for diag in repo.diagrams.values():
            if self.toolbox and req_wp:
                try:
                    if not self.toolbox.can_trace(req_wp, diag.diag_type):
                        continue
                except Exception:
                    continue
            for obj in diag.objects:
                name = obj.get("properties", {}).get("name") or obj.get("obj_type", "")
                label = f"{diag.name}:{name}" if diag.name else name
                idx = self.lb.size()
                self.lb.insert(tk.END, label)
                self.items.append((label, diag, obj))
                reqs = []
                reqs.extend(obj.get("requirements", []))
                reqs.extend(obj.get("safety_requirements", []))
                if any(r.get("id") == self.requirement.get("id") for r in reqs):
                    self.lb.selection_set(idx)
        self.lb.pack(fill=tk.BOTH, expand=True, padx=5, pady=5)
        return self.lb

    def apply(self):
        self.result = {self.lb.get(i) for i in self.lb.curselection()}


class _SelectTriggeringConditionsDialog(simpledialog.Dialog):
    """Dialog to choose one or more existing triggering conditions."""

    def __init__(self, parent, names):
        self.names = names
        self.selected = []
        super().__init__(parent, title="Select Triggering Conditions")

    def body(self, master):
        self.lb = tk.Listbox(master, selectmode="extended", height=8, exportselection=False)
        for name in self.names:
            self.lb.insert(tk.END, name)
        self.lb.pack(fill=tk.BOTH, expand=True, padx=5, pady=5)
        return self.lb

    def apply(self):
        self.result = [self.lb.get(i) for i in self.lb.curselection()]


class _SelectFunctionsDialog(simpledialog.Dialog):
    """Dialog to choose one or more existing functions."""

    def __init__(self, parent, names):
        self.names = names
        super().__init__(parent, title="Select Functions")

    def body(self, master):
        self.lb = tk.Listbox(master, selectmode="extended", height=8, exportselection=False)
        for name in sorted(self.names):
            self.lb.insert(tk.END, name)
        self.lb.pack(fill=tk.BOTH, expand=True, padx=5, pady=5)
        return self.lb

    def apply(self):
        self.result = [self.lb.get(i) for i in self.lb.curselection()]


class _SelectHazardsDialog(simpledialog.Dialog):
    """Dialog to choose one or more existing hazards."""

    def __init__(self, parent, names):
        self.names = names
        super().__init__(parent, title="Select Hazards")

    def body(self, master):
        self.lb = tk.Listbox(master, selectmode="extended", height=8, exportselection=False)
        for name in sorted(self.names):
            self.lb.insert(tk.END, name)
        self.lb.pack(fill=tk.BOTH, expand=True, padx=5, pady=5)
        return self.lb

    def apply(self):
        self.result = [self.lb.get(i) for i in self.lb.curselection()]


class _SelectFIsDialog(simpledialog.Dialog):
    """Dialog to choose one or more existing functional insufficiencies."""

    def __init__(self, parent, names):
        self.names = names
        super().__init__(parent, title="Select Functional Insufficiencies")

    def body(self, master):
        self.lb = tk.Listbox(master, selectmode="extended", height=8, exportselection=False)
        for name in sorted(self.names):
            self.lb.insert(tk.END, name)
        self.lb.pack(fill=tk.BOTH, expand=True, padx=5, pady=5)
        return self.lb

    def apply(self):
        self.result = [self.lb.get(i) for i in self.lb.curselection()]


class ReliabilityWindow(tk.Frame):
    def __init__(self, master, app):
        if isinstance(master, tk.Toplevel):
            container = master
        else:
            container = master
        super().__init__(container)
        self.app = app
        if isinstance(master, tk.Toplevel):
            master.title("Reliability Analysis")
            master.geometry("600x400")
            self.pack(fill=tk.BOTH, expand=True)
        self.components = []

        std_lbl = ttk.Label(self, text="Standard:")
        std_lbl.pack(anchor="w")
        ToolTip(std_lbl, "Choose the reliability standard used for FIT calculations.")
        self.standard_var = tk.StringVar(value="IEC 62380")
        std_cb = ttk.Combobox(
            self,
            textvariable=self.standard_var,
            values=["IEC 62380", "SN 29500"],
            state="readonly",
        )
        std_cb.pack(anchor="w")
        ToolTip(std_cb, "Values are applied when calculating component failure rates.")

        mp_lbl = ttk.Label(self, text="Mission Profile:")
        mp_lbl.pack(anchor="w")
        ToolTip(mp_lbl, "Select operating conditions that influence FIT values.")
        self.profile_var = tk.StringVar()
        self.profile_combo = ttk.Combobox(
            self,
            textvariable=self.profile_var,
            values=[mp.name for mp in app.mission_profiles],
            state="readonly",
        )
        self.profile_combo.pack(anchor="w", fill="x")
        ToolTip(
            self.profile_combo, "Mission profiles define temperature and usage factors."
        )

        ttk.Label(self, text="Analysis:").pack(anchor="w")
        self.analysis_var = tk.StringVar()
        self.analysis_combo = ttk.Combobox(
            self,
            textvariable=self.analysis_var,
            state="readonly",
        )
        self.analysis_combo.pack(anchor="w", fill="x")
        self.analysis_combo.bind("<<ComboboxSelected>>", self.load_selected_analysis)

        configure_table_style("Reliability.Treeview")
        column_opts = {
            "type": list(COMPONENT_ATTR_TEMPLATES.keys()),
            "qualification": QUALIFICATIONS,
        }

        tree_frame = ttk.Frame(self)
        tree_frame.pack(fill=tk.BOTH, expand=True)

        self.tree = EditableTreeview(
            tree_frame,
            columns=("name", "type", "qty", "fit", "qualification"),
            show="headings",
            style="Reliability.Treeview",
            column_options=column_opts,
            edit_callback=self.on_cell_edit,
            height=6,
        )
        vsb = ttk.Scrollbar(tree_frame, orient="vertical", command=self.tree.yview)
        hsb = ttk.Scrollbar(tree_frame, orient="horizontal", command=self.tree.xview)
        self.tree.configure(yscrollcommand=vsb.set, xscrollcommand=hsb.set)

        for col in ("name", "type", "qty", "fit", "qualification"):
            heading = "Qualification" if col == "qualification" else col.capitalize()
            self.tree.heading(col, text=heading)
            self.tree.column(col, width=120 if col == "qualification" else 100)

        self.tree.grid(row=0, column=0, sticky="nsew")
        vsb.grid(row=0, column=1, sticky="ns")
        hsb.grid(row=1, column=0, sticky="ew")
        tree_frame.columnconfigure(0, weight=1)
        tree_frame.rowconfigure(0, weight=1)

        self.tree.bind("<<TreeviewSelect>>", self.show_formula)

        btn_frame = ttk.Frame(self)
        btn_frame.pack(fill=tk.X)
        load_btn = ttk.Button(btn_frame, text="Load CSV", command=self.load_csv)
        load_btn.pack(side=tk.LEFT, padx=2, pady=2)
        ToolTip(load_btn, "Import components from a CSV Bill of Materials.")
        add_btn = ttk.Button(
            btn_frame, text="Add Component", command=self.add_component
        )
        add_btn.pack(side=tk.LEFT, padx=2, pady=2)
        ToolTip(add_btn, "Create a new component entry manually.")
        cfg_btn = ttk.Button(
            btn_frame, text="Configure Component", command=self.configure_component
        )
        cfg_btn.pack(side=tk.LEFT, padx=2, pady=2)
        ToolTip(cfg_btn, "Edit parameters of the selected component.")
        del_comp_btn = ttk.Button(
            btn_frame, text="Delete Component", command=self.delete_component
        )
        del_comp_btn.pack(side=tk.LEFT, padx=2, pady=2)
        ToolTip(del_comp_btn, "Remove the selected component from the table.")
        calc_btn = ttk.Button(
            btn_frame, text="Calculate FIT", command=self.calculate_fit
        )
        calc_btn.pack(side=tk.LEFT, padx=2, pady=2)
        ToolTip(
            calc_btn,
            "Compute total FIT rate using the selected model and mission profile.",
        )
        save_btn = ttk.Button(
            btn_frame, text="Save Analysis", command=self.save_analysis
        )
        save_btn.pack(side=tk.LEFT, padx=2, pady=2)
        ToolTip(save_btn, "Store the current analysis in the project file.")
        load_an_btn = ttk.Button(
            btn_frame, text="Load Analysis", command=self.load_analysis
        )
        load_an_btn.pack(side=tk.LEFT, padx=2, pady=2)
        ToolTip(load_an_btn, "Reload a previously saved reliability analysis.")
        del_btn = ttk.Button(
            btn_frame, text="Delete Analysis", command=self.delete_analysis
        )
        del_btn.pack(side=tk.LEFT, padx=2, pady=2)
        ToolTip(del_btn, "Remove the selected analysis from the project.")
        self.formula_label = ttk.Label(self, text="")
        self.formula_label.pack(anchor="w", padx=5, pady=5)

        # populate analysis list after tree initialization to avoid missing
        # widgets during early callbacks
        self.refresh_analysis_list()

    def add_component(self):
        dialog = tk.Toplevel(self)
        dialog.title("New Component")
        ttk.Label(dialog, text="Name").grid(row=0, column=0, padx=5, pady=5, sticky="e")
        name_var = tk.StringVar()
        part_names = self.app.get_all_part_names()
        name_cb = ttk.Combobox(dialog, textvariable=name_var, values=part_names)
        name_cb.grid(row=0, column=1, padx=5, pady=5)
        ttk.Label(dialog, text="Type").grid(row=1, column=0, padx=5, pady=5, sticky="e")
        type_var = tk.StringVar(value="capacitor")
        type_cb = ttk.Combobox(
            dialog,
            textvariable=type_var,
            values=list(COMPONENT_ATTR_TEMPLATES.keys()),
            state="readonly",
        )
        type_cb.grid(row=1, column=1, padx=5, pady=5)
        ttk.Label(dialog, text="Quantity").grid(
            row=2, column=0, padx=5, pady=5, sticky="e"
        )
        qty_var = tk.IntVar(value=1)
        ttk.Entry(dialog, textvariable=qty_var).grid(row=2, column=1, padx=5, pady=5)
        ttk.Label(dialog, text="Qualification").grid(
            row=3, column=0, padx=5, pady=5, sticky="e"
        )
        qual_var = tk.StringVar(value="None")
        ttk.Combobox(
            dialog, textvariable=qual_var, values=QUALIFICATIONS, state="readonly"
        ).grid(row=3, column=1, padx=5, pady=5)
        passive_var = tk.BooleanVar(value=False)
        ttk.Checkbutton(dialog, text="Passive", variable=passive_var).grid(
            row=4, column=0, columnspan=2, pady=5
        )

        attr_frame = ttk.Frame(dialog)
        attr_frame.grid(row=5, column=0, columnspan=2)
        attr_vars = {}

        def refresh_attr_fields(*_):
            for child in attr_frame.winfo_children():
                child.destroy()
            attr_vars.clear()
            template = COMPONENT_ATTR_TEMPLATES.get(type_var.get(), {})
            for i, (k, v) in enumerate(template.items()):
                ttk.Label(attr_frame, text=k).grid(
                    row=i, column=0, padx=5, pady=5, sticky="e"
                )
                if isinstance(v, list):
                    var = tk.StringVar(value=v[0])
                    ttk.Combobox(
                        attr_frame, textvariable=var, values=v, state="readonly"
                    ).grid(row=i, column=1, padx=5, pady=5)
                else:
                    var = tk.StringVar(value=str(v))
                    ttk.Entry(attr_frame, textvariable=var).grid(
                        row=i, column=1, padx=5, pady=5
                    )
                attr_vars[k] = var

        type_cb.bind("<<ComboboxSelected>>", refresh_attr_fields)
        refresh_attr_fields()

        def ok():
            comp = ReliabilityComponent(
                name_var.get(),
                type_var.get(),
                qty_var.get(),
                {},
                qual_var.get(),
                is_passive=passive_var.get(),
            )
            for k, var in attr_vars.items():
                comp.attributes[k] = var.get()
            self.components.append(comp)
            self.refresh_tree()
            dialog.destroy()

        ttk.Button(dialog, text="Add", command=ok).grid(
            row=6, column=0, columnspan=2, pady=5
        )
        dialog.grab_set()
        dialog.wait_window()

    def show_formula(self, event=None):
        sel = self.tree.focus()
        if not sel:
            self.formula_label.config(text="")
            return
        idx = self.tree.index(sel)
        if idx >= len(self.components):
            return
        comp = self.components[idx]
        std = self.standard_var.get()
        info = RELIABILITY_MODELS.get(std, {}).get(comp.comp_type)
        if info:
            self.formula_label.config(text=f"Formula: {info['text']}")
        else:
            self.formula_label.config(text="Formula: N/A")

    def refresh_tree(self):
        self.tree.delete(*self.tree.get_children())
        for comp in self.components:
            self.tree.insert(
                "",
                "end",
                values=(
                    comp.name,
                    comp.comp_type,
                    comp.quantity,
                    f"{comp.fit:.2f}",
                    comp.qualification,
                ),
            )
        self.profile_combo.config(values=[mp.name for mp in self.app.mission_profiles])
        # keep application level components updated so property dialogs see them
        self.app.reliability_components = list(self.components)

    def on_cell_edit(self, row: int, column: str, value: str) -> None:
        if row >= len(self.components):
            return
        comp = self.components[row]
        if column == "name":
            comp.name = value
        elif column == "type":
            comp.comp_type = value
        elif column == "qty":
            try:
                comp.quantity = int(value)
            except ValueError:
                pass
        elif column == "qualification":
            comp.qualification = value
        self.refresh_tree()

    def load_csv(self):
        path = filedialog.askopenfilename(filetypes=[("CSV", "*.csv")])
        if not path:
            return
        self.components.clear()
        with open(path, newline="") as f:
            reader = csv.DictReader(f)
            fields = reader.fieldnames or []
            mapping = self.ask_mapping(fields)
            if not mapping:
                return
            for row in reader:
                try:
                    name = row.get(mapping["name"], "")
                    ctype = row.get(mapping["type"], "")
                    qty = int(row.get(mapping["qty"], 1) or 1)
                    qual = (
                        row.get(mapping.get("qualification"), "")
                        if mapping.get("qualification")
                        else ""
                    )
                    comp = ReliabilityComponent(name, ctype, qty, {}, qual)
                    template = COMPONENT_ATTR_TEMPLATES.get(ctype, {})
                    for k, v in template.items():
                        comp.attributes[k] = v[0] if isinstance(v, list) else v
                    # store any extra columns as attributes
                    for key, val in row.items():
                        if key not in mapping.values():
                            comp.attributes[key] = val
                    self.components.append(comp)
                except Exception:
                    continue
        self.refresh_tree()

    def ask_mapping(self, fields):
        if not fields:
            return None
        win = tk.Toplevel(self)
        win.title("Map Columns")
        vars = {}
        targets = ["name", "type", "qty", "qualification"]
        for i, tgt in enumerate(targets):
            ttk.Label(win, text=tgt.capitalize()).grid(
                row=i, column=0, padx=5, pady=5, sticky="e"
            )
            var = tk.StringVar()
            cb = ttk.Combobox(win, textvariable=var, values=fields, state="readonly")
            if i < len(fields):
                var.set(fields[i])
            cb.grid(row=i, column=1, padx=5, pady=5)
            vars[tgt] = var

        result = {}

        def ok():
            for k, v in vars.items():
                result[k] = v.get()
            win.destroy()

        def cancel():
            result.clear()
            win.destroy()

        ttk.Button(win, text="OK", command=ok).grid(row=len(targets), column=0, pady=5)
        ttk.Button(win, text="Cancel", command=cancel).grid(
            row=len(targets), column=1, pady=5
        )
        win.grab_set()
        win.wait_window()
        if not result:
            return None
        return result

    def configure_component(self):
        sel = self.tree.focus()
        if not sel:
            messagebox.showwarning("Configure", "Select a component")
            return
        idx = self.tree.index(sel)
        comp = self.components[idx]

        template = COMPONENT_ATTR_TEMPLATES.get(comp.comp_type, {})
        for k, v in template.items():
            comp.attributes.setdefault(k, v[0] if isinstance(v, list) else v)

        class ParamDialog(simpledialog.Dialog):
            def body(self, master):
                self.resizable(False, False)
                self.vars = {}
                nb = ttk.Notebook(master)
                nb.pack(fill=tk.BOTH, expand=True)
                gen_tab = ttk.Frame(nb)
                attr_tab = ttk.Frame(nb)
                nb.add(gen_tab, text="General")
                nb.add(attr_tab, text="Attributes")

                row = 0
                ttk.Label(gen_tab, text="Quantity").grid(
                    row=row, column=0, padx=5, pady=5, sticky="e"
                )
                qty_var = tk.IntVar(value=comp.quantity)
                ttk.Entry(gen_tab, textvariable=qty_var).grid(
                    row=row, column=1, padx=5, pady=5
                )
                self.vars["__qty__"] = qty_var
                row += 1
                ttk.Label(gen_tab, text="Qualification").grid(
                    row=row, column=0, padx=5, pady=5, sticky="e"
                )
                qual_var = tk.StringVar(value=comp.qualification)
                ttk.Combobox(
                    gen_tab,
                    textvariable=qual_var,
                    values=QUALIFICATIONS,
                    state="readonly",
                ).grid(row=row, column=1, padx=5, pady=5)
                self.vars["__qual__"] = qual_var

                row = 0
                for k, v in comp.attributes.items():
                    ttk.Label(attr_tab, text=k).grid(
                        row=row, column=0, padx=5, pady=5, sticky="e"
                    )
                    if isinstance(template.get(k), list):
                        var = tk.StringVar(value=str(v))
                        ttk.Combobox(
                            attr_tab,
                            textvariable=var,
                            values=template[k],
                            state="readonly",
                        ).grid(row=row, column=1, padx=5, pady=5)
                    else:
                        var = tk.StringVar(value=str(v))
                        ttk.Entry(attr_tab, textvariable=var).grid(
                            row=row, column=1, padx=5, pady=5
                        )
                    self.vars[k] = var
                    row += 1

            def apply(self):
                comp.quantity = int(self.vars["__qty__"].get())
                comp.qualification = self.vars["__qual__"].get()
                for k, v in self.vars.items():
                    if k.startswith("__"):
                        continue
                    comp.attributes[k] = v.get()

        ParamDialog(self)
        self.refresh_tree()

    def delete_component(self):
        sel = self.tree.selection()
        for iid in sel:
            idx = self.tree.index(iid)
            if idx < len(self.components):
                del self.components[idx]
        self.refresh_tree()
        self.formula_label.config(text="")

    def calculate_fit(self):
        prof_name = self.profile_var.get()
        mp = next((m for m in self.app.mission_profiles if m.name == prof_name), None)
        needs_profile = any(not c.sub_boms for c in self.components)
        if mp is None and needs_profile:
            messagebox.showwarning("FIT", "Select a mission profile")
            return
        std = self.standard_var.get()
        total = 0.0
        for comp in self.components:
            if comp.sub_boms:
                # Aggregate FIT from the referenced BOMs without recomputation
                comp.fit = _total_fit_from_boms(comp.sub_boms)
            else:
                info = RELIABILITY_MODELS.get(std, {}).get(comp.comp_type)
                if info:
                    qf = (
                        PASSIVE_QUAL_FACTORS.get(comp.qualification, 1.0)
                        if comp.is_passive
                        else 1.0
                    )
                    if mp is not None:
                        comp.fit = info["formula"](comp.attributes, mp) * mp.tau * qf
                    else:
                        comp.fit = 0.0
                else:
                    comp.fit = 0.0
            total += comp.fit * comp.quantity

        sg_targets = {
            sg.user_name: {
                "dc": getattr(sg, "sg_dc_target", 0.0),
                "spfm": getattr(sg, "sg_spfm_target", 0.0),
                "lpfm": getattr(sg, "sg_lpfm_target", 0.0),
            }
            for sg in self.app.top_events
        }
        for be in self.app.fmea_entries:
            sg = getattr(be, "fmeda_safety_goal", "")
            if sg and sg not in sg_targets:
                sg_targets[sg] = {
                    "dc": getattr(be, "fmeda_dc_target", 0.0),
                    "spfm": getattr(be, "fmeda_spfm_target", 0.0),
                    "lpfm": getattr(be, "fmeda_lpfm_target", 0.0),
                }

        metrics = compute_fmeda_metrics(
            self.app.fmea_entries,
            self.components,
            self.app.get_safety_goal_asil,
            sg_targets=sg_targets,
        )
        self.app.reliability_components = list(self.components)
        self.app.reliability_total_fit = metrics["total"]
        self.app.spfm = metrics["spfm_raw"]
        self.app.lpfm = metrics["lpfm_raw"]
        self.app.reliability_dc = metrics["dc"]
        self.refresh_tree()
        goal_res = []
        for sg, gm in metrics.get("goal_metrics", {}).items():
            ok = gm["ok_dc"] and gm["ok_spfm"] and gm["ok_lpfm"]
            symbol = CHECK_MARK if ok else CROSS_MARK
            goal_res.append(f"{sg}:{symbol}")
        extra = f"  [{' ; '.join(goal_res)}]" if goal_res else ""
        self.formula_label.config(
            text=(
                f"Total FIT: {metrics['total']:.2f}  DC: {metrics['dc']:.2f}  "
                f"SPFM: {metrics['spfm_raw']:.2f}  LPFM: {metrics['lpfm_raw']:.2f}"
                + extra
            )
        )

    def save_analysis(self):
        if not self.components:
            messagebox.showwarning("Save", "No components defined")
            return
        current = self.analysis_var.get()
        if current:
            # Update existing analysis without asking for a name
            ra = next(
                (r for r in self.app.reliability_analyses if r.name == current),
                None,
            )
            if ra is None:
                ra = ReliabilityAnalysis(current, "", "", [], 0.0, 0.0, 0.0, 0.0)
                self.app.reliability_analyses.append(ra)
        else:
            name = simpledialog.askstring("Save Analysis", "Enter analysis name:")
            if not name:
                return
            ra = ReliabilityAnalysis(name, "", "", [], 0.0, 0.0, 0.0, 0.0)
            self.app.reliability_analyses.append(ra)
            current = name

        ra.name = current
        ra.standard = self.standard_var.get()
        ra.profile = self.profile_var.get()
        ra.components = copy.deepcopy(self.components)
        ra.total_fit = self.app.reliability_total_fit
        ra.spfm = self.app.spfm
        ra.lpfm = self.app.lpfm
        ra.dc = self.app.reliability_dc

        self.refresh_analysis_list()
        self.analysis_var.set(current)
        messagebox.showinfo("Save", "Analysis saved")

    def load_analysis(self):
        """Load a previously saved reliability analysis."""
        if not self.app.reliability_analyses:
            messagebox.showwarning("Load", "No saved analyses")
            return
        win = tk.Toplevel(self)
        win.title("Select Analysis")
        lb = tk.Listbox(win, height=8, width=40)
        lb.pack(side=tk.LEFT, fill=tk.BOTH, expand=True)
        for ra in self.app.reliability_analyses:
            lb.insert(tk.END, ra.name)

        def do_load():
            sel = lb.curselection()
            if not sel:
                return
            ra = self.app.reliability_analyses[sel[0]]
            self._populate_from_analysis(ra)
            win.destroy()

        ttk.Button(win, text="Load", command=do_load).pack(
            side=tk.RIGHT, padx=5, pady=5
        )

    def load_selected_analysis(self, *_):
        """Load analysis chosen from the combo box."""
        name = self.analysis_var.get()
        ra = next((r for r in self.app.reliability_analyses if r.name == name), None)
        if ra:
            self._populate_from_analysis(ra)

    def delete_analysis(self):
        name = self.analysis_var.get()
        if not name:
            messagebox.showwarning("Delete", "Select an analysis")
            return
        if not messagebox.askyesno("Delete", f"Delete analysis '{name}'?"):
            return
        self.app.reliability_analyses = [
            r for r in self.app.reliability_analyses if r.name != name
        ]
        self.analysis_var.set("")
        self.refresh_analysis_list()
        self.components.clear()
        self.refresh_tree()
        self.formula_label.config(text="")

    def refresh_analysis_list(self):
        names = [ra.name for ra in self.app.reliability_analyses]
        self.analysis_combo.configure(values=names)
        if not self.analysis_var.get() and names:
            self.analysis_var.set(names[0])
            self.load_selected_analysis()

    def _populate_from_analysis(self, ra):
        self.analysis_var.set(ra.name)
        self.standard_var.set(ra.standard)
        self.profile_var.set(ra.profile)
        self.components = copy.deepcopy(ra.components)
        self.app.reliability_total_fit = ra.total_fit
        self.app.spfm = ra.spfm
        self.app.lpfm = ra.lpfm
        self.app.reliability_dc = ra.dc
        self.refresh_tree()
        self.formula_label.config(
            text=f"Total FIT: {ra.total_fit:.2f}  DC: {ra.dc:.2f}  SPFM: {ra.spfm:.2f}  LPFM: {ra.lpfm:.2f}"
        )


class FI2TCWindow(tk.Frame):
    COLS = [
        "id",
        "system_function",
        "allocation",
        "interfaces",
        "functional_insufficiencies",
        "scene",
        "scenario",
        "driver_behavior",
        "occurrence",
        "vehicle_effect",
        "severity",
        "design_measures",
        "verification",
        "measure_effectiveness",
        "triggering_conditions",
        "mitigation",
        "acceptance",
    ]

    def __init__(self, master, app):
        super().__init__(master)
        self.app = app
        if isinstance(master, tk.Toplevel):
            master.title("FI2TC Analysis")
        top = ttk.Frame(self)
        top.pack(fill=tk.X)
        ttk.Label(top, text="FI2TC:").pack(side=tk.LEFT)
        self.doc_var = tk.StringVar()
        self.doc_cb = ttk.Combobox(top, textvariable=self.doc_var, state="readonly")
        self.doc_cb.pack(side=tk.LEFT, padx=2)
        ttk.Button(top, text="New", command=self.new_doc).pack(side=tk.LEFT)
        ttk.Button(top, text="Rename", command=self.rename_doc).pack(side=tk.LEFT)
        ttk.Button(top, text="Delete", command=self.delete_doc).pack(side=tk.LEFT)
        self.doc_cb.bind("<<ComboboxSelected>>", self.select_doc)

        tree_frame = ttk.Frame(self)
        tree_frame.pack(fill=tk.BOTH, expand=True)
        configure_table_style("FI2TC.Treeview", rowheight=80)
        self.tree = EditableTreeview(
            tree_frame,
            columns=self.COLS,
            show="headings",
            style="FI2TC.Treeview",
            height=4,
            edit_callback=self.on_cell_edit,
        )
        vsb = ttk.Scrollbar(tree_frame, orient="vertical", command=self.tree.yview)
        hsb = ttk.Scrollbar(tree_frame, orient="horizontal", command=self.tree.xview)
        self.tree.configure(yscrollcommand=vsb.set, xscrollcommand=hsb.set)
        for c in self.COLS:
            self.tree.heading(c, text=c.replace("_", " ").title())
            width = 200 if c == "hazard" else 120
            self.tree.column(c, width=width)
        self.tree.grid(row=0, column=0, sticky="nsew")
        vsb.grid(row=0, column=1, sticky="ns")
        hsb.grid(row=1, column=0, sticky="ew")
        tree_frame.grid_columnconfigure(0, weight=1)
        tree_frame.grid_rowconfigure(0, weight=1)
        severity_colors = {
            "1": "#d4edda",
            "2": "#fff3cd",
            "3": "#f8d7da",
        }
        for sev, color in severity_colors.items():
            self.tree.tag_configure(f"sev_{sev}", background=color)
        self.tree.bind("<Double-1>", lambda e: self.edit_row())
        btn = ttk.Frame(self)
        btn.pack(fill=tk.X)
        add_row_btn = ttk.Button(btn, text="Add", command=self.add_row)
        add_row_btn.pack(side=tk.LEFT, padx=2, pady=2)
        ToolTip(add_row_btn, "Insert a new HAZOP entry in the table.")
        edit_row_btn = ttk.Button(btn, text="Edit", command=self.edit_row)
        edit_row_btn.pack(side=tk.LEFT, padx=2, pady=2)
        ToolTip(edit_row_btn, "Edit the selected HAZOP entry.")
        del_row_btn = ttk.Button(btn, text="Delete", command=self.del_row)
        del_row_btn.pack(side=tk.LEFT, padx=2, pady=2)
        ToolTip(del_row_btn, "Remove the selected HAZOP entry from the table.")
        ttk.Button(btn, text="Export CSV", command=self.export_csv).pack(
            side=tk.LEFT, padx=2, pady=2
        )
        self.refresh_docs()
        self.refresh()
        if not isinstance(master, tk.Toplevel):
            self.pack(fill=tk.BOTH, expand=True)

    def refresh(self):
        self.tree.delete(*self.tree.get_children())
        for row in self.app.fi2tc_entries:
            vals = [_wrap_val(row.get(k, "")) for k in self.COLS]
            sev = str(row.get("severity", ""))
            tag = f"sev_{sev}" if sev else ""
            self.tree.insert("", "end", values=vals, tags=(tag,))

    class RowDialog(simpledialog.Dialog):
        def __init__(self, parent, app, data=None):
            self.app = app
            self.parent_win = parent
            default = {k: "" for k in parent.COLS}
            self.data = data or default
            self.selected = {}
            super().__init__(parent, title="Edit Row")

        def body(self, master):
            self.resizable(False, False)
            self.geometry("700x500")
            fi_names = [
                n.user_name or f"FI {n.unique_id}"
                for n in self.app.get_all_functional_insufficiencies()
            ]
            tc_names = [
                n.user_name or f"TC {n.unique_id}"
                for n in self.app.get_all_triggering_conditions()
            ]
            func_names = self.app.get_all_function_names()
            comp_names = self.app.get_all_component_names()
            scen_names = self.app.get_all_scenario_names()
            scene_names = self.app.get_all_scenery_names()
            req_opts = sorted(
                (
                    f"[{r['id']}] {r['text']}"
                    for r in global_requirements.values()
                    if r.get("req_type") == "functional modification"
                ),
                key=str.lower,
            )
            self.widgets = {}
            nb = ttk.Notebook(master)
            nb.pack(fill=tk.BOTH, expand=True)
            categories = {
                "Known Functional Weakness": [
                    "id",
                    "system_function",
                    "allocation",
                    "interfaces",
                    "scene",
                    "scenario",
                    "driver_behavior",
                    "occurrence",
                    "functional_insufficiencies",
                    "vehicle_effect",
                    "severity",
                ],
                "Design Measures": [
                    "design_measures",
                    "verification",
                    "measure_effectiveness",
                ],
                "Triggering Condition Identification": ["triggering_conditions"],
                "Mitigations": ["mitigation", "acceptance"],
            }
            tabs = {name: ttk.Frame(nb) for name in categories}
            for name, frame in tabs.items():
                nb.add(frame, text=name)
            rows = {name: 0 for name in categories}

            def get_frame(col):
                for name, cols in categories.items():
                    if col in cols:
                        r = rows[name]
                        rows[name] += 1
                        return tabs[name], r
                return master, 0

            def refresh_funcs(*_):
                comp = self.widgets.get("allocation")
                if isinstance(comp, tk.StringVar):
                    func_opts = sorted(
                        {
                            e.function
                            for e in self.app.hazop_entries
                            if not comp.get() or e.component == comp.get()
                        }
                    )
                else:
                    func_opts = func_names
                if "system_function" in self.widgets:
                    w = self.widgets["system_function_widget"]
                    w["values"] = func_opts

            for col in self.parent_win.COLS:
                frame, r = get_frame(col)
                ttk.Label(frame, text=col.replace("_", " ").title()).grid(
                    row=r, column=0, sticky="e", padx=5, pady=2
                )
                if col == "triggering_conditions":
                    tc_frame = ttk.Frame(frame)
                    tc_frame.grid(row=r, column=1, padx=5, pady=2, sticky="w")
                    self.tc_lb = tk.Listbox(tc_frame, selectmode="extended", height=5, exportselection=False)
                    self.tc_lb.grid(row=0, column=0, columnspan=4, padx=2, pady=2)
                    existing = [e.strip() for e in self.data.get(col, "").split(";") if e.strip()]
                    for val in existing:
                        self.tc_lb.insert(tk.END, val)
                    ttk.Button(tc_frame, text="Add", command=self.add_tc).grid(row=1, column=0, padx=2, pady=2)
                    ttk.Button(tc_frame, text="Edit", command=self.edit_tc).grid(row=1, column=1, padx=2, pady=2)
                    ttk.Button(tc_frame, text="Delete", command=self.del_tc).grid(row=1, column=2, padx=2, pady=2)
                    ttk.Button(tc_frame, text="Add Existing", command=self.add_tc_existing).grid(row=1, column=3, padx=2, pady=2)
                    self.widgets[col] = self.tc_lb
                elif col == "functional_insufficiencies":
                    fi_frame = ttk.Frame(frame)
                    fi_frame.grid(row=r, column=1, padx=5, pady=2, sticky="w")
                    self.fi_lb = tk.Listbox(fi_frame, selectmode="extended", height=4, exportselection=False)
                    self.fi_lb.grid(row=0, column=0, columnspan=4, padx=2, pady=2)
                    existing = [e.strip() for e in self.data.get(col, "").split(";") if e.strip()]
                    for val in existing:
                        self.fi_lb.insert(tk.END, val)
                    ttk.Button(fi_frame, text="Add New", command=self.add_fi_new).grid(row=1, column=0, padx=2, pady=2)
                    ttk.Button(fi_frame, text="Edit", command=self.edit_fi).grid(row=1, column=1, padx=2, pady=2)
                    ttk.Button(fi_frame, text="Delete", command=self.del_fi).grid(row=1, column=2, padx=2, pady=2)
                    ttk.Button(fi_frame, text="Add Existing", command=self.add_fi_existing).grid(row=1, column=3, padx=2, pady=2)
                    self.widgets[col] = self.fi_lb
                    self.fi_options = fi_names
                elif col == "design_measures":
                    self.req_opts = list(req_opts)
                    dm_frame = ttk.Frame(frame)
                    dm_frame.grid(row=r, column=1, padx=5, pady=2, sticky="w")
                    self.dm_lb = tk.Listbox(dm_frame, selectmode="extended", height=5, exportselection=False)
                    self.dm_lb.grid(row=0, column=0, columnspan=4, padx=2, pady=2)
                    existing = [e.strip() for e in self.data.get(col, "").split(",") if e.strip()]
                    for val in existing:
                        self.dm_lb.insert(tk.END, val)
                    ttk.Button(dm_frame, text="Add New", command=self.add_dm_new).grid(row=1, column=0, padx=2, pady=2)
                    ttk.Button(dm_frame, text="Add Existing", command=self.add_dm_existing).grid(row=1, column=1, padx=2, pady=2)
                    ttk.Button(dm_frame, text="Edit", command=self.edit_dm).grid(row=1, column=2, padx=2, pady=2)
                    ttk.Button(dm_frame, text="Delete", command=self.del_dm).grid(row=1, column=3, padx=2, pady=2)
                    self.widgets[col] = self.dm_lb
                elif col == "mitigation":
                    mit_frame = ttk.Frame(frame)
                    mit_frame.grid(row=r, column=1, padx=5, pady=2, sticky="w")
                    self.mit_lb = tk.Listbox(mit_frame, height=4, width=50)
                    self.mit_lb.grid(row=0, column=0, columnspan=4, sticky="w")
                    existing = [e.strip() for e in self.data.get(col, "").split(",") if e.strip()]
                    for rid in existing:
                        req = global_requirements.get(rid, {"id": rid, "text": ""})
                        self.mit_lb.insert(tk.END, f"[{req['id']}] {req.get('text','')}")
                    ttk.Button(mit_frame, text="Add New", command=self.add_mit_new).grid(row=1, column=0, padx=2, pady=2)
                    ttk.Button(mit_frame, text="Edit", command=self.edit_mit).grid(row=1, column=1, padx=2, pady=2)
                    ttk.Button(mit_frame, text="Delete", command=self.del_mit).grid(row=1, column=2, padx=2, pady=2)
                    ttk.Button(mit_frame, text="Add Existing", command=self.add_mit_existing).grid(row=1, column=3, padx=2, pady=2)
                    self.widgets[col] = self.mit_lb
                elif col == "system_function":
                    var = tk.StringVar(value=self.data.get(col, ""))
                    cb = ttk.Combobox(
                        frame, textvariable=var, values=func_names, state="readonly"
                    )
                    cb.grid(row=r, column=1, padx=5, pady=2)
                    self.widgets[col] = var
                    self.widgets["system_function_widget"] = cb
                elif col == "allocation":
                    var = tk.StringVar(value=self.data.get(col, ""))
                    cb = ttk.Combobox(
                        frame, textvariable=var, values=comp_names, state="readonly"
                    )
                    cb.grid(row=r, column=1, padx=5, pady=2)
                    cb.bind("<<ComboboxSelected>>", refresh_funcs)
                    self.widgets[col] = var
                elif col == "vehicle_effect":
                    var = tk.StringVar(value=self.data.get(col, ""))
                    frame2 = ttk.Frame(frame)
                    frame2.grid(row=r, column=1, padx=5, pady=2)
                    cb = ttk.Combobox(frame2, textvariable=var, values=sorted(self.app.hazards), state="readonly")
                    cb.pack(side=tk.LEFT)
                    def new_hazard():
                        name = simpledialog.askstring("New Hazard", "Name:")
                        if not name:
                            return
                        sev_widget = self.widgets.get("severity")
                        sev = sev_widget.get() if isinstance(sev_widget, tk.StringVar) else "1"
                        self.app.add_hazard(name)
                        self.app.update_hazard_severity(name, sev)
                        cb["values"] = sorted(self.app.hazards)
                        var.set(name)
                    ttk.Button(frame2, text="New", command=new_hazard).pack(side=tk.LEFT, padx=2)
                    self.widgets[col] = var
                elif col == "scene":
                    var = tk.StringVar(value=self.data.get(col, ""))
                    cb = ttk.Combobox(
                        frame, textvariable=var, values=scene_names, state="readonly"
                    )
                    cb.grid(row=r, column=1, padx=5, pady=2)
                    self.widgets[col] = var
                elif col == "scenario":
                    var = tk.StringVar(value=self.data.get(col, ""))
                    cb = ttk.Combobox(
                        frame, textvariable=var, values=scen_names, state="readonly"
                    )
                    cb.grid(row=r, column=1, padx=5, pady=2)
                    self.widgets[col] = var
                elif col == "severity":
                    var = tk.StringVar(value=self.data.get(col, ""))
                    cb = ttk.Combobox(
                        frame,
                        textvariable=var,
                        values=["1", "2", "3"],
                        state="readonly",
                    )
                    cb.grid(row=r, column=1, padx=5, pady=2)
                    self.widgets[col] = var
                else:
                    txt = tk.Text(frame, width=25, height=2, wrap="word")
                    txt.insert("1.0", self.data.get(col, ""))
                    if col == "known_use_case":
                        self.kuc_widget = txt
                        txt.configure(state="disabled")
                    txt.grid(row=r, column=1, padx=5, pady=2)
                    self.widgets[col] = txt
                    if col == "known_use_case":
                        self.kuc_widget = txt
            refresh_funcs()
            self.update_known_use_case()

        def apply(self):
            for col, widget in self.widgets.items():
                if isinstance(widget, tk.Entry):
                    self.data[col] = widget.get()
                elif isinstance(widget, tk.Text):
                    self.data[col] = widget.get("1.0", "end-1c")
                elif isinstance(widget, tk.Listbox):
                    items = list(widget.get(0, tk.END))
                    if col == "triggering_conditions" or col == "functional_insufficiencies":
                        self.data[col] = ";".join(items)
                    else:
                        self.data[col] = ",".join(items)
                else:
                    val = widget.get()
                    orig = self.selected.get(col, "")
                    if col == "triggering_conditions" and orig and val != orig:
                        self.app.rename_triggering_condition(orig, val)
                    elif col == "vehicle_effect" and orig and val != orig:
                        self.app.rename_hazard(orig, val)
                    self.data[col] = val
            veh = self.data.get("vehicle_effect", "").strip()
            sev = self.data.get("severity", "1").strip()
            if veh:
                self.app.add_hazard(veh)
                self.app.update_hazard_severity(veh, sev)
            self.result = True

        def add_dm_new(self):
            dlg = _RequirementDialog(
                self,
                req_type="functional modification",
                type_options=["functional modification"],
            )
            if dlg.result:
                req = dlg.result
                global_requirements[req["id"]] = req
                text = f"[{req['id']}] {req['text']}"
                self.dm_lb.insert(tk.END, text)

        def add_dm_existing(self):
            dlg = _SelectRequirementsDialog(self, req_type="functional modification")
            if dlg.result:
                for val in dlg.result:
                    if val not in self.dm_lb.get(0, tk.END):
                        self.dm_lb.insert(tk.END, val)

        def edit_dm(self):
            sel = self.dm_lb.curselection()
            if not sel:
                return
            text = self.dm_lb.get(sel[0])
            rid = text.split("]", 1)[0][1:]
            req = global_requirements.get(rid, {"id": rid, "text": text})
            dlg = _RequirementDialog(
                self,
                req,
                req_type="functional modification",
                type_options=["functional modification"],
            )
            if dlg.result:
                new_req = dlg.result
                global_requirements[new_req["id"]] = new_req
                new_text = f"[{new_req['id']}] {new_req['text']}"
                self.dm_lb.delete(sel[0])
                self.dm_lb.insert(sel[0], new_text)

        def del_dm(self):
            sel = list(self.dm_lb.curselection())
            for idx in reversed(sel):
                self.dm_lb.delete(idx)

        def add_tc_existing(self):
            dlg = _SelectTriggeringConditionsDialog(self, self.app.triggering_conditions)
            if dlg.result:
                for val in dlg.result:
                    if val not in self.tc_lb.get(0, tk.END):
                        self.tc_lb.insert(tk.END, val)

        def add_tc(self):
            name = simpledialog.askstring("Triggering Condition", "Name:")
            if name:
                if name not in self.tc_lb.get(0, tk.END):
                    self.tc_lb.insert(tk.END, name)

        def edit_tc(self):
            sel = self.tc_lb.curselection()
            if not sel:
                return
            current = self.tc_lb.get(sel[0])
            name = simpledialog.askstring("Triggering Condition", "Name:", initialvalue=current)
            if name and name != current:
                self.app.rename_triggering_condition(current, name)
                self.tc_lb.delete(sel[0])
                self.tc_lb.insert(sel[0], name)

        def del_tc(self):
            sel = list(self.tc_lb.curselection())
            for idx in reversed(sel):
                self.tc_lb.delete(idx)

        def add_mit_new(self):
            dlg = _RequirementDialog(
                self,
                req_type="operational",
                type_options=["operational"],
            )
            if dlg.result:
                req = dlg.result
                global_requirements[req["id"]] = req
                text = f"[{req['id']}] {req['text']}"
                self.mit_lb.insert(tk.END, text)

        def add_mit_existing(self):
            dlg = _SelectRequirementsDialog(self, req_type="operational")
            if dlg.result:
                for val in dlg.result:
                    if val not in self.mit_lb.get(0, tk.END):
                        self.mit_lb.insert(tk.END, val)

        def add_fi_new(self):
            name = simpledialog.askstring("Functional Insufficiency", "Name:")
            if name:
                if name not in self.fi_lb.get(0, tk.END):
                    self.fi_lb.insert(tk.END, name)
                self.update_known_use_case()

        def add_fi_existing(self):
            dlg = _SelectFIsDialog(self, self.fi_options)
            if getattr(dlg, "result", None):
                for val in dlg.result:
                    if val not in self.fi_lb.get(0, tk.END):
                        self.fi_lb.insert(tk.END, val)
                self.update_known_use_case()

        def edit_fi(self):
            sel = self.fi_lb.curselection()
            if not sel:
                return
            current = self.fi_lb.get(sel[0])
            name = simpledialog.askstring("Functional Insufficiency", "Name:", initialvalue=current)
            if name and name != current:
                self.app.rename_functional_insufficiency(current, name)
                self.fi_lb.delete(sel[0])
                self.fi_lb.insert(sel[0], name)
            self.update_known_use_case()

        def del_fi(self):
            sel = list(self.fi_lb.curselection())
            for idx in reversed(sel):
                self.fi_lb.delete(idx)
            self.update_known_use_case()

        def edit_mit(self):
            sel = self.mit_lb.curselection()
            if not sel:
                return
            text = self.mit_lb.get(sel[0])
            rid = text.split("]", 1)[0][1:]
            req = global_requirements.get(rid, {"id": rid, "text": text})
            dlg = _RequirementDialog(
                self,
                req,
                req_type="operational",
                type_options=["operational"],
            )
            if dlg.result:
                new_req = dlg.result
                global_requirements[new_req["id"]] = new_req
                new_text = f"[{new_req['id']}] {new_req['text']}"
                self.mit_lb.delete(sel[0])
                self.mit_lb.insert(sel[0], new_text)

        def del_mit(self):
            sel = list(self.mit_lb.curselection())
            for idx in reversed(sel):
                self.mit_lb.delete(idx)


        def update_known_use_case(self):
            if not hasattr(self, "kuc_widget"):
                return
            funcs = []
            fis = list(self.fi_lb.get(0, tk.END)) if hasattr(self, "fi_lb") else []
            ucs = []
            for f in funcs + fis:
                uc = self.app.get_use_case_for_function(f)
                if uc and uc not in ucs:
                    ucs.append(uc)
            self.kuc_widget.config(state="normal")
            self.kuc_widget.delete("1.0", tk.END)
            self.kuc_widget.insert("1.0", ";".join(ucs))
            self.kuc_widget.config(state="disabled")


    def add_row(self):
        dlg = self.RowDialog(self, self.app)
        if getattr(dlg, "result", None):
            self.app.fi2tc_entries.append(dlg.data)
            self.refresh()

    def edit_row(self):
        sel = self.tree.focus()
        if not sel:
            return
        idx = self.tree.index(sel)
        data = self.app.fi2tc_entries[idx]
        dlg = self.RowDialog(self, self.app, data)
        if getattr(dlg, "result", None):
            self.refresh()

    def del_row(self):
        sel = self.tree.selection()
        for iid in sel:
            idx = self.tree.index(iid)
            if idx < len(self.app.fi2tc_entries):
                del self.app.fi2tc_entries[idx]
        self.refresh()

    def on_cell_edit(self, row: int, column: str, value: str) -> None:
        if row >= len(self.app.fi2tc_entries):
            return
        self.app.fi2tc_entries[row][column] = value

    def export_csv(self):
        path = filedialog.asksaveasfilename(
            defaultextension=".csv", filetypes=[("CSV", "*.csv")]
        )
        if not path:
            return
        with open(path, "w", newline="") as f:
            w = csv.writer(f)
            w.writerow(self.COLS)
            for r in self.app.fi2tc_entries:
                w.writerow([r.get(k, "") for k in self.COLS])
        messagebox.showinfo("Export", "FI2TC exported")

    def refresh_docs(self):
        toolbox = getattr(self.app, "safety_mgmt_toolbox", None)
        names = [
            d.name
            for d in self.app.fi2tc_docs
            if not toolbox or toolbox.document_visible("FI2TC", d.name)
        ]
        self.doc_cb.configure(values=names)
        if (
            self.app.active_fi2tc
            and self.app.active_fi2tc.name in names
        ):
            self.doc_var.set(self.app.active_fi2tc.name)
        elif names:
            self.doc_var.set(names[0])
            for d in self.app.fi2tc_docs:
                if d.name == names[0]:
                    self.app.active_fi2tc = d
                    self.app.fi2tc_entries = d.entries
                    break
        else:
            self.doc_var.set("")
            self.app.active_fi2tc = None
            self.app.fi2tc_entries = []

    def select_doc(self, *_):
        name = self.doc_var.get()
        for d in self.app.fi2tc_docs:
            if d.name == name:
                self.app.active_fi2tc = d
                self.app.fi2tc_entries = d.entries
                break
        self.refresh()

    def new_doc(self):
        name = simpledialog.askstring("New FI2TC", "Name:")
        if not name:
            return
        doc = FI2TCDoc(name, [])
        self.app.fi2tc_docs.append(doc)
        self.app.active_fi2tc = doc
        self.app.fi2tc_entries = doc.entries
        if hasattr(self.app, "safety_mgmt_toolbox"):
            self.app.safety_mgmt_toolbox.register_created_work_product("FI2TC", doc.name)
        self.refresh_docs()
        self.refresh()
        self.app.update_views()

    def rename_doc(self):
        if not self.app.active_fi2tc:
            return
        old = self.app.active_fi2tc.name
        name = simpledialog.askstring(
            "Rename FI2TC", "Name:", initialvalue=old
        )
        if not name:
            return
        self.app.active_fi2tc.name = name
        if hasattr(self.app, "safety_mgmt_toolbox"):
            self.app.safety_mgmt_toolbox.rename_document("FI2TC", old, name)
        self.refresh_docs()
        self.app.update_views()

    def delete_doc(self):
        doc = self.app.active_fi2tc
        if not doc:
            return
        if not messagebox.askyesno("Delete", f"Delete FI2TC '{doc.name}'?"):
            return
        self.app.fi2tc_docs.remove(doc)
        if hasattr(self.app, "safety_mgmt_toolbox"):
            self.app.safety_mgmt_toolbox.register_deleted_work_product("FI2TC", doc.name)
        if self.app.fi2tc_docs:
            self.app.active_fi2tc = self.app.fi2tc_docs[0]
        else:
            self.app.active_fi2tc = None
        self.app.fi2tc_entries = (
            self.app.active_fi2tc.entries if self.app.active_fi2tc else []
        )
        self.refresh_docs()
        self.refresh()
        self.app.update_views()


class HazopWindow(tk.Frame):
    def __init__(self, master, app):
        super().__init__(master)
        self.app = app
        if isinstance(master, tk.Toplevel):
            master.title("HAZOP Analysis")
            master.geometry("600x400")
        top = ttk.Frame(self)
        top.pack(fill=tk.X)
        doc_lbl = ttk.Label(top, text="HAZOP:")
        doc_lbl.pack(side=tk.LEFT)
        ToolTip(doc_lbl, "Select a HAZOP document to edit or view.")
        self.doc_var = tk.StringVar()
        self.doc_cb = ttk.Combobox(top, textvariable=self.doc_var, state="readonly")
        self.doc_cb.pack(side=tk.LEFT, padx=2)
        ToolTip(
            self.doc_cb, "All HAZOP analyses stored in the project are listed here."
        )
        new_btn = ttk.Button(top, text="New", command=self.new_doc)
        new_btn.pack(side=tk.LEFT)
        ToolTip(new_btn, "Create a new HAZOP document.")
        edit_btn = ttk.Button(top, text="Rename", command=self.rename_doc)
        edit_btn.pack(side=tk.LEFT)
        del_btn = ttk.Button(top, text="Delete", command=self.delete_doc)
        del_btn.pack(side=tk.LEFT)
        self.doc_cb.bind("<<ComboboxSelected>>", self.select_doc)

        columns = ("function", "malfunction", "type", "safety", "rationale")
        content = ttk.Frame(self)
        content.pack(fill=tk.BOTH, expand=True)
        configure_table_style("Hazop.Treeview")
        self.tree = EditableTreeview(
            content,
            columns=columns,
            show="headings",
            style="Hazop.Treeview",
            edit_callback=self.on_cell_edit,
            height=8,
        )
        vsb = ttk.Scrollbar(content, orient="vertical", command=self.tree.yview)
        hsb = ttk.Scrollbar(content, orient="horizontal", command=self.tree.xview)
        self.tree.configure(yscrollcommand=vsb.set, xscrollcommand=hsb.set)
        for col in columns:
            self.tree.heading(col, text=col.capitalize())
            if col in ("rationale", "hazard"):
                width = 200
            else:
                width = 120
            self.tree.column(col, width=width)
        self.tree.grid(row=0, column=0, sticky="nsew")
        vsb.grid(row=0, column=1, sticky="ns")
        hsb.grid(row=1, column=0, sticky="ew")
        content.columnconfigure(0, weight=1)
        content.rowconfigure(0, weight=1)

        hazop_colors = {
            "safe_covered": "#d4edda",
            "safe_uncovered": "#f8d7da",
            "not_safe": "#e2e3e5",
        }
        for tag, color in hazop_colors.items():
            self.tree.tag_configure(tag, background=color)

        btn = ttk.Frame(self)
        btn.pack(fill=tk.X)
        hara_add_btn = ttk.Button(btn, text="Add", command=self.add_row)
        hara_add_btn.pack(side=tk.LEFT, padx=2, pady=2)
        ToolTip(hara_add_btn, "Insert a new risk assessment entry.")
        hara_edit_btn = ttk.Button(btn, text="Edit", command=self.edit_row)
        hara_edit_btn.pack(side=tk.LEFT, padx=2, pady=2)
        ToolTip(hara_edit_btn, "Edit the selected risk assessment row.")
        hara_del_btn = ttk.Button(btn, text="Delete", command=self.del_row)
        hara_del_btn.pack(side=tk.LEFT, padx=2, pady=2)
        ToolTip(hara_del_btn, "Delete the selected risk assessment row.")

        self.refresh_docs()
        self.refresh()
        if not isinstance(master, tk.Toplevel):
            self.pack(fill=tk.BOTH, expand=True)

    def refresh_docs(self):
        toolbox = getattr(self.app, "safety_mgmt_toolbox", None)
        names = [
            d.name
            for d in self.app.hazop_docs
            if not toolbox or toolbox.document_visible("HAZOP", d.name)
        ]
        self.doc_cb["values"] = names
        if (
            self.app.active_hazop
            and self.app.active_hazop.name in names
        ):
            self.doc_var.set(self.app.active_hazop.name)
        elif names:
            self.doc_var.set(names[0])
            for d in self.app.hazop_docs:
                if d.name == names[0]:
                    self.app.active_hazop = d
                    self.app.hazop_entries = d.entries
                    break
        else:
            self.doc_var.set("")
            self.app.active_hazop = None
            self.app.hazop_entries = []

    def select_doc(self, *_):
        name = self.doc_var.get()
        for d in self.app.hazop_docs:
            if d.name == name:
                self.app.active_hazop = d
                self.app.hazop_entries = d.entries
                break
        self.refresh()

    def new_doc(self):
        name = simpledialog.askstring("New HAZOP", "Name:")
        if not name:
            return
        doc = HazopDoc(name, [])
        self.app.hazop_docs.append(doc)
        self.app.active_hazop = doc
        self.app.hazop_entries = doc.entries
        # Tie the document to the currently selected lifecycle phase
        self.app.safety_mgmt_toolbox.register_created_work_product("HAZOP", doc.name)
        self.refresh_docs()
        self.refresh()
        self.app.update_views()

    def rename_doc(self):
        if not self.app.active_hazop:
            return
        old = self.app.active_hazop.name
        name = simpledialog.askstring("Rename HAZOP", "Name:", initialvalue=old)
        if not name:
            return
        self.app.active_hazop.name = name
        self.app.safety_mgmt_toolbox.rename_document("HAZOP", old, name)
        self.refresh_docs()
        self.app.update_views()

    def delete_doc(self):
        doc = self.app.active_hazop
        if not doc:
            return
        if not messagebox.askyesno("Delete", f"Delete HAZOP '{doc.name}'?"):
            return
        self.app.hazop_docs.remove(doc)
        self.app.safety_mgmt_toolbox.register_deleted_work_product("HAZOP", doc.name)
        if self.app.hazop_docs:
            self.app.active_hazop = self.app.hazop_docs[0]
        else:
            self.app.active_hazop = None
        self.app.hazop_entries = (
            self.app.active_hazop.entries if self.app.active_hazop else []
        )
        self.refresh_docs()
        self.refresh()
        self.app.update_views()

    def refresh(self):
        self.tree.delete(*self.tree.get_children())
        for row in self.app.hazop_entries:
            vals = [
                row.function,
                row.malfunction,
                row.mtype,
                row.scenario,
                row.conditions,
                row.hazard,
                "Yes" if row.safety else "No",
                row.rationale,
                "Yes" if row.covered else "No",
                row.covered_by,
            ]
            if row.safety:
                tag = "safe_covered" if row.covered else "safe_uncovered"
            else:
                tag = "not_safe"
            self.tree.insert("", "end", values=vals, tags=(tag,))

    class RowDialog(simpledialog.Dialog):
        def __init__(self, parent, row=None):
            self.app = parent.app
            self.row = row or HazopEntry(
                "",
                "",
                "No/Not",
                "",
                "",
                "",
                False,
                "",
                False,
                "",
            )
            super().__init__(parent, title="Edit HAZOP Row")

        def body(self, master):
            func_lbl = ttk.Label(master, text="Function")
            func_lbl.grid(row=0, column=0, sticky="e", padx=5, pady=5)
            ToolTip(func_lbl, "Select the vehicle function under analysis.")
            funcs = self.app.get_all_action_labels()
            cur = next((f for f in funcs if f.split(":")[0].strip() == self.row.function), self.row.function)
            self.func = tk.StringVar(value=cur)
            func_cb = ttk.Combobox(
                master, textvariable=self.func, values=funcs, state="readonly"
            )
            func_cb.grid(row=0, column=1, padx=5, pady=5)
            ToolTip(
                func_cb, "Functions come from activity diagrams or architecture blocks."
            )

            mal_lbl = ttk.Label(master, text="Malfunction")
            mal_lbl.grid(row=1, column=0, sticky="e", padx=5, pady=5)
            ToolTip(
                mal_lbl,
                "Choose an existing malfunction or type a new one.\n"
                "Create malfunctions via the Malfunctions editor or by\n"
                "building an activity diagram that defines vehicle level\n"
                "functions, then running a HAZOP on the diagram activities.",
            )
            self.mal = tk.StringVar(value=self.row.malfunction)
            mal_cb = ttk.Combobox(
                master,
                textvariable=self.mal,
                values=sorted(self.app.malfunctions),
            )
            mal_cb.grid(row=1, column=1, padx=5, pady=5)
            ToolTip(mal_cb, "Type a new malfunction to add it to the project.")

            typ_lbl = ttk.Label(master, text="Type")
            typ_lbl.grid(row=2, column=0, sticky="e", padx=5, pady=5)
            ToolTip(
                typ_lbl,
                "Guideword describing how the malfunction deviates from the intended function.",
            )
            self.typ = tk.StringVar(value=self.row.mtype)
            typ_cb = ttk.Combobox(
                master,
                textvariable=self.typ,
                values=["No/Not", "Unintended", "Excessive", "Insufficient", "Reverse"],
                state="readonly",
            )
            typ_cb.grid(row=2, column=1, padx=5, pady=5)
            ToolTip(typ_cb, "Select the malfunction guideword.")

            scen_lbl = ttk.Label(master, text="Scenario")
            scen_lbl.grid(row=3, column=0, sticky="e", padx=5, pady=5)
            ToolTip(scen_lbl, "Operational scenario associated with this function.")
            scenarios = []
            for lib in self.app.scenario_libraries:
                for sc in lib.get("scenarios", []):
                    if isinstance(sc, dict):
                        name = sc.get("name", "")
                    else:
                        name = sc
                    if name:
                        scenarios.append(name)
            self.scen = tk.StringVar(value=self.row.scenario)
            scen_cb = ttk.Combobox(
                master, textvariable=self.scen, values=scenarios, state="readonly"
            )
            scen_cb.grid(row=3, column=1, padx=5, pady=5)
            ToolTip(scen_cb, "Scenarios come from imported scenario libraries.")

            cond_lbl = ttk.Label(master, text="Driving Conditions")
            cond_lbl.grid(row=4, column=0, sticky="e", padx=5, pady=5)
            ToolTip(cond_lbl, "Optional free text describing environmental conditions.")
            self.cond = tk.StringVar(value=self.row.conditions)
            cond_entry = ttk.Entry(master, textvariable=self.cond)
            cond_entry.grid(row=4, column=1, padx=5, pady=5)
            ToolTip(cond_entry, "Example: rain, snow, gravel road, etc.")

            haz_lbl = ttk.Label(master, text="Hazard")
            haz_lbl.grid(row=5, column=0, sticky="e", padx=5, pady=5)
            ToolTip(haz_lbl, "Consequence of the malfunction under the given scenario.")
            haz_frame = ttk.Frame(master)
            haz_frame.grid(row=5, column=1, padx=5, pady=5, sticky="w")
            self.haz_var = tk.StringVar(value=self.row.hazard)
            self.haz_cb = ttk.Combobox(
                haz_frame,
                textvariable=self.haz_var,
                values=sorted(self.app.hazards),
                width=30,
            )
            self.haz_cb.pack(side=tk.LEFT, fill=tk.X, expand=True)
            ToolTip(
                self.haz_cb,
                "Select an existing hazard or type a new one.",
            )
            new_haz_btn = ttk.Button(haz_frame, text="New", command=self.new_hazard)
            new_haz_btn.pack(side=tk.LEFT, padx=2)
            ToolTip(new_haz_btn, "Create a new hazard and select it.")

            safety_lbl = ttk.Label(master, text="Safety Relevant")
            safety_lbl.grid(row=6, column=0, sticky="e", padx=5, pady=5)
            ToolTip(
                safety_lbl, "Mark 'Yes' if the malfunction can lead to a safety hazard."
            )
            self.safety = tk.StringVar(value="Yes" if self.row.safety else "No")
            safety_cb = ttk.Combobox(
                master, textvariable=self.safety, values=["Yes", "No"], state="readonly"
            )
            safety_cb.grid(row=6, column=1, padx=5, pady=5)
            ToolTip(
                safety_cb,
                "Only safety relevant malfunctions are used in risk assessments.",
            )

            rat_lbl = ttk.Label(master, text="Rationale")
            rat_lbl.grid(row=7, column=0, sticky="ne", padx=5, pady=5)
            ToolTip(rat_lbl, "Reasoning for the safety relevance decision.")
            self.rat = tk.Text(master, width=30, height=3)
            self.rat.insert("1.0", self.row.rationale)
            self.rat.grid(row=7, column=1, padx=5, pady=5)
            ToolTip(self.rat, "Provide justification or references for this entry.")

            cov_lbl = ttk.Label(master, text="Covered")
            cov_lbl.grid(row=8, column=0, sticky="e", padx=5, pady=5)
            ToolTip(cov_lbl, "Indicate whether the malfunction is already mitigated.")
            self.cov = tk.StringVar(value="Yes" if self.row.covered else "No")
            cov_cb = ttk.Combobox(
                master, textvariable=self.cov, values=["Yes", "No"], state="readonly"
            )
            cov_cb.grid(row=8, column=1, padx=5, pady=5)
            ToolTip(
                cov_cb,
                "Select 'Yes' if another function or feature prevents the hazard.",
            )

            covby_lbl = ttk.Label(master, text="Covered By")
            covby_lbl.grid(row=9, column=0, sticky="e", padx=5, pady=5)
            ToolTip(covby_lbl, "Reference the malfunction providing mitigation.")
            malfs = [e.malfunction for e in self.app.hazop_entries]
            self.cov_by = tk.StringVar(value=self.row.covered_by)
            covby_cb = ttk.Combobox(
                master, textvariable=self.cov_by, values=malfs, state="readonly"
            )
            covby_cb.grid(row=9, column=1, padx=5, pady=5)
            ToolTip(
                covby_cb, "Choose a malfunction that covers this one if applicable."
            )

        def new_hazard(self):
            name = simpledialog.askstring("New Hazard", "Name:")
            if not name:
                return
            self.app.add_hazard(name)
            self.haz_var.set(name)
            self.haz_cb.configure(values=sorted(self.app.hazards))

        def apply(self):
            self.row.function = self.func.get().split(":")[0].strip()
            old_mal = self.row.malfunction
            self.row.malfunction = self.mal.get()
            if old_mal and old_mal != self.row.malfunction:
                self.app.rename_malfunction(old_mal, self.row.malfunction)
            # When a new malfunction is introduced from a HAZOP entry,
            # automatically create a corresponding top level event.
            # Register the malfunction globally; AutoML will create a
            # corresponding top level event if it's new.
            self.app.add_malfunction(self.row.malfunction)
            self.row.mtype = self.typ.get()
            self.row.scenario = self.scen.get()
            self.row.conditions = self.cond.get()
            old_haz = self.row.hazard
            self.row.hazard = self.haz_var.get().strip()
            if old_haz and old_haz != self.row.hazard:
                self.app.rename_hazard(old_haz, self.row.hazard)
            self.app.add_hazard(self.row.hazard)
            self.haz_cb.configure(values=sorted(self.app.hazards))
            self.app.update_hazard_list()
            self.row.safety = self.safety.get() == "Yes"
            self.row.rationale = self.rat.get("1.0", "end-1c")
            self.row.covered = self.cov.get() == "Yes"
            self.row.covered_by = self.cov_by.get()

    def add_row(self):
        if not self.app.active_hazop:
            messagebox.showwarning("Add", "Create a HAZOP first")
            return
        dlg = self.RowDialog(self)
        if dlg.row.function:
            self.app.hazop_entries.append(dlg.row)
            self.refresh()

    def edit_row(self):
        sel = self.tree.focus()
        if not sel:
            return
        idx = self.tree.index(sel)
        row = self.app.hazop_entries[idx]
        dlg = self.RowDialog(self, row)
        self.refresh()

    def del_row(self):
        sel = self.tree.selection()
        for iid in sel:
            idx = self.tree.index(iid)
            if idx < len(self.app.hazop_entries):
                del self.app.hazop_entries[idx]
        self.refresh()

    def on_cell_edit(self, row: int, column: str, value: str) -> None:
        if row >= len(self.app.hazop_entries):
            return
        entry = self.app.hazop_entries[row]
        mapping = {
            "function": "function",
            "malfunction": "malfunction",
            "type": "mtype",
            "safety": "safety",
            "rationale": "rationale",
        }
        attr = mapping.get(column)
        if not attr:
            return
        if attr == "safety":
            setattr(entry, attr, value.lower() in ("yes", "true", "1"))
        else:
            setattr(entry, attr, value)
        self.refresh()

    def load_analysis(self):
        if not self.app.reliability_analyses:
            messagebox.showwarning("Load", "No saved analyses")
            return
        win = tk.Toplevel(self)
        win.title("Select Analysis")
        lb = tk.Listbox(win, height=8, width=40)
        lb.pack(side=tk.LEFT, fill=tk.BOTH, expand=True)
        for ra in self.app.reliability_analyses:
            lb.insert(tk.END, ra.name)

        def do_load():
            sel = lb.curselection()
            if not sel:
                return
            ra = self.app.reliability_analyses[sel[0]]
            self.standard_var.set(ra.standard)
            self.profile_var.set(ra.profile)
            self.components = copy.deepcopy(ra.components)
            self.app.reliability_total_fit = ra.total_fit
            self.app.spfm = ra.spfm
            self.app.lpfm = ra.lpfm
            self.app.reliability_dc = ra.dc
            win.destroy()
            self.refresh_tree()
            self.formula_label.config(
                text=f"Total FIT: {ra.total_fit:.2f}  DC: {ra.dc:.2f}  SPFM: {ra.spfm:.2f}  LPFM: {ra.lpfm:.2f}"
            )

        ttk.Button(win, text="Load", command=do_load).pack(
            side=tk.RIGHT, padx=5, pady=5
        )

    def save_analysis(self):
        if not self.components:
            messagebox.showwarning("Save", "No components defined")
            return
        name = simpledialog.askstring("Save Analysis", "Enter analysis name:")
        if not name:
            return
        ra = ReliabilityAnalysis(
            name,
            self.standard_var.get(),
            self.profile_var.get(),
            copy.deepcopy(self.components),
            self.app.reliability_total_fit,
            self.app.spfm,
            self.app.lpfm,
            self.app.reliability_dc,
        )
        self.app.reliability_analyses.append(ra)
        messagebox.showinfo("Save", "Analysis saved")


class RiskAssessmentWindow(tk.Frame):
    COLS = [
        "malfunction",
        "hazard",
        "scenario",
        "severity",
        "sev_rationale",
        "controllability",
        "cont_rationale",
        "exposure",
        "exp_rationale",
        "asil",
        "safety_goal",
    ]

    def __init__(self, master, app):
        super().__init__(master)
        self.app = app
        if isinstance(master, tk.Toplevel):
            master.title("Risk Assessment")
        top = ttk.Frame(self)
        top.pack(fill=tk.X)
        assessment_lbl = ttk.Label(top, text="Assessment:")
        assessment_lbl.pack(side=tk.LEFT)
        ToolTip(assessment_lbl, "Select a risk assessment document to work on.")
        self.doc_var = tk.StringVar()
        self.doc_cb = ttk.Combobox(top, textvariable=self.doc_var, state="readonly")
        self.doc_cb.pack(side=tk.LEFT, padx=2)
        ToolTip(self.doc_cb, "Only risk assessments defined in the project appear here.")
        new_assessment_btn = ttk.Button(top, text="New", command=self.new_doc)
        new_assessment_btn.pack(side=tk.LEFT)
        ToolTip(new_assessment_btn, "Create a new risk assessment document.")
        rename_btn = ttk.Button(top, text="Rename", command=self.rename_doc)
        rename_btn.pack(side=tk.LEFT)
        edit_doc_btn = ttk.Button(top, text="Edit", command=self.edit_doc)
        edit_doc_btn.pack(side=tk.LEFT)
        ToolTip(
            edit_doc_btn,
            "Change associated HAZOP, STPA and threat analyses.",
        )
        del_btn = ttk.Button(top, text="Delete", command=self.delete_doc)
        del_btn.pack(side=tk.LEFT)
        self.doc_cb.bind("<<ComboboxSelected>>", self.select_doc)
        self.hazop_lbl = ttk.Label(top, text="")
        self.hazop_lbl.pack(side=tk.LEFT, padx=10)
        self.stpa_lbl = ttk.Label(top, text="")
        self.stpa_lbl.pack(side=tk.LEFT, padx=10)
        self.threat_lbl = ttk.Label(top, text="")
        self.threat_lbl.pack(side=tk.LEFT, padx=10)
        self.status_lbl = ttk.Label(top, text="")
        self.status_lbl.pack(side=tk.LEFT, padx=10)

        configure_table_style("Risk.Treeview")
        table_frame = ttk.Frame(self)
        table_frame.pack(fill=tk.BOTH, expand=True)
        self.tree = EditableTreeview(
            table_frame,
            columns=self.COLS,
            show="headings",
            style="Risk.Treeview",
            edit_callback=self.on_cell_edit,
            height=8,
        )
        vsb = ttk.Scrollbar(table_frame, orient="vertical", command=self.tree.yview)
        hsb = ttk.Scrollbar(table_frame, orient="horizontal", command=self.tree.xview)
        self.tree.configure(yscrollcommand=vsb.set, xscrollcommand=hsb.set)
        for c in self.COLS:
            self.tree.heading(c, text=c.replace("_", " ").title())
            width = 200 if c == "hazard" else 120
            self.tree.column(c, width=width)
        self.tree.grid(row=0, column=0, sticky="nsew")
        self.tree.bind("<Double-1>", lambda e: self.edit_row())
        vsb.grid(row=0, column=1, sticky="ns")
        hsb.grid(row=1, column=0, sticky="ew")
        table_frame.columnconfigure(0, weight=1)
        table_frame.rowconfigure(0, weight=1)

        asil_colors = {
            "QM": "#ffffff",
            "A": "#d4edda",
            "B": "#fff3cd",
            "C": "#f8d7da",
            "D": "#f5c6cb",
        }
        for level, color in asil_colors.items():
            self.tree.tag_configure(f"asil_{level}", background=color)

        btn = ttk.Frame(self)
        btn.pack(fill=tk.X)
        ttk.Button(btn, text="Add", command=self.add_row).pack(
            side=tk.LEFT, padx=2, pady=2
        )
        ttk.Button(btn, text="Edit", command=self.edit_row).pack(
            side=tk.LEFT, padx=2, pady=2
        )
        ttk.Button(btn, text="Delete", command=self.del_row).pack(
            side=tk.LEFT, padx=2, pady=2
        )
        self.refresh_docs()
        self.refresh()
        if not isinstance(master, tk.Toplevel):
            self.pack(fill=tk.BOTH, expand=True)

    def refresh_docs(self):
        self.app.update_hara_statuses()
        toolbox = getattr(self.app, "safety_mgmt_toolbox", None)
        names = [
            d.name
            for d in self.app.hara_docs
            if not toolbox or toolbox.document_visible("Risk Assessment", d.name)
        ]
        # Explicitly configure the combobox values to ensure Tkinter updates
        self.doc_cb.configure(values=names)
        if (
            self.app.active_hara
            and self.app.active_hara.name in names
        ):
            self.doc_var.set(self.app.active_hara.name)
            hazops = ", ".join(getattr(self.app.active_hara, "hazops", []))
            self.hazop_lbl.config(text=f"HAZOPs: {hazops}")
            stpa = getattr(self.app.active_hara, "stpa", "")
            self.stpa_lbl.config(text=f"STPA: {stpa}" if stpa else "STPA: none")
            threat = getattr(self.app.active_hara, "threat", "")
            self.threat_lbl.config(text=f"Threat: {threat}" if threat else "Threat: none")
            self.status_lbl.config(
                text=f"Status: {getattr(self.app.active_hara, 'status', 'draft')}"
            )

        elif names:
            self.doc_var.set(names[0])
            for d in self.app.hara_docs:
                if d.name == names[0]:
                    self.app.active_hara = d
                    self.app.hara_entries = d.entries
                    hazops = ", ".join(getattr(d, "hazops", []))
                    self.hazop_lbl.config(text=f"HAZOPs: {hazops}")
                    stpa = getattr(d, "stpa", "")
                    self.stpa_lbl.config(text=f"STPA: {stpa}" if stpa else "STPA: none")
                    threat = getattr(d, "threat", "")
                    self.threat_lbl.config(text=f"Threat: {threat}" if threat else "Threat: none")
                    self.status_lbl.config(text=f"Status: {getattr(d, 'status', 'draft')}")
                    break
        else:
            self.doc_var.set("")
            self.app.active_hara = None
            self.app.hara_entries = []
            self.hazop_lbl.config(text="")
            self.stpa_lbl.config(text="")
            self.threat_lbl.config(text="")
            self.status_lbl.config(text="")

    def select_doc(self, *_):
        name = self.doc_var.get()
        for d in self.app.hara_docs:
            if d.name == name:
                self.app.active_hara = d
                self.app.hara_entries = d.entries
                hazops = ", ".join(getattr(d, "hazops", []))
                self.hazop_lbl.config(text=f"HAZOPs: {hazops}")
                stpa = getattr(d, "stpa", "")
                self.stpa_lbl.config(text=f"STPA: {stpa}" if stpa else "STPA: none")
                threat = getattr(d, "threat", "")
                self.threat_lbl.config(text=f"Threat: {threat}" if threat else "Threat: none")
                self.status_lbl.config(text=f"Status: {getattr(d, 'status', 'draft')}")
                break
        self.refresh()

    class NewAssessmentDialog(simpledialog.Dialog):
        def __init__(self, parent, app):
            self.app = app
            super().__init__(parent, title="New Risk Assessment")

        def body(self, master):
            ttk.Label(master, text="Name").grid(row=0, column=0, sticky="e")
            self.name_var = tk.StringVar()
            ttk.Entry(master, textvariable=self.name_var).grid(row=0, column=1)
            ttk.Label(master, text="HAZOPs").grid(row=1, column=0, sticky="e")
            names = [d.name for d in self.app.hazop_docs]
            self.hazop_var = tk.StringVar()
            ttk.Combobox(
                master, textvariable=self.hazop_var, values=names, state="readonly"
            ).grid(row=1, column=1)
            ttk.Label(master, text="STPA").grid(row=2, column=0, sticky="e")
            stpas = [d.name for d in self.app.stpa_docs]
            self.stpa_var = tk.StringVar()
            ttk.Combobox(
                master, textvariable=self.stpa_var, values=stpas, state="readonly"
            ).grid(row=2, column=1)
            ttk.Label(master, text="Threat Analysis").grid(row=3, column=0, sticky="e")
            threats = [d.name for d in self.app.threat_docs]
            self.threat_var = tk.StringVar()
            ttk.Combobox(
                master, textvariable=self.threat_var, values=threats, state="readonly"
            ).grid(row=3, column=1)

        def apply(self):
            hazop = self.hazop_var.get()
            sel = [hazop] if hazop else []
            self.result = (
                self.name_var.get(),
                sel,
                self.stpa_var.get(),
                self.threat_var.get(),
            )

    class EditAssessmentDialog(simpledialog.Dialog):
        def __init__(self, parent, app, doc):
            self.app = app
            self.doc = doc
            super().__init__(parent, title="Edit Risk Assessment")

        def body(self, master):
            ttk.Label(master, text="HAZOPs").grid(row=0, column=0, sticky="e")
            names = [d.name for d in self.app.hazop_docs]
            current = self.doc.hazops[0] if self.doc.hazops else ""
            self.hazop_var = tk.StringVar(value=current)
            ttk.Combobox(
                master, textvariable=self.hazop_var, values=names, state="readonly"
            ).grid(row=0, column=1)
            ttk.Label(master, text="STPA").grid(row=1, column=0, sticky="e")
            stpas = [d.name for d in self.app.stpa_docs]
            self.stpa_var = tk.StringVar(value=getattr(self.doc, "stpa", ""))
            ttk.Combobox(
                master, textvariable=self.stpa_var, values=stpas, state="readonly"
            ).grid(row=1, column=1)
            ttk.Label(master, text="Threat Analysis").grid(row=2, column=0, sticky="e")
            threats = [d.name for d in self.app.threat_docs]
            self.threat_var = tk.StringVar(value=getattr(self.doc, "threat", ""))
            ttk.Combobox(
                master, textvariable=self.threat_var, values=threats, state="readonly"
            ).grid(row=2, column=1)

        def apply(self):
            self.result = (
                self.hazop_var.get(),
                self.stpa_var.get(),
                self.threat_var.get(),
            )

    def new_doc(self):
        dlg = self.NewAssessmentDialog(self, self.app)
        if not getattr(dlg, "result", None):
            return
        name, hazops, stpa, threat = dlg.result
        doc = HaraDoc(name, hazops, [], False, "draft", stpa=stpa, threat=threat)
        self.app.hara_docs.append(doc)
        self.app.active_hara = doc
        self.app.hara_entries = doc.entries
        self.status_lbl.config(text=f"Status: {doc.status}")
        self.app.safety_mgmt_toolbox.register_created_work_product("Risk Assessment", doc.name)
        self.refresh_docs()
        self.refresh()
        self.app.update_views()

    def edit_doc(self):
        doc = self.app.active_hara
        if not doc:
            return
        dlg = self.EditAssessmentDialog(self, self.app, doc)
        if not getattr(dlg, "result", None):
            return
        hazop, stpa, threat = dlg.result
        doc.hazops = [hazop] if hazop else []
        doc.stpa = stpa
        doc.threat = threat
        self.refresh_docs()
        self.refresh()
        self.app.update_views()

    def rename_doc(self):
        if not self.app.active_hara:
            return
        old = self.app.active_hara.name
        name = simpledialog.askstring("Rename Risk Assessment", "Name:", initialvalue=old)
        if not name:
            return
        self.app.active_hara.name = name
        self.app.safety_mgmt_toolbox.rename_document("Risk Assessment", old, name)
        self.refresh_docs()
        self.app.update_views()

    def delete_doc(self):
        doc = self.app.active_hara
        if not doc:
            return
        if not messagebox.askyesno("Delete", f"Delete risk assessment '{doc.name}'?"):
            return
        self.app.hara_docs.remove(doc)
        self.app.safety_mgmt_toolbox.register_deleted_work_product("Risk Assessment", doc.name)
        if self.app.hara_docs:
            self.app.active_hara = self.app.hara_docs[0]
        else:
            self.app.active_hara = None
        self.app.hara_entries = (
            self.app.active_hara.entries if self.app.active_hara else []
        )
        self.status_lbl.config(
            text=f"Status: {getattr(self.app.active_hara, 'status', 'draft')}"
        )
        self.refresh_docs()
        self.refresh()
        self.app.update_views()

    def refresh(self):
        self.tree.delete(*self.tree.get_children())
        for row in self.app.hara_entries:
            vals = [
                row.malfunction,
                row.hazard,
                getattr(row, "scenario", ""),
                row.severity,
                row.sev_rationale,
                row.controllability,
                row.cont_rationale,
                row.exposure,
                row.exp_rationale,
                row.asil,
                row.safety_goal,
            ]
            tag = f"asil_{row.asil}" if row.asil else ""
            self.tree.insert("", "end", values=vals, tags=(tag,))
        self.app.sync_hara_to_safety_goals()
        self.app.sync_cyber_risk_to_goals()

    class RowDialog(simpledialog.Dialog):
        def __init__(self, parent, app, row=None):
            self.app = app
            self.row = row or HaraEntry("", "", "", 1, "", 1, "", 1, "", "QM", "")
            super().__init__(parent, title="Edit Risk Assessment Row")

        def body(self, master):
            hazop_names = []
            if self.app.active_hara:
                hazop_names = getattr(self.app.active_hara, "hazops", []) or []
            malfs = set()
            hazards_map = {}
            scenarios_map = {}
            self.threat_map = {}
            threats = set()

            if not hazop_names:
                hazop_names = [d.name for d in self.app.hazop_docs]
            for hz_name in hazop_names:
                hz = self.app.get_hazop_by_name(hz_name)
                if hz:
                    for e in hz.entries:
                        if getattr(e, "safety", False):
                            malfs.add(e.malfunction)
                            if e.hazard:
                                hazards_map.setdefault(e.malfunction, []).append(
                                    e.hazard
                                )
                            if e.scenario:
                                scen_name = e.scenario
                                if isinstance(scen_name, dict):
                                    scen_name = scen_name.get("name", "")
                                elif isinstance(scen_name, str) and scen_name.strip().startswith("{"):
                                    import ast

                                    try:
                                        val = ast.literal_eval(scen_name)
                                        if isinstance(val, dict):
                                            scen_name = val.get("name", scen_name)
                                    except Exception:
                                        pass
                                if scen_name:
                                    scenarios_map.setdefault(e.malfunction, []).append(
                                        scen_name
                                    )
            # STPA unsafe control actions from selected STPA
            stpa_name = getattr(getattr(self.app, "active_hara", None), "stpa", "")
            if stpa_name:
                stpa_doc = next(
                    (d for d in getattr(self.app, "stpa_docs", []) if d.name == stpa_name),
                    None,
                )
                if stpa_doc:
                    for entry in getattr(stpa_doc, "entries", []):
                        for uc in (
                            entry.not_providing,
                            entry.providing,
                            entry.incorrect_timing,
                            entry.stopped_too_soon,
                        ):
                            if uc:
                                malfs.add(uc)
            # Threat scenarios from selected threat analysis (separate list)
            threat_name = getattr(getattr(self.app, "active_hara", None), "threat", "")
            if threat_name:
                threat_doc = next(
                    (d for d in getattr(self.app, "threat_docs", []) if d.name == threat_name),
                    None,
                )
                if threat_doc:
                    for entry in getattr(threat_doc, "entries", []):
                        for func in getattr(entry, "functions", []):
                            for dmg in getattr(func, "damage_scenarios", []):
                                for threat in getattr(dmg, "threats", []):
                                    ts = threat.scenario
                                    threats.add(ts)
                                    paths = [ap.description for ap in threat.attack_paths]
                                    self.threat_map[ts] = {
                                        "damage": dmg.scenario,
                                        "paths": paths,
                                    }
            malfs = sorted(malfs)
            threats = sorted(threats)
            goals = [
                te.safety_goal_description or (te.user_name or f"SG {te.unique_id}")
                for te in self.app.top_events
            ]
            self.app.sync_cyber_risk_to_goals()

            notebook = ttk.Notebook(master)
            notebook.pack(fill=tk.BOTH, expand=True)
            safety_tab = ttk.Frame(notebook)
            cyber_tab = ttk.Frame(notebook)
            notebook.add(safety_tab, text="Safety Risk Assessment")
            notebook.add(cyber_tab, text="Cybersecurity Risk Assessment")

            ttk.Label(safety_tab, text="Malfunction").grid(row=0, column=0, sticky="e")
            self.mal_var = tk.StringVar(value=self.row.malfunction)
            mal_cb = ttk.Combobox(
                safety_tab, textvariable=self.mal_var, values=malfs, state="readonly"
            )
            mal_cb.grid(row=0, column=1)
            ttk.Label(safety_tab, text="Hazard").grid(row=1, column=0, sticky="ne")
            self.haz = tk.Text(safety_tab, width=30, height=3)
            self.haz.insert("1.0", self.row.hazard)
            self.haz.grid(row=1, column=1)
            scen_names = self.app.get_all_scenario_names()
            self.scen_var = tk.StringVar(value=getattr(self.row, "scenario", ""))
            scen_cb = ttk.Combobox(
                safety_tab, textvariable=self.scen_var, values=scen_names, state="readonly"
            )
            scen_cb.grid(row=2, column=1)
            ttk.Label(safety_tab, text="Severity").grid(row=2, column=0, sticky="e")
            sev_val = str(
                self.app.hazard_severity.get(self.row.hazard.strip(), self.row.severity)
            )
            self.sev_var = tk.StringVar(value=sev_val)
            sev_cb = ttk.Combobox(
                safety_tab,
                textvariable=self.sev_var,
                values=["1", "2", "3"],
                state="disabled",
            )
            sev_cb.grid(row=3, column=1)
            ttk.Label(safety_tab, text="Severity Rationale").grid(
                row=3, column=0, sticky="e"
            )
            self.sev_rat = tk.Entry(safety_tab)
            self.sev_rat.insert(0, self.row.sev_rationale)
            self.sev_rat.grid(row=4, column=1)
            ttk.Label(safety_tab, text="Controllability").grid(row=4, column=0, sticky="e")
            self.cont_var = tk.StringVar(value=str(self.row.controllability))
            cont_cb = ttk.Combobox(
                safety_tab,
                textvariable=self.cont_var,
                values=["1", "2", "3"],
                state="readonly",
            )
            cont_cb.grid(row=5, column=1)
            ttk.Label(safety_tab, text="Controllability Rationale").grid(
                row=5, column=0, sticky="e"
            )
            self.cont_rat = tk.Entry(safety_tab)
            self.cont_rat.insert(0, self.row.cont_rationale)
            self.cont_rat.grid(row=6, column=1)
            ttk.Label(safety_tab, text="Exposure").grid(row=6, column=0, sticky="e")
            self.exp_var = tk.StringVar(value=str(self.row.exposure))
            exp_cb = ttk.Combobox(
                safety_tab,
                textvariable=self.exp_var,
                values=["1", "2", "3", "4"],
                state="disabled",
            )
            exp_cb.grid(row=7, column=1)
            ttk.Label(safety_tab, text="Exposure Rationale").grid(
                row=7, column=0, sticky="e"
            )
            self.exp_rat = tk.Entry(safety_tab)
            self.exp_rat.insert(0, self.row.exp_rationale)
            self.exp_rat.grid(row=8, column=1)
            ttk.Label(safety_tab, text="ASIL").grid(row=8, column=0, sticky="e")
            self.asil_var = tk.StringVar(value=self.row.asil)
            asil_lbl = ttk.Label(safety_tab, textvariable=self.asil_var)
            asil_lbl.grid(row=8, column=1)
            ttk.Label(safety_tab, text="Safety Goal").grid(row=9, column=0, sticky="e")
            self.sg_var = tk.StringVar(value=self.row.safety_goal)
            sg_cb = ttk.Combobox(
                safety_tab, textvariable=self.sg_var, values=goals, state="readonly"
            )
            sg_cb.grid(row=9, column=1)

            def recalc(_=None):
                try:
                    s = int(self.sev_var.get())
                    c = int(self.cont_var.get())
                    e = int(self.exp_var.get())
                except ValueError:
                    self.asil_var.set("QM")
                    return
                self.asil_var.set(calc_asil(s, c, e))

            sev_cb.bind("<<ComboboxSelected>>", recalc)
            cont_cb.bind("<<ComboboxSelected>>", recalc)
            exp_cb.bind("<<ComboboxSelected>>", recalc)

            def update_exposure(_=None):
                scen = self.scen_var.get()
                if scen:
                    self.exp_var.set(str(self.app.get_scenario_exposure(scen)))
                recalc()

            scen_cb.bind("<<ComboboxSelected>>", update_exposure)
            update_exposure()

            # ---- Cybersecurity tab ----
            ttk.Label(cyber_tab, text="Threat Scenario").grid(row=0, column=0, sticky="e")
            self.threat_var = tk.StringVar(
                value=getattr(getattr(self.row, "cyber", None), "threat_scenario", "")
            )
            threat_cb = ttk.Combobox(
                cyber_tab, textvariable=self.threat_var, values=threats, state="readonly"
            )
            threat_cb.grid(row=0, column=1)

            ttk.Label(cyber_tab, text="Damage Scenario").grid(row=1, column=0, sticky="e")
            self.damage_var = tk.StringVar(
                value=getattr(getattr(self.row, "cyber", None), "damage_scenario", "")
            )
            ttk.Label(cyber_tab, textvariable=self.damage_var).grid(row=1, column=1, sticky="w")

            ttk.Label(cyber_tab, text="Financial Impact").grid(row=2, column=0, sticky="e")
            self.fin_var = tk.StringVar(
                value=getattr(getattr(self.row, "cyber", None), "financial_impact", "Negligible")
            )
            ttk.Combobox(
                cyber_tab, textvariable=self.fin_var, values=IMPACT_LEVELS, state="readonly"
            ).grid(row=2, column=1)

            ttk.Label(cyber_tab, text="Safety Impact").grid(row=3, column=0, sticky="e")
            self.safe_imp_var = tk.StringVar(
                value=getattr(getattr(self.row, "cyber", None), "safety_impact", "Negligible")
            )
            ttk.Combobox(
                cyber_tab, textvariable=self.safe_imp_var, values=IMPACT_LEVELS, state="readonly"
            ).grid(row=3, column=1)

            ttk.Label(cyber_tab, text="Operational Impact").grid(row=4, column=0, sticky="e")
            self.op_imp_var = tk.StringVar(
                value=getattr(getattr(self.row, "cyber", None), "operational_impact", "Negligible")
            )
            ttk.Combobox(
                cyber_tab, textvariable=self.op_imp_var, values=IMPACT_LEVELS, state="readonly"
            ).grid(row=4, column=1)

            ttk.Label(cyber_tab, text="Privacy Impact").grid(row=5, column=0, sticky="e")
            self.priv_imp_var = tk.StringVar(
                value=getattr(getattr(self.row, "cyber", None), "privacy_impact", "Negligible")
            )
            ttk.Combobox(
                cyber_tab, textvariable=self.priv_imp_var, values=IMPACT_LEVELS, state="readonly"
            ).grid(row=5, column=1)

            ttk.Label(cyber_tab, text="Overall Impact").grid(row=6, column=0, sticky="e")
            self.overall_var = tk.StringVar(
                value=getattr(getattr(self.row, "cyber", None), "overall_impact", "")
            )
            ttk.Label(cyber_tab, textvariable=self.overall_var).grid(row=6, column=1, sticky="w")

            ttk.Label(cyber_tab, text="Attack Paths").grid(row=7, column=0, sticky="nw")
            self.attack_frame = ttk.Frame(cyber_tab)
            self.attack_frame.grid(row=7, column=1, sticky="w")
            self.attack_vars = []
            self.attack_widgets = []
            self.current_attack_paths = []

            ttk.Label(cyber_tab, text="Risk Level").grid(row=8, column=0, sticky="e")
            self.risk_var = tk.StringVar(
                value=getattr(getattr(self.row, "cyber", None), "risk_level", "")
            )
            ttk.Label(cyber_tab, textvariable=self.risk_var).grid(row=8, column=1, sticky="w")
            ttk.Label(cyber_tab, text="CAL").grid(row=9, column=0, sticky="e")
            self.cal_var = tk.StringVar(
                value=getattr(getattr(self.row, "cyber", None), "cal", "")
            )
            ttk.Label(cyber_tab, textvariable=self.cal_var).grid(row=9, column=1, sticky="w")

            ttk.Label(cyber_tab, text="Cybersecurity Goal").grid(row=10, column=0, sticky="e")
            goal_ids = [g.goal_id for g in self.app.cybersecurity_goals]
            self.goal_var = tk.StringVar(
                value=getattr(getattr(self.row, "cyber", None), "cybersecurity_goal", "")
            )
            goal_cb = ttk.Combobox(
                cyber_tab, textvariable=self.goal_var, values=goal_ids, state="readonly"
            )
            goal_cb.grid(row=10, column=1)
            self.goal_cal_var = tk.StringVar()
            ttk.Label(cyber_tab, textvariable=self.goal_cal_var).grid(row=10, column=2, sticky="w")

            def update_goal_cal(*_):
                cmap = {g.goal_id: g.cal for g in self.app.cybersecurity_goals}
                self.goal_cal_var.set(cmap.get(self.goal_var.get(), ""))

            goal_cb.bind("<<ComboboxSelected>>", update_goal_cal)
            update_goal_cal()

            def sync_from_safety(_=None):
                self.goal_var.set(self.sg_var.get())
                update_goal_cal()

            def sync_from_cyber(_=None):
                self.sg_var.set(self.goal_var.get())

            sg_cb.bind("<<ComboboxSelected>>", sync_from_safety)
            goal_cb.bind("<<ComboboxSelected>>", sync_from_cyber, add="+")
            if self.sg_var.get() and not self.goal_var.get():
                self.goal_var.set(self.sg_var.get())
                update_goal_cal()
            elif self.goal_var.get() and not self.sg_var.get():
                self.sg_var.set(self.goal_var.get())

            # tk.Variable.trace_add callbacks receive three arguments:
            # the variable name, index, and operation. The previous
            # implementation only accepted a single optional argument,
            # which caused a ``TypeError`` when the callback was invoked
            # by ``trace_add``.  Allow arbitrary positional arguments so
            # the function can be used both as an event handler and as a
            # variable trace callback.
            def update_cyber(*_):
                order = {name: idx for idx, name in enumerate(IMPACT_LEVELS)}
                impacts = [
                    self.fin_var.get(),
                    self.safe_imp_var.get(),
                    self.op_imp_var.get(),
                    self.priv_imp_var.get(),
                ]
                overall = max(impacts, key=lambda x: order.get(x, 0))
                self.overall_var.set(overall)
                feas_order = {"Low": 1, "Medium": 2, "High": 3}
                feas = "Low"
                for _v, f in self.attack_vars:
                    val = f.get() or "Low"
                    if feas_order.get(val, 1) > feas_order.get(feas, 1):
                        feas = val
                self.risk_var.set(RISK_LEVEL_TABLE.get(feas, {}).get(overall, ""))
                cal_order = {level: idx for idx, level in enumerate(CAL_LEVEL_OPTIONS, start=1)}
                highest = ""
                for v, _f in self.attack_vars:
                    vec = v.get()
                    if vec in ("Physical", "Local"):
                        col = "Physical-Local"
                    elif vec == "Adjacent":
                        col = "Adjacent Network"
                    elif vec == "Network":
                        col = "Network-Remote"
                    else:
                        continue
                    cal = CAL_TABLE.get(col, {}).get(overall, "")
                    if cal and cal_order.get(cal, 0) > cal_order.get(highest, 0):
                        highest = cal
                self.cal_var.set(highest)

            for var in (
                self.fin_var,
                self.safe_imp_var,
                self.op_imp_var,
                self.priv_imp_var,
            ):
                var.trace_add("write", update_cyber)

            def build_attack_widgets(paths):
                for w in self.attack_widgets:
                    w.destroy()
                self.attack_widgets.clear()
                self.attack_vars = []
                self.current_attack_paths = paths
                if paths:
                    ttk.Label(self.attack_frame, text="Path").grid(row=0, column=0, sticky="w")
                    ttk.Label(self.attack_frame, text="Attack Vector").grid(row=0, column=1)
                    ttk.Label(self.attack_frame, text="Feasibility").grid(row=0, column=2)
                for i, path in enumerate(paths, start=1):
                    lbl = ttk.Label(self.attack_frame, text=path)
                    lbl.grid(row=i, column=0, sticky="w")
                    vec_var = tk.StringVar()
                    feas_var = tk.StringVar()
                    vec_cb = ttk.Combobox(
                        self.attack_frame,
                        textvariable=vec_var,
                        values=["Physical", "Local", "Adjacent", "Network"],
                        state="readonly",
                    )
                    vec_cb.grid(row=i, column=1)
                    feas_cb = ttk.Combobox(
                        self.attack_frame,
                        textvariable=feas_var,
                        values=["Low", "Medium", "High"],
                        state="readonly",
                    )
                    feas_cb.grid(row=i, column=2)
                    self.attack_widgets.extend([lbl, vec_cb, feas_cb])
                    self.attack_vars.append((vec_var, feas_var))
                    vec_var.trace_add("write", update_cyber)
                    feas_var.trace_add("write", update_cyber)
                    if self.row.cyber:
                        for ap in getattr(self.row.cyber, "attack_paths", []):
                            if ap.get("path") == path:
                                vec_var.set(ap.get("vector", ""))
                                feas_var.set(ap.get("feasibility", ""))
                update_cyber()

            def auto_hazard(_=None):
                mal = self.mal_var.get()
                if not mal:
                    return
                hazard_list = hazards_map.get(mal)
                if hazard_list:
                    current = self.haz.get("1.0", "end-1c").strip()
                    if not current:
                        self.haz.delete("1.0", "end")
                        self.haz.insert("1.0", hazard_list[0])
                scen_list = scenarios_map.get(mal)
                if scen_list and not self.scen_var.get().strip():
                    self.scen_var.set(scen_list[0])
                scen = self.scen_var.get()
                if scen:
                    self.exp_var.set(str(self.app.get_scenario_exposure(scen)))
                recalc()
                info = self.threat_map.get(mal)
                if info:
                    self.damage_var.set(info.get("damage", ""))
                    build_attack_widgets(info.get("paths", []))
                else:
                    self.damage_var.set("")
                    build_attack_widgets([])

            def on_threat_selected(_=None):
                ts = self.threat_var.get()
                info = self.threat_map.get(ts)
                if info:
                    self.damage_var.set(info.get("damage", ""))
                    build_attack_widgets(info.get("paths", []))
                else:
                    self.damage_var.set("")
                    build_attack_widgets([])

            mal_cb.bind("<<ComboboxSelected>>", auto_hazard)
            threat_cb.bind("<<ComboboxSelected>>", on_threat_selected)
            auto_hazard()
            on_threat_selected()

        def apply(self):
            old_mal = self.row.malfunction
            self.row.malfunction = self.mal_var.get()
            if old_mal and old_mal != self.row.malfunction:
                self.app.rename_malfunction(old_mal, self.row.malfunction)
            old_haz = self.row.hazard
            self.row.hazard = self.haz.get("1.0", "end-1c")
            if old_haz and old_haz != self.row.hazard:
                self.app.rename_hazard(old_haz, self.row.hazard)
            self.app.add_hazard(self.row.hazard)
            self.app.update_hazard_severity(self.row.hazard, self.sev_var.get())
            self.row.severity = int(self.app.hazard_severity.get(self.row.hazard, self.sev_var.get()))
            self.row.sev_rationale = self.sev_rat.get()
            self.row.controllability = int(self.cont_var.get())
            self.row.cont_rationale = self.cont_rat.get()
            self.row.exposure = int(self.exp_var.get())
            self.row.exp_rationale = self.exp_rat.get()
            self.row.asil = self.asil_var.get()
            self.row.safety_goal = self.sg_var.get()
            self.row.scenario = self.scen_var.get()
            # --- Cybersecurity values ---
            impacts = (
                self.fin_var.get(),
                self.safe_imp_var.get(),
                self.op_imp_var.get(),
                self.priv_imp_var.get(),
            )
            highest_vec = ""
            highest_feas = "Low"
            vector_order = {"Physical": 1, "Local": 2, "Adjacent": 3, "Network": 4}
            feas_order = {"Low": 1, "Medium": 2, "High": 3}
            attack_data = []
            for (v_var, f_var), path in zip(self.attack_vars, self.current_attack_paths):
                vec = v_var.get()
                feas = f_var.get() or "Low"
                attack_data.append({"path": path, "vector": vec, "feasibility": feas})
                if vector_order.get(vec, 0) > vector_order.get(highest_vec, 0):
                    highest_vec = vec
                if feas_order.get(feas, 0) > feas_order.get(highest_feas, 0):
                    highest_feas = feas
            if any(impacts) or attack_data:
                cyber = CyberRiskEntry(
                    damage_scenario=self.damage_var.get(),
                    threat_scenario=self.threat_var.get(),
                    attack_vector=highest_vec or "Physical",
                    feasibility=highest_feas,
                    financial_impact=impacts[0],
                    safety_impact=impacts[1],
                    operational_impact=impacts[2],
                    privacy_impact=impacts[3],
                    cybersecurity_goal=self.goal_var.get(),
                )
                cyber.attack_paths = attack_data
                self.row.cyber = cyber
            else:
                self.row.cyber = None

    def add_row(self):
        if not self.app.active_hara:
            messagebox.showwarning("Add", "Create a risk assessment first")
            return
        dlg = self.RowDialog(self, self.app)
        self.app.hara_entries.append(dlg.row)
        if self.app.active_hara:
            self.app.active_hara.status = "draft"
            self.app.active_hara.approved = False
            self.app.invalidate_reviews_for_hara(self.app.active_hara.name)
            self.status_lbl.config(text=f"Status: {self.app.active_hara.status}")
        self.refresh()

    def edit_row(self):
        sel = self.tree.focus()
        if not sel:
            return
        idx = self.tree.index(sel)
        dlg = self.RowDialog(self, self.app, self.app.hara_entries[idx])
        if self.app.active_hara:
            self.app.active_hara.status = "draft"
            self.app.active_hara.approved = False
            self.app.invalidate_reviews_for_hara(self.app.active_hara.name)
            self.status_lbl.config(text=f"Status: {self.app.active_hara.status}")
        self.refresh()

    def del_row(self):
        sel = self.tree.selection()
        for iid in sel:
            idx = self.tree.index(iid)
            if idx < len(self.app.hara_entries):
                del self.app.hara_entries[idx]
        if self.app.active_hara:
            self.app.active_hara.status = "draft"
            self.app.active_hara.approved = False
            self.app.invalidate_reviews_for_hara(self.app.active_hara.name)
            self.status_lbl.config(text=f"Status: {self.app.active_hara.status}")
        self.refresh()

    def on_cell_edit(self, row: int, column: str, value: str) -> None:
        if row >= len(self.app.hara_entries):
            return
        entry = self.app.hara_entries[row]
        if column in self.COLS:
            if column in {"severity", "controllability", "exposure"}:
                try:
                    setattr(entry, column, int(value))
                except ValueError:
                    return
            else:
                setattr(entry, column, value)
            if column == "scenario":
                try:
                    entry.exposure = int(self.app.get_scenario_exposure(value))
                except (TypeError, ValueError):
                    entry.exposure = 1
            entry.asil = calc_asil(entry.severity, entry.controllability, entry.exposure)
            if self.app.active_hara:
                self.app.active_hara.status = "draft"
                self.app.active_hara.approved = False
                self.app.invalidate_reviews_for_hara(self.app.active_hara.name)
                self.status_lbl.config(text=f"Status: {self.app.active_hara.status}")
        self.refresh()

    def approve_doc(self):
        if not self.app.active_hara:
            return
        self.app.active_hara.status = "closed"
        self.app.active_hara.approved = True
        self.app.update_hara_statuses()
        self.app.ensure_asil_consistency()
        self.app.update_views()
        messagebox.showinfo("Risk Assessment", "Risk assessment approved")


class TC2FIWindow(tk.Frame):
    COLS = [
        "id",
        "known_use_case",
        "occurrence",
        "impacted_function",
        "arch_elements",
        "interfaces",
        "functional_insufficiencies",
        "vehicle_effect",
        "severity",
        "design_measures",
        "verification",
        "measure_effectiveness",
        "scene",
        "scenario",
        "driver_behavior",
        "triggering_conditions",
        "mitigation",
        "acceptance",
    ]

    def __init__(self, master, app):
        super().__init__(master)
        self.app = app
        if isinstance(master, tk.Toplevel):
            master.title("TC2FI Analysis")
        top = ttk.Frame(self)
        top.pack(fill=tk.X)
        ttk.Label(top, text="TC2FI:").pack(side=tk.LEFT)
        self.doc_var = tk.StringVar()
        self.doc_cb = ttk.Combobox(top, textvariable=self.doc_var, state="readonly")
        self.doc_cb.pack(side=tk.LEFT, padx=2)
        ttk.Button(top, text="New", command=self.new_doc).pack(side=tk.LEFT)
        ttk.Button(top, text="Rename", command=self.rename_doc).pack(side=tk.LEFT)
        ttk.Button(top, text="Delete", command=self.delete_doc).pack(side=tk.LEFT)
        self.doc_cb.bind("<<ComboboxSelected>>", self.select_doc)

        if isinstance(master, tk.Toplevel):
            master.geometry("800x400")
        tree_frame = ttk.Frame(self)
        tree_frame.pack(fill=tk.BOTH, expand=True)
        configure_table_style("TC2FI.Treeview", rowheight=80)
        self.tree = EditableTreeview(
            tree_frame,
            columns=self.COLS,
            show="headings",
            style="TC2FI.Treeview",
            height=4,
            edit_callback=self.on_cell_edit,
        )
        vsb = ttk.Scrollbar(tree_frame, orient="vertical", command=self.tree.yview)
        hsb = ttk.Scrollbar(tree_frame, orient="horizontal", command=self.tree.xview)
        self.tree.configure(yscrollcommand=vsb.set, xscrollcommand=hsb.set)
        for c in self.COLS:
            self.tree.heading(c, text=c.replace("_", " ").title())
            self.tree.column(c, width=120)
        self.tree.grid(row=0, column=0, sticky="nsew")
        vsb.grid(row=0, column=1, sticky="ns")
        hsb.grid(row=1, column=0, sticky="ew")
        tree_frame.grid_columnconfigure(0, weight=1)
        tree_frame.grid_rowconfigure(0, weight=1)
        severity_colors = {
            "1": "#d4edda",
            "2": "#fff3cd",
            "3": "#f8d7da",
        }
        for sev, color in severity_colors.items():
            self.tree.tag_configure(f"sev_{sev}", background=color)
        self.tree.bind("<Double-1>", lambda e: self.edit_row())
        btn = ttk.Frame(self)
        btn.pack()
        ttk.Button(btn, text="Add", command=self.add_row).pack(
            side=tk.LEFT, padx=2, pady=2
        )
        ttk.Button(btn, text="Edit", command=self.edit_row).pack(
            side=tk.LEFT, padx=2, pady=2
        )
        ttk.Button(btn, text="Delete", command=self.del_row).pack(
            side=tk.LEFT, padx=2, pady=2
        )
        ttk.Button(btn, text="Export CSV", command=self.export_csv).pack(
            side=tk.LEFT, padx=2, pady=2
        )
        self.refresh_docs()
        self.refresh()
        if not isinstance(master, tk.Toplevel):
            self.pack(fill=tk.BOTH, expand=True)

    def refresh(self):
        self.tree.delete(*self.tree.get_children())
        for row in self.app.tc2fi_entries:
            vals = [_wrap_val(row.get(k, "")) for k in self.COLS]
            sev = str(row.get("severity", ""))
            tag = f"sev_{sev}" if sev else ""
            self.tree.insert("", "end", values=vals, tags=(tag,))

    class RowDialog(simpledialog.Dialog):
        def __init__(self, parent, app, data=None):
            self.app = app
            default = {k: "" for k in TC2FIWindow.COLS}
            self.data = data or default
            self.selected = {}
            super().__init__(parent, title="Edit Row")

        def body(self, master):
            self.resizable(False, False)
            self.geometry("700x500")
            tc_names = [
                n.user_name or f"TC {n.unique_id}"
                for n in self.app.get_all_triggering_conditions()
            ]
            fi_names = [
                n.user_name or f"FI {n.unique_id}"
                for n in self.app.get_all_functional_insufficiencies()
            ]
            func_names = self.app.get_all_function_names()
            comp_names = self.app.get_all_component_names()
            scen_names = self.app.get_all_scenario_names()
            scene_names = self.app.get_all_scenery_names()
            req_opts = sorted(
                (
                    f"[{r['id']}] {r['text']}"
                    for r in global_requirements.values()
                    if r.get("req_type") == "functional modification"
                ),
                key=str.lower,
            )
            self.widgets = {}
            nb = ttk.Notebook(master)
            nb.pack(fill=tk.BOTH, expand=True)
            categories = {
                "Known Env/Operational Condition": [
                    "id",
                    "known_use_case",
                    "arch_elements",
                    "interfaces",
                    "scene",
                    "scenario",
                    "driver_behavior",
                    "occurrence",
                    "triggering_conditions",
                ],
                "Mitigations": ["mitigation", "acceptance"],
                "Affected Functions Identification": [
                    "impacted_function",
                    "functional_insufficiencies",
                ],
                "Effects": ["vehicle_effect", "severity"],
                "Design Measures": [
                    "design_measures",
                    "verification",
                    "measure_effectiveness",
                ],
            }
            tabs = {name: ttk.Frame(nb) for name in categories}
            for name, frame in tabs.items():
                nb.add(frame, text=name)
            rows = {name: 0 for name in categories}

            def get_frame(col):
                for name, cols in categories.items():
                    if col in cols:
                        r = rows[name]
                        rows[name] += 1
                        return tabs[name], r
                return master, 0

            def refresh_funcs(*_):
                comp = self.widgets.get("arch_elements")
                if isinstance(comp, tk.StringVar):
                    opts = sorted(
                        {
                            e.function
                            for e in self.app.hazop_entries
                            if not comp.get() or e.component == comp.get()
                        }
                    )
                else:
                    opts = func_names
                self.func_options = opts

            for col in TC2FIWindow.COLS:
                frame, r = get_frame(col)
                ttk.Label(frame, text=col.replace("_", " ").title()).grid(
                    row=r, column=0, sticky="e", padx=5, pady=2
                )
                if col == "functional_insufficiencies":
                    fi_frame = ttk.Frame(frame)
                    fi_frame.grid(row=r, column=1, padx=5, pady=2, sticky="w")
                    self.fi_lb = tk.Listbox(fi_frame, selectmode="extended", height=4, exportselection=False)
                    self.fi_lb.grid(row=0, column=0, columnspan=4, padx=2, pady=2)
                    existing = [e.strip() for e in self.data.get(col, "").split(";") if e.strip()]
                    for val in existing:
                        self.fi_lb.insert(tk.END, val)
                    ttk.Button(fi_frame, text="Add New", command=self.add_fi_new).grid(row=1, column=0, padx=2, pady=2)
                    ttk.Button(fi_frame, text="Edit", command=self.edit_fi).grid(row=1, column=1, padx=2, pady=2)
                    ttk.Button(fi_frame, text="Delete", command=self.del_fi).grid(row=1, column=2, padx=2, pady=2)
                    ttk.Button(fi_frame, text="Add Existing", command=self.add_fi_existing).grid(row=1, column=3, padx=2, pady=2)
                    self.widgets[col] = self.fi_lb
                    self.fi_options = fi_names
                elif col == "design_measures":
                    self.dm_ids = [e.strip() for e in self.data.get(col, "").split(",") if e.strip()]
                    dm_frame = ttk.Frame(frame)
                    dm_frame.grid(row=r, column=1, padx=5, pady=2, sticky="w")
                    self.dm_lb = tk.Listbox(dm_frame, height=4, width=50)
                    self.dm_lb.grid(row=0, column=0, columnspan=4, sticky="w")
                    for rid in self.dm_ids:
                        req = global_requirements.get(rid, {"id": rid, "text": ""})
                        self.dm_lb.insert(tk.END, f"[{req['id']}] {req.get('text','')}")
                    ttk.Button(dm_frame, text="Add New", command=self.add_dm_new).grid(row=1, column=0, padx=2, pady=2)
                    ttk.Button(dm_frame, text="Edit", command=self.edit_dm).grid(row=1, column=1, padx=2, pady=2)
                    ttk.Button(dm_frame, text="Delete", command=self.del_dm).grid(row=1, column=2, padx=2, pady=2)
                    ttk.Button(dm_frame, text="Add Existing", command=self.add_dm_existing).grid(row=1, column=3, padx=2, pady=2)
                    self.widgets[col] = self.dm_lb
                elif col == "mitigation":
                    mit_frame = ttk.Frame(frame)
                    mit_frame.grid(row=r, column=1, padx=5, pady=2, sticky="w")
                    self.mit_lb = tk.Listbox(mit_frame, height=4, width=50)
                    self.mit_lb.grid(row=0, column=0, columnspan=4, sticky="w")
                    self.mit_ids = [e.strip() for e in self.data.get(col, "").split(",") if e.strip()]
                    for rid in self.mit_ids:
                        req = global_requirements.get(rid, {"id": rid, "text": ""})
                        self.mit_lb.insert(tk.END, f"[{req['id']}] {req.get('text','')}")
                    ttk.Button(mit_frame, text="Add New", command=self.add_mit_new).grid(row=1, column=0, padx=2, pady=2)
                    ttk.Button(mit_frame, text="Edit", command=self.edit_mit).grid(row=1, column=1, padx=2, pady=2)
                    ttk.Button(mit_frame, text="Delete", command=self.del_mit).grid(row=1, column=2, padx=2, pady=2)
                    ttk.Button(mit_frame, text="Add Existing", command=self.add_mit_existing).grid(row=1, column=3, padx=2, pady=2)
                    self.widgets[col] = self.mit_lb
                elif col == "triggering_conditions":
                    tc_frame = ttk.Frame(frame)
                    tc_frame.grid(row=r, column=1, padx=5, pady=2, sticky="w")
                    self.tc_lb = tk.Listbox(tc_frame, selectmode="extended", height=5, exportselection=False)
                    self.tc_lb.grid(row=0, column=0, columnspan=4, padx=2, pady=2)
                    existing = [e.strip() for e in self.data.get(col, "").split(";") if e.strip()]
                    for val in existing:
                        self.tc_lb.insert(tk.END, val)
                    ttk.Button(tc_frame, text="Add", command=self.add_tc).grid(row=1, column=0, padx=2, pady=2)
                    ttk.Button(tc_frame, text="Edit", command=self.edit_tc).grid(row=1, column=1, padx=2, pady=2)
                    ttk.Button(tc_frame, text="Delete", command=self.del_tc).grid(row=1, column=2, padx=2, pady=2)
                    ttk.Button(tc_frame, text="Add Existing", command=self.add_tc_existing).grid(row=1, column=3, padx=2, pady=2)
                    self.widgets[col] = self.tc_lb
                elif col == "impacted_function":
                    func_frame = ttk.Frame(frame)
                    func_frame.grid(row=r, column=1, padx=5, pady=2, sticky="w")
                    self.func_lb = tk.Listbox(func_frame, selectmode="extended", height=4, exportselection=False)
                    self.func_lb.grid(row=0, column=0, columnspan=3, padx=2, pady=2)
                    existing = [f.strip() for f in self.data.get(col, "").split(",") if f.strip()]
                    for val in existing:
                        self.func_lb.insert(tk.END, val)
                    ttk.Button(func_frame, text="Add Existing", command=self.add_func_existing).grid(row=1, column=0, padx=2, pady=2)
                    ttk.Button(func_frame, text="Remove", command=self.del_func).grid(row=1, column=1, padx=2, pady=2)
                    self.widgets[col] = self.func_lb
                elif col == "vehicle_effect":
                    haz_frame = ttk.Frame(frame)
                    haz_frame.grid(row=r, column=1, padx=5, pady=2, sticky="w")
                    self.haz_lb = tk.Listbox(haz_frame, selectmode="extended", height=4, exportselection=False)
                    self.haz_lb.grid(row=0, column=0, columnspan=4, padx=2, pady=2)
                    existing = [h.strip() for h in self.data.get(col, "").split(",") if h.strip()]
                    for val in existing:
                        self.haz_lb.insert(tk.END, val)
                    ttk.Button(haz_frame, text="Add New", command=self.add_haz_new).grid(row=1, column=0, padx=2, pady=2)
                    ttk.Button(haz_frame, text="Edit", command=self.edit_haz).grid(row=1, column=1, padx=2, pady=2)
                    ttk.Button(haz_frame, text="Delete", command=self.del_haz).grid(row=1, column=2, padx=2, pady=2)
                    ttk.Button(haz_frame, text="Add Existing", command=self.add_haz_existing).grid(row=1, column=3, padx=2, pady=2)
                    self.widgets[col] = self.haz_lb
                elif col == "arch_elements":
                    var = tk.StringVar(value=self.data.get(col, ""))
                    cb = ttk.Combobox(
                        frame, textvariable=var, values=comp_names, state="readonly"
                    )
                    cb.grid(row=r, column=1, padx=5, pady=2)
                    cb.bind("<<ComboboxSelected>>", refresh_funcs)
                    self.widgets[col] = var
                elif col == "scene":
                    var = tk.StringVar(value=self.data.get(col, ""))
                    cb = ttk.Combobox(
                        frame, textvariable=var, values=scene_names, state="readonly"
                    )
                    cb.grid(row=r, column=1, padx=5, pady=2)
                    self.widgets[col] = var
                elif col == "scenario":
                    var = tk.StringVar(value=self.data.get(col, ""))
                    cb = ttk.Combobox(
                        frame, textvariable=var, values=scen_names, state="readonly"
                    )
                    cb.grid(row=r, column=1, padx=5, pady=2)
                    self.widgets[col] = var
                elif col == "severity":
                    var = tk.StringVar(value=self.data.get(col, ""))
                    cb = ttk.Combobox(
                        frame,
                        textvariable=var,
                        values=["1", "2", "3"],
                        state="readonly",
                    )
                    cb.grid(row=r, column=1, padx=5, pady=2)
                    self.widgets[col] = var
                else:
                    txt = tk.Text(frame, width=25, height=2, wrap="word")
                    txt.insert("1.0", self.data.get(col, ""))
                    if col == "known_use_case":
                        self.kuc_widget = txt
                        txt.configure(state="disabled")
                    txt.grid(row=r, column=1, padx=5, pady=2)
                    self.widgets[col] = txt
                    if col == "known_use_case":
                        self.kuc_widget = txt
            refresh_funcs()
            self.update_known_use_case()

        def apply(self):
            for col, widget in self.widgets.items():
                if isinstance(widget, tk.Entry):
                    self.data[col] = widget.get()
                elif isinstance(widget, tk.Text):
                    self.data[col] = widget.get("1.0", "end-1c")
                elif isinstance(widget, tk.Listbox):
                    items = list(widget.get(0, tk.END))
                    if col in ("triggering_conditions", "functional_insufficiencies"):
                        self.data[col] = ";".join(items)
                    else:
                        self.data[col] = ",".join(items)
                else:
                    val = widget.get()
                    orig = self.selected.get(col, "")
                    if col == "triggering_conditions" and orig and val != orig:
                        self.app.rename_triggering_condition(orig, val)
                    elif col == "vehicle_effect" and orig and val != orig:
                        self.app.rename_hazard(orig, val)
                    self.data[col] = val
            veh = self.data.get("vehicle_effect", "").strip()
            sev = self.data.get("severity", "1").strip()
            if veh:
                self.app.add_hazard(veh)
                self.app.update_hazard_severity(veh, sev)
            self.result = True

        def add_dm_new(self):
            dlg = _RequirementDialog(
                self,
                req_type="functional modification",
                type_options=["functional modification"],
            )
            if dlg.result:
                req = dlg.result
                global_requirements[req["id"]] = req
                text = f"[{req['id']}] {req['text']}"
                self.dm_lb.insert(tk.END, text)

        def add_dm_existing(self):
            dlg = _SelectRequirementsDialog(self, req_type="functional modification")
            if dlg.result:
                for val in dlg.result:
                    if val not in self.dm_lb.get(0, tk.END):
                        self.dm_lb.insert(tk.END, val)

        def edit_dm(self):
            sel = self.dm_lb.curselection()
            if not sel:
                return
            text = self.dm_lb.get(sel[0])
            rid = text.split("]", 1)[0][1:]
            req = global_requirements.get(rid, {"id": rid, "text": text})
            dlg = _RequirementDialog(
                self,
                req,
                req_type="functional modification",
                type_options=["functional modification"],
            )
            if dlg.result:
                new_req = dlg.result
                global_requirements[new_req["id"]] = new_req
                new_text = f"[{new_req['id']}] {new_req['text']}"
                self.dm_lb.delete(sel[0])
                self.dm_lb.insert(sel[0], new_text)

        def del_dm(self):
            sel = list(self.dm_lb.curselection())
            for idx in reversed(sel):
                self.dm_lb.delete(idx)

        def add_tc_existing(self):
            dlg = _SelectTriggeringConditionsDialog(self, self.app.triggering_conditions)
            if dlg.result:
                for val in dlg.result:
                    if val not in self.tc_lb.get(0, tk.END):
                        self.tc_lb.insert(tk.END, val)

        def add_tc(self):
            name = simpledialog.askstring("Triggering Condition", "Name:")
            if name:
                if name not in self.tc_lb.get(0, tk.END):
                    self.tc_lb.insert(tk.END, name)

        def edit_tc(self):
            sel = self.tc_lb.curselection()
            if not sel:
                return
            current = self.tc_lb.get(sel[0])
            name = simpledialog.askstring("Triggering Condition", "Name:", initialvalue=current)
            if name and name != current:
                self.app.rename_triggering_condition(current, name)
                self.tc_lb.delete(sel[0])
                self.tc_lb.insert(sel[0], name)

        def del_tc(self):
            sel = list(self.tc_lb.curselection())
            for idx in reversed(sel):
                self.tc_lb.delete(idx)

        def add_mit_new(self):
            dlg = _RequirementDialog(
                self,
                req_type="operational",
                type_options=["operational"],
            )
            if dlg.result:
                req = dlg.result
                global_requirements[req["id"]] = req
                text = f"[{req['id']}] {req['text']}"
                self.mit_lb.insert(tk.END, text)

        def add_mit_existing(self):
            dlg = _SelectRequirementsDialog(self, req_type="operational")
            if dlg.result:
                for val in dlg.result:
                    if val not in self.mit_lb.get(0, tk.END):
                        self.mit_lb.insert(tk.END, val)
        def add_fi_new(self):
            name = simpledialog.askstring("Functional Insufficiency", "Name:")
            if name:
                if name not in self.fi_lb.get(0, tk.END):
                    self.fi_lb.insert(tk.END, name)
                self.update_known_use_case()

        def add_fi_existing(self):
            dlg = _SelectFIsDialog(self, self.fi_options)
            if getattr(dlg, "result", None):
                for val in dlg.result:
                    if val not in self.fi_lb.get(0, tk.END):
                        self.fi_lb.insert(tk.END, val)
                self.update_known_use_case()

        def edit_fi(self):
            sel = self.fi_lb.curselection()
            if not sel:
                return
            current = self.fi_lb.get(sel[0])
            name = simpledialog.askstring("Functional Insufficiency", "Name:", initialvalue=current)
            if name and name != current:
                self.app.rename_functional_insufficiency(current, name)
                self.fi_lb.delete(sel[0])
                self.fi_lb.insert(sel[0], name)
            self.update_known_use_case()

        def del_fi(self):
            sel = list(self.fi_lb.curselection())
            for idx in reversed(sel):
                self.fi_lb.delete(idx)
            self.update_known_use_case()

        def edit_mit(self):
            sel = self.mit_lb.curselection()
            if not sel:
                return
            text = self.mit_lb.get(sel[0])
            rid = text.split("]", 1)[0][1:]
            req = global_requirements.get(rid, {"id": rid, "text": text})
            dlg = _RequirementDialog(
                self,
                req,
                req_type="operational",
                type_options=["operational"],
            )
            if dlg.result:
                new_req = dlg.result
                global_requirements[new_req["id"]] = new_req
                new_text = f"[{new_req['id']}] {new_req['text']}"
                self.mit_lb.delete(sel[0])
                self.mit_lb.insert(sel[0], new_text)

        def del_mit(self):
            sel = list(self.mit_lb.curselection())
            for idx in reversed(sel):
                self.mit_lb.delete(idx)

        def add_func_existing(self):
            dlg = _SelectFunctionsDialog(self, self.func_options)
            if getattr(dlg, "result", None):
                for val in dlg.result:
                    if val not in self.func_lb.get(0, tk.END):
                        self.func_lb.insert(tk.END, val)
                self.update_known_use_case()

        def del_func(self):
            sel = list(self.func_lb.curselection())
            for idx in reversed(sel):
                self.func_lb.delete(idx)
            self.update_known_use_case()

        def add_haz_new(self):
            name = simpledialog.askstring("Hazard", "Name:")
            if name:
                if name not in self.haz_lb.get(0, tk.END):
                    self.haz_lb.insert(tk.END, name)
                sev_widget = self.widgets.get("severity")
                sev = sev_widget.get() if isinstance(sev_widget, tk.StringVar) else "1"
                self.app.add_hazard(name)
                self.app.update_hazard_severity(name, sev)

        def add_haz_existing(self):
            dlg = _SelectHazardsDialog(self, self.app.hazards)
            if getattr(dlg, "result", None):
                for val in dlg.result:
                    if val not in self.haz_lb.get(0, tk.END):
                        self.haz_lb.insert(tk.END, val)

        def edit_haz(self):
            sel = self.haz_lb.curselection()
            if not sel:
                return
            current = self.haz_lb.get(sel[0])
            name = simpledialog.askstring("Hazard", "Name:", initialvalue=current)
            if name and name != current:
                self.app.rename_hazard(current, name)
                self.haz_lb.delete(sel[0])
                self.haz_lb.insert(sel[0], name)

        def del_haz(self):
            sel = list(self.haz_lb.curselection())
            for idx in reversed(sel):
                self.haz_lb.delete(idx)

        def update_known_use_case(self):
            if not hasattr(self, "kuc_widget"):
                return
            funcs = list(self.func_lb.get(0, tk.END)) if hasattr(self, "func_lb") else []
            fis = list(self.fi_lb.get(0, tk.END)) if hasattr(self, "fi_lb") else []
            ucs = []
            for f in funcs + fis:
                uc = self.app.get_use_case_for_function(f)
                if uc and uc not in ucs:
                    ucs.append(uc)
            self.kuc_widget.delete("1.0", tk.END)
            self.kuc_widget.insert("1.0", ";".join(ucs))

    def add_row(self):
        dlg = self.RowDialog(self, self.app)
        if getattr(dlg, "result", None):
            self.app.tc2fi_entries.append(dlg.data)
            self.refresh()

    def edit_row(self):
        sel = self.tree.focus()
        if not sel:
            return
        idx = self.tree.index(sel)
        data = self.app.tc2fi_entries[idx]
        dlg = self.RowDialog(self, self.app, data)
        if getattr(dlg, "result", None):
            self.refresh()

    def del_row(self):
        sel = self.tree.selection()
        for iid in sel:
            idx = self.tree.index(iid)
            if idx < len(self.app.tc2fi_entries):
                del self.app.tc2fi_entries[idx]
        self.refresh()

    def on_cell_edit(self, row: int, column: str, value: str) -> None:
        if row >= len(self.app.tc2fi_entries):
            return
        self.app.tc2fi_entries[row][column] = value
        self.refresh()

    def export_csv(self):
        path = filedialog.asksaveasfilename(
            defaultextension=".csv", filetypes=[("CSV", "*.csv")]
        )
        if not path:
            return
        with open(path, "w", newline="") as f:
            w = csv.writer(f)
            w.writerow(self.COLS)
            for r in self.app.tc2fi_entries:
                w.writerow([r.get(k, "") for k in self.COLS])
        messagebox.showinfo("Export", "TC2FI exported")

    def refresh_docs(self):
        toolbox = getattr(self.app, "safety_mgmt_toolbox", None)
        names = [
            d.name
            for d in self.app.tc2fi_docs
            if not toolbox or toolbox.document_visible("TC2FI", d.name)
        ]
        self.doc_cb.configure(values=names)
        if (
            self.app.active_tc2fi
            and self.app.active_tc2fi.name in names
        ):
            self.doc_var.set(self.app.active_tc2fi.name)
        elif names:
            self.doc_var.set(names[0])
            for d in self.app.tc2fi_docs:
                if d.name == names[0]:
                    self.app.active_tc2fi = d
                    self.app.tc2fi_entries = d.entries
                    break
        else:
            self.doc_var.set("")
            self.app.active_tc2fi = None
            self.app.tc2fi_entries = []

    def select_doc(self, *_):
        name = self.doc_var.get()
        for d in self.app.tc2fi_docs:
            if d.name == name:
                self.app.active_tc2fi = d
                self.app.tc2fi_entries = d.entries
                break
        self.refresh()

    def new_doc(self):
        name = simpledialog.askstring("New TC2FI", "Name:")
        if not name:
            return
        doc = TC2FIDoc(name, [])
        self.app.tc2fi_docs.append(doc)
        self.app.active_tc2fi = doc
        self.app.tc2fi_entries = doc.entries
        if hasattr(self.app, "safety_mgmt_toolbox"):
            self.app.safety_mgmt_toolbox.register_created_work_product("TC2FI", doc.name)
        self.refresh_docs()
        self.refresh()
        self.app.update_views()

    def rename_doc(self):
        if not self.app.active_tc2fi:
            return
        old = self.app.active_tc2fi.name
        name = simpledialog.askstring(
            "Rename TC2FI", "Name:", initialvalue=old
        )
        if not name:
            return
        self.app.active_tc2fi.name = name
        if hasattr(self.app, "safety_mgmt_toolbox"):
            self.app.safety_mgmt_toolbox.rename_document("TC2FI", old, name)
        self.refresh_docs()
        self.app.update_views()

    def delete_doc(self):
        doc = self.app.active_tc2fi
        if not doc:
            return
        if not messagebox.askyesno("Delete", f"Delete TC2FI '{doc.name}'?"):
            return
        self.app.tc2fi_docs.remove(doc)
        if hasattr(self.app, "safety_mgmt_toolbox"):
            self.app.safety_mgmt_toolbox.register_deleted_work_product("TC2FI", doc.name)
        if self.app.tc2fi_docs:
            self.app.active_tc2fi = self.app.tc2fi_docs[0]
        else:
            self.app.active_tc2fi = None
        self.app.tc2fi_entries = (
            self.app.active_tc2fi.entries if self.app.active_tc2fi else []
        )
        self.refresh_docs()
        self.refresh()
        self.app.update_views()


class HazardExplorerWindow(tk.Toplevel):
    """Read-only list of hazards per risk assessment."""

    def __init__(self, app):
        super().__init__(app.root)
        self.app = app
        self.title("Hazard Explorer")

        columns = ("Assessment", "Malfunction", "Hazard", "Severity")
        configure_table_style("HazExp.Treeview")
        self.tree = EditableTreeview(
            self,
            columns=columns,
            show="headings",
            style="HazExp.Treeview",
            edit_callback=self.on_cell_edit,
            height=10,
        )
        for c in columns:
            self.tree.heading(c, text=c)
            width = 200 if c == "Hazard" else 120
            self.tree.column(c, width=width)
        self.tree.pack(fill=tk.BOTH, expand=True)
        ttk.Button(self, text="Export CSV", command=self.export_csv).pack(pady=5)
        self.refresh()

    def refresh(self):
        self.tree.delete(*self.tree.get_children())
        phase_map = getattr(
            getattr(self.app, "safety_mgmt_toolbox", None),
            "doc_phases",
            {},
        ).get("Risk Assessment", {})
        for doc in self.app.hara_docs:
            phase = phase_map.get(doc.name)
            for e in doc.entries:
                haz = getattr(e, "hazard", "")
                sev = self.app.hazard_severity.get(haz, "")
                label = format_name_with_phase(doc.name, phase)
                self.tree.insert(
                    "",
                    "end",
                    values=(label, e.malfunction, haz, sev),
                )

    def export_csv(self):
        path = filedialog.asksaveasfilename(
            defaultextension=".csv", filetypes=[("CSV", "*.csv")]
        )
        if not path:
            return
        with open(path, "w", newline="") as f:
            w = csv.writer(f)
            w.writerow(["Assessment", "Malfunction", "Hazard", "Severity"])
        for iid in self.tree.get_children():
            w.writerow(self.tree.item(iid, "values"))
        messagebox.showinfo("Export", "Hazards exported")

    def on_cell_edit(self, row: int, column: str, value: str) -> None:
        values = list(self.tree.item(self.tree.get_children()[row], "values"))
        idx = ("Assessment", "Malfunction", "Hazard", "Severity").index(column)
        values[idx] = value
        self.tree.item(self.tree.get_children()[row], values=values)


<<<<<<< HEAD
class DiagramElementDialog(simpledialog.Dialog):  # pragma: no cover - requires tkinter
    """Dialog presenting diagram objects for selection."""

    def __init__(self, parent, repo: SysMLRepository, req_type: str, can_trace):
        self.repo = repo
        self.req_type = req_type
        self.can_trace = can_trace
        self.selection: list[tuple[str, int]] = []
        super().__init__(parent, "Select Targets")

    def body(self, master):  # pragma: no cover - requires tkinter
        ttk.Label(master, text="Select targets:").pack(anchor="w", padx=5, pady=5)
        self.listbox = tk.Listbox(master, selectmode=tk.MULTIPLE, width=40)
        self._options: list[tuple[str, int]] = []
        for diag in self.repo.diagrams.values():
            dname = diag.name or diag.diag_id
            for obj in getattr(diag, "objects", []):
                name = obj.get("properties", {}).get("name", "")
                if (
                    self.req_type
                    and name
                    and self.can_trace
                    and not self.can_trace(self.req_type, name)
                ):
                    continue
                label = f"{dname}:{name or obj.get('obj_type')}"
                self._options.append((diag.diag_id, obj.get("obj_id")))
                self.listbox.insert(tk.END, label)
        self.listbox.pack(fill=tk.BOTH, expand=True, padx=5, pady=5)
        return self.listbox

    def apply(self):  # pragma: no cover - requires tkinter
        sels = self.listbox.curselection()
        self.selection = [self._options[i] for i in sels]
=======
class _RequirementTraceDialog(simpledialog.Dialog):
    """Dialog presenting diagrams and elements for requirement tracing."""

    def __init__(self, master, app, requirement, *, link=True):
        self.app = app
        self.requirement = requirement
        self.link = link
        super().__init__(master, title="Link Requirement" if link else "Unlink Requirement")

    def body(self, master):
        self.tree = ttk.Treeview(master, show="tree", selectmode="extended")
        self.tree.pack(fill=tk.BOTH, expand=True)
        repo = SysMLRepository.get_instance()
        toolbox = getattr(self.app, "safety_mgmt_toolbox", None)
        req_type = self.requirement.get("req_type", "")
        try:
            idx = REQUIREMENT_TYPE_OPTIONS.index(req_type) + 1
            req_wp = REQUIREMENT_WORK_PRODUCTS[idx]
        except ValueError:
            req_wp = REQUIREMENT_WORK_PRODUCTS[0]
        diag_wp: dict[str, str] = {}
        if toolbox:
            for wp in toolbox.get_work_products():
                diag_id = toolbox.diagrams.get(wp.diagram)
                if diag_id:
                    diag_wp[diag_id] = wp.analysis
        self.items: dict[str, tuple[str, int]] = {}
        req_id = self.requirement.get("id")
        for diag_id, diag in repo.diagrams.items():
            target_wp = diag_wp.get(diag_id, diag.diag_type)
            if toolbox and not toolbox.can_trace(req_wp, target_wp):
                continue
            d_iid = diag_id
            self.tree.insert("", "end", iid=d_iid, text=diag.display_name(), open=True)
            for obj in getattr(diag, "objects", []):
                reqs = obj.get("requirements", [])
                has_req = any(r.get("id") == req_id for r in reqs)
                if self.link and has_req:
                    continue
                if not self.link and not has_req:
                    continue
                name = obj.get("properties", {}).get("name") or obj.get("obj_type", "")
                oid = obj.get("obj_id")
                iid = f"{diag_id}:{oid}"
                self.tree.insert(d_iid, "end", iid=iid, text=name)
                self.items[iid] = (diag_id, oid)
        return self.tree

    def apply(self):
        self.result = [self.items[iid] for iid in self.tree.selection() if iid in self.items]
>>>>>>> cd49ca58


class RequirementsExplorerWindow(tk.Toplevel):
    """Read-only list of global requirements with filter options."""

    STATUSES = ["", "draft", "in review", "peer reviewed", "pending approval", "approved"]

    def __init__(self, app):
        super().__init__(app.root)
        self.app = app
        self.title("Requirements Explorer")

        filter_frame = ttk.Frame(self)
        filter_frame.pack(fill=tk.X, padx=5, pady=2)

        ttk.Label(filter_frame, text="Text:").grid(row=0, column=0, sticky="e")
        self.query_var = tk.StringVar()
        tk.Entry(filter_frame, textvariable=self.query_var, width=20).grid(row=0, column=1, padx=5)

        ttk.Label(filter_frame, text="Type:").grid(row=0, column=2, sticky="e")
        self.type_var = tk.StringVar()
        ttk.Combobox(
            filter_frame,
            textvariable=self.type_var,
            values=[""] + REQUIREMENT_TYPE_OPTIONS,
            state="readonly",
            width=18,
        ).grid(row=0, column=3, padx=5)

        ttk.Label(filter_frame, text="ASIL:").grid(row=0, column=4, sticky="e")
        self.asil_var = tk.StringVar()
        ttk.Combobox(
            filter_frame,
            textvariable=self.asil_var,
            values=[""] + ASIL_LEVEL_OPTIONS,
            state="readonly",
            width=6,
        ).grid(row=0, column=5, padx=5)

        ttk.Label(filter_frame, text="Status:").grid(row=0, column=6, sticky="e")
        self.status_var = tk.StringVar()
        ttk.Combobox(
            filter_frame,
            textvariable=self.status_var,
            values=self.STATUSES,
            state="readonly",
            width=15,
        ).grid(row=0, column=7, padx=5)

        tk.Button(filter_frame, text="Apply", command=self.refresh).grid(row=0, column=8, padx=5)

<<<<<<< HEAD
        self.columns = ("ID", "ASIL", "Type", "Status", "Parent", "Trace", "Text")
=======
        columns = ("ID", "ASIL", "Type", "Status", "Parent", "Text", "Trace")
>>>>>>> cd49ca58
        configure_table_style("ReqExp.Treeview")
        self.tree = EditableTreeview(
            self,
            columns=self.columns,
            show="headings",
            style="ReqExp.Treeview",
            edit_callback=self.on_cell_edit,
            height=10,
        )
        for c in self.columns:
            self.tree.heading(c, text=c)
<<<<<<< HEAD
            if c == "Text":
                width = 300
            elif c == "Trace":
                width = 200
            else:
                width = 100
            self.tree.column(c, width=width)
        self.tree.pack(fill=tk.BOTH, expand=True)
        btnf = ttk.Frame(self)
        btnf.pack(pady=5)
        ttk.Button(btnf, text="Link to Diagram...", command=self.link_to_diagram).pack(side=tk.LEFT, padx=5)
        ttk.Button(btnf, text="Export CSV", command=self.export_csv).pack(side=tk.LEFT, padx=5)
=======
            width = 100 if c not in ("Text", "Trace") else 300
            self.tree.column(c, width=width)
        self.tree.pack(fill=tk.BOTH, expand=True)
        self.menu = tk.Menu(self, tearoff=0)
        self.menu.add_command(label="Edit Traces", command=self.edit_traces)
        self.tree.bind("<Button-3>", self._show_menu)

        btn_frame = ttk.Frame(self)
        btn_frame.pack(pady=5)
        ttk.Button(btn_frame, text="Edit Traces", command=self.edit_traces).pack(
            side=tk.LEFT, padx=5
        )
        ttk.Button(btn_frame, text="Export CSV", command=self.export_csv).pack(
            side=tk.LEFT, padx=5
        )
>>>>>>> cd49ca58
        self.refresh()

    def refresh(self):
        self.tree.delete(*self.tree.get_children())
        query = self.query_var.get().strip().lower()
        rtype = self.type_var.get().strip()
        asil = self.asil_var.get().strip()
        status = self.status_var.get().strip()
        repo = SysMLRepository.get_instance()
        for req in global_requirements.values():
            if query and query not in req.get("id", "").lower() and query not in req.get("text", "").lower():
                continue
            if rtype and req.get("req_type") != rtype:
                continue
            if asil and req.get("asil") != asil:
                continue
            if status and req.get("status", "") != status:
                continue
<<<<<<< HEAD
            trace = ", ".join(self._get_requirement_allocations(req.get("id", "")))
            req["trace"] = trace
=======
            rid = req.get("id", "")
            alloc = ", ".join(self.app.get_requirement_allocation_names(rid))
            locations = []
            for diag_id, obj_id in repo.find_requirements(req.get("id", "")):
                diag = repo.diagrams.get(diag_id)
                obj = next((o for o in getattr(diag, "objects", []) if o.get("obj_id") == obj_id), None)
                dname = diag.name if diag else ""
                oname = obj.get("properties", {}).get("name", "") if obj else ""
                if dname and oname:
                    locations.append(f"{dname}:{oname}")
                elif dname or oname:
                    locations.append(dname or oname)
            trace = ", ".join(locations)
>>>>>>> cd49ca58
            self.tree.insert(
                "",
                "end",
                values=(
                    rid,
                    req.get("asil", ""),
                    req.get("req_type", ""),
                    req.get("status", ""),
                    trace,
                    req.get("parent_id", ""),
<<<<<<< HEAD
                    trace,
=======
                    traces,
>>>>>>> cd49ca58
                    req.get("text", ""),
                    alloc,
                ),
            )

    def export_csv(self):
        path = filedialog.asksaveasfilename(defaultextension=".csv", filetypes=[("CSV", "*.csv")])
        if not path:
            return
        with open(path, "w", newline="") as f:
            w = csv.writer(f)
<<<<<<< HEAD
            w.writerow(["ID", "ASIL", "Type", "Status", "Parent", "Trace", "Text"])
=======
            w.writerow(["ID", "ASIL", "Type", "Status", "Parent", "Text", "Trace"])
>>>>>>> cd49ca58
            for iid in self.tree.get_children():
                w.writerow(self.tree.item(iid, "values"))
        messagebox.showinfo("Export", "Requirements exported")

    def edit_traces(self) -> None:
        sel = self.tree.selection()
        if not sel:
            return
        values = self.tree.item(sel[0], "values")
        rid = values[0]
        req = global_requirements.get(rid)
        if not req:
            return
        toolbox = getattr(self.app, "safety_mgmt_toolbox", None)
        dlg = _TraceLinkDialog(self, req, toolbox)
        if dlg.result is None:
            return
        chosen = dlg.result
        for label, diag, obj in dlg.items:
            rid = req.get("id")
            if label in chosen:
                key = (
                    "safety_requirements"
                    if "safety" in req.get("req_type", "").lower()
                    else "requirements"
                )
                lst = obj.setdefault(key, [])
                if not any(r.get("id") == rid for r in lst):
                    lst.append(req)
            else:
                for key in ("requirements", "safety_requirements"):
                    lst = obj.get(key, [])
                    if lst:
                        obj[key] = [r for r in lst if r.get("id") != rid]
                        if not obj[key]:
                            obj.pop(key, None)
        self.refresh()

    def _show_menu(self, event):
        iid = self.tree.identify_row(event.y)
        if iid:
            self.tree.selection_set(iid)
            try:
                self.menu.tk_popup(event.x_root, event.y_root)
            finally:
                self.menu.grab_release()

    def on_cell_edit(self, row: int, column: str, value: str) -> None:
        values = list(self.tree.item(self.tree.get_children()[row], "values"))
<<<<<<< HEAD
        idx_map = {"ID":0, "ASIL":1, "Type":2, "Status":3, "Parent":4, "Text":6}
=======
        idx_map = {"ID":0, "ASIL":1, "Type":2, "Status":3, "Trace":4, "Parent":5, "Text":6}
>>>>>>> cd49ca58
        if column in idx_map:
            values[idx_map[column]] = value
            self.tree.item(self.tree.get_children()[row], values=values)

    def _get_requirement_allocations(self, rid: str) -> list[str]:
        repo = SysMLRepository.get_instance()
        names: list[str] = []
        for diag in repo.diagrams.values():
            dname = diag.name or diag.diag_id
            for obj in getattr(diag, "objects", []):
                for r in obj.get("requirements", []):
                    if r.get("id") == rid:
                        oname = obj.get("properties", {}).get("name", obj.get("obj_type"))
                        names.append(f"{dname}:{oname}")
        return sorted(set(names))

    def link_to_diagram(self):
        sel = self.tree.selection()
        if not sel:
            return
        rid = self.tree.item(sel[0], "values")[0]
        req = global_requirements.get(rid)
        if not req:
            return
        repo = SysMLRepository.get_instance()
        toolbox = getattr(self.app, "safety_mgmt_toolbox", None)
        can_trace = toolbox.can_trace if toolbox else (lambda a, b: True)
        dlg = DiagramElementDialog(self, repo, req.get("req_type", ""), can_trace)
        targets = getattr(dlg, "selection", [])
        if not targets:
            return
        for diag_id, obj_id in targets:
            diag = repo.diagrams.get(diag_id)
            if not diag:
                continue
            obj = next((o for o in getattr(diag, "objects", []) if o.get("obj_id") == obj_id), None)
            if not obj:
                continue
            obj.setdefault("requirements", [])
            if not any(r.get("id") == rid for r in obj["requirements"]):
                obj["requirements"].append(req)
            repo.touch_diagram(diag_id)
            elem_id = obj.get("element_id")
            if elem_id:
                repo.touch_element(elem_id)
        self.refresh()<|MERGE_RESOLUTION|>--- conflicted
+++ resolved
@@ -39,27 +39,6 @@
 from analysis.fmeda_utils import compute_fmeda_metrics
 from analysis.constants import CHECK_MARK, CROSS_MARK
 from sysml.sysml_repository import SysMLRepository
-<<<<<<< HEAD
-=======
-
-
-def find_requirement_traces(req_id: str) -> list[str]:
-    """Return names of diagram objects referencing the requirement ``req_id``."""
-    repo = SysMLRepository.get_instance()
-    traces: list[str] = []
-    for diag in repo.diagrams.values():
-        for obj in diag.objects:
-            reqs = []
-            reqs.extend(obj.get("requirements", []))
-            reqs.extend(obj.get("safety_requirements", []))
-            if any(r.get("id") == req_id for r in reqs):
-                name = obj.get("properties", {}).get("name") or obj.get("obj_type", "")
-                if diag.name:
-                    traces.append(f"{diag.name}:{name}")
-                else:
-                    traces.append(name)
-    return sorted(set(traces))
->>>>>>> cd49ca58
 
 
 def configure_table_style(style_name: str, rowheight: int = 60) -> None:
@@ -3801,7 +3780,6 @@
         self.tree.item(self.tree.get_children()[row], values=values)
 
 
-<<<<<<< HEAD
 class DiagramElementDialog(simpledialog.Dialog):  # pragma: no cover - requires tkinter
     """Dialog presenting diagram objects for selection."""
 
@@ -3836,58 +3814,6 @@
     def apply(self):  # pragma: no cover - requires tkinter
         sels = self.listbox.curselection()
         self.selection = [self._options[i] for i in sels]
-=======
-class _RequirementTraceDialog(simpledialog.Dialog):
-    """Dialog presenting diagrams and elements for requirement tracing."""
-
-    def __init__(self, master, app, requirement, *, link=True):
-        self.app = app
-        self.requirement = requirement
-        self.link = link
-        super().__init__(master, title="Link Requirement" if link else "Unlink Requirement")
-
-    def body(self, master):
-        self.tree = ttk.Treeview(master, show="tree", selectmode="extended")
-        self.tree.pack(fill=tk.BOTH, expand=True)
-        repo = SysMLRepository.get_instance()
-        toolbox = getattr(self.app, "safety_mgmt_toolbox", None)
-        req_type = self.requirement.get("req_type", "")
-        try:
-            idx = REQUIREMENT_TYPE_OPTIONS.index(req_type) + 1
-            req_wp = REQUIREMENT_WORK_PRODUCTS[idx]
-        except ValueError:
-            req_wp = REQUIREMENT_WORK_PRODUCTS[0]
-        diag_wp: dict[str, str] = {}
-        if toolbox:
-            for wp in toolbox.get_work_products():
-                diag_id = toolbox.diagrams.get(wp.diagram)
-                if diag_id:
-                    diag_wp[diag_id] = wp.analysis
-        self.items: dict[str, tuple[str, int]] = {}
-        req_id = self.requirement.get("id")
-        for diag_id, diag in repo.diagrams.items():
-            target_wp = diag_wp.get(diag_id, diag.diag_type)
-            if toolbox and not toolbox.can_trace(req_wp, target_wp):
-                continue
-            d_iid = diag_id
-            self.tree.insert("", "end", iid=d_iid, text=diag.display_name(), open=True)
-            for obj in getattr(diag, "objects", []):
-                reqs = obj.get("requirements", [])
-                has_req = any(r.get("id") == req_id for r in reqs)
-                if self.link and has_req:
-                    continue
-                if not self.link and not has_req:
-                    continue
-                name = obj.get("properties", {}).get("name") or obj.get("obj_type", "")
-                oid = obj.get("obj_id")
-                iid = f"{diag_id}:{oid}"
-                self.tree.insert(d_iid, "end", iid=iid, text=name)
-                self.items[iid] = (diag_id, oid)
-        return self.tree
-
-    def apply(self):
-        self.result = [self.items[iid] for iid in self.tree.selection() if iid in self.items]
->>>>>>> cd49ca58
 
 
 class RequirementsExplorerWindow(tk.Toplevel):
@@ -3939,11 +3865,7 @@
 
         tk.Button(filter_frame, text="Apply", command=self.refresh).grid(row=0, column=8, padx=5)
 
-<<<<<<< HEAD
         self.columns = ("ID", "ASIL", "Type", "Status", "Parent", "Trace", "Text")
-=======
-        columns = ("ID", "ASIL", "Type", "Status", "Parent", "Text", "Trace")
->>>>>>> cd49ca58
         configure_table_style("ReqExp.Treeview")
         self.tree = EditableTreeview(
             self,
@@ -3955,7 +3877,6 @@
         )
         for c in self.columns:
             self.tree.heading(c, text=c)
-<<<<<<< HEAD
             if c == "Text":
                 width = 300
             elif c == "Trace":
@@ -3968,23 +3889,6 @@
         btnf.pack(pady=5)
         ttk.Button(btnf, text="Link to Diagram...", command=self.link_to_diagram).pack(side=tk.LEFT, padx=5)
         ttk.Button(btnf, text="Export CSV", command=self.export_csv).pack(side=tk.LEFT, padx=5)
-=======
-            width = 100 if c not in ("Text", "Trace") else 300
-            self.tree.column(c, width=width)
-        self.tree.pack(fill=tk.BOTH, expand=True)
-        self.menu = tk.Menu(self, tearoff=0)
-        self.menu.add_command(label="Edit Traces", command=self.edit_traces)
-        self.tree.bind("<Button-3>", self._show_menu)
-
-        btn_frame = ttk.Frame(self)
-        btn_frame.pack(pady=5)
-        ttk.Button(btn_frame, text="Edit Traces", command=self.edit_traces).pack(
-            side=tk.LEFT, padx=5
-        )
-        ttk.Button(btn_frame, text="Export CSV", command=self.export_csv).pack(
-            side=tk.LEFT, padx=5
-        )
->>>>>>> cd49ca58
         self.refresh()
 
     def refresh(self):
@@ -4003,24 +3907,8 @@
                 continue
             if status and req.get("status", "") != status:
                 continue
-<<<<<<< HEAD
             trace = ", ".join(self._get_requirement_allocations(req.get("id", "")))
             req["trace"] = trace
-=======
-            rid = req.get("id", "")
-            alloc = ", ".join(self.app.get_requirement_allocation_names(rid))
-            locations = []
-            for diag_id, obj_id in repo.find_requirements(req.get("id", "")):
-                diag = repo.diagrams.get(diag_id)
-                obj = next((o for o in getattr(diag, "objects", []) if o.get("obj_id") == obj_id), None)
-                dname = diag.name if diag else ""
-                oname = obj.get("properties", {}).get("name", "") if obj else ""
-                if dname and oname:
-                    locations.append(f"{dname}:{oname}")
-                elif dname or oname:
-                    locations.append(dname or oname)
-            trace = ", ".join(locations)
->>>>>>> cd49ca58
             self.tree.insert(
                 "",
                 "end",
@@ -4031,11 +3919,7 @@
                     req.get("status", ""),
                     trace,
                     req.get("parent_id", ""),
-<<<<<<< HEAD
                     trace,
-=======
-                    traces,
->>>>>>> cd49ca58
                     req.get("text", ""),
                     alloc,
                 ),
@@ -4047,11 +3931,7 @@
             return
         with open(path, "w", newline="") as f:
             w = csv.writer(f)
-<<<<<<< HEAD
             w.writerow(["ID", "ASIL", "Type", "Status", "Parent", "Trace", "Text"])
-=======
-            w.writerow(["ID", "ASIL", "Type", "Status", "Parent", "Text", "Trace"])
->>>>>>> cd49ca58
             for iid in self.tree.get_children():
                 w.writerow(self.tree.item(iid, "values"))
         messagebox.showinfo("Export", "Requirements exported")
@@ -4101,11 +3981,7 @@
 
     def on_cell_edit(self, row: int, column: str, value: str) -> None:
         values = list(self.tree.item(self.tree.get_children()[row], "values"))
-<<<<<<< HEAD
         idx_map = {"ID":0, "ASIL":1, "Type":2, "Status":3, "Parent":4, "Text":6}
-=======
-        idx_map = {"ID":0, "ASIL":1, "Type":2, "Status":3, "Trace":4, "Parent":5, "Text":6}
->>>>>>> cd49ca58
         if column in idx_map:
             values[idx_map[column]] = value
             self.tree.item(self.tree.get_children()[row], values=values)
