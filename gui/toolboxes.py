# Author: Miguel Marina <karel.capek.robotics@gmail.com>
import tkinter as tk
from tkinter import ttk, filedialog, messagebox, simpledialog
import csv
import copy
import textwrap
import uuid

from gui.tooltip import ToolTip
from analysis.models import (
    ReliabilityComponent,
    ReliabilityAnalysis,
    HazopEntry,
    HaraEntry,
    HazopDoc,
    HaraDoc,
    FI2TCDoc,
    TC2FIDoc,
    QUALIFICATIONS,
    COMPONENT_ATTR_TEMPLATES,
    RELIABILITY_MODELS,
    PASSIVE_QUAL_FACTORS,
    component_fit_map,
    calc_asil,
    global_requirements,
    REQUIREMENT_TYPE_OPTIONS,
    ASIL_LEVEL_OPTIONS,
    CAL_LEVEL_OPTIONS,
)
from analysis.fmeda_utils import compute_fmeda_metrics
from analysis.constants import CHECK_MARK, CROSS_MARK


def _total_fit_from_boms(boms):
    """Return the aggregated FIT of all components in ``boms``.

    Each element of ``boms`` is a list of :class:`ReliabilityComponent` objects.
    The stored ``fit`` values of the components are used so pre-calculated
    analyses can be combined without a mission profile.
    """

    total = 0.0
    for bom in boms:
        total += sum(component_fit_map(bom).values())
    return total


def _wrap_val(val, width=30):
    """Return text wrapped value for tree view cells."""
    if val is None:
        return ""
    return textwrap.fill(str(val), width)


class _RequirementDialog(simpledialog.Dialog):
    """Simple dialog to create or edit a requirement."""

    def __init__(self, parent, req=None, req_type="functional modification"):
        self.req_type = req_type
        self.req = req or {}
        super().__init__(parent, title="Requirement")

    def body(self, master):
        ttk.Label(master, text="ID:").grid(row=0, column=0, sticky="e", padx=5, pady=5)
        self.id_var = tk.StringVar(value=self.req.get("id", ""))
        tk.Entry(master, textvariable=self.id_var, width=20).grid(row=0, column=1, padx=5, pady=5)

        ttk.Label(master, text="Text:").grid(row=1, column=0, sticky="e", padx=5, pady=5)
        self.text_var = tk.Entry(master, width=40)
        self.text_var.insert(0, self.req.get("text", ""))
        self.text_var.grid(row=1, column=1, padx=5, pady=5)
        return self.text_var

    def apply(self):
        rid = self.id_var.get().strip() or str(uuid.uuid4())
        self.result = {
            "id": rid,
            "custom_id": rid,
            "req_type": self.req_type,
            "text": self.text_var.get().strip(),
            "asil": self.req.get("asil", "QM"),
            "cal": self.req.get("cal", ""),
            "status": "draft",
            "parent_id": self.req.get("parent_id", ""),
        }


class _SelectRequirementsDialog(simpledialog.Dialog):
    """Dialog to choose one or more existing requirements of a given type."""

    def __init__(self, parent, req_type="functional modification"):
        self.selected = []
        self.req_type = req_type
        super().__init__(parent, title="Select Requirements")

    def body(self, master):
        self.lb = tk.Listbox(master, selectmode="extended", height=8, exportselection=False)
        for req in global_requirements.values():
            if req.get("req_type") == self.req_type:
                self.lb.insert(tk.END, f"[{req['id']}] {req['text']}")
        self.lb.pack(fill=tk.BOTH, expand=True, padx=5, pady=5)
        return self.lb

    def apply(self):
        self.result = [self.lb.get(i) for i in self.lb.curselection()]


class _SelectTriggeringConditionsDialog(simpledialog.Dialog):
    """Dialog to choose one or more existing triggering conditions."""

    def __init__(self, parent, names):
        self.names = names
        self.selected = []
        super().__init__(parent, title="Select Triggering Conditions")

    def body(self, master):
        self.lb = tk.Listbox(master, selectmode="extended", height=8, exportselection=False)
        for name in self.names:
            self.lb.insert(tk.END, name)
        self.lb.pack(fill=tk.BOTH, expand=True, padx=5, pady=5)
        return self.lb

    def apply(self):
        self.result = [self.lb.get(i) for i in self.lb.curselection()]


class _SelectFunctionsDialog(simpledialog.Dialog):
    """Dialog to choose one or more existing functions."""

    def __init__(self, parent, names):
        self.names = names
        super().__init__(parent, title="Select Functions")

    def body(self, master):
        self.lb = tk.Listbox(master, selectmode="extended", height=8, exportselection=False)
        for name in sorted(self.names):
            self.lb.insert(tk.END, name)
        self.lb.pack(fill=tk.BOTH, expand=True, padx=5, pady=5)
        return self.lb

    def apply(self):
        self.result = [self.lb.get(i) for i in self.lb.curselection()]


class _SelectHazardsDialog(simpledialog.Dialog):
    """Dialog to choose one or more existing hazards."""

    def __init__(self, parent, names):
        self.names = names
        super().__init__(parent, title="Select Hazards")

    def body(self, master):
        self.lb = tk.Listbox(master, selectmode="extended", height=8, exportselection=False)
        for name in sorted(self.names):
            self.lb.insert(tk.END, name)
        self.lb.pack(fill=tk.BOTH, expand=True, padx=5, pady=5)
        return self.lb

    def apply(self):
        self.result = [self.lb.get(i) for i in self.lb.curselection()]


<<<<<<< HEAD
class _SelectFIsDialog(simpledialog.Dialog):
    """Dialog to choose one or more existing functional insufficiencies."""

    def __init__(self, parent, names):
        self.names = names
        super().__init__(parent, title="Select Functional Insufficiencies")

    def body(self, master):
        self.lb = tk.Listbox(master, selectmode="extended", height=8, exportselection=False)
        for name in sorted(self.names):
            self.lb.insert(tk.END, name)
        self.lb.pack(fill=tk.BOTH, expand=True, padx=5, pady=5)
        return self.lb

    def apply(self):
        self.result = [self.lb.get(i) for i in self.lb.curselection()]


=======
>>>>>>> 8b28beda
class ReliabilityWindow(tk.Frame):
    def __init__(self, master, app):
        if isinstance(master, tk.Toplevel):
            container = master
        else:
            container = master
        super().__init__(container)
        self.app = app
        if isinstance(master, tk.Toplevel):
            master.title("Reliability Analysis")
            master.geometry("600x400")
            self.pack(fill=tk.BOTH, expand=True)
        self.components = []

        std_lbl = ttk.Label(self, text="Standard:")
        std_lbl.pack(anchor="w")
        ToolTip(std_lbl, "Choose the reliability standard used for FIT calculations.")
        self.standard_var = tk.StringVar(value="IEC 62380")
        std_cb = ttk.Combobox(
            self,
            textvariable=self.standard_var,
            values=["IEC 62380", "SN 29500"],
            state="readonly",
        )
        std_cb.pack(anchor="w")
        ToolTip(std_cb, "Values are applied when calculating component failure rates.")

        mp_lbl = ttk.Label(self, text="Mission Profile:")
        mp_lbl.pack(anchor="w")
        ToolTip(mp_lbl, "Select operating conditions that influence FIT values.")
        self.profile_var = tk.StringVar()
        self.profile_combo = ttk.Combobox(
            self,
            textvariable=self.profile_var,
            values=[mp.name for mp in app.mission_profiles],
            state="readonly",
        )
        self.profile_combo.pack(anchor="w", fill="x")
        ToolTip(
            self.profile_combo, "Mission profiles define temperature and usage factors."
        )

        ttk.Label(self, text="Analysis:").pack(anchor="w")
        self.analysis_var = tk.StringVar()
        self.analysis_combo = ttk.Combobox(
            self,
            textvariable=self.analysis_var,
            state="readonly",
        )
        self.analysis_combo.pack(anchor="w", fill="x")
        self.analysis_combo.bind("<<ComboboxSelected>>", self.load_selected_analysis)
        self.refresh_analysis_list()

        self.tree = ttk.Treeview(
            self,
            columns=("name", "type", "qty", "fit", "qualification"),
            show="headings",
        )
        for col in ("name", "type", "qty", "fit", "qualification"):
            heading = "Qualification" if col == "qualification" else col.capitalize()
            self.tree.heading(col, text=heading)
            self.tree.column(col, width=120 if col == "qualification" else 100)
        self.tree.pack(fill=tk.BOTH, expand=True)
        self.tree.bind("<<TreeviewSelect>>", self.show_formula)

        btn_frame = ttk.Frame(self)
        btn_frame.pack(fill=tk.X)
        load_btn = ttk.Button(btn_frame, text="Load CSV", command=self.load_csv)
        load_btn.pack(side=tk.LEFT, padx=2, pady=2)
        ToolTip(load_btn, "Import components from a CSV Bill of Materials.")
        add_btn = ttk.Button(
            btn_frame, text="Add Component", command=self.add_component
        )
        add_btn.pack(side=tk.LEFT, padx=2, pady=2)
        ToolTip(add_btn, "Create a new component entry manually.")
        cfg_btn = ttk.Button(
            btn_frame, text="Configure Component", command=self.configure_component
        )
        cfg_btn.pack(side=tk.LEFT, padx=2, pady=2)
        ToolTip(cfg_btn, "Edit parameters of the selected component.")
        calc_btn = ttk.Button(
            btn_frame, text="Calculate FIT", command=self.calculate_fit
        )
        calc_btn.pack(side=tk.LEFT, padx=2, pady=2)
        ToolTip(
            calc_btn,
            "Compute total FIT rate using the selected model and mission profile.",
        )
        save_btn = ttk.Button(
            btn_frame, text="Save Analysis", command=self.save_analysis
        )
        save_btn.pack(side=tk.LEFT, padx=2, pady=2)
        ToolTip(save_btn, "Store the current analysis in the project file.")
        load_an_btn = ttk.Button(
            btn_frame, text="Load Analysis", command=self.load_analysis
        )
        load_an_btn.pack(side=tk.LEFT, padx=2, pady=2)
        ToolTip(load_an_btn, "Reload a previously saved reliability analysis.")
        del_btn = ttk.Button(
            btn_frame, text="Delete Analysis", command=self.delete_analysis
        )
        del_btn.pack(side=tk.LEFT, padx=2, pady=2)
        ToolTip(del_btn, "Remove the selected analysis from the project.")
        self.formula_label = ttk.Label(self, text="")
        self.formula_label.pack(anchor="w", padx=5, pady=5)

    def add_component(self):
        dialog = tk.Toplevel(self)
        dialog.title("New Component")
        ttk.Label(dialog, text="Name").grid(row=0, column=0, padx=5, pady=5, sticky="e")
        name_var = tk.StringVar()
        ttk.Entry(dialog, textvariable=name_var).grid(row=0, column=1, padx=5, pady=5)
        ttk.Label(dialog, text="Type").grid(row=1, column=0, padx=5, pady=5, sticky="e")
        type_var = tk.StringVar(value="capacitor")
        type_cb = ttk.Combobox(
            dialog,
            textvariable=type_var,
            values=list(COMPONENT_ATTR_TEMPLATES.keys()),
            state="readonly",
        )
        type_cb.grid(row=1, column=1, padx=5, pady=5)
        ttk.Label(dialog, text="Quantity").grid(
            row=2, column=0, padx=5, pady=5, sticky="e"
        )
        qty_var = tk.IntVar(value=1)
        ttk.Entry(dialog, textvariable=qty_var).grid(row=2, column=1, padx=5, pady=5)
        ttk.Label(dialog, text="Qualification").grid(
            row=3, column=0, padx=5, pady=5, sticky="e"
        )
        qual_var = tk.StringVar(value="None")
        ttk.Combobox(
            dialog, textvariable=qual_var, values=QUALIFICATIONS, state="readonly"
        ).grid(row=3, column=1, padx=5, pady=5)
        passive_var = tk.BooleanVar(value=False)
        ttk.Checkbutton(dialog, text="Passive", variable=passive_var).grid(
            row=4, column=0, columnspan=2, pady=5
        )

        attr_frame = ttk.Frame(dialog)
        attr_frame.grid(row=5, column=0, columnspan=2)
        attr_vars = {}

        def refresh_attr_fields(*_):
            for child in attr_frame.winfo_children():
                child.destroy()
            attr_vars.clear()
            template = COMPONENT_ATTR_TEMPLATES.get(type_var.get(), {})
            for i, (k, v) in enumerate(template.items()):
                ttk.Label(attr_frame, text=k).grid(
                    row=i, column=0, padx=5, pady=5, sticky="e"
                )
                if isinstance(v, list):
                    var = tk.StringVar(value=v[0])
                    ttk.Combobox(
                        attr_frame, textvariable=var, values=v, state="readonly"
                    ).grid(row=i, column=1, padx=5, pady=5)
                else:
                    var = tk.StringVar(value=str(v))
                    ttk.Entry(attr_frame, textvariable=var).grid(
                        row=i, column=1, padx=5, pady=5
                    )
                attr_vars[k] = var

        type_cb.bind("<<ComboboxSelected>>", refresh_attr_fields)
        refresh_attr_fields()

        def ok():
            comp = ReliabilityComponent(
                name_var.get(),
                type_var.get(),
                qty_var.get(),
                {},
                qual_var.get(),
                is_passive=passive_var.get(),
            )
            for k, var in attr_vars.items():
                comp.attributes[k] = var.get()
            self.components.append(comp)
            self.refresh_tree()
            dialog.destroy()

        ttk.Button(dialog, text="Add", command=ok).grid(
            row=6, column=0, columnspan=2, pady=5
        )
        dialog.grab_set()
        dialog.wait_window()

    def show_formula(self, event=None):
        sel = self.tree.focus()
        if not sel:
            self.formula_label.config(text="")
            return
        idx = self.tree.index(sel)
        if idx >= len(self.components):
            return
        comp = self.components[idx]
        std = self.standard_var.get()
        info = RELIABILITY_MODELS.get(std, {}).get(comp.comp_type)
        if info:
            self.formula_label.config(text=f"Formula: {info['text']}")
        else:
            self.formula_label.config(text="Formula: N/A")

    def refresh_tree(self):
        self.tree.delete(*self.tree.get_children())
        for comp in self.components:
            self.tree.insert(
                "",
                "end",
                values=(
                    comp.name,
                    comp.comp_type,
                    comp.quantity,
                    f"{comp.fit:.2f}",
                    comp.qualification,
                ),
            )
        self.profile_combo.config(values=[mp.name for mp in self.app.mission_profiles])
        # keep application level components updated so property dialogs see them
        self.app.reliability_components = list(self.components)

    def load_csv(self):
        path = filedialog.askopenfilename(filetypes=[("CSV", "*.csv")])
        if not path:
            return
        self.components.clear()
        with open(path, newline="") as f:
            reader = csv.DictReader(f)
            fields = reader.fieldnames or []
            mapping = self.ask_mapping(fields)
            if not mapping:
                return
            for row in reader:
                try:
                    name = row.get(mapping["name"], "")
                    ctype = row.get(mapping["type"], "")
                    qty = int(row.get(mapping["qty"], 1) or 1)
                    qual = (
                        row.get(mapping.get("qualification"), "")
                        if mapping.get("qualification")
                        else ""
                    )
                    comp = ReliabilityComponent(name, ctype, qty, {}, qual)
                    template = COMPONENT_ATTR_TEMPLATES.get(ctype, {})
                    for k, v in template.items():
                        comp.attributes[k] = v[0] if isinstance(v, list) else v
                    # store any extra columns as attributes
                    for key, val in row.items():
                        if key not in mapping.values():
                            comp.attributes[key] = val
                    self.components.append(comp)
                except Exception:
                    continue
        self.refresh_tree()

    def ask_mapping(self, fields):
        if not fields:
            return None
        win = tk.Toplevel(self)
        win.title("Map Columns")
        vars = {}
        targets = ["name", "type", "qty", "qualification"]
        for i, tgt in enumerate(targets):
            ttk.Label(win, text=tgt.capitalize()).grid(
                row=i, column=0, padx=5, pady=5, sticky="e"
            )
            var = tk.StringVar()
            cb = ttk.Combobox(win, textvariable=var, values=fields, state="readonly")
            if i < len(fields):
                var.set(fields[i])
            cb.grid(row=i, column=1, padx=5, pady=5)
            vars[tgt] = var

        result = {}

        def ok():
            for k, v in vars.items():
                result[k] = v.get()
            win.destroy()

        def cancel():
            result.clear()
            win.destroy()

        ttk.Button(win, text="OK", command=ok).grid(row=len(targets), column=0, pady=5)
        ttk.Button(win, text="Cancel", command=cancel).grid(
            row=len(targets), column=1, pady=5
        )
        win.grab_set()
        win.wait_window()
        if not result:
            return None
        return result

    def configure_component(self):
        sel = self.tree.focus()
        if not sel:
            messagebox.showwarning("Configure", "Select a component")
            return
        idx = self.tree.index(sel)
        comp = self.components[idx]

        template = COMPONENT_ATTR_TEMPLATES.get(comp.comp_type, {})
        for k, v in template.items():
            comp.attributes.setdefault(k, v[0] if isinstance(v, list) else v)

        class ParamDialog(simpledialog.Dialog):
            def body(self, master):
                self.resizable(False, False)
                self.vars = {}
                nb = ttk.Notebook(master)
                nb.pack(fill=tk.BOTH, expand=True)
                gen_tab = ttk.Frame(nb)
                attr_tab = ttk.Frame(nb)
                nb.add(gen_tab, text="General")
                nb.add(attr_tab, text="Attributes")

                row = 0
                ttk.Label(gen_tab, text="Quantity").grid(
                    row=row, column=0, padx=5, pady=5, sticky="e"
                )
                qty_var = tk.IntVar(value=comp.quantity)
                ttk.Entry(gen_tab, textvariable=qty_var).grid(
                    row=row, column=1, padx=5, pady=5
                )
                self.vars["__qty__"] = qty_var
                row += 1
                ttk.Label(gen_tab, text="Qualification").grid(
                    row=row, column=0, padx=5, pady=5, sticky="e"
                )
                qual_var = tk.StringVar(value=comp.qualification)
                ttk.Combobox(
                    gen_tab,
                    textvariable=qual_var,
                    values=QUALIFICATIONS,
                    state="readonly",
                ).grid(row=row, column=1, padx=5, pady=5)
                self.vars["__qual__"] = qual_var

                row = 0
                for k, v in comp.attributes.items():
                    ttk.Label(attr_tab, text=k).grid(
                        row=row, column=0, padx=5, pady=5, sticky="e"
                    )
                    if isinstance(template.get(k), list):
                        var = tk.StringVar(value=str(v))
                        ttk.Combobox(
                            attr_tab,
                            textvariable=var,
                            values=template[k],
                            state="readonly",
                        ).grid(row=row, column=1, padx=5, pady=5)
                    else:
                        var = tk.StringVar(value=str(v))
                        ttk.Entry(attr_tab, textvariable=var).grid(
                            row=row, column=1, padx=5, pady=5
                        )
                    self.vars[k] = var
                    row += 1

            def apply(self):
                comp.quantity = int(self.vars["__qty__"].get())
                comp.qualification = self.vars["__qual__"].get()
                for k, v in self.vars.items():
                    if k.startswith("__"):
                        continue
                    comp.attributes[k] = v.get()

        ParamDialog(self)
        self.refresh_tree()

    def calculate_fit(self):
        prof_name = self.profile_var.get()
        mp = next((m for m in self.app.mission_profiles if m.name == prof_name), None)
        needs_profile = any(not c.sub_boms for c in self.components)
        if mp is None and needs_profile:
            messagebox.showwarning("FIT", "Select a mission profile")
            return
        std = self.standard_var.get()
        total = 0.0
        for comp in self.components:
            if comp.sub_boms:
                # Aggregate FIT from the referenced BOMs without recomputation
                comp.fit = _total_fit_from_boms(comp.sub_boms)
            else:
                info = RELIABILITY_MODELS.get(std, {}).get(comp.comp_type)
                if info:
                    qf = (
                        PASSIVE_QUAL_FACTORS.get(comp.qualification, 1.0)
                        if comp.is_passive
                        else 1.0
                    )
                    if mp is not None:
                        comp.fit = info["formula"](comp.attributes, mp) * mp.tau * qf
                    else:
                        comp.fit = 0.0
                else:
                    comp.fit = 0.0
            total += comp.fit * comp.quantity

        sg_targets = {
            sg.user_name: {
                "dc": getattr(sg, "sg_dc_target", 0.0),
                "spfm": getattr(sg, "sg_spfm_target", 0.0),
                "lpfm": getattr(sg, "sg_lpfm_target", 0.0),
            }
            for sg in self.app.top_events
        }
        for be in self.app.fmea_entries:
            sg = getattr(be, "fmeda_safety_goal", "")
            if sg and sg not in sg_targets:
                sg_targets[sg] = {
                    "dc": getattr(be, "fmeda_dc_target", 0.0),
                    "spfm": getattr(be, "fmeda_spfm_target", 0.0),
                    "lpfm": getattr(be, "fmeda_lpfm_target", 0.0),
                }

        metrics = compute_fmeda_metrics(
            self.app.fmea_entries,
            self.components,
            self.app.get_safety_goal_asil,
            sg_targets=sg_targets,
        )
        self.app.reliability_components = list(self.components)
        self.app.reliability_total_fit = metrics["total"]
        self.app.spfm = metrics["spfm_raw"]
        self.app.lpfm = metrics["lpfm_raw"]
        self.app.reliability_dc = metrics["dc"]
        self.refresh_tree()
        goal_res = []
        for sg, gm in metrics.get("goal_metrics", {}).items():
            ok = gm["ok_dc"] and gm["ok_spfm"] and gm["ok_lpfm"]
            symbol = CHECK_MARK if ok else CROSS_MARK
            goal_res.append(f"{sg}:{symbol}")
        extra = f"  [{' ; '.join(goal_res)}]" if goal_res else ""
        self.formula_label.config(
            text=(
                f"Total FIT: {metrics['total']:.2f}  DC: {metrics['dc']:.2f}  "
                f"SPFM: {metrics['spfm_raw']:.2f}  LPFM: {metrics['lpfm_raw']:.2f}"
                + extra
            )
        )

    def save_analysis(self):
        if not self.components:
            messagebox.showwarning("Save", "No components defined")
            return
        current = self.analysis_var.get()
        if current:
            # Update existing analysis without asking for a name
            ra = next(
                (r for r in self.app.reliability_analyses if r.name == current),
                None,
            )
            if ra is None:
                ra = ReliabilityAnalysis(current, "", "", [], 0.0, 0.0, 0.0, 0.0)
                self.app.reliability_analyses.append(ra)
        else:
            name = simpledialog.askstring("Save Analysis", "Enter analysis name:")
            if not name:
                return
            ra = ReliabilityAnalysis(name, "", "", [], 0.0, 0.0, 0.0, 0.0)
            self.app.reliability_analyses.append(ra)
            current = name

        ra.name = current
        ra.standard = self.standard_var.get()
        ra.profile = self.profile_var.get()
        ra.components = copy.deepcopy(self.components)
        ra.total_fit = self.app.reliability_total_fit
        ra.spfm = self.app.spfm
        ra.lpfm = self.app.lpfm
        ra.dc = self.app.reliability_dc

        self.refresh_analysis_list()
        self.analysis_var.set(current)
        messagebox.showinfo("Save", "Analysis saved")

    def load_analysis(self):
        """Load a previously saved reliability analysis."""
        if not self.app.reliability_analyses:
            messagebox.showwarning("Load", "No saved analyses")
            return
        win = tk.Toplevel(self)
        win.title("Select Analysis")
        lb = tk.Listbox(win, height=8, width=40)
        lb.pack(side=tk.LEFT, fill=tk.BOTH, expand=True)
        for ra in self.app.reliability_analyses:
            lb.insert(tk.END, ra.name)

        def do_load():
            sel = lb.curselection()
            if not sel:
                return
            ra = self.app.reliability_analyses[sel[0]]
            self._populate_from_analysis(ra)
            win.destroy()

        ttk.Button(win, text="Load", command=do_load).pack(
            side=tk.RIGHT, padx=5, pady=5
        )

    def load_selected_analysis(self, *_):
        """Load analysis chosen from the combo box."""
        name = self.analysis_var.get()
        ra = next((r for r in self.app.reliability_analyses if r.name == name), None)
        if ra:
            self._populate_from_analysis(ra)

    def delete_analysis(self):
        name = self.analysis_var.get()
        if not name:
            messagebox.showwarning("Delete", "Select an analysis")
            return
        if not messagebox.askyesno("Delete", f"Delete analysis '{name}'?"):
            return
        self.app.reliability_analyses = [
            r for r in self.app.reliability_analyses if r.name != name
        ]
        self.analysis_var.set("")
        self.refresh_analysis_list()
        self.components.clear()
        self.refresh_tree()
        self.formula_label.config(text="")

    def refresh_analysis_list(self):
        names = [ra.name for ra in self.app.reliability_analyses]
        self.analysis_combo.configure(values=names)
        if not self.analysis_var.get() and names:
            self.analysis_var.set(names[0])
            self.load_selected_analysis()

    def _populate_from_analysis(self, ra):
        self.analysis_var.set(ra.name)
        self.standard_var.set(ra.standard)
        self.profile_var.set(ra.profile)
        self.components = copy.deepcopy(ra.components)
        self.app.reliability_total_fit = ra.total_fit
        self.app.spfm = ra.spfm
        self.app.lpfm = ra.lpfm
        self.app.reliability_dc = ra.dc
        self.refresh_tree()
        self.formula_label.config(
            text=f"Total FIT: {ra.total_fit:.2f}  DC: {ra.dc:.2f}  SPFM: {ra.spfm:.2f}  LPFM: {ra.lpfm:.2f}"
        )


class FI2TCWindow(tk.Frame):
    COLS = [
        "id",
        "system_function",
        "allocation",
        "interfaces",
        "functional_insufficiencies",
        "scene",
        "scenario",
        "driver_behavior",
        "occurrence",
        "vehicle_effect",
        "severity",
        "design_measures",
        "verification",
        "measure_effectiveness",
        "triggering_conditions",
        "mitigation",
        "acceptance",
    ]

    def __init__(self, master, app):
        super().__init__(master)
        self.app = app
        if isinstance(master, tk.Toplevel):
            master.title("FI2TC Analysis")
        top = ttk.Frame(self)
        top.pack(fill=tk.X)
        ttk.Label(top, text="FI2TC:").pack(side=tk.LEFT)
        self.doc_var = tk.StringVar()
        self.doc_cb = ttk.Combobox(top, textvariable=self.doc_var, state="readonly")
        self.doc_cb.pack(side=tk.LEFT, padx=2)
        ttk.Button(top, text="New", command=self.new_doc).pack(side=tk.LEFT)
        ttk.Button(top, text="Rename", command=self.rename_doc).pack(side=tk.LEFT)
        ttk.Button(top, text="Delete", command=self.delete_doc).pack(side=tk.LEFT)
        self.doc_cb.bind("<<ComboboxSelected>>", self.select_doc)

        tree_frame = ttk.Frame(self)
        tree_frame.pack(fill=tk.BOTH, expand=True)
        style = ttk.Style(self)
        style.configure("FI2TC.Treeview", rowheight=80)
        self.tree = ttk.Treeview(
            tree_frame,
            columns=self.COLS,
            show="headings",
            style="FI2TC.Treeview",
            height=4,
        )
        vsb = ttk.Scrollbar(tree_frame, orient="vertical", command=self.tree.yview)
        hsb = ttk.Scrollbar(tree_frame, orient="horizontal", command=self.tree.xview)
        self.tree.configure(yscrollcommand=vsb.set, xscrollcommand=hsb.set)
        for c in self.COLS:
            self.tree.heading(c, text=c.replace("_", " ").title())
            width = 200 if c == "hazard" else 120
            self.tree.column(c, width=width)
        self.tree.grid(row=0, column=0, sticky="nsew")
        vsb.grid(row=0, column=1, sticky="ns")
        hsb.grid(row=1, column=0, sticky="ew")
        tree_frame.grid_columnconfigure(0, weight=1)
        tree_frame.grid_rowconfigure(0, weight=1)
        self.tree.bind("<Double-1>", lambda e: self.edit_row())
        btn = ttk.Frame(self)
        btn.pack(fill=tk.X)
        add_row_btn = ttk.Button(btn, text="Add", command=self.add_row)
        add_row_btn.pack(side=tk.LEFT, padx=2, pady=2)
        ToolTip(add_row_btn, "Insert a new HAZOP entry in the table.")
        edit_row_btn = ttk.Button(btn, text="Edit", command=self.edit_row)
        edit_row_btn.pack(side=tk.LEFT, padx=2, pady=2)
        ToolTip(edit_row_btn, "Edit the selected HAZOP entry.")
        del_row_btn = ttk.Button(btn, text="Delete", command=self.del_row)
        del_row_btn.pack(side=tk.LEFT, padx=2, pady=2)
        ToolTip(del_row_btn, "Remove the selected HAZOP entry from the table.")
        ttk.Button(btn, text="Export CSV", command=self.export_csv).pack(
            side=tk.LEFT, padx=2, pady=2
        )
        self.refresh_docs()
        self.refresh()
        if not isinstance(master, tk.Toplevel):
            self.pack(fill=tk.BOTH, expand=True)

    def refresh(self):
        self.tree.delete(*self.tree.get_children())
        for row in self.app.fi2tc_entries:
            vals = [_wrap_val(row.get(k, "")) for k in self.COLS]
            self.tree.insert("", "end", values=vals)

    class RowDialog(simpledialog.Dialog):
        def __init__(self, parent, app, data=None):
            self.app = app
            self.parent_win = parent
            default = {k: "" for k in parent.COLS}
            self.data = data or default
            self.selected = {}
            super().__init__(parent, title="Edit Row")

        def body(self, master):
            self.resizable(False, False)
            self.geometry("700x500")
            fi_names = [
                n.user_name or f"FI {n.unique_id}"
                for n in self.app.get_all_functional_insufficiencies()
            ]
            tc_names = [
                n.user_name or f"TC {n.unique_id}"
                for n in self.app.get_all_triggering_conditions()
            ]
            func_names = self.app.get_all_function_names()
            comp_names = self.app.get_all_component_names()
            scen_names = self.app.get_all_scenario_names()
            scene_names = self.app.get_all_scenery_names()
            req_opts = sorted(
                (
                    f"[{r['id']}] {r['text']}"
                    for r in global_requirements.values()
                    if r.get("req_type") == "functional modification"
                ),
                key=str.lower,
            )
            self.widgets = {}
            nb = ttk.Notebook(master)
            nb.pack(fill=tk.BOTH, expand=True)
            categories = {
                "Known Functional Weakness": [
                    "id",
                    "system_function",
                    "allocation",
                    "interfaces",
                    "scene",
                    "scenario",
                    "driver_behavior",
                    "occurrence",
                    "functional_insufficiencies",
                    "vehicle_effect",
                    "severity",
                ],
                "Design Measures": [
                    "design_measures",
                    "verification",
                    "measure_effectiveness",
                ],
                "Triggering Condition Identification": ["triggering_conditions"],
                "Mitigations": ["mitigation", "acceptance"],
            }
            tabs = {name: ttk.Frame(nb) for name in categories}
            for name, frame in tabs.items():
                nb.add(frame, text=name)
            rows = {name: 0 for name in categories}

            def get_frame(col):
                for name, cols in categories.items():
                    if col in cols:
                        r = rows[name]
                        rows[name] += 1
                        return tabs[name], r
                return master, 0

            def refresh_funcs(*_):
                comp = self.widgets.get("allocation")
                if isinstance(comp, tk.StringVar):
                    func_opts = sorted(
                        {
                            e.function
                            for e in self.app.hazop_entries
                            if not comp.get() or e.component == comp.get()
                        }
                    )
                else:
                    func_opts = func_names
                if "system_function" in self.widgets:
                    w = self.widgets["system_function_widget"]
                    w["values"] = func_opts

            for col in self.parent_win.COLS:
                frame, r = get_frame(col)
                ttk.Label(frame, text=col.replace("_", " ").title()).grid(
                    row=r, column=0, sticky="e", padx=5, pady=2
                )
                if col == "triggering_conditions":
                    tc_frame = ttk.Frame(frame)
                    tc_frame.grid(row=r, column=1, padx=5, pady=2, sticky="w")
                    self.tc_lb = tk.Listbox(tc_frame, selectmode="extended", height=5, exportselection=False)
                    self.tc_lb.grid(row=0, column=0, columnspan=4, padx=2, pady=2)
                    existing = [e.strip() for e in self.data.get(col, "").split(";") if e.strip()]
                    for val in existing:
                        self.tc_lb.insert(tk.END, val)
                    ttk.Button(tc_frame, text="Add", command=self.add_tc).grid(row=1, column=0, padx=2, pady=2)
                    ttk.Button(tc_frame, text="Edit", command=self.edit_tc).grid(row=1, column=1, padx=2, pady=2)
                    ttk.Button(tc_frame, text="Delete", command=self.del_tc).grid(row=1, column=2, padx=2, pady=2)
                    ttk.Button(tc_frame, text="Add Existing", command=self.add_tc_existing).grid(row=1, column=3, padx=2, pady=2)
                    self.widgets[col] = self.tc_lb
                elif col == "functional_insufficiencies":
                    fi_frame = ttk.Frame(frame)
                    fi_frame.grid(row=r, column=1, padx=5, pady=2, sticky="w")
                    self.fi_lb = tk.Listbox(fi_frame, selectmode="extended", height=4, exportselection=False)
                    self.fi_lb.grid(row=0, column=0, columnspan=4, padx=2, pady=2)
                    existing = [e.strip() for e in self.data.get(col, "").split(";") if e.strip()]
                    for val in existing:
                        self.fi_lb.insert(tk.END, val)
                    ttk.Button(fi_frame, text="Add New", command=self.add_fi_new).grid(row=1, column=0, padx=2, pady=2)
                    ttk.Button(fi_frame, text="Edit", command=self.edit_fi).grid(row=1, column=1, padx=2, pady=2)
                    ttk.Button(fi_frame, text="Delete", command=self.del_fi).grid(row=1, column=2, padx=2, pady=2)
                    ttk.Button(fi_frame, text="Add Existing", command=self.add_fi_existing).grid(row=1, column=3, padx=2, pady=2)
                    self.widgets[col] = self.fi_lb
                    self.fi_options = fi_names
                elif col == "design_measures":
                    self.req_opts = list(req_opts)
                    dm_frame = ttk.Frame(frame)
                    dm_frame.grid(row=r, column=1, padx=5, pady=2, sticky="w")
                    self.dm_lb = tk.Listbox(dm_frame, selectmode="extended", height=5, exportselection=False)
                    self.dm_lb.grid(row=0, column=0, columnspan=4, padx=2, pady=2)
                    existing = [e.strip() for e in self.data.get(col, "").split(",") if e.strip()]
                    for val in existing:
                        self.dm_lb.insert(tk.END, val)
                    ttk.Button(dm_frame, text="Add New", command=self.add_dm_new).grid(row=1, column=0, padx=2, pady=2)
                    ttk.Button(dm_frame, text="Add Existing", command=self.add_dm_existing).grid(row=1, column=1, padx=2, pady=2)
                    ttk.Button(dm_frame, text="Edit", command=self.edit_dm).grid(row=1, column=2, padx=2, pady=2)
                    ttk.Button(dm_frame, text="Delete", command=self.del_dm).grid(row=1, column=3, padx=2, pady=2)
                    self.widgets[col] = self.dm_lb
                elif col == "mitigation":
                    mit_frame = ttk.Frame(frame)
                    mit_frame.grid(row=r, column=1, padx=5, pady=2, sticky="w")
                    self.mit_lb = tk.Listbox(mit_frame, height=4, width=50)
                    self.mit_lb.grid(row=0, column=0, columnspan=4, sticky="w")
                    existing = [e.strip() for e in self.data.get(col, "").split(",") if e.strip()]
                    for rid in existing:
                        req = global_requirements.get(rid, {"id": rid, "text": ""})
                        self.mit_lb.insert(tk.END, f"[{req['id']}] {req.get('text','')}")
                    ttk.Button(mit_frame, text="Add New", command=self.add_mit_new).grid(row=1, column=0, padx=2, pady=2)
                    ttk.Button(mit_frame, text="Edit", command=self.edit_mit).grid(row=1, column=1, padx=2, pady=2)
                    ttk.Button(mit_frame, text="Delete", command=self.del_mit).grid(row=1, column=2, padx=2, pady=2)
                    ttk.Button(mit_frame, text="Add Existing", command=self.add_mit_existing).grid(row=1, column=3, padx=2, pady=2)
                    self.widgets[col] = self.mit_lb
                elif col == "system_function":
                    var = tk.StringVar(value=self.data.get(col, ""))
                    cb = ttk.Combobox(
                        frame, textvariable=var, values=func_names, state="readonly"
                    )
                    cb.grid(row=r, column=1, padx=5, pady=2)
                    self.widgets[col] = var
                    self.widgets["system_function_widget"] = cb
                elif col == "allocation":
                    var = tk.StringVar(value=self.data.get(col, ""))
                    cb = ttk.Combobox(
                        frame, textvariable=var, values=comp_names, state="readonly"
                    )
                    cb.grid(row=r, column=1, padx=5, pady=2)
                    cb.bind("<<ComboboxSelected>>", refresh_funcs)
                    self.widgets[col] = var
                elif col == "vehicle_effect":
                    var = tk.StringVar(value=self.data.get(col, ""))
                    frame2 = ttk.Frame(frame)
                    frame2.grid(row=r, column=1, padx=5, pady=2)
                    cb = ttk.Combobox(frame2, textvariable=var, values=sorted(self.app.hazards), state="readonly")
                    cb.pack(side=tk.LEFT)
                    def new_hazard():
                        name = simpledialog.askstring("New Hazard", "Name:")
                        if not name:
                            return
                        sev_widget = self.widgets.get("severity")
                        sev = sev_widget.get() if isinstance(sev_widget, tk.StringVar) else "1"
                        self.app.add_hazard(name)
                        self.app.update_hazard_severity(name, sev)
                        cb["values"] = sorted(self.app.hazards)
                        var.set(name)
                    ttk.Button(frame2, text="New", command=new_hazard).pack(side=tk.LEFT, padx=2)
                    self.widgets[col] = var
                elif col == "scene":
                    var = tk.StringVar(value=self.data.get(col, ""))
                    cb = ttk.Combobox(
                        frame, textvariable=var, values=scene_names, state="readonly"
                    )
                    cb.grid(row=r, column=1, padx=5, pady=2)
                    self.widgets[col] = var
                elif col == "scenario":
                    var = tk.StringVar(value=self.data.get(col, ""))
                    cb = ttk.Combobox(
                        frame, textvariable=var, values=scen_names, state="readonly"
                    )
                    cb.grid(row=r, column=1, padx=5, pady=2)
                    self.widgets[col] = var
                elif col == "severity":
                    var = tk.StringVar(value=self.data.get(col, ""))
                    cb = ttk.Combobox(
                        frame,
                        textvariable=var,
                        values=["1", "2", "3"],
                        state="readonly",
                    )
                    cb.grid(row=r, column=1, padx=5, pady=2)
                    self.widgets[col] = var
                else:
                    txt = tk.Text(frame, width=25, height=2, wrap="word")
                    txt.insert("1.0", self.data.get(col, ""))
                    if col == "known_use_case":
                        self.kuc_widget = txt
                        txt.configure(state="disabled")
                    txt.grid(row=r, column=1, padx=5, pady=2)
                    self.widgets[col] = txt
                    if col == "known_use_case":
                        self.kuc_widget = txt
            refresh_funcs()
            self.update_known_use_case()

        def apply(self):
            for col, widget in self.widgets.items():
                if isinstance(widget, tk.Entry):
                    self.data[col] = widget.get()
                elif isinstance(widget, tk.Text):
                    self.data[col] = widget.get("1.0", "end-1c")
                elif isinstance(widget, tk.Listbox):
                    items = list(widget.get(0, tk.END))
                    if col == "triggering_conditions" or col == "functional_insufficiencies":
                        self.data[col] = ";".join(items)
                    else:
                        self.data[col] = ",".join(items)
                else:
                    val = widget.get()
                    orig = self.selected.get(col, "")
                    if col == "triggering_conditions" and orig and val != orig:
                        self.app.rename_triggering_condition(orig, val)
                    elif col == "vehicle_effect" and orig and val != orig:
                        self.app.rename_hazard(orig, val)
                    self.data[col] = val
            veh = self.data.get("vehicle_effect", "").strip()
            sev = self.data.get("severity", "1").strip()
            if veh:
                self.app.add_hazard(veh)
                self.app.update_hazard_severity(veh, sev)
            self.result = True

        def add_dm_new(self):
            dlg = _RequirementDialog(self, req_type="functional modification")
            if dlg.result:
                req = dlg.result
                global_requirements[req["id"]] = req
                text = f"[{req['id']}] {req['text']}"
                self.dm_lb.insert(tk.END, text)

        def add_dm_existing(self):
            dlg = _SelectRequirementsDialog(self, req_type="functional modification")
            if dlg.result:
                for val in dlg.result:
                    if val not in self.dm_lb.get(0, tk.END):
                        self.dm_lb.insert(tk.END, val)

        def edit_dm(self):
            sel = self.dm_lb.curselection()
            if not sel:
                return
            text = self.dm_lb.get(sel[0])
            rid = text.split("]", 1)[0][1:]
            req = global_requirements.get(rid, {"id": rid, "text": text})
            dlg = _RequirementDialog(self, req, req_type="functional modification")
            if dlg.result:
                new_req = dlg.result
                global_requirements[new_req["id"]] = new_req
                new_text = f"[{new_req['id']}] {new_req['text']}"
                self.dm_lb.delete(sel[0])
                self.dm_lb.insert(sel[0], new_text)

        def del_dm(self):
            sel = list(self.dm_lb.curselection())
            for idx in reversed(sel):
                self.dm_lb.delete(idx)

        def add_tc_existing(self):
            dlg = _SelectTriggeringConditionsDialog(self, self.app.triggering_conditions)
            if dlg.result:
                for val in dlg.result:
                    if val not in self.tc_lb.get(0, tk.END):
                        self.tc_lb.insert(tk.END, val)

        def add_tc(self):
            name = simpledialog.askstring("Triggering Condition", "Name:")
            if name:
                if name not in self.tc_lb.get(0, tk.END):
                    self.tc_lb.insert(tk.END, name)

        def edit_tc(self):
            sel = self.tc_lb.curselection()
            if not sel:
                return
            current = self.tc_lb.get(sel[0])
            name = simpledialog.askstring("Triggering Condition", "Name:", initialvalue=current)
            if name and name != current:
                self.app.rename_triggering_condition(current, name)
                self.tc_lb.delete(sel[0])
                self.tc_lb.insert(sel[0], name)

        def del_tc(self):
            sel = list(self.tc_lb.curselection())
            for idx in reversed(sel):
                self.tc_lb.delete(idx)

        def add_mit_new(self):
            dlg = _RequirementDialog(self, req_type="operational")
            if dlg.result:
                req = dlg.result
                global_requirements[req["id"]] = req
                text = f"[{req['id']}] {req['text']}"
                self.mit_lb.insert(tk.END, text)

        def add_mit_existing(self):
            dlg = _SelectRequirementsDialog(self, req_type="operational")
            if dlg.result:
                for val in dlg.result:
                    if val not in self.mit_lb.get(0, tk.END):
                        self.mit_lb.insert(tk.END, val)

        def edit_mit(self):
            sel = self.mit_lb.curselection()
            if not sel:
                return
            text = self.mit_lb.get(sel[0])
            rid = text.split("]", 1)[0][1:]
            req = global_requirements.get(rid, {"id": rid, "text": text})
            dlg = _RequirementDialog(self, req, req_type="operational")
            if dlg.result:
                new_req = dlg.result
                global_requirements[new_req["id"]] = new_req
                new_text = f"[{new_req['id']}] {new_req['text']}"
                self.mit_lb.delete(sel[0])
                self.mit_lb.insert(sel[0], new_text)

        def del_mit(self):
            sel = list(self.mit_lb.curselection())
            for idx in reversed(sel):
                self.mit_lb.delete(idx)

<<<<<<< HEAD
        def add_fi_new(self):
            name = simpledialog.askstring("Functional Insufficiency", "Name:")
            if name:
                if name not in self.fi_lb.get(0, tk.END):
                    self.fi_lb.insert(tk.END, name)
                self.update_known_use_case()

        def add_fi_existing(self):
            dlg = _SelectFIsDialog(self, self.fi_options)
            if getattr(dlg, "result", None):
                for val in dlg.result:
                    if val not in self.fi_lb.get(0, tk.END):
                        self.fi_lb.insert(tk.END, val)
                self.update_known_use_case()

        def edit_fi(self):
            sel = self.fi_lb.curselection()
            if not sel:
                return
            current = self.fi_lb.get(sel[0])
            name = simpledialog.askstring("Functional Insufficiency", "Name:", initialvalue=current)
            if name and name != current:
                self.app.rename_functional_insufficiency(current, name)
                self.fi_lb.delete(sel[0])
                self.fi_lb.insert(sel[0], name)
            self.update_known_use_case()

        def del_fi(self):
            sel = list(self.fi_lb.curselection())
            for idx in reversed(sel):
                self.fi_lb.delete(idx)
            self.update_known_use_case()

        def add_fi_new(self):
            name = simpledialog.askstring("Functional Insufficiency", "Name:")
            if name:
                if name not in self.fi_lb.get(0, tk.END):
                    self.fi_lb.insert(tk.END, name)
                self.update_known_use_case()

        def add_fi_existing(self):
            dlg = _SelectFIsDialog(self, self.fi_options)
            if getattr(dlg, "result", None):
                for val in dlg.result:
                    if val not in self.fi_lb.get(0, tk.END):
                        self.fi_lb.insert(tk.END, val)
                self.update_known_use_case()

        def edit_fi(self):
            sel = self.fi_lb.curselection()
            if not sel:
                return
            current = self.fi_lb.get(sel[0])
            name = simpledialog.askstring("Functional Insufficiency", "Name:", initialvalue=current)
            if name and name != current:
                self.app.rename_functional_insufficiency(current, name)
                self.fi_lb.delete(sel[0])
                self.fi_lb.insert(sel[0], name)
            self.update_known_use_case()

        def del_fi(self):
            sel = list(self.fi_lb.curselection())
            for idx in reversed(sel):
                self.fi_lb.delete(idx)
            self.update_known_use_case()

=======
>>>>>>> 8b28beda
        def add_func_existing(self):
            dlg = _SelectFunctionsDialog(self, self.func_options)
            if getattr(dlg, "result", None):
                for val in dlg.result:
                    if val not in self.func_lb.get(0, tk.END):
                        self.func_lb.insert(tk.END, val)
                self.update_known_use_case()

        def del_func(self):
            sel = list(self.func_lb.curselection())
            for idx in reversed(sel):
                self.func_lb.delete(idx)
            self.update_known_use_case()

        def add_haz_new(self):
            name = simpledialog.askstring("Hazard", "Name:")
            if name:
                if name not in self.haz_lb.get(0, tk.END):
                    self.haz_lb.insert(tk.END, name)
                sev_widget = self.widgets.get("severity")
                sev = sev_widget.get() if isinstance(sev_widget, tk.StringVar) else "1"
                self.app.add_hazard(name)
                self.app.update_hazard_severity(name, sev)

        def add_haz_existing(self):
            dlg = _SelectHazardsDialog(self, self.app.hazards)
            if getattr(dlg, "result", None):
                for val in dlg.result:
                    if val not in self.haz_lb.get(0, tk.END):
                        self.haz_lb.insert(tk.END, val)

        def edit_haz(self):
            sel = self.haz_lb.curselection()
            if not sel:
                return
            current = self.haz_lb.get(sel[0])
            name = simpledialog.askstring("Hazard", "Name:", initialvalue=current)
            if name and name != current:
                self.app.rename_hazard(current, name)
                self.haz_lb.delete(sel[0])
                self.haz_lb.insert(sel[0], name)

        def del_haz(self):
            sel = list(self.haz_lb.curselection())
            for idx in reversed(sel):
                self.haz_lb.delete(idx)

        def update_known_use_case(self):
            if not hasattr(self, "kuc_widget"):
                return
            funcs = list(self.func_lb.get(0, tk.END)) if hasattr(self, "func_lb") else []
<<<<<<< HEAD
            fis = list(self.fi_lb.get(0, tk.END)) if hasattr(self, "fi_lb") else []
            ucs = []
            for f in funcs + fis:
                uc = self.app.get_use_case_for_function(f)
                if uc and uc not in ucs:
                    ucs.append(uc)
            self.kuc_widget.config(state="normal")
            self.kuc_widget.delete("1.0", tk.END)
            self.kuc_widget.insert("1.0", ";".join(ucs))
            self.kuc_widget.config(state="disabled")
=======
            ucs = []
            for f in funcs:
                uc = self.app.get_use_case_for_function(f)
                if uc and uc not in ucs:
                    ucs.append(uc)
            self.kuc_widget.delete("1.0", tk.END)
            self.kuc_widget.insert("1.0", ";".join(ucs))
>>>>>>> 8b28beda

        def add_func_existing(self):
            dlg = _SelectFunctionsDialog(self, self.func_options)
            if getattr(dlg, "result", None):
                for val in dlg.result:
                    if val not in self.func_lb.get(0, tk.END):
                        self.func_lb.insert(tk.END, val)
                self.update_known_use_case()

        def del_func(self):
            sel = list(self.func_lb.curselection())
            for idx in reversed(sel):
                self.func_lb.delete(idx)
            self.update_known_use_case()

        def add_haz_new(self):
            name = simpledialog.askstring("Hazard", "Name:")
            if name:
                if name not in self.haz_lb.get(0, tk.END):
                    self.haz_lb.insert(tk.END, name)
                sev_widget = self.widgets.get("severity")
                sev = sev_widget.get() if isinstance(sev_widget, tk.StringVar) else "1"
                self.app.add_hazard(name)
                self.app.update_hazard_severity(name, sev)

        def add_haz_existing(self):
            dlg = _SelectHazardsDialog(self, self.app.hazards)
            if getattr(dlg, "result", None):
                for val in dlg.result:
                    if val not in self.haz_lb.get(0, tk.END):
                        self.haz_lb.insert(tk.END, val)

        def edit_haz(self):
            sel = self.haz_lb.curselection()
            if not sel:
                return
            current = self.haz_lb.get(sel[0])
            name = simpledialog.askstring("Hazard", "Name:", initialvalue=current)
            if name and name != current:
                self.app.rename_hazard(current, name)
                self.haz_lb.delete(sel[0])
                self.haz_lb.insert(sel[0], name)

        def del_haz(self):
            sel = list(self.haz_lb.curselection())
            for idx in reversed(sel):
                self.haz_lb.delete(idx)

        def update_known_use_case(self):
            if not hasattr(self, "kuc_widget"):
                return
            funcs = list(self.func_lb.get(0, tk.END)) if hasattr(self, "func_lb") else []
<<<<<<< HEAD
            fis = list(self.fi_lb.get(0, tk.END)) if hasattr(self, "fi_lb") else []
            ucs = []
            for f in funcs + fis:
                uc = self.app.get_use_case_for_function(f)
                if uc and uc not in ucs:
                    ucs.append(uc)
            self.kuc_widget.config(state="normal")
            self.kuc_widget.delete("1.0", tk.END)
            self.kuc_widget.insert("1.0", ";".join(ucs))
            self.kuc_widget.config(state="disabled")
=======
            ucs = []
            for f in funcs:
                uc = self.app.get_use_case_for_function(f)
                if uc and uc not in ucs:
                    ucs.append(uc)
            self.kuc_widget.delete("1.0", tk.END)
            self.kuc_widget.insert("1.0", ";".join(ucs))
>>>>>>> 8b28beda

        def add_dm_new(self):
            dlg = _RequirementDialog(self)
            if dlg.result:
                req = dlg.result
                global_requirements[req["id"]] = req
                text = f"[{req['id']}] {req['text']}"
                if text not in self.req_opts:
                    self.req_opts.append(text)
                self.dm_lb.insert(tk.END, text)

        def add_dm_existing(self):
            dlg = _SelectRequirementsDialog(self)
            if dlg.result:
                for val in dlg.result:
                    if val not in self.dm_lb.get(0, tk.END):
                        self.dm_lb.insert(tk.END, val)

        def edit_dm(self):
            sel = self.dm_lb.curselection()
            if not sel:
                return
            text = self.dm_lb.get(sel[0])
            rid = text.split("]", 1)[0][1:]
            req = global_requirements.get(rid, {"id": rid, "text": text})
            dlg = _RequirementDialog(self, req)
            if dlg.result:
                new_req = dlg.result
                global_requirements[new_req["id"]] = new_req
                new_text = f"[{new_req['id']}] {new_req['text']}"
                self.dm_lb.delete(sel[0])
                self.dm_lb.insert(sel[0], new_text)

        def del_dm(self):
            sel = list(self.dm_lb.curselection())
            for idx in reversed(sel):
                self.dm_lb.delete(idx)

        def add_tc(self):
            name = simpledialog.askstring("Triggering Condition", "Name:")
            if name:
                if name not in self.tc_lb.get(0, tk.END):
                    self.tc_lb.insert(tk.END, name)

        def edit_tc(self):
            sel = self.tc_lb.curselection()
            if not sel:
                return
            current = self.tc_lb.get(sel[0])
            name = simpledialog.askstring("Triggering Condition", "Name:", initialvalue=current)
            if name and name != current:
                self.app.rename_triggering_condition(current, name)
                self.tc_lb.delete(sel[0])
                self.tc_lb.insert(sel[0], name)

        def del_tc(self):
            sel = list(self.tc_lb.curselection())
            for idx in reversed(sel):
                self.tc_lb.delete(idx)

        def add_tc_existing(self):
            dlg = _SelectTriggeringConditionsDialog(self, self.app.triggering_conditions)
            if dlg.result:
                for val in dlg.result:
                    if val not in self.tc_lb.get(0, tk.END):
                        self.tc_lb.insert(tk.END, val)

        def add_mit_new(self):
            dlg = _RequirementDialog(self, req_type="operational")
            if dlg.result:
                req = dlg.result
                global_requirements[req["id"]] = req
                text = f"[{req['id']}] {req['text']}"
                self.mit_lb.insert(tk.END, text)

        def add_mit_existing(self):
            dlg = _SelectRequirementsDialog(self, req_type="operational")
            if dlg.result:
                for val in dlg.result:
                    if val not in self.mit_lb.get(0, tk.END):
                        self.mit_lb.insert(tk.END, val)

        def edit_mit(self):
            sel = self.mit_lb.curselection()
            if not sel:
                return
            text = self.mit_lb.get(sel[0])
            rid = text.split("]", 1)[0][1:]
            req = global_requirements.get(rid, {"id": rid, "text": text})
            dlg = _RequirementDialog(self, req, req_type="operational")
            if dlg.result:
                new_req = dlg.result
                global_requirements[new_req["id"]] = new_req
                new_text = f"[{new_req['id']}] {new_req['text']}"
                self.mit_lb.delete(sel[0])
                self.mit_lb.insert(sel[0], new_text)

        def del_mit(self):
            sel = list(self.mit_lb.curselection())
            for idx in reversed(sel):
                self.mit_lb.delete(idx)

    def add_row(self):
        dlg = self.RowDialog(self, self.app)
        if getattr(dlg, "result", None):
            self.app.fi2tc_entries.append(dlg.data)
            self.refresh()

    def edit_row(self):
        sel = self.tree.focus()
        if not sel:
            return
        idx = self.tree.index(sel)
        data = self.app.fi2tc_entries[idx]
        dlg = self.RowDialog(self, self.app, data)
        if getattr(dlg, "result", None):
            self.refresh()

    def del_row(self):
        sel = self.tree.selection()
        for iid in sel:
            idx = self.tree.index(iid)
            if idx < len(self.app.fi2tc_entries):
                del self.app.fi2tc_entries[idx]
        self.refresh()

    def export_csv(self):
        path = filedialog.asksaveasfilename(
            defaultextension=".csv", filetypes=[("CSV", "*.csv")]
        )
        if not path:
            return
        with open(path, "w", newline="") as f:
            w = csv.writer(f)
            w.writerow(self.COLS)
            for r in self.app.fi2tc_entries:
                w.writerow([r.get(k, "") for k in self.COLS])
        messagebox.showinfo("Export", "FI2TC exported")

    def refresh_docs(self):
        names = [d.name for d in self.app.fi2tc_docs]
        self.doc_cb.configure(values=names)
        if self.app.active_fi2tc:
            self.doc_var.set(self.app.active_fi2tc.name)
        elif names:
            self.doc_var.set(names[0])

    def select_doc(self, *_):
        name = self.doc_var.get()
        for d in self.app.fi2tc_docs:
            if d.name == name:
                self.app.active_fi2tc = d
                self.app.fi2tc_entries = d.entries
                break
        self.refresh()

    def new_doc(self):
        name = simpledialog.askstring("New FI2TC", "Name:")
        if not name:
            return
        doc = FI2TCDoc(name, [])
        self.app.fi2tc_docs.append(doc)
        self.app.active_fi2tc = doc
        self.app.fi2tc_entries = doc.entries
        self.refresh_docs()
        self.refresh()
        self.app.update_views()

    def rename_doc(self):
        if not self.app.active_fi2tc:
            return
        name = simpledialog.askstring(
            "Rename FI2TC", "Name:", initialvalue=self.app.active_fi2tc.name
        )
        if not name:
            return
        self.app.active_fi2tc.name = name
        self.refresh_docs()
        self.app.update_views()

    def delete_doc(self):
        doc = self.app.active_fi2tc
        if not doc:
            return
        if not messagebox.askyesno("Delete", f"Delete FI2TC '{doc.name}'?"):
            return
        self.app.fi2tc_docs.remove(doc)
        if self.app.fi2tc_docs:
            self.app.active_fi2tc = self.app.fi2tc_docs[0]
        else:
            self.app.active_fi2tc = None
        self.app.fi2tc_entries = (
            self.app.active_fi2tc.entries if self.app.active_fi2tc else []
        )
        self.refresh_docs()
        self.refresh()
        self.app.update_views()


class HazopWindow(tk.Frame):
    def __init__(self, master, app):
        super().__init__(master)
        self.app = app
        if isinstance(master, tk.Toplevel):
            master.title("HAZOP Analysis")
            master.geometry("600x400")
        top = ttk.Frame(self)
        top.pack(fill=tk.X)
        doc_lbl = ttk.Label(top, text="HAZOP:")
        doc_lbl.pack(side=tk.LEFT)
        ToolTip(doc_lbl, "Select a HAZOP document to edit or view.")
        self.doc_var = tk.StringVar()
        self.doc_cb = ttk.Combobox(top, textvariable=self.doc_var, state="readonly")
        self.doc_cb.pack(side=tk.LEFT, padx=2)
        ToolTip(
            self.doc_cb, "All HAZOP analyses stored in the project are listed here."
        )
        new_btn = ttk.Button(top, text="New", command=self.new_doc)
        new_btn.pack(side=tk.LEFT)
        ToolTip(new_btn, "Create a new HAZOP document.")
        self.doc_cb.bind("<<ComboboxSelected>>", self.select_doc)

        columns = ("function", "malfunction", "type", "safety", "rationale")
        content = ttk.Frame(self)
        content.pack(fill=tk.BOTH, expand=True)
        self.tree = ttk.Treeview(content, columns=columns, show="headings")
        for col in columns:
            self.tree.heading(col, text=col.capitalize())
            if col in ("rationale", "hazard"):
                width = 200
            else:
                width = 120
            self.tree.column(col, width=width)
        self.tree.pack(side=tk.LEFT, fill=tk.BOTH, expand=True)

        btn = ttk.Frame(self)
        btn.pack(fill=tk.X)
        hara_add_btn = ttk.Button(btn, text="Add", command=self.add_row)
        hara_add_btn.pack(side=tk.LEFT, padx=2, pady=2)
        ToolTip(hara_add_btn, "Insert a new HARA entry.")
        hara_edit_btn = ttk.Button(btn, text="Edit", command=self.edit_row)
        hara_edit_btn.pack(side=tk.LEFT, padx=2, pady=2)
        ToolTip(hara_edit_btn, "Edit the selected HARA row.")
        hara_del_btn = ttk.Button(btn, text="Delete", command=self.del_row)
        hara_del_btn.pack(side=tk.LEFT, padx=2, pady=2)
        ToolTip(hara_del_btn, "Delete the selected HARA row.")

        self.refresh_docs()
        self.refresh()
        if not isinstance(master, tk.Toplevel):
            self.pack(fill=tk.BOTH, expand=True)

    def refresh_docs(self):
        names = [d.name for d in self.app.hazop_docs]
        self.doc_cb["values"] = names
        if self.app.active_hazop:
            self.doc_var.set(self.app.active_hazop.name)
        elif names:
            self.doc_var.set(names[0])

    def select_doc(self, *_):
        name = self.doc_var.get()
        for d in self.app.hazop_docs:
            if d.name == name:
                self.app.active_hazop = d
                self.app.hazop_entries = d.entries
                break
        self.refresh()

    def new_doc(self):
        name = simpledialog.askstring("New HAZOP", "Name:")
        if not name:
            return
        doc = HazopDoc(name, [])
        self.app.hazop_docs.append(doc)
        self.app.active_hazop = doc
        self.app.hazop_entries = doc.entries
        self.refresh_docs()
        self.refresh()
        self.app.update_views()

    def refresh(self):
        self.tree.delete(*self.tree.get_children())
        for row in self.app.hazop_entries:
            vals = [
                row.function,
                row.malfunction,
                row.mtype,
                row.scenario,
                row.conditions,
                row.hazard,
                "Yes" if row.safety else "No",
                row.rationale,
                "Yes" if row.covered else "No",
                row.covered_by,
            ]
            self.tree.insert("", "end", values=vals)

    class RowDialog(simpledialog.Dialog):
        def __init__(self, parent, row=None):
            self.app = parent.app
            self.row = row or HazopEntry(
                "",
                "",
                "No/Not",
                "",
                "",
                "",
                False,
                "",
                False,
                "",
            )
            super().__init__(parent, title="Edit HAZOP Row")

        def body(self, master):
            func_lbl = ttk.Label(master, text="Function")
            func_lbl.grid(row=0, column=0, sticky="e", padx=5, pady=5)
            ToolTip(func_lbl, "Select the vehicle function under analysis.")
            funcs = self.app.get_all_action_names()
            self.func = tk.StringVar(value=self.row.function)
            func_cb = ttk.Combobox(
                master, textvariable=self.func, values=funcs, state="readonly"
            )
            func_cb.grid(row=0, column=1, padx=5, pady=5)
            ToolTip(
                func_cb, "Functions come from activity diagrams or architecture blocks."
            )

            mal_lbl = ttk.Label(master, text="Malfunction")
            mal_lbl.grid(row=1, column=0, sticky="e", padx=5, pady=5)
            ToolTip(
                mal_lbl,
                "Choose an existing malfunction or type a new one.\n"
                "Create malfunctions via the Malfunctions editor or by\n"
                "building an activity diagram that defines vehicle level\n"
                "functions, then running a HAZOP on the diagram activities.",
            )
            self.mal = tk.StringVar(value=self.row.malfunction)
            mal_cb = ttk.Combobox(
                master,
                textvariable=self.mal,
                values=sorted(self.app.malfunctions),
            )
            mal_cb.grid(row=1, column=1, padx=5, pady=5)
            ToolTip(mal_cb, "Type a new malfunction to add it to the project.")

            typ_lbl = ttk.Label(master, text="Type")
            typ_lbl.grid(row=2, column=0, sticky="e", padx=5, pady=5)
            ToolTip(
                typ_lbl,
                "Guideword describing how the malfunction deviates from the intended function.",
            )
            self.typ = tk.StringVar(value=self.row.mtype)
            typ_cb = ttk.Combobox(
                master,
                textvariable=self.typ,
                values=["No/Not", "Unintended", "Excessive", "Insufficient", "Reverse"],
                state="readonly",
            )
            typ_cb.grid(row=2, column=1, padx=5, pady=5)
            ToolTip(typ_cb, "Select the malfunction guideword.")

            scen_lbl = ttk.Label(master, text="Scenario")
            scen_lbl.grid(row=3, column=0, sticky="e", padx=5, pady=5)
            ToolTip(scen_lbl, "Operational scenario associated with this function.")
            scenarios = []
            for lib in self.app.scenario_libraries:
                scenarios.extend(lib.get("scenarios", []))
            self.scen = tk.StringVar(value=self.row.scenario)
            scen_cb = ttk.Combobox(
                master, textvariable=self.scen, values=scenarios, state="readonly"
            )
            scen_cb.grid(row=3, column=1, padx=5, pady=5)
            ToolTip(scen_cb, "Scenarios come from imported scenario libraries.")

            cond_lbl = ttk.Label(master, text="Driving Conditions")
            cond_lbl.grid(row=4, column=0, sticky="e", padx=5, pady=5)
            ToolTip(cond_lbl, "Optional free text describing environmental conditions.")
            self.cond = tk.StringVar(value=self.row.conditions)
            cond_entry = ttk.Entry(master, textvariable=self.cond)
            cond_entry.grid(row=4, column=1, padx=5, pady=5)
            ToolTip(cond_entry, "Example: rain, snow, gravel road, etc.")

            haz_lbl = ttk.Label(master, text="Hazard")
            haz_lbl.grid(row=5, column=0, sticky="e", padx=5, pady=5)
            ToolTip(haz_lbl, "Consequence of the malfunction under the given scenario.")
            haz_frame = ttk.Frame(master)
            haz_frame.grid(row=5, column=1, padx=5, pady=5, sticky="w")
            self.haz_var = tk.StringVar(value=self.row.hazard)
            self.haz_cb = ttk.Combobox(
                haz_frame,
                textvariable=self.haz_var,
                values=sorted(self.app.hazards),
                width=30,
            )
            self.haz_cb.pack(side=tk.LEFT, fill=tk.X, expand=True)
            ToolTip(
                self.haz_cb,
                "Select an existing hazard or type a new one.",
            )
            new_haz_btn = ttk.Button(haz_frame, text="New", command=self.new_hazard)
            new_haz_btn.pack(side=tk.LEFT, padx=2)
            ToolTip(new_haz_btn, "Create a new hazard and select it.")

            safety_lbl = ttk.Label(master, text="Safety Relevant")
            safety_lbl.grid(row=6, column=0, sticky="e", padx=5, pady=5)
            ToolTip(
                safety_lbl, "Mark 'Yes' if the malfunction can lead to a safety hazard."
            )
            self.safety = tk.StringVar(value="Yes" if self.row.safety else "No")
            safety_cb = ttk.Combobox(
                master, textvariable=self.safety, values=["Yes", "No"], state="readonly"
            )
            safety_cb.grid(row=6, column=1, padx=5, pady=5)
            ToolTip(
                safety_cb,
                "Only safety relevant malfunctions are used in HARA analyses.",
            )

            rat_lbl = ttk.Label(master, text="Rationale")
            rat_lbl.grid(row=7, column=0, sticky="ne", padx=5, pady=5)
            ToolTip(rat_lbl, "Reasoning for the safety relevance decision.")
            self.rat = tk.Text(master, width=30, height=3)
            self.rat.insert("1.0", self.row.rationale)
            self.rat.grid(row=7, column=1, padx=5, pady=5)
            ToolTip(self.rat, "Provide justification or references for this entry.")

            cov_lbl = ttk.Label(master, text="Covered")
            cov_lbl.grid(row=8, column=0, sticky="e", padx=5, pady=5)
            ToolTip(cov_lbl, "Indicate whether the malfunction is already mitigated.")
            self.cov = tk.StringVar(value="Yes" if self.row.covered else "No")
            cov_cb = ttk.Combobox(
                master, textvariable=self.cov, values=["Yes", "No"], state="readonly"
            )
            cov_cb.grid(row=8, column=1, padx=5, pady=5)
            ToolTip(
                cov_cb,
                "Select 'Yes' if another function or feature prevents the hazard.",
            )

            covby_lbl = ttk.Label(master, text="Covered By")
            covby_lbl.grid(row=9, column=0, sticky="e", padx=5, pady=5)
            ToolTip(covby_lbl, "Reference the malfunction providing mitigation.")
            malfs = [e.malfunction for e in self.app.hazop_entries]
            self.cov_by = tk.StringVar(value=self.row.covered_by)
            covby_cb = ttk.Combobox(
                master, textvariable=self.cov_by, values=malfs, state="readonly"
            )
            covby_cb.grid(row=9, column=1, padx=5, pady=5)
            ToolTip(
                covby_cb, "Choose a malfunction that covers this one if applicable."
            )

        def new_hazard(self):
            name = simpledialog.askstring("New Hazard", "Name:")
            if not name:
                return
            self.app.add_hazard(name)
            self.haz_var.set(name)
            self.haz_cb.configure(values=sorted(self.app.hazards))

        def apply(self):
            self.row.function = self.func.get()
            old_mal = self.row.malfunction
            self.row.malfunction = self.mal.get()
            if old_mal and old_mal != self.row.malfunction:
                self.app.rename_malfunction(old_mal, self.row.malfunction)
            # When a new malfunction is introduced from a HAZOP entry,
            # automatically create a corresponding top level event.
            # Register the malfunction globally; AutoML will create a
            # corresponding top level event if it's new.
            self.app.add_malfunction(self.row.malfunction)
            self.row.mtype = self.typ.get()
            self.row.scenario = self.scen.get()
            self.row.conditions = self.cond.get()
            old_haz = self.row.hazard
            self.row.hazard = self.haz_var.get().strip()
            if old_haz and old_haz != self.row.hazard:
                self.app.rename_hazard(old_haz, self.row.hazard)
            self.app.add_hazard(self.row.hazard)
            self.haz_cb.configure(values=sorted(self.app.hazards))
            self.app.update_hazard_list()
            self.row.safety = self.safety.get() == "Yes"
            self.row.rationale = self.rat.get("1.0", "end-1c")
            self.row.covered = self.cov.get() == "Yes"
            self.row.covered_by = self.cov_by.get()

    def add_row(self):
        if not self.app.active_hazop:
            messagebox.showwarning("Add", "Create a HAZOP first")
            return
        dlg = self.RowDialog(self)
        if dlg.row.function:
            self.app.hazop_entries.append(dlg.row)
            self.refresh()

    def edit_row(self):
        sel = self.tree.focus()
        if not sel:
            return
        idx = self.tree.index(sel)
        row = self.app.hazop_entries[idx]
        dlg = self.RowDialog(self, row)
        self.refresh()

    def del_row(self):
        sel = self.tree.selection()
        for iid in sel:
            idx = self.tree.index(iid)
            if idx < len(self.app.hazop_entries):
                del self.app.hazop_entries[idx]
        self.refresh()

    def load_analysis(self):
        if not self.app.reliability_analyses:
            messagebox.showwarning("Load", "No saved analyses")
            return
        win = tk.Toplevel(self)
        win.title("Select Analysis")
        lb = tk.Listbox(win, height=8, width=40)
        lb.pack(side=tk.LEFT, fill=tk.BOTH, expand=True)
        for ra in self.app.reliability_analyses:
            lb.insert(tk.END, ra.name)

        def do_load():
            sel = lb.curselection()
            if not sel:
                return
            ra = self.app.reliability_analyses[sel[0]]
            self.standard_var.set(ra.standard)
            self.profile_var.set(ra.profile)
            self.components = copy.deepcopy(ra.components)
            self.app.reliability_total_fit = ra.total_fit
            self.app.spfm = ra.spfm
            self.app.lpfm = ra.lpfm
            self.app.reliability_dc = ra.dc
            win.destroy()
            self.refresh_tree()
            self.formula_label.config(
                text=f"Total FIT: {ra.total_fit:.2f}  DC: {ra.dc:.2f}  SPFM: {ra.spfm:.2f}  LPFM: {ra.lpfm:.2f}"
            )

        ttk.Button(win, text="Load", command=do_load).pack(
            side=tk.RIGHT, padx=5, pady=5
        )

    def save_analysis(self):
        if not self.components:
            messagebox.showwarning("Save", "No components defined")
            return
        name = simpledialog.askstring("Save Analysis", "Enter analysis name:")
        if not name:
            return
        ra = ReliabilityAnalysis(
            name,
            self.standard_var.get(),
            self.profile_var.get(),
            copy.deepcopy(self.components),
            self.app.reliability_total_fit,
            self.app.spfm,
            self.app.lpfm,
            self.app.reliability_dc,
        )
        self.app.reliability_analyses.append(ra)
        messagebox.showinfo("Save", "Analysis saved")


class HaraWindow(tk.Frame):
    COLS = [
        "malfunction",
        "hazard",
        "severity",
        "sev_rationale",
        "controllability",
        "cont_rationale",
        "exposure",
        "exp_rationale",
        "asil",
        "safety_goal",
    ]

    def __init__(self, master, app):
        super().__init__(master)
        self.app = app
        if isinstance(master, tk.Toplevel):
            master.title("HARA Analysis")
        top = ttk.Frame(self)
        top.pack(fill=tk.X)
        hara_lbl = ttk.Label(top, text="HARA:")
        hara_lbl.pack(side=tk.LEFT)
        ToolTip(hara_lbl, "Select a HARA document to work on.")
        self.doc_var = tk.StringVar()
        self.doc_cb = ttk.Combobox(top, textvariable=self.doc_var, state="readonly")
        self.doc_cb.pack(side=tk.LEFT, padx=2)
        ToolTip(self.doc_cb, "Only HARAs defined in the project appear here.")
        new_hara_btn = ttk.Button(top, text="New", command=self.new_doc)
        new_hara_btn.pack(side=tk.LEFT)
        ToolTip(new_hara_btn, "Create a new HARA document.")
        self.doc_cb.bind("<<ComboboxSelected>>", self.select_doc)
        self.hazop_lbl = ttk.Label(top, text="")
        self.hazop_lbl.pack(side=tk.LEFT, padx=10)
        self.status_lbl = ttk.Label(top, text="")
        self.status_lbl.pack(side=tk.LEFT, padx=10)

        self.tree = ttk.Treeview(self, columns=self.COLS, show="headings")
        for c in self.COLS:
            self.tree.heading(c, text=c.replace("_", " ").title())
            width = 200 if c == "hazard" else 120
            self.tree.column(c, width=width)
        self.tree.pack(fill=tk.BOTH, expand=True)
        btn = ttk.Frame(self)
        btn.pack(fill=tk.X)
        ttk.Button(btn, text="Add", command=self.add_row).pack(
            side=tk.LEFT, padx=2, pady=2
        )
        ttk.Button(btn, text="Edit", command=self.edit_row).pack(
            side=tk.LEFT, padx=2, pady=2
        )
        ttk.Button(btn, text="Delete", command=self.del_row).pack(
            side=tk.LEFT, padx=2, pady=2
        )
        self.refresh_docs()
        self.refresh()
        if not isinstance(master, tk.Toplevel):
            self.pack(fill=tk.BOTH, expand=True)

    def refresh_docs(self):
        self.app.update_hara_statuses()
        names = [d.name for d in self.app.hara_docs]
        # Explicitly configure the combobox values to ensure Tkinter updates
        self.doc_cb.configure(values=names)
        if self.app.active_hara:
            self.doc_var.set(self.app.active_hara.name)
            hazops = ", ".join(getattr(self.app.active_hara, "hazops", []))
            self.hazop_lbl.config(text=f"HAZOPs: {hazops}")
            self.status_lbl.config(
                text=f"Status: {getattr(self.app.active_hara, 'status', 'draft')}"
            )

        elif names:
            self.doc_var.set(names[0])
            doc = self.app.hara_docs[0]
            hazops = ", ".join(getattr(doc, "hazops", []))
            self.hazop_lbl.config(text=f"HAZOPs: {hazops}")
            self.app.active_hara = doc
            self.app.hara_entries = doc.entries
            self.status_lbl.config(text=f"Status: {getattr(doc, 'status', 'draft')}")

    def select_doc(self, *_):
        name = self.doc_var.get()
        for d in self.app.hara_docs:
            if d.name == name:
                self.app.active_hara = d
                self.app.hara_entries = d.entries
                hazops = ", ".join(getattr(d, "hazops", []))
                self.hazop_lbl.config(text=f"HAZOPs: {hazops}")
                self.status_lbl.config(text=f"Status: {getattr(d, 'status', 'draft')}")
                break
        self.refresh()

    class NewHaraDialog(simpledialog.Dialog):
        def __init__(self, parent, app):
            self.app = app
            super().__init__(parent, title="New HARA")

        def body(self, master):
            ttk.Label(master, text="Name").grid(row=0, column=0, sticky="e")
            self.name_var = tk.StringVar()
            ttk.Entry(master, textvariable=self.name_var).grid(row=0, column=1)
            ttk.Label(master, text="HAZOPs").grid(row=1, column=0, sticky="ne")
            names = [d.name for d in self.app.hazop_docs]
            self.hazop_lb = tk.Listbox(master, selectmode="extended", height=5)
            for n in names:
                self.hazop_lb.insert(tk.END, n)
            self.hazop_lb.grid(row=1, column=1)

        def apply(self):
            sel = [self.hazop_lb.get(i) for i in self.hazop_lb.curselection()]
            self.result = (self.name_var.get(), sel)

    def new_doc(self):
        dlg = self.NewHaraDialog(self, self.app)
        if not getattr(dlg, "result", None):
            return
        name, hazops = dlg.result
        doc = HaraDoc(name, hazops, [], False, "draft")
        self.app.hara_docs.append(doc)
        self.app.active_hara = doc
        self.app.hara_entries = doc.entries
        self.status_lbl.config(text=f"Status: {doc.status}")
        self.refresh_docs()
        self.refresh()
        self.app.update_views()

    def refresh(self):
        self.tree.delete(*self.tree.get_children())
        for row in self.app.hara_entries:
            vals = [
                row.malfunction,
                row.hazard,
                row.severity,
                row.sev_rationale,
                row.controllability,
                row.cont_rationale,
                row.exposure,
                row.exp_rationale,
                row.asil,
                row.safety_goal,
            ]
            self.tree.insert("", "end", values=vals)
        self.app.sync_hara_to_safety_goals()

    class RowDialog(simpledialog.Dialog):
        def __init__(self, parent, app, row=None):
            self.app = app
            self.row = row or HaraEntry("", "", 1, "", 1, "", 1, "", "QM", "")
            super().__init__(parent, title="Edit HARA Row")

        def body(self, master):
            hazop_names = []
            if self.app.active_hara:
                hazop_names = getattr(self.app.active_hara, "hazops", []) or []
            malfs = set()
            hazards_map = {}
            if not hazop_names:
                hazop_names = [d.name for d in self.app.hazop_docs]
            for hz_name in hazop_names:
                hz = self.app.get_hazop_by_name(hz_name)
                if hz:
                    for e in hz.entries:
                        if getattr(e, "safety", False):
                            malfs.add(e.malfunction)
                            if e.hazard:
                                hazards_map.setdefault(e.malfunction, []).append(
                                    e.hazard
                                )
            malfs = sorted(malfs)
            goals = [
                te.safety_goal_description or (te.user_name or f"SG {te.unique_id}")
                for te in self.app.top_events
            ]
            ttk.Label(master, text="Malfunction").grid(row=0, column=0, sticky="e")
            self.mal_var = tk.StringVar(value=self.row.malfunction)
            mal_cb = ttk.Combobox(
                master, textvariable=self.mal_var, values=malfs, state="readonly"
            )
            mal_cb.grid(row=0, column=1)
            ttk.Label(master, text="Hazard").grid(row=1, column=0, sticky="ne")
            self.haz = tk.Text(master, width=30, height=3)
            self.haz.insert("1.0", self.row.hazard)
            self.haz.grid(row=1, column=1)
            ttk.Label(master, text="Severity").grid(row=2, column=0, sticky="e")
            sev_val = str(self.app.hazard_severity.get(self.row.hazard.strip(), self.row.severity))
            self.sev_var = tk.StringVar(value=sev_val)
            sev_cb = ttk.Combobox(
                master,
                textvariable=self.sev_var,
                values=["1", "2", "3"],
                state="disabled",
            )
            sev_cb.grid(row=2, column=1)
            ttk.Label(master, text="Severity Rationale").grid(
                row=3, column=0, sticky="e"
            )
            self.sev_rat = tk.Entry(master)
            self.sev_rat.insert(0, self.row.sev_rationale)
            self.sev_rat.grid(row=3, column=1)
            ttk.Label(master, text="Controllability").grid(row=4, column=0, sticky="e")
            self.cont_var = tk.StringVar(value=str(self.row.controllability))
            cont_cb = ttk.Combobox(
                master,
                textvariable=self.cont_var,
                values=["1", "2", "3"],
                state="readonly",
            )
            cont_cb.grid(row=4, column=1)
            ttk.Label(master, text="Controllability Rationale").grid(
                row=5, column=0, sticky="e"
            )
            self.cont_rat = tk.Entry(master)
            self.cont_rat.insert(0, self.row.cont_rationale)
            self.cont_rat.grid(row=5, column=1)
            ttk.Label(master, text="Exposure").grid(row=6, column=0, sticky="e")
            self.exp_var = tk.StringVar(value=str(self.row.exposure))
            exp_cb = ttk.Combobox(
                master,
                textvariable=self.exp_var,
                values=["1", "2", "3", "4"],
                state="readonly",
            )
            exp_cb.grid(row=6, column=1)
            ttk.Label(master, text="Exposure Rationale").grid(
                row=7, column=0, sticky="e"
            )
            self.exp_rat = tk.Entry(master)
            self.exp_rat.insert(0, self.row.exp_rationale)
            self.exp_rat.grid(row=7, column=1)
            ttk.Label(master, text="ASIL").grid(row=8, column=0, sticky="e")
            self.asil_var = tk.StringVar(value=self.row.asil)
            asil_lbl = ttk.Label(master, textvariable=self.asil_var)
            asil_lbl.grid(row=8, column=1)
            ttk.Label(master, text="Safety Goal").grid(row=9, column=0, sticky="e")
            self.sg_var = tk.StringVar(value=self.row.safety_goal)
            ttk.Combobox(
                master, textvariable=self.sg_var, values=goals, state="readonly"
            ).grid(row=9, column=1)

            def auto_hazard(_=None):
                mal = self.mal_var.get()
                if not mal:
                    return
                hazard_list = hazards_map.get(mal)
                if hazard_list:
                    current = self.haz.get("1.0", "end-1c").strip()
                    if not current:
                        self.haz.delete("1.0", "end")
                        self.haz.insert("1.0", hazard_list[0])

            mal_cb.bind("<<ComboboxSelected>>", auto_hazard)
            auto_hazard()

            def recalc(_=None):
                try:
                    s = int(self.sev_var.get())
                    c = int(self.cont_var.get())
                    e = int(self.exp_var.get())
                except ValueError:
                    self.asil_var.set("QM")
                    return
                self.asil_var.set(calc_asil(s, c, e))

            sev_cb.bind("<<ComboboxSelected>>", recalc)
            cont_cb.bind("<<ComboboxSelected>>", recalc)
            exp_cb.bind("<<ComboboxSelected>>", recalc)
            recalc()

        def apply(self):
            old_mal = self.row.malfunction
            self.row.malfunction = self.mal_var.get()
            if old_mal and old_mal != self.row.malfunction:
                self.app.rename_malfunction(old_mal, self.row.malfunction)
            old_haz = self.row.hazard
            self.row.hazard = self.haz.get("1.0", "end-1c")
            if old_haz and old_haz != self.row.hazard:
                self.app.rename_hazard(old_haz, self.row.hazard)
            self.app.add_hazard(self.row.hazard)
            self.app.update_hazard_severity(self.row.hazard, self.sev_var.get())
            self.row.severity = int(self.app.hazard_severity.get(self.row.hazard, self.sev_var.get()))
            self.row.sev_rationale = self.sev_rat.get()
            self.row.controllability = int(self.cont_var.get())
            self.row.cont_rationale = self.cont_rat.get()
            self.row.exposure = int(self.exp_var.get())
            self.row.exp_rationale = self.exp_rat.get()
            self.row.asil = self.asil_var.get()
            self.row.safety_goal = self.sg_var.get()

    def add_row(self):
        if not self.app.active_hara:
            messagebox.showwarning("Add", "Create a HARA first")
            return
        dlg = self.RowDialog(self, self.app)
        self.app.hara_entries.append(dlg.row)
        if self.app.active_hara:
            self.app.active_hara.status = "draft"
            self.app.active_hara.approved = False
            self.app.invalidate_reviews_for_hara(self.app.active_hara.name)
            self.status_lbl.config(text=f"Status: {self.app.active_hara.status}")
        self.refresh()

    def edit_row(self):
        sel = self.tree.focus()
        if not sel:
            return
        idx = self.tree.index(sel)
        dlg = self.RowDialog(self, self.app, self.app.hara_entries[idx])
        if self.app.active_hara:
            self.app.active_hara.status = "draft"
            self.app.active_hara.approved = False
            self.app.invalidate_reviews_for_hara(self.app.active_hara.name)
            self.status_lbl.config(text=f"Status: {self.app.active_hara.status}")
        self.refresh()

    def del_row(self):
        sel = self.tree.selection()
        for iid in sel:
            idx = self.tree.index(iid)
            if idx < len(self.app.hara_entries):
                del self.app.hara_entries[idx]
        if self.app.active_hara:
            self.app.active_hara.status = "draft"
            self.app.active_hara.approved = False
            self.app.invalidate_reviews_for_hara(self.app.active_hara.name)
            self.status_lbl.config(text=f"Status: {self.app.active_hara.status}")
        self.refresh()

    def approve_doc(self):
        if not self.app.active_hara:
            return
        self.app.active_hara.status = "closed"
        self.app.active_hara.approved = True
        self.app.update_hara_statuses()
        self.app.ensure_asil_consistency()
        self.app.update_views()
        messagebox.showinfo("HARA", "HARA approved")


class TC2FIWindow(tk.Frame):
    COLS = [
        "id",
        "known_use_case",
        "occurrence",
        "impacted_function",
        "arch_elements",
        "interfaces",
        "functional_insufficiencies",
        "vehicle_effect",
        "severity",
        "design_measures",
        "verification",
        "measure_effectiveness",
        "scene",
        "scenario",
        "driver_behavior",
        "triggering_conditions",
        "mitigation",
        "acceptance",
    ]

    def __init__(self, master, app):
        super().__init__(master)
        self.app = app
        if isinstance(master, tk.Toplevel):
            master.title("TC2FI Analysis")
        top = ttk.Frame(self)
        top.pack(fill=tk.X)
        ttk.Label(top, text="TC2FI:").pack(side=tk.LEFT)
        self.doc_var = tk.StringVar()
        self.doc_cb = ttk.Combobox(top, textvariable=self.doc_var, state="readonly")
        self.doc_cb.pack(side=tk.LEFT, padx=2)
        ttk.Button(top, text="New", command=self.new_doc).pack(side=tk.LEFT)
        ttk.Button(top, text="Rename", command=self.rename_doc).pack(side=tk.LEFT)
        ttk.Button(top, text="Delete", command=self.delete_doc).pack(side=tk.LEFT)
        self.doc_cb.bind("<<ComboboxSelected>>", self.select_doc)

        if isinstance(master, tk.Toplevel):
            master.geometry("800x400")
        tree_frame = ttk.Frame(self)
        tree_frame.pack(fill=tk.BOTH, expand=True)
        style = ttk.Style(self)
        style.configure("TC2FI.Treeview", rowheight=80)
        self.tree = ttk.Treeview(
            tree_frame,
            columns=self.COLS,
            show="headings",
            style="TC2FI.Treeview",
            height=4,
        )
        vsb = ttk.Scrollbar(tree_frame, orient="vertical", command=self.tree.yview)
        hsb = ttk.Scrollbar(tree_frame, orient="horizontal", command=self.tree.xview)
        self.tree.configure(yscrollcommand=vsb.set, xscrollcommand=hsb.set)
        for c in self.COLS:
            self.tree.heading(c, text=c.replace("_", " ").title())
            self.tree.column(c, width=120)
        self.tree.grid(row=0, column=0, sticky="nsew")
        vsb.grid(row=0, column=1, sticky="ns")
        hsb.grid(row=1, column=0, sticky="ew")
        tree_frame.grid_columnconfigure(0, weight=1)
        tree_frame.grid_rowconfigure(0, weight=1)
        self.tree.bind("<Double-1>", lambda e: self.edit_row())
        btn = ttk.Frame(self)
        btn.pack()
        ttk.Button(btn, text="Add", command=self.add_row).pack(
            side=tk.LEFT, padx=2, pady=2
        )
        ttk.Button(btn, text="Edit", command=self.edit_row).pack(
            side=tk.LEFT, padx=2, pady=2
        )
        ttk.Button(btn, text="Delete", command=self.del_row).pack(
            side=tk.LEFT, padx=2, pady=2
        )
        ttk.Button(btn, text="Export CSV", command=self.export_csv).pack(
            side=tk.LEFT, padx=2, pady=2
        )
        self.refresh_docs()
        self.refresh()
        if not isinstance(master, tk.Toplevel):
            self.pack(fill=tk.BOTH, expand=True)

    def refresh(self):
        self.tree.delete(*self.tree.get_children())
        for row in self.app.tc2fi_entries:
            vals = [_wrap_val(row.get(k, "")) for k in self.COLS]
            self.tree.insert("", "end", values=vals)

    class RowDialog(simpledialog.Dialog):
        def __init__(self, parent, app, data=None):
            self.app = app
            default = {k: "" for k in TC2FIWindow.COLS}
            self.data = data or default
            self.selected = {}
            super().__init__(parent, title="Edit Row")

        def body(self, master):
            self.resizable(False, False)
            self.geometry("700x500")
            tc_names = [
                n.user_name or f"TC {n.unique_id}"
                for n in self.app.get_all_triggering_conditions()
            ]
            fi_names = [
                n.user_name or f"FI {n.unique_id}"
                for n in self.app.get_all_functional_insufficiencies()
            ]
            func_names = self.app.get_all_function_names()
            comp_names = self.app.get_all_component_names()
            scen_names = self.app.get_all_scenario_names()
            scene_names = self.app.get_all_scenery_names()
            req_opts = sorted(
                (
                    f"[{r['id']}] {r['text']}"
                    for r in global_requirements.values()
                    if r.get("req_type") == "functional modification"
                ),
                key=str.lower,
            )
            self.widgets = {}
            nb = ttk.Notebook(master)
            nb.pack(fill=tk.BOTH, expand=True)
            categories = {
                "Known Env/Operational Condition": [
                    "id",
                    "known_use_case",
                    "arch_elements",
                    "interfaces",
                    "scene",
                    "scenario",
                    "driver_behavior",
                    "occurrence",
                    "triggering_conditions",
                ],
                "Mitigations": ["mitigation", "acceptance"],
                "Affected Functions Identification": [
                    "impacted_function",
                    "functional_insufficiencies",
                ],
                "Effects": ["vehicle_effect", "severity"],
                "Design Measures": [
                    "design_measures",
                    "verification",
                    "measure_effectiveness",
                ],
            }
            tabs = {name: ttk.Frame(nb) for name in categories}
            for name, frame in tabs.items():
                nb.add(frame, text=name)
            rows = {name: 0 for name in categories}

            def get_frame(col):
                for name, cols in categories.items():
                    if col in cols:
                        r = rows[name]
                        rows[name] += 1
                        return tabs[name], r
                return master, 0

            def refresh_funcs(*_):
                comp = self.widgets.get("arch_elements")
                if isinstance(comp, tk.StringVar):
                    opts = sorted(
                        {
                            e.function
                            for e in self.app.hazop_entries
                            if not comp.get() or e.component == comp.get()
                        }
                    )
                else:
                    opts = func_names
                self.func_options = opts

            for col in TC2FIWindow.COLS:
                frame, r = get_frame(col)
                ttk.Label(frame, text=col.replace("_", " ").title()).grid(
                    row=r, column=0, sticky="e", padx=5, pady=2
                )
                if col == "functional_insufficiencies":
                    fi_frame = ttk.Frame(frame)
                    fi_frame.grid(row=r, column=1, padx=5, pady=2, sticky="w")
                    self.fi_lb = tk.Listbox(fi_frame, selectmode="extended", height=4, exportselection=False)
                    self.fi_lb.grid(row=0, column=0, columnspan=4, padx=2, pady=2)
                    existing = [e.strip() for e in self.data.get(col, "").split(";") if e.strip()]
                    for val in existing:
                        self.fi_lb.insert(tk.END, val)
                    ttk.Button(fi_frame, text="Add New", command=self.add_fi_new).grid(row=1, column=0, padx=2, pady=2)
                    ttk.Button(fi_frame, text="Edit", command=self.edit_fi).grid(row=1, column=1, padx=2, pady=2)
                    ttk.Button(fi_frame, text="Delete", command=self.del_fi).grid(row=1, column=2, padx=2, pady=2)
                    ttk.Button(fi_frame, text="Add Existing", command=self.add_fi_existing).grid(row=1, column=3, padx=2, pady=2)
                    self.widgets[col] = self.fi_lb
                    self.fi_options = fi_names
                elif col == "design_measures":
                    self.dm_ids = [e.strip() for e in self.data.get(col, "").split(",") if e.strip()]
                    dm_frame = ttk.Frame(frame)
                    dm_frame.grid(row=r, column=1, padx=5, pady=2, sticky="w")
                    self.dm_lb = tk.Listbox(dm_frame, height=4, width=50)
                    self.dm_lb.grid(row=0, column=0, columnspan=4, sticky="w")
                    for rid in self.dm_ids:
                        req = global_requirements.get(rid, {"id": rid, "text": ""})
                        self.dm_lb.insert(tk.END, f"[{req['id']}] {req.get('text','')}")
                    ttk.Button(dm_frame, text="Add New", command=self.add_dm_new).grid(row=1, column=0, padx=2, pady=2)
                    ttk.Button(dm_frame, text="Edit", command=self.edit_dm).grid(row=1, column=1, padx=2, pady=2)
                    ttk.Button(dm_frame, text="Delete", command=self.del_dm).grid(row=1, column=2, padx=2, pady=2)
                    ttk.Button(dm_frame, text="Add Existing", command=self.add_dm_existing).grid(row=1, column=3, padx=2, pady=2)
                    self.widgets[col] = self.dm_lb
                elif col == "mitigation":
                    mit_frame = ttk.Frame(frame)
                    mit_frame.grid(row=r, column=1, padx=5, pady=2, sticky="w")
                    self.mit_lb = tk.Listbox(mit_frame, height=4, width=50)
                    self.mit_lb.grid(row=0, column=0, columnspan=4, sticky="w")
                    self.mit_ids = [e.strip() for e in self.data.get(col, "").split(",") if e.strip()]
                    for rid in self.mit_ids:
                        req = global_requirements.get(rid, {"id": rid, "text": ""})
                        self.mit_lb.insert(tk.END, f"[{req['id']}] {req.get('text','')}")
                    ttk.Button(mit_frame, text="Add New", command=self.add_mit_new).grid(row=1, column=0, padx=2, pady=2)
                    ttk.Button(mit_frame, text="Edit", command=self.edit_mit).grid(row=1, column=1, padx=2, pady=2)
                    ttk.Button(mit_frame, text="Delete", command=self.del_mit).grid(row=1, column=2, padx=2, pady=2)
                    ttk.Button(mit_frame, text="Add Existing", command=self.add_mit_existing).grid(row=1, column=3, padx=2, pady=2)
                    self.widgets[col] = self.mit_lb
                elif col == "triggering_conditions":
                    tc_frame = ttk.Frame(frame)
                    tc_frame.grid(row=r, column=1, padx=5, pady=2, sticky="w")
                    self.tc_lb = tk.Listbox(tc_frame, selectmode="extended", height=5, exportselection=False)
                    self.tc_lb.grid(row=0, column=0, columnspan=4, padx=2, pady=2)
                    existing = [e.strip() for e in self.data.get(col, "").split(";") if e.strip()]
                    for val in existing:
                        self.tc_lb.insert(tk.END, val)
                    ttk.Button(tc_frame, text="Add", command=self.add_tc).grid(row=1, column=0, padx=2, pady=2)
                    ttk.Button(tc_frame, text="Edit", command=self.edit_tc).grid(row=1, column=1, padx=2, pady=2)
                    ttk.Button(tc_frame, text="Delete", command=self.del_tc).grid(row=1, column=2, padx=2, pady=2)
                    ttk.Button(tc_frame, text="Add Existing", command=self.add_tc_existing).grid(row=1, column=3, padx=2, pady=2)
                    self.widgets[col] = self.tc_lb
                elif col == "impacted_function":
                    func_frame = ttk.Frame(frame)
                    func_frame.grid(row=r, column=1, padx=5, pady=2, sticky="w")
                    self.func_lb = tk.Listbox(func_frame, selectmode="extended", height=4, exportselection=False)
                    self.func_lb.grid(row=0, column=0, columnspan=3, padx=2, pady=2)
                    existing = [f.strip() for f in self.data.get(col, "").split(",") if f.strip()]
                    for val in existing:
                        self.func_lb.insert(tk.END, val)
                    ttk.Button(func_frame, text="Add Existing", command=self.add_func_existing).grid(row=1, column=0, padx=2, pady=2)
                    ttk.Button(func_frame, text="Remove", command=self.del_func).grid(row=1, column=1, padx=2, pady=2)
                    self.widgets[col] = self.func_lb
                elif col == "vehicle_effect":
                    haz_frame = ttk.Frame(frame)
                    haz_frame.grid(row=r, column=1, padx=5, pady=2, sticky="w")
                    self.haz_lb = tk.Listbox(haz_frame, selectmode="extended", height=4, exportselection=False)
                    self.haz_lb.grid(row=0, column=0, columnspan=4, padx=2, pady=2)
                    existing = [h.strip() for h in self.data.get(col, "").split(",") if h.strip()]
                    for val in existing:
                        self.haz_lb.insert(tk.END, val)
                    ttk.Button(haz_frame, text="Add New", command=self.add_haz_new).grid(row=1, column=0, padx=2, pady=2)
                    ttk.Button(haz_frame, text="Edit", command=self.edit_haz).grid(row=1, column=1, padx=2, pady=2)
                    ttk.Button(haz_frame, text="Delete", command=self.del_haz).grid(row=1, column=2, padx=2, pady=2)
                    ttk.Button(haz_frame, text="Add Existing", command=self.add_haz_existing).grid(row=1, column=3, padx=2, pady=2)
                    self.widgets[col] = self.haz_lb
                elif col == "arch_elements":
                    var = tk.StringVar(value=self.data.get(col, ""))
                    cb = ttk.Combobox(
                        frame, textvariable=var, values=comp_names, state="readonly"
                    )
                    cb.grid(row=r, column=1, padx=5, pady=2)
                    cb.bind("<<ComboboxSelected>>", refresh_funcs)
                    self.widgets[col] = var
                elif col == "scene":
                    var = tk.StringVar(value=self.data.get(col, ""))
                    cb = ttk.Combobox(
                        frame, textvariable=var, values=scene_names, state="readonly"
                    )
                    cb.grid(row=r, column=1, padx=5, pady=2)
                    self.widgets[col] = var
                elif col == "scenario":
                    var = tk.StringVar(value=self.data.get(col, ""))
                    cb = ttk.Combobox(
                        frame, textvariable=var, values=scen_names, state="readonly"
                    )
                    cb.grid(row=r, column=1, padx=5, pady=2)
                    self.widgets[col] = var
                elif col == "severity":
                    var = tk.StringVar(value=self.data.get(col, ""))
                    cb = ttk.Combobox(
                        frame,
                        textvariable=var,
                        values=["1", "2", "3"],
                        state="readonly",
                    )
                    cb.grid(row=r, column=1, padx=5, pady=2)
                    self.widgets[col] = var
                else:
                    txt = tk.Text(frame, width=25, height=2, wrap="word")
                    txt.insert("1.0", self.data.get(col, ""))
                    if col == "known_use_case":
                        self.kuc_widget = txt
                        txt.configure(state="disabled")
                    txt.grid(row=r, column=1, padx=5, pady=2)
                    self.widgets[col] = txt
                    if col == "known_use_case":
                        self.kuc_widget = txt
            refresh_funcs()
            self.update_known_use_case()

        def apply(self):
            for col, widget in self.widgets.items():
                if isinstance(widget, tk.Entry):
                    self.data[col] = widget.get()
                elif isinstance(widget, tk.Text):
                    self.data[col] = widget.get("1.0", "end-1c")
                elif isinstance(widget, tk.Listbox):
                    items = list(widget.get(0, tk.END))
                    if col in ("triggering_conditions", "functional_insufficiencies"):
                        self.data[col] = ";".join(items)
                    else:
                        self.data[col] = ",".join(items)
                else:
                    val = widget.get()
                    orig = self.selected.get(col, "")
                    if col == "triggering_conditions" and orig and val != orig:
                        self.app.rename_triggering_condition(orig, val)
                    elif col == "vehicle_effect" and orig and val != orig:
                        self.app.rename_hazard(orig, val)
                    self.data[col] = val
            veh = self.data.get("vehicle_effect", "").strip()
            sev = self.data.get("severity", "1").strip()
            if veh:
                self.app.add_hazard(veh)
                self.app.update_hazard_severity(veh, sev)
            self.result = True

        def add_dm_new(self):
            dlg = _RequirementDialog(self, req_type="functional modification")
            if dlg.result:
                req = dlg.result
                global_requirements[req["id"]] = req
                text = f"[{req['id']}] {req['text']}"
                self.dm_lb.insert(tk.END, text)

        def add_dm_existing(self):
            dlg = _SelectRequirementsDialog(self, req_type="functional modification")
            if dlg.result:
                for val in dlg.result:
                    if val not in self.dm_lb.get(0, tk.END):
                        self.dm_lb.insert(tk.END, val)

        def edit_dm(self):
            sel = self.dm_lb.curselection()
            if not sel:
                return
            text = self.dm_lb.get(sel[0])
            rid = text.split("]", 1)[0][1:]
            req = global_requirements.get(rid, {"id": rid, "text": text})
            dlg = _RequirementDialog(self, req, req_type="functional modification")
            if dlg.result:
                new_req = dlg.result
                global_requirements[new_req["id"]] = new_req
                new_text = f"[{new_req['id']}] {new_req['text']}"
                self.dm_lb.delete(sel[0])
                self.dm_lb.insert(sel[0], new_text)

        def del_dm(self):
            sel = list(self.dm_lb.curselection())
            for idx in reversed(sel):
                self.dm_lb.delete(idx)

        def add_tc_existing(self):
            dlg = _SelectTriggeringConditionsDialog(self, self.app.triggering_conditions)
            if dlg.result:
                for val in dlg.result:
                    if val not in self.tc_lb.get(0, tk.END):
                        self.tc_lb.insert(tk.END, val)

        def add_tc(self):
            name = simpledialog.askstring("Triggering Condition", "Name:")
            if name:
                if name not in self.tc_lb.get(0, tk.END):
                    self.tc_lb.insert(tk.END, name)

        def edit_tc(self):
            sel = self.tc_lb.curselection()
            if not sel:
                return
            current = self.tc_lb.get(sel[0])
            name = simpledialog.askstring("Triggering Condition", "Name:", initialvalue=current)
            if name and name != current:
                self.app.rename_triggering_condition(current, name)
                self.tc_lb.delete(sel[0])
                self.tc_lb.insert(sel[0], name)

        def del_tc(self):
            sel = list(self.tc_lb.curselection())
            for idx in reversed(sel):
                self.tc_lb.delete(idx)

        def add_mit_new(self):
            dlg = _RequirementDialog(self, req_type="operational")
            if dlg.result:
                req = dlg.result
                global_requirements[req["id"]] = req
                text = f"[{req['id']}] {req['text']}"
                self.mit_lb.insert(tk.END, text)

        def add_mit_existing(self):
            dlg = _SelectRequirementsDialog(self, req_type="operational")
            if dlg.result:
                for val in dlg.result:
                    if val not in self.mit_lb.get(0, tk.END):
                        self.mit_lb.insert(tk.END, val)

        def edit_mit(self):
            sel = self.mit_lb.curselection()
            if not sel:
                return
            text = self.mit_lb.get(sel[0])
            rid = text.split("]", 1)[0][1:]
            req = global_requirements.get(rid, {"id": rid, "text": text})
            dlg = _RequirementDialog(self, req, req_type="operational")
            if dlg.result:
                new_req = dlg.result
                global_requirements[new_req["id"]] = new_req
                new_text = f"[{new_req['id']}] {new_req['text']}"
                self.mit_lb.delete(sel[0])
                self.mit_lb.insert(sel[0], new_text)

        def del_mit(self):
            sel = list(self.mit_lb.curselection())
            for idx in reversed(sel):
                self.mit_lb.delete(idx)

        def add_func_existing(self):
            dlg = _SelectFunctionsDialog(self, self.func_options)
            if getattr(dlg, "result", None):
                for val in dlg.result:
                    if val not in self.func_lb.get(0, tk.END):
                        self.func_lb.insert(tk.END, val)
                self.update_known_use_case()

        def del_func(self):
            sel = list(self.func_lb.curselection())
            for idx in reversed(sel):
                self.func_lb.delete(idx)
            self.update_known_use_case()

        def add_haz_new(self):
            name = simpledialog.askstring("Hazard", "Name:")
            if name:
                if name not in self.haz_lb.get(0, tk.END):
                    self.haz_lb.insert(tk.END, name)
                sev_widget = self.widgets.get("severity")
                sev = sev_widget.get() if isinstance(sev_widget, tk.StringVar) else "1"
                self.app.add_hazard(name)
                self.app.update_hazard_severity(name, sev)

        def add_haz_existing(self):
            dlg = _SelectHazardsDialog(self, self.app.hazards)
            if getattr(dlg, "result", None):
                for val in dlg.result:
                    if val not in self.haz_lb.get(0, tk.END):
                        self.haz_lb.insert(tk.END, val)

        def edit_haz(self):
            sel = self.haz_lb.curselection()
            if not sel:
                return
            current = self.haz_lb.get(sel[0])
            name = simpledialog.askstring("Hazard", "Name:", initialvalue=current)
            if name and name != current:
                self.app.rename_hazard(current, name)
                self.haz_lb.delete(sel[0])
                self.haz_lb.insert(sel[0], name)

        def del_haz(self):
            sel = list(self.haz_lb.curselection())
            for idx in reversed(sel):
                self.haz_lb.delete(idx)

        def update_known_use_case(self):
            if not hasattr(self, "kuc_widget"):
                return
            funcs = list(self.func_lb.get(0, tk.END)) if hasattr(self, "func_lb") else []
            ucs = []
            for f in funcs:
                uc = self.app.get_use_case_for_function(f)
                if uc and uc not in ucs:
                    ucs.append(uc)
            self.kuc_widget.delete("1.0", tk.END)
            self.kuc_widget.insert("1.0", ";".join(ucs))

    def add_row(self):
        dlg = self.RowDialog(self, self.app)
        if getattr(dlg, "result", None):
            self.app.tc2fi_entries.append(dlg.data)
            self.refresh()

    def edit_row(self):
        sel = self.tree.focus()
        if not sel:
            return
        idx = self.tree.index(sel)
        data = self.app.tc2fi_entries[idx]
        dlg = self.RowDialog(self, self.app, data)
        if getattr(dlg, "result", None):
            self.refresh()

    def del_row(self):
        sel = self.tree.selection()
        for iid in sel:
            idx = self.tree.index(iid)
            if idx < len(self.app.tc2fi_entries):
                del self.app.tc2fi_entries[idx]
        self.refresh()

    def export_csv(self):
        path = filedialog.asksaveasfilename(
            defaultextension=".csv", filetypes=[("CSV", "*.csv")]
        )
        if not path:
            return
        with open(path, "w", newline="") as f:
            w = csv.writer(f)
            w.writerow(self.COLS)
            for r in self.app.tc2fi_entries:
                w.writerow([r.get(k, "") for k in self.COLS])
        messagebox.showinfo("Export", "TC2FI exported")

    def refresh_docs(self):
        names = [d.name for d in self.app.tc2fi_docs]
        self.doc_cb.configure(values=names)
        if self.app.active_tc2fi:
            self.doc_var.set(self.app.active_tc2fi.name)
        elif names:
            self.doc_var.set(names[0])

    def select_doc(self, *_):
        name = self.doc_var.get()
        for d in self.app.tc2fi_docs:
            if d.name == name:
                self.app.active_tc2fi = d
                self.app.tc2fi_entries = d.entries
                break
        self.refresh()

    def new_doc(self):
        name = simpledialog.askstring("New TC2FI", "Name:")
        if not name:
            return
        doc = TC2FIDoc(name, [])
        self.app.tc2fi_docs.append(doc)
        self.app.active_tc2fi = doc
        self.app.tc2fi_entries = doc.entries
        self.refresh_docs()
        self.refresh()
        self.app.update_views()

    def rename_doc(self):
        if not self.app.active_tc2fi:
            return
        name = simpledialog.askstring(
            "Rename TC2FI", "Name:", initialvalue=self.app.active_tc2fi.name
        )
        if not name:
            return
        self.app.active_tc2fi.name = name
        self.refresh_docs()
        self.app.update_views()

    def delete_doc(self):
        doc = self.app.active_tc2fi
        if not doc:
            return
        if not messagebox.askyesno("Delete", f"Delete TC2FI '{doc.name}'?"):
            return
        self.app.tc2fi_docs.remove(doc)
        if self.app.tc2fi_docs:
            self.app.active_tc2fi = self.app.tc2fi_docs[0]
        else:
            self.app.active_tc2fi = None
        self.app.tc2fi_entries = (
            self.app.active_tc2fi.entries if self.app.active_tc2fi else []
        )
        self.refresh_docs()
        self.refresh()
        self.app.update_views()


class HazardExplorerWindow(tk.Toplevel):
    """Read-only list of hazards per HARA."""

    def __init__(self, app):
        super().__init__(app.root)
        self.app = app
        self.title("Hazard Explorer")

        columns = ("HARA", "Malfunction", "Hazard", "Severity")
        self.tree = ttk.Treeview(self, columns=columns, show="headings")
        for c in columns:
            self.tree.heading(c, text=c)
            width = 200 if c == "Hazard" else 120
            self.tree.column(c, width=width)
        self.tree.pack(fill=tk.BOTH, expand=True)
        ttk.Button(self, text="Export CSV", command=self.export_csv).pack(pady=5)
        self.refresh()

    def refresh(self):
        self.tree.delete(*self.tree.get_children())
        for doc in self.app.hara_docs:
            for e in doc.entries:
                haz = getattr(e, "hazard", "")
                sev = self.app.hazard_severity.get(haz, "")
                self.tree.insert(
                    "",
                    "end",
                    values=(doc.name, e.malfunction, haz, sev),
                )

    def export_csv(self):
        path = filedialog.asksaveasfilename(
            defaultextension=".csv", filetypes=[("CSV", "*.csv")]
        )
        if not path:
            return
        with open(path, "w", newline="") as f:
            w = csv.writer(f)
            w.writerow(["HARA", "Malfunction", "Hazard", "Severity"])
            for iid in self.tree.get_children():
                w.writerow(self.tree.item(iid, "values"))
        messagebox.showinfo("Export", "Hazards exported")


class RequirementsExplorerWindow(tk.Toplevel):
    """Read-only list of global requirements with filter options."""

    STATUSES = ["", "draft", "in review", "peer reviewed", "pending approval", "approved"]

    def __init__(self, app):
        super().__init__(app.root)
        self.app = app
        self.title("Requirements Explorer")

        filter_frame = ttk.Frame(self)
        filter_frame.pack(fill=tk.X, padx=5, pady=2)

        ttk.Label(filter_frame, text="Text:").grid(row=0, column=0, sticky="e")
        self.query_var = tk.StringVar()
        tk.Entry(filter_frame, textvariable=self.query_var, width=20).grid(row=0, column=1, padx=5)

        ttk.Label(filter_frame, text="Type:").grid(row=0, column=2, sticky="e")
        self.type_var = tk.StringVar()
        ttk.Combobox(
            filter_frame,
            textvariable=self.type_var,
            values=[""] + REQUIREMENT_TYPE_OPTIONS,
            state="readonly",
            width=18,
        ).grid(row=0, column=3, padx=5)

        ttk.Label(filter_frame, text="ASIL:").grid(row=0, column=4, sticky="e")
        self.asil_var = tk.StringVar()
        ttk.Combobox(
            filter_frame,
            textvariable=self.asil_var,
            values=[""] + ASIL_LEVEL_OPTIONS,
            state="readonly",
            width=6,
        ).grid(row=0, column=5, padx=5)

        ttk.Label(filter_frame, text="Status:").grid(row=0, column=6, sticky="e")
        self.status_var = tk.StringVar()
        ttk.Combobox(
            filter_frame,
            textvariable=self.status_var,
            values=self.STATUSES,
            state="readonly",
            width=15,
        ).grid(row=0, column=7, padx=5)

        tk.Button(filter_frame, text="Apply", command=self.refresh).grid(row=0, column=8, padx=5)

        columns = ("ID", "ASIL", "Type", "Status", "Parent", "Text")
        self.tree = ttk.Treeview(self, columns=columns, show="headings")
        for c in columns:
            self.tree.heading(c, text=c)
            width = 100 if c != "Text" else 300
            self.tree.column(c, width=width)
        self.tree.pack(fill=tk.BOTH, expand=True)
        ttk.Button(self, text="Export CSV", command=self.export_csv).pack(pady=5)
        self.refresh()

    def refresh(self):
        self.tree.delete(*self.tree.get_children())
        query = self.query_var.get().strip().lower()
        rtype = self.type_var.get().strip()
        asil = self.asil_var.get().strip()
        status = self.status_var.get().strip()
        for req in global_requirements.values():
            if query and query not in req.get("id", "").lower() and query not in req.get("text", "").lower():
                continue
            if rtype and req.get("req_type") != rtype:
                continue
            if asil and req.get("asil") != asil:
                continue
            if status and req.get("status", "") != status:
                continue
            self.tree.insert(
                "",
                "end",
                values=(
                    req.get("id", ""),
                    req.get("asil", ""),
                    req.get("req_type", ""),
                    req.get("status", ""),
                    req.get("parent_id", ""),
                    req.get("text", ""),
                ),
            )

    def export_csv(self):
        path = filedialog.asksaveasfilename(defaultextension=".csv", filetypes=[("CSV", "*.csv")])
        if not path:
            return
        with open(path, "w", newline="") as f:
            w = csv.writer(f)
            w.writerow(["ID", "ASIL", "Type", "Status", "Parent", "Text"])
            for iid in self.tree.get_children():
                w.writerow(self.tree.item(iid, "values"))
        messagebox.showinfo("Export", "Requirements exported")<|MERGE_RESOLUTION|>--- conflicted
+++ resolved
@@ -160,7 +160,6 @@
         self.result = [self.lb.get(i) for i in self.lb.curselection()]
 
 
-<<<<<<< HEAD
 class _SelectFIsDialog(simpledialog.Dialog):
     """Dialog to choose one or more existing functional insufficiencies."""
 
@@ -179,8 +178,6 @@
         self.result = [self.lb.get(i) for i in self.lb.curselection()]
 
 
-=======
->>>>>>> 8b28beda
 class ReliabilityWindow(tk.Frame):
     def __init__(self, master, app):
         if isinstance(master, tk.Toplevel):
@@ -1157,7 +1154,6 @@
             for idx in reversed(sel):
                 self.mit_lb.delete(idx)
 
-<<<<<<< HEAD
         def add_fi_new(self):
             name = simpledialog.askstring("Functional Insufficiency", "Name:")
             if name:
@@ -1224,8 +1220,7 @@
                 self.fi_lb.delete(idx)
             self.update_known_use_case()
 
-=======
->>>>>>> 8b28beda
+
         def add_func_existing(self):
             dlg = _SelectFunctionsDialog(self, self.func_options)
             if getattr(dlg, "result", None):
@@ -1277,7 +1272,6 @@
             if not hasattr(self, "kuc_widget"):
                 return
             funcs = list(self.func_lb.get(0, tk.END)) if hasattr(self, "func_lb") else []
-<<<<<<< HEAD
             fis = list(self.fi_lb.get(0, tk.END)) if hasattr(self, "fi_lb") else []
             ucs = []
             for f in funcs + fis:
@@ -1288,15 +1282,6 @@
             self.kuc_widget.delete("1.0", tk.END)
             self.kuc_widget.insert("1.0", ";".join(ucs))
             self.kuc_widget.config(state="disabled")
-=======
-            ucs = []
-            for f in funcs:
-                uc = self.app.get_use_case_for_function(f)
-                if uc and uc not in ucs:
-                    ucs.append(uc)
-            self.kuc_widget.delete("1.0", tk.END)
-            self.kuc_widget.insert("1.0", ";".join(ucs))
->>>>>>> 8b28beda
 
         def add_func_existing(self):
             dlg = _SelectFunctionsDialog(self, self.func_options)
@@ -1349,7 +1334,6 @@
             if not hasattr(self, "kuc_widget"):
                 return
             funcs = list(self.func_lb.get(0, tk.END)) if hasattr(self, "func_lb") else []
-<<<<<<< HEAD
             fis = list(self.fi_lb.get(0, tk.END)) if hasattr(self, "fi_lb") else []
             ucs = []
             for f in funcs + fis:
@@ -1360,15 +1344,6 @@
             self.kuc_widget.delete("1.0", tk.END)
             self.kuc_widget.insert("1.0", ";".join(ucs))
             self.kuc_widget.config(state="disabled")
-=======
-            ucs = []
-            for f in funcs:
-                uc = self.app.get_use_case_for_function(f)
-                if uc and uc not in ucs:
-                    ucs.append(uc)
-            self.kuc_widget.delete("1.0", tk.END)
-            self.kuc_widget.insert("1.0", ";".join(ucs))
->>>>>>> 8b28beda
 
         def add_dm_new(self):
             dlg = _RequirementDialog(self)
