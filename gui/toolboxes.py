--- conflicted
+++ resolved
@@ -682,43 +682,6 @@
         for row in self.app.fi2tc_entries:
             vals = [_wrap_val(row.get(k, "")) for k in self.COLS]
             self.tree.insert("", "end", values=vals)
-
-<<<<<<< HEAD
-
-=======
-    def start_cell_edit(self, event=None, item=None, column=None):
-        if event:
-            item = item or self.tree.identify_row(event.y)
-            column = column or self.tree.identify_column(event.x)
-        if not item or not column:
-            return
-        col_idx = int(column[1:]) - 1
-        col_key = self.COLS[col_idx]
-        x, y, w, h = self.tree.bbox(item, column)
-        if not w:
-            return
-        value = self.tree.set(item, col_key)
-        entry = tk.Entry(self.tree)
-        entry.insert(0, value)
-        entry.select_range(0, tk.END)
-        entry.focus()
-        entry.place(x=x, y=y, width=w, height=h)
-
-        def save(event=None):
-            new_val = entry.get()
-            self.tree.set(item, col_key, _wrap_val(new_val))
-            idx = self.tree.index(item)
-            old_val = self.app.fi2tc_entries[idx].get(col_key, "")
-            self.app.fi2tc_entries[idx][col_key] = new_val
-            if col_key == "functional_insufficiencies" and old_val and new_val != old_val:
-                self.app.rename_functional_insufficiency(old_val, new_val)
-            elif col_key == "triggering_conditions" and old_val and new_val != old_val:
-                self.app.rename_triggering_condition(old_val, new_val)
-            entry.destroy()
-
-        entry.bind("<Return>", save)
-        entry.bind("<FocusOut>", save)
->>>>>>> 60bc65a5
 
     class RowDialog(simpledialog.Dialog):
         def __init__(self, parent, app, data=None):
@@ -1806,42 +1769,6 @@
             vals = [_wrap_val(row.get(k, "")) for k in self.COLS]
             self.tree.insert("", "end", values=vals)
 
-<<<<<<< HEAD
-=======
-    def start_cell_edit(self, event=None, item=None, column=None):
-        if event:
-            item = item or self.tree.identify_row(event.y)
-            column = column or self.tree.identify_column(event.x)
-        if not item or not column:
-            return
-        col_idx = int(column[1:]) - 1
-        col_key = self.COLS[col_idx]
-        x, y, w, h = self.tree.bbox(item, column)
-        if not w:
-            return
-        value = self.tree.set(item, col_key)
-        entry = tk.Entry(self.tree)
-        entry.insert(0, value)
-        entry.select_range(0, tk.END)
-        entry.focus()
-        entry.place(x=x, y=y, width=w, height=h)
-
-        def save(event=None):
-            new_val = entry.get()
-            self.tree.set(item, col_key, _wrap_val(new_val))
-            idx = self.tree.index(item)
-            old_val = self.app.tc2fi_entries[idx].get(col_key, "")
-            self.app.tc2fi_entries[idx][col_key] = new_val
-            if col_key == "functional_insufficiencies" and old_val and new_val != old_val:
-                self.app.rename_functional_insufficiency(old_val, new_val)
-            elif col_key == "triggering_conditions" and old_val and new_val != old_val:
-                self.app.rename_triggering_condition(old_val, new_val)
-            entry.destroy()
-
-        entry.bind("<Return>", save)
-        entry.bind("<FocusOut>", save)
->>>>>>> 60bc65a5
-
     class RowDialog(simpledialog.Dialog):
         def __init__(self, parent, app, data=None):
             self.app = app
