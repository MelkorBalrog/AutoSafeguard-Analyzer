# Author: Miguel Marina <karel.capek.robotics@gmail.com>
import tkinter as tk
from tkinter import ttk, filedialog, messagebox, simpledialog
import csv
import copy
import textwrap
import uuid

from gui.tooltip import ToolTip
from analysis.models import (
    ReliabilityComponent,
    ReliabilityAnalysis,
    HazopEntry,
    HaraEntry,
    HazopDoc,
    HaraDoc,
    FI2TCDoc,
    TC2FIDoc,
    QUALIFICATIONS,
    COMPONENT_ATTR_TEMPLATES,
    RELIABILITY_MODELS,
    PASSIVE_QUAL_FACTORS,
    component_fit_map,
    calc_asil,
    global_requirements,
    REQUIREMENT_TYPE_OPTIONS,
    ASIL_LEVEL_OPTIONS,
    CAL_LEVEL_OPTIONS,
)
from analysis.fmeda_utils import compute_fmeda_metrics
from analysis.constants import CHECK_MARK, CROSS_MARK


def configure_table_style(style_name: str, rowheight: int = 60) -> None:
    """Apply a consistent look to ttk.Treeview widgets used in analysis tables."""
    style = ttk.Style()
    try:
        style.theme_use("clam")
    except tk.TclError:
        pass
    border_opts = {"bordercolor": "black", "borderwidth": 1, "relief": "solid"}
    style.configure(
        style_name,
        font=("Segoe UI", 10),
        rowheight=rowheight,
<<<<<<< HEAD
        borderwidth=1,
        relief="solid",
        bordercolor="black",
=======
        **border_opts,
>>>>>>> bbb02de0
    )
    style.configure(
        f"{style_name}.Heading",
        font=("Segoe UI", 10, "bold"),
        background="#d0d0d0",
<<<<<<< HEAD
        borderwidth=1,
        relief="raised",
        bordercolor="black",
=======
        **border_opts,
    )
    style.layout(
        style_name,
        [
            (
                "Treeview.field",
                {
                    "sticky": "nswe",
                    **border_opts,
                    "children": [
                        (
                            "Treeview.padding",
                            {
                                "sticky": "nswe",
                                "children": [("Treeview.treearea", {"sticky": "nswe"})],
                            },
                        )
                    ],
                },
            )
        ],
>>>>>>> bbb02de0
    )


class EditableTreeview(ttk.Treeview):
    """Treeview with in-place cell editing support."""

    def __init__(self, master=None, *, column_options=None, edit_callback=None, **kwargs):
        super().__init__(master, **kwargs)
        self._col_options = column_options or {}
        self._edit_cb = edit_callback
        self._edit_widget = None
        self.bind("<Double-1>", self._begin_edit, add="+")

    def _begin_edit(self, event):
        if self._edit_widget:
            return
        region = self.identify("region", event.x, event.y)
        if region != "cell":
            return
        rowid = self.identify_row(event.y)
        col = self.identify_column(event.x)
        if not rowid or not col:
            return
        col_index = int(col.replace("#", "")) - 1
        col_name = self.cget("columns")[col_index]
        x, y, w, h = self.bbox(rowid, col)
        value = self.set(rowid, col_name)
        opts = self._col_options.get(col_name)
        var = tk.StringVar(value=value)
        if opts:
            widget = ttk.Combobox(self, textvariable=var, values=opts, state="readonly")
        else:
            widget = tk.Entry(self, textvariable=var)
        widget.place(x=x, y=y, width=w, height=h)
        widget.focus_set()

        def save(event=None):
            self.set(rowid, col_name, var.get())
            widget.destroy()
            self._edit_widget = None
            if self._edit_cb:
                row_index = self.index(rowid)
                self._edit_cb(row_index, col_name, var.get())

        widget.bind("<Return>", save)
        widget.bind("<FocusOut>", save)
        self._edit_widget = widget


def stripe_rows(tree: ttk.Treeview) -> None:
    """Apply alternating background colors to rows for visual separation."""
    tree.tag_configure("even", background="#f0f0f0")
    tree.tag_configure("odd", background="#ffffff")
    for i, item in enumerate(tree.get_children("")):
        tree.item(item, tags=("even" if i % 2 else "odd",))


def _total_fit_from_boms(boms):
    """Return the aggregated FIT of all components in ``boms``.

    Each element of ``boms`` is a list of :class:`ReliabilityComponent` objects.
    The stored ``fit`` values of the components are used so pre-calculated
    analyses can be combined without a mission profile.
    """

    total = 0.0
    for bom in boms:
        total += sum(component_fit_map(bom).values())
    return total


def _wrap_val(val, width=30):
    """Return text wrapped value for tree view cells."""
    if val is None:
        return ""
    return textwrap.fill(str(val), width)


class _RequirementDialog(simpledialog.Dialog):
    """Simple dialog to create or edit a requirement."""

    def __init__(self, parent, req=None, req_type="functional modification"):
        self.req_type = req_type
        self.req = req or {}
        super().__init__(parent, title="Requirement")

    def body(self, master):
        ttk.Label(master, text="ID:").grid(row=0, column=0, sticky="e", padx=5, pady=5)
        self.id_var = tk.StringVar(value=self.req.get("id", ""))
        tk.Entry(master, textvariable=self.id_var, width=20).grid(row=0, column=1, padx=5, pady=5)

        ttk.Label(master, text="Text:").grid(row=1, column=0, sticky="e", padx=5, pady=5)
        self.text_var = tk.Entry(master, width=40)
        self.text_var.insert(0, self.req.get("text", ""))
        self.text_var.grid(row=1, column=1, padx=5, pady=5)
        return self.text_var

    def apply(self):
        rid = self.id_var.get().strip() or str(uuid.uuid4())
        self.result = {
            "id": rid,
            "custom_id": rid,
            "req_type": self.req_type,
            "text": self.text_var.get().strip(),
            "asil": self.req.get("asil", "QM"),
            "cal": self.req.get("cal", ""),
            "status": "draft",
            "parent_id": self.req.get("parent_id", ""),
        }


class _SelectRequirementsDialog(simpledialog.Dialog):
    """Dialog to choose one or more existing requirements of a given type."""

    def __init__(self, parent, req_type="functional modification"):
        self.selected = []
        self.req_type = req_type
        super().__init__(parent, title="Select Requirements")

    def body(self, master):
        self.lb = tk.Listbox(master, selectmode="extended", height=8, exportselection=False)
        for req in global_requirements.values():
            if req.get("req_type") == self.req_type:
                self.lb.insert(tk.END, f"[{req['id']}] {req['text']}")
        self.lb.pack(fill=tk.BOTH, expand=True, padx=5, pady=5)
        return self.lb

    def apply(self):
        self.result = [self.lb.get(i) for i in self.lb.curselection()]


class _SelectTriggeringConditionsDialog(simpledialog.Dialog):
    """Dialog to choose one or more existing triggering conditions."""

    def __init__(self, parent, names):
        self.names = names
        self.selected = []
        super().__init__(parent, title="Select Triggering Conditions")

    def body(self, master):
        self.lb = tk.Listbox(master, selectmode="extended", height=8, exportselection=False)
        for name in self.names:
            self.lb.insert(tk.END, name)
        self.lb.pack(fill=tk.BOTH, expand=True, padx=5, pady=5)
        return self.lb

    def apply(self):
        self.result = [self.lb.get(i) for i in self.lb.curselection()]


class _SelectFunctionsDialog(simpledialog.Dialog):
    """Dialog to choose one or more existing functions."""

    def __init__(self, parent, names):
        self.names = names
        super().__init__(parent, title="Select Functions")

    def body(self, master):
        self.lb = tk.Listbox(master, selectmode="extended", height=8, exportselection=False)
        for name in sorted(self.names):
            self.lb.insert(tk.END, name)
        self.lb.pack(fill=tk.BOTH, expand=True, padx=5, pady=5)
        return self.lb

    def apply(self):
        self.result = [self.lb.get(i) for i in self.lb.curselection()]


class _SelectHazardsDialog(simpledialog.Dialog):
    """Dialog to choose one or more existing hazards."""

    def __init__(self, parent, names):
        self.names = names
        super().__init__(parent, title="Select Hazards")

    def body(self, master):
        self.lb = tk.Listbox(master, selectmode="extended", height=8, exportselection=False)
        for name in sorted(self.names):
            self.lb.insert(tk.END, name)
        self.lb.pack(fill=tk.BOTH, expand=True, padx=5, pady=5)
        return self.lb

    def apply(self):
        self.result = [self.lb.get(i) for i in self.lb.curselection()]


class _SelectFIsDialog(simpledialog.Dialog):
    """Dialog to choose one or more existing functional insufficiencies."""

    def __init__(self, parent, names):
        self.names = names
        super().__init__(parent, title="Select Functional Insufficiencies")

    def body(self, master):
        self.lb = tk.Listbox(master, selectmode="extended", height=8, exportselection=False)
        for name in sorted(self.names):
            self.lb.insert(tk.END, name)
        self.lb.pack(fill=tk.BOTH, expand=True, padx=5, pady=5)
        return self.lb

    def apply(self):
        self.result = [self.lb.get(i) for i in self.lb.curselection()]


class ReliabilityWindow(tk.Frame):
    def __init__(self, master, app):
        if isinstance(master, tk.Toplevel):
            container = master
        else:
            container = master
        super().__init__(container)
        self.app = app
        if isinstance(master, tk.Toplevel):
            master.title("Reliability Analysis")
            master.geometry("600x400")
            self.pack(fill=tk.BOTH, expand=True)
        self.components = []

        std_lbl = ttk.Label(self, text="Standard:")
        std_lbl.pack(anchor="w")
        ToolTip(std_lbl, "Choose the reliability standard used for FIT calculations.")
        self.standard_var = tk.StringVar(value="IEC 62380")
        std_cb = ttk.Combobox(
            self,
            textvariable=self.standard_var,
            values=["IEC 62380", "SN 29500"],
            state="readonly",
        )
        std_cb.pack(anchor="w")
        ToolTip(std_cb, "Values are applied when calculating component failure rates.")

        mp_lbl = ttk.Label(self, text="Mission Profile:")
        mp_lbl.pack(anchor="w")
        ToolTip(mp_lbl, "Select operating conditions that influence FIT values.")
        self.profile_var = tk.StringVar()
        self.profile_combo = ttk.Combobox(
            self,
            textvariable=self.profile_var,
            values=[mp.name for mp in app.mission_profiles],
            state="readonly",
        )
        self.profile_combo.pack(anchor="w", fill="x")
        ToolTip(
            self.profile_combo, "Mission profiles define temperature and usage factors."
        )

        ttk.Label(self, text="Analysis:").pack(anchor="w")
        self.analysis_var = tk.StringVar()
        self.analysis_combo = ttk.Combobox(
            self,
            textvariable=self.analysis_var,
            state="readonly",
        )
        self.analysis_combo.pack(anchor="w", fill="x")
        self.analysis_combo.bind("<<ComboboxSelected>>", self.load_selected_analysis)
        self.refresh_analysis_list()

        configure_table_style("Reliability.Treeview")
        column_opts = {
            "type": list(COMPONENT_ATTR_TEMPLATES.keys()),
            "qualification": QUALIFICATIONS,
        }
        self.tree = EditableTreeview(
            self,
            columns=("name", "type", "qty", "fit", "qualification"),
            show="headings",
            style="Reliability.Treeview",
            column_options=column_opts,
            edit_callback=self.on_cell_edit,
        )
        for col in ("name", "type", "qty", "fit", "qualification"):
            heading = "Qualification" if col == "qualification" else col.capitalize()
            self.tree.heading(col, text=heading)
            self.tree.column(col, width=120 if col == "qualification" else 100)
        self.tree.pack(fill=tk.BOTH, expand=True)
        self.tree.bind("<<TreeviewSelect>>", self.show_formula)

        btn_frame = ttk.Frame(self)
        btn_frame.pack(fill=tk.X)
        load_btn = ttk.Button(btn_frame, text="Load CSV", command=self.load_csv)
        load_btn.pack(side=tk.LEFT, padx=2, pady=2)
        ToolTip(load_btn, "Import components from a CSV Bill of Materials.")
        add_btn = ttk.Button(
            btn_frame, text="Add Component", command=self.add_component
        )
        add_btn.pack(side=tk.LEFT, padx=2, pady=2)
        ToolTip(add_btn, "Create a new component entry manually.")
        cfg_btn = ttk.Button(
            btn_frame, text="Configure Component", command=self.configure_component
        )
        cfg_btn.pack(side=tk.LEFT, padx=2, pady=2)
        ToolTip(cfg_btn, "Edit parameters of the selected component.")
        calc_btn = ttk.Button(
            btn_frame, text="Calculate FIT", command=self.calculate_fit
        )
        calc_btn.pack(side=tk.LEFT, padx=2, pady=2)
        ToolTip(
            calc_btn,
            "Compute total FIT rate using the selected model and mission profile.",
        )
        save_btn = ttk.Button(
            btn_frame, text="Save Analysis", command=self.save_analysis
        )
        save_btn.pack(side=tk.LEFT, padx=2, pady=2)
        ToolTip(save_btn, "Store the current analysis in the project file.")
        load_an_btn = ttk.Button(
            btn_frame, text="Load Analysis", command=self.load_analysis
        )
        load_an_btn.pack(side=tk.LEFT, padx=2, pady=2)
        ToolTip(load_an_btn, "Reload a previously saved reliability analysis.")
        del_btn = ttk.Button(
            btn_frame, text="Delete Analysis", command=self.delete_analysis
        )
        del_btn.pack(side=tk.LEFT, padx=2, pady=2)
        ToolTip(del_btn, "Remove the selected analysis from the project.")
        self.formula_label = ttk.Label(self, text="")
        self.formula_label.pack(anchor="w", padx=5, pady=5)

    def add_component(self):
        dialog = tk.Toplevel(self)
        dialog.title("New Component")
        ttk.Label(dialog, text="Name").grid(row=0, column=0, padx=5, pady=5, sticky="e")
        name_var = tk.StringVar()
        ttk.Entry(dialog, textvariable=name_var).grid(row=0, column=1, padx=5, pady=5)
        ttk.Label(dialog, text="Type").grid(row=1, column=0, padx=5, pady=5, sticky="e")
        type_var = tk.StringVar(value="capacitor")
        type_cb = ttk.Combobox(
            dialog,
            textvariable=type_var,
            values=list(COMPONENT_ATTR_TEMPLATES.keys()),
            state="readonly",
        )
        type_cb.grid(row=1, column=1, padx=5, pady=5)
        ttk.Label(dialog, text="Quantity").grid(
            row=2, column=0, padx=5, pady=5, sticky="e"
        )
        qty_var = tk.IntVar(value=1)
        ttk.Entry(dialog, textvariable=qty_var).grid(row=2, column=1, padx=5, pady=5)
        ttk.Label(dialog, text="Qualification").grid(
            row=3, column=0, padx=5, pady=5, sticky="e"
        )
        qual_var = tk.StringVar(value="None")
        ttk.Combobox(
            dialog, textvariable=qual_var, values=QUALIFICATIONS, state="readonly"
        ).grid(row=3, column=1, padx=5, pady=5)
        passive_var = tk.BooleanVar(value=False)
        ttk.Checkbutton(dialog, text="Passive", variable=passive_var).grid(
            row=4, column=0, columnspan=2, pady=5
        )

        attr_frame = ttk.Frame(dialog)
        attr_frame.grid(row=5, column=0, columnspan=2)
        attr_vars = {}

        def refresh_attr_fields(*_):
            for child in attr_frame.winfo_children():
                child.destroy()
            attr_vars.clear()
            template = COMPONENT_ATTR_TEMPLATES.get(type_var.get(), {})
            for i, (k, v) in enumerate(template.items()):
                ttk.Label(attr_frame, text=k).grid(
                    row=i, column=0, padx=5, pady=5, sticky="e"
                )
                if isinstance(v, list):
                    var = tk.StringVar(value=v[0])
                    ttk.Combobox(
                        attr_frame, textvariable=var, values=v, state="readonly"
                    ).grid(row=i, column=1, padx=5, pady=5)
                else:
                    var = tk.StringVar(value=str(v))
                    ttk.Entry(attr_frame, textvariable=var).grid(
                        row=i, column=1, padx=5, pady=5
                    )
                attr_vars[k] = var

        type_cb.bind("<<ComboboxSelected>>", refresh_attr_fields)
        refresh_attr_fields()

        def ok():
            comp = ReliabilityComponent(
                name_var.get(),
                type_var.get(),
                qty_var.get(),
                {},
                qual_var.get(),
                is_passive=passive_var.get(),
            )
            for k, var in attr_vars.items():
                comp.attributes[k] = var.get()
            self.components.append(comp)
            self.refresh_tree()
            dialog.destroy()

        ttk.Button(dialog, text="Add", command=ok).grid(
            row=6, column=0, columnspan=2, pady=5
        )
        dialog.grab_set()
        dialog.wait_window()

    def show_formula(self, event=None):
        sel = self.tree.focus()
        if not sel:
            self.formula_label.config(text="")
            return
        idx = self.tree.index(sel)
        if idx >= len(self.components):
            return
        comp = self.components[idx]
        std = self.standard_var.get()
        info = RELIABILITY_MODELS.get(std, {}).get(comp.comp_type)
        if info:
            self.formula_label.config(text=f"Formula: {info['text']}")
        else:
            self.formula_label.config(text="Formula: N/A")

    def refresh_tree(self):
        self.tree.delete(*self.tree.get_children())
        for comp in self.components:
            self.tree.insert(
                "",
                "end",
                values=(
                    comp.name,
                    comp.comp_type,
                    comp.quantity,
                    f"{comp.fit:.2f}",
                    comp.qualification,
                ),
            )
        self.profile_combo.config(values=[mp.name for mp in self.app.mission_profiles])
        # keep application level components updated so property dialogs see them
        self.app.reliability_components = list(self.components)

    def on_cell_edit(self, row: int, column: str, value: str) -> None:
        if row >= len(self.components):
            return
        comp = self.components[row]
        if column == "name":
            comp.name = value
        elif column == "type":
            comp.comp_type = value
        elif column == "qty":
            try:
                comp.quantity = int(value)
            except ValueError:
                pass
        elif column == "qualification":
            comp.qualification = value
        self.refresh_tree()

    def load_csv(self):
        path = filedialog.askopenfilename(filetypes=[("CSV", "*.csv")])
        if not path:
            return
        self.components.clear()
        with open(path, newline="") as f:
            reader = csv.DictReader(f)
            fields = reader.fieldnames or []
            mapping = self.ask_mapping(fields)
            if not mapping:
                return
            for row in reader:
                try:
                    name = row.get(mapping["name"], "")
                    ctype = row.get(mapping["type"], "")
                    qty = int(row.get(mapping["qty"], 1) or 1)
                    qual = (
                        row.get(mapping.get("qualification"), "")
                        if mapping.get("qualification")
                        else ""
                    )
                    comp = ReliabilityComponent(name, ctype, qty, {}, qual)
                    template = COMPONENT_ATTR_TEMPLATES.get(ctype, {})
                    for k, v in template.items():
                        comp.attributes[k] = v[0] if isinstance(v, list) else v
                    # store any extra columns as attributes
                    for key, val in row.items():
                        if key not in mapping.values():
                            comp.attributes[key] = val
                    self.components.append(comp)
                except Exception:
                    continue
        self.refresh_tree()

    def ask_mapping(self, fields):
        if not fields:
            return None
        win = tk.Toplevel(self)
        win.title("Map Columns")
        vars = {}
        targets = ["name", "type", "qty", "qualification"]
        for i, tgt in enumerate(targets):
            ttk.Label(win, text=tgt.capitalize()).grid(
                row=i, column=0, padx=5, pady=5, sticky="e"
            )
            var = tk.StringVar()
            cb = ttk.Combobox(win, textvariable=var, values=fields, state="readonly")
            if i < len(fields):
                var.set(fields[i])
            cb.grid(row=i, column=1, padx=5, pady=5)
            vars[tgt] = var

        result = {}

        def ok():
            for k, v in vars.items():
                result[k] = v.get()
            win.destroy()

        def cancel():
            result.clear()
            win.destroy()

        ttk.Button(win, text="OK", command=ok).grid(row=len(targets), column=0, pady=5)
        ttk.Button(win, text="Cancel", command=cancel).grid(
            row=len(targets), column=1, pady=5
        )
        win.grab_set()
        win.wait_window()
        if not result:
            return None
        return result

    def configure_component(self):
        sel = self.tree.focus()
        if not sel:
            messagebox.showwarning("Configure", "Select a component")
            return
        idx = self.tree.index(sel)
        comp = self.components[idx]

        template = COMPONENT_ATTR_TEMPLATES.get(comp.comp_type, {})
        for k, v in template.items():
            comp.attributes.setdefault(k, v[0] if isinstance(v, list) else v)

        class ParamDialog(simpledialog.Dialog):
            def body(self, master):
                self.resizable(False, False)
                self.vars = {}
                nb = ttk.Notebook(master)
                nb.pack(fill=tk.BOTH, expand=True)
                gen_tab = ttk.Frame(nb)
                attr_tab = ttk.Frame(nb)
                nb.add(gen_tab, text="General")
                nb.add(attr_tab, text="Attributes")

                row = 0
                ttk.Label(gen_tab, text="Quantity").grid(
                    row=row, column=0, padx=5, pady=5, sticky="e"
                )
                qty_var = tk.IntVar(value=comp.quantity)
                ttk.Entry(gen_tab, textvariable=qty_var).grid(
                    row=row, column=1, padx=5, pady=5
                )
                self.vars["__qty__"] = qty_var
                row += 1
                ttk.Label(gen_tab, text="Qualification").grid(
                    row=row, column=0, padx=5, pady=5, sticky="e"
                )
                qual_var = tk.StringVar(value=comp.qualification)
                ttk.Combobox(
                    gen_tab,
                    textvariable=qual_var,
                    values=QUALIFICATIONS,
                    state="readonly",
                ).grid(row=row, column=1, padx=5, pady=5)
                self.vars["__qual__"] = qual_var

                row = 0
                for k, v in comp.attributes.items():
                    ttk.Label(attr_tab, text=k).grid(
                        row=row, column=0, padx=5, pady=5, sticky="e"
                    )
                    if isinstance(template.get(k), list):
                        var = tk.StringVar(value=str(v))
                        ttk.Combobox(
                            attr_tab,
                            textvariable=var,
                            values=template[k],
                            state="readonly",
                        ).grid(row=row, column=1, padx=5, pady=5)
                    else:
                        var = tk.StringVar(value=str(v))
                        ttk.Entry(attr_tab, textvariable=var).grid(
                            row=row, column=1, padx=5, pady=5
                        )
                    self.vars[k] = var
                    row += 1

            def apply(self):
                comp.quantity = int(self.vars["__qty__"].get())
                comp.qualification = self.vars["__qual__"].get()
                for k, v in self.vars.items():
                    if k.startswith("__"):
                        continue
                    comp.attributes[k] = v.get()

        ParamDialog(self)
        self.refresh_tree()

    def calculate_fit(self):
        prof_name = self.profile_var.get()
        mp = next((m for m in self.app.mission_profiles if m.name == prof_name), None)
        needs_profile = any(not c.sub_boms for c in self.components)
        if mp is None and needs_profile:
            messagebox.showwarning("FIT", "Select a mission profile")
            return
        std = self.standard_var.get()
        total = 0.0
        for comp in self.components:
            if comp.sub_boms:
                # Aggregate FIT from the referenced BOMs without recomputation
                comp.fit = _total_fit_from_boms(comp.sub_boms)
            else:
                info = RELIABILITY_MODELS.get(std, {}).get(comp.comp_type)
                if info:
                    qf = (
                        PASSIVE_QUAL_FACTORS.get(comp.qualification, 1.0)
                        if comp.is_passive
                        else 1.0
                    )
                    if mp is not None:
                        comp.fit = info["formula"](comp.attributes, mp) * mp.tau * qf
                    else:
                        comp.fit = 0.0
                else:
                    comp.fit = 0.0
            total += comp.fit * comp.quantity

        sg_targets = {
            sg.user_name: {
                "dc": getattr(sg, "sg_dc_target", 0.0),
                "spfm": getattr(sg, "sg_spfm_target", 0.0),
                "lpfm": getattr(sg, "sg_lpfm_target", 0.0),
            }
            for sg in self.app.top_events
        }
        for be in self.app.fmea_entries:
            sg = getattr(be, "fmeda_safety_goal", "")
            if sg and sg not in sg_targets:
                sg_targets[sg] = {
                    "dc": getattr(be, "fmeda_dc_target", 0.0),
                    "spfm": getattr(be, "fmeda_spfm_target", 0.0),
                    "lpfm": getattr(be, "fmeda_lpfm_target", 0.0),
                }

        metrics = compute_fmeda_metrics(
            self.app.fmea_entries,
            self.components,
            self.app.get_safety_goal_asil,
            sg_targets=sg_targets,
        )
        self.app.reliability_components = list(self.components)
        self.app.reliability_total_fit = metrics["total"]
        self.app.spfm = metrics["spfm_raw"]
        self.app.lpfm = metrics["lpfm_raw"]
        self.app.reliability_dc = metrics["dc"]
        self.refresh_tree()
        goal_res = []
        for sg, gm in metrics.get("goal_metrics", {}).items():
            ok = gm["ok_dc"] and gm["ok_spfm"] and gm["ok_lpfm"]
            symbol = CHECK_MARK if ok else CROSS_MARK
            goal_res.append(f"{sg}:{symbol}")
        extra = f"  [{' ; '.join(goal_res)}]" if goal_res else ""
        self.formula_label.config(
            text=(
                f"Total FIT: {metrics['total']:.2f}  DC: {metrics['dc']:.2f}  "
                f"SPFM: {metrics['spfm_raw']:.2f}  LPFM: {metrics['lpfm_raw']:.2f}"
                + extra
            )
        )

    def save_analysis(self):
        if not self.components:
            messagebox.showwarning("Save", "No components defined")
            return
        current = self.analysis_var.get()
        if current:
            # Update existing analysis without asking for a name
            ra = next(
                (r for r in self.app.reliability_analyses if r.name == current),
                None,
            )
            if ra is None:
                ra = ReliabilityAnalysis(current, "", "", [], 0.0, 0.0, 0.0, 0.0)
                self.app.reliability_analyses.append(ra)
        else:
            name = simpledialog.askstring("Save Analysis", "Enter analysis name:")
            if not name:
                return
            ra = ReliabilityAnalysis(name, "", "", [], 0.0, 0.0, 0.0, 0.0)
            self.app.reliability_analyses.append(ra)
            current = name

        ra.name = current
        ra.standard = self.standard_var.get()
        ra.profile = self.profile_var.get()
        ra.components = copy.deepcopy(self.components)
        ra.total_fit = self.app.reliability_total_fit
        ra.spfm = self.app.spfm
        ra.lpfm = self.app.lpfm
        ra.dc = self.app.reliability_dc

        self.refresh_analysis_list()
        self.analysis_var.set(current)
        messagebox.showinfo("Save", "Analysis saved")

    def load_analysis(self):
        """Load a previously saved reliability analysis."""
        if not self.app.reliability_analyses:
            messagebox.showwarning("Load", "No saved analyses")
            return
        win = tk.Toplevel(self)
        win.title("Select Analysis")
        lb = tk.Listbox(win, height=8, width=40)
        lb.pack(side=tk.LEFT, fill=tk.BOTH, expand=True)
        for ra in self.app.reliability_analyses:
            lb.insert(tk.END, ra.name)

        def do_load():
            sel = lb.curselection()
            if not sel:
                return
            ra = self.app.reliability_analyses[sel[0]]
            self._populate_from_analysis(ra)
            win.destroy()

        ttk.Button(win, text="Load", command=do_load).pack(
            side=tk.RIGHT, padx=5, pady=5
        )

    def load_selected_analysis(self, *_):
        """Load analysis chosen from the combo box."""
        name = self.analysis_var.get()
        ra = next((r for r in self.app.reliability_analyses if r.name == name), None)
        if ra:
            self._populate_from_analysis(ra)

    def delete_analysis(self):
        name = self.analysis_var.get()
        if not name:
            messagebox.showwarning("Delete", "Select an analysis")
            return
        if not messagebox.askyesno("Delete", f"Delete analysis '{name}'?"):
            return
        self.app.reliability_analyses = [
            r for r in self.app.reliability_analyses if r.name != name
        ]
        self.analysis_var.set("")
        self.refresh_analysis_list()
        self.components.clear()
        self.refresh_tree()
        self.formula_label.config(text="")

    def refresh_analysis_list(self):
        names = [ra.name for ra in self.app.reliability_analyses]
        self.analysis_combo.configure(values=names)
        if not self.analysis_var.get() and names:
            self.analysis_var.set(names[0])
            self.load_selected_analysis()

    def _populate_from_analysis(self, ra):
        self.analysis_var.set(ra.name)
        self.standard_var.set(ra.standard)
        self.profile_var.set(ra.profile)
        self.components = copy.deepcopy(ra.components)
        self.app.reliability_total_fit = ra.total_fit
        self.app.spfm = ra.spfm
        self.app.lpfm = ra.lpfm
        self.app.reliability_dc = ra.dc
        self.refresh_tree()
        self.formula_label.config(
            text=f"Total FIT: {ra.total_fit:.2f}  DC: {ra.dc:.2f}  SPFM: {ra.spfm:.2f}  LPFM: {ra.lpfm:.2f}"
        )


class FI2TCWindow(tk.Frame):
    COLS = [
        "id",
        "system_function",
        "allocation",
        "interfaces",
        "functional_insufficiencies",
        "scene",
        "scenario",
        "driver_behavior",
        "occurrence",
        "vehicle_effect",
        "severity",
        "design_measures",
        "verification",
        "measure_effectiveness",
        "triggering_conditions",
        "mitigation",
        "acceptance",
    ]

    def __init__(self, master, app):
        super().__init__(master)
        self.app = app
        if isinstance(master, tk.Toplevel):
            master.title("FI2TC Analysis")
        top = ttk.Frame(self)
        top.pack(fill=tk.X)
        ttk.Label(top, text="FI2TC:").pack(side=tk.LEFT)
        self.doc_var = tk.StringVar()
        self.doc_cb = ttk.Combobox(top, textvariable=self.doc_var, state="readonly")
        self.doc_cb.pack(side=tk.LEFT, padx=2)
        ttk.Button(top, text="New", command=self.new_doc).pack(side=tk.LEFT)
        ttk.Button(top, text="Rename", command=self.rename_doc).pack(side=tk.LEFT)
        ttk.Button(top, text="Delete", command=self.delete_doc).pack(side=tk.LEFT)
        self.doc_cb.bind("<<ComboboxSelected>>", self.select_doc)

        tree_frame = ttk.Frame(self)
        tree_frame.pack(fill=tk.BOTH, expand=True)
        configure_table_style("FI2TC.Treeview", rowheight=80)
        self.tree = EditableTreeview(
            tree_frame,
            columns=self.COLS,
            show="headings",
            style="FI2TC.Treeview",
            height=4,
            edit_callback=self.on_cell_edit,
        )
        vsb = ttk.Scrollbar(tree_frame, orient="vertical", command=self.tree.yview)
        hsb = ttk.Scrollbar(tree_frame, orient="horizontal", command=self.tree.xview)
        self.tree.configure(yscrollcommand=vsb.set, xscrollcommand=hsb.set)
        for c in self.COLS:
            self.tree.heading(c, text=c.replace("_", " ").title())
            width = 200 if c == "hazard" else 120
            self.tree.column(c, width=width)
        self.tree.grid(row=0, column=0, sticky="nsew")
        vsb.grid(row=0, column=1, sticky="ns")
        hsb.grid(row=1, column=0, sticky="ew")
        tree_frame.grid_columnconfigure(0, weight=1)
        tree_frame.grid_rowconfigure(0, weight=1)
        self.tree.bind("<Double-1>", lambda e: self.edit_row())
        btn = ttk.Frame(self)
        btn.pack(fill=tk.X)
        add_row_btn = ttk.Button(btn, text="Add", command=self.add_row)
        add_row_btn.pack(side=tk.LEFT, padx=2, pady=2)
        ToolTip(add_row_btn, "Insert a new HAZOP entry in the table.")
        edit_row_btn = ttk.Button(btn, text="Edit", command=self.edit_row)
        edit_row_btn.pack(side=tk.LEFT, padx=2, pady=2)
        ToolTip(edit_row_btn, "Edit the selected HAZOP entry.")
        del_row_btn = ttk.Button(btn, text="Delete", command=self.del_row)
        del_row_btn.pack(side=tk.LEFT, padx=2, pady=2)
        ToolTip(del_row_btn, "Remove the selected HAZOP entry from the table.")
        ttk.Button(btn, text="Export CSV", command=self.export_csv).pack(
            side=tk.LEFT, padx=2, pady=2
        )
        self.refresh_docs()
        self.refresh()
        if not isinstance(master, tk.Toplevel):
            self.pack(fill=tk.BOTH, expand=True)

    def refresh(self):
        self.tree.delete(*self.tree.get_children())
        for row in self.app.fi2tc_entries:
            vals = [_wrap_val(row.get(k, "")) for k in self.COLS]
            self.tree.insert("", "end", values=vals)
        stripe_rows(self.tree)

    class RowDialog(simpledialog.Dialog):
        def __init__(self, parent, app, data=None):
            self.app = app
            self.parent_win = parent
            default = {k: "" for k in parent.COLS}
            self.data = data or default
            self.selected = {}
            super().__init__(parent, title="Edit Row")

        def body(self, master):
            self.resizable(False, False)
            self.geometry("700x500")
            fi_names = [
                n.user_name or f"FI {n.unique_id}"
                for n in self.app.get_all_functional_insufficiencies()
            ]
            tc_names = [
                n.user_name or f"TC {n.unique_id}"
                for n in self.app.get_all_triggering_conditions()
            ]
            func_names = self.app.get_all_function_names()
            comp_names = self.app.get_all_component_names()
            scen_names = self.app.get_all_scenario_names()
            scene_names = self.app.get_all_scenery_names()
            req_opts = sorted(
                (
                    f"[{r['id']}] {r['text']}"
                    for r in global_requirements.values()
                    if r.get("req_type") == "functional modification"
                ),
                key=str.lower,
            )
            self.widgets = {}
            nb = ttk.Notebook(master)
            nb.pack(fill=tk.BOTH, expand=True)
            categories = {
                "Known Functional Weakness": [
                    "id",
                    "system_function",
                    "allocation",
                    "interfaces",
                    "scene",
                    "scenario",
                    "driver_behavior",
                    "occurrence",
                    "functional_insufficiencies",
                    "vehicle_effect",
                    "severity",
                ],
                "Design Measures": [
                    "design_measures",
                    "verification",
                    "measure_effectiveness",
                ],
                "Triggering Condition Identification": ["triggering_conditions"],
                "Mitigations": ["mitigation", "acceptance"],
            }
            tabs = {name: ttk.Frame(nb) for name in categories}
            for name, frame in tabs.items():
                nb.add(frame, text=name)
            rows = {name: 0 for name in categories}

            def get_frame(col):
                for name, cols in categories.items():
                    if col in cols:
                        r = rows[name]
                        rows[name] += 1
                        return tabs[name], r
                return master, 0

            def refresh_funcs(*_):
                comp = self.widgets.get("allocation")
                if isinstance(comp, tk.StringVar):
                    func_opts = sorted(
                        {
                            e.function
                            for e in self.app.hazop_entries
                            if not comp.get() or e.component == comp.get()
                        }
                    )
                else:
                    func_opts = func_names
                if "system_function" in self.widgets:
                    w = self.widgets["system_function_widget"]
                    w["values"] = func_opts

            for col in self.parent_win.COLS:
                frame, r = get_frame(col)
                ttk.Label(frame, text=col.replace("_", " ").title()).grid(
                    row=r, column=0, sticky="e", padx=5, pady=2
                )
                if col == "triggering_conditions":
                    tc_frame = ttk.Frame(frame)
                    tc_frame.grid(row=r, column=1, padx=5, pady=2, sticky="w")
                    self.tc_lb = tk.Listbox(tc_frame, selectmode="extended", height=5, exportselection=False)
                    self.tc_lb.grid(row=0, column=0, columnspan=4, padx=2, pady=2)
                    existing = [e.strip() for e in self.data.get(col, "").split(";") if e.strip()]
                    for val in existing:
                        self.tc_lb.insert(tk.END, val)
                    ttk.Button(tc_frame, text="Add", command=self.add_tc).grid(row=1, column=0, padx=2, pady=2)
                    ttk.Button(tc_frame, text="Edit", command=self.edit_tc).grid(row=1, column=1, padx=2, pady=2)
                    ttk.Button(tc_frame, text="Delete", command=self.del_tc).grid(row=1, column=2, padx=2, pady=2)
                    ttk.Button(tc_frame, text="Add Existing", command=self.add_tc_existing).grid(row=1, column=3, padx=2, pady=2)
                    self.widgets[col] = self.tc_lb
                elif col == "functional_insufficiencies":
                    fi_frame = ttk.Frame(frame)
                    fi_frame.grid(row=r, column=1, padx=5, pady=2, sticky="w")
                    self.fi_lb = tk.Listbox(fi_frame, selectmode="extended", height=4, exportselection=False)
                    self.fi_lb.grid(row=0, column=0, columnspan=4, padx=2, pady=2)
                    existing = [e.strip() for e in self.data.get(col, "").split(";") if e.strip()]
                    for val in existing:
                        self.fi_lb.insert(tk.END, val)
                    ttk.Button(fi_frame, text="Add New", command=self.add_fi_new).grid(row=1, column=0, padx=2, pady=2)
                    ttk.Button(fi_frame, text="Edit", command=self.edit_fi).grid(row=1, column=1, padx=2, pady=2)
                    ttk.Button(fi_frame, text="Delete", command=self.del_fi).grid(row=1, column=2, padx=2, pady=2)
                    ttk.Button(fi_frame, text="Add Existing", command=self.add_fi_existing).grid(row=1, column=3, padx=2, pady=2)
                    self.widgets[col] = self.fi_lb
                    self.fi_options = fi_names
                elif col == "design_measures":
                    self.req_opts = list(req_opts)
                    dm_frame = ttk.Frame(frame)
                    dm_frame.grid(row=r, column=1, padx=5, pady=2, sticky="w")
                    self.dm_lb = tk.Listbox(dm_frame, selectmode="extended", height=5, exportselection=False)
                    self.dm_lb.grid(row=0, column=0, columnspan=4, padx=2, pady=2)
                    existing = [e.strip() for e in self.data.get(col, "").split(",") if e.strip()]
                    for val in existing:
                        self.dm_lb.insert(tk.END, val)
                    ttk.Button(dm_frame, text="Add New", command=self.add_dm_new).grid(row=1, column=0, padx=2, pady=2)
                    ttk.Button(dm_frame, text="Add Existing", command=self.add_dm_existing).grid(row=1, column=1, padx=2, pady=2)
                    ttk.Button(dm_frame, text="Edit", command=self.edit_dm).grid(row=1, column=2, padx=2, pady=2)
                    ttk.Button(dm_frame, text="Delete", command=self.del_dm).grid(row=1, column=3, padx=2, pady=2)
                    self.widgets[col] = self.dm_lb
                elif col == "mitigation":
                    mit_frame = ttk.Frame(frame)
                    mit_frame.grid(row=r, column=1, padx=5, pady=2, sticky="w")
                    self.mit_lb = tk.Listbox(mit_frame, height=4, width=50)
                    self.mit_lb.grid(row=0, column=0, columnspan=4, sticky="w")
                    existing = [e.strip() for e in self.data.get(col, "").split(",") if e.strip()]
                    for rid in existing:
                        req = global_requirements.get(rid, {"id": rid, "text": ""})
                        self.mit_lb.insert(tk.END, f"[{req['id']}] {req.get('text','')}")
                    ttk.Button(mit_frame, text="Add New", command=self.add_mit_new).grid(row=1, column=0, padx=2, pady=2)
                    ttk.Button(mit_frame, text="Edit", command=self.edit_mit).grid(row=1, column=1, padx=2, pady=2)
                    ttk.Button(mit_frame, text="Delete", command=self.del_mit).grid(row=1, column=2, padx=2, pady=2)
                    ttk.Button(mit_frame, text="Add Existing", command=self.add_mit_existing).grid(row=1, column=3, padx=2, pady=2)
                    self.widgets[col] = self.mit_lb
                elif col == "system_function":
                    var = tk.StringVar(value=self.data.get(col, ""))
                    cb = ttk.Combobox(
                        frame, textvariable=var, values=func_names, state="readonly"
                    )
                    cb.grid(row=r, column=1, padx=5, pady=2)
                    self.widgets[col] = var
                    self.widgets["system_function_widget"] = cb
                elif col == "allocation":
                    var = tk.StringVar(value=self.data.get(col, ""))
                    cb = ttk.Combobox(
                        frame, textvariable=var, values=comp_names, state="readonly"
                    )
                    cb.grid(row=r, column=1, padx=5, pady=2)
                    cb.bind("<<ComboboxSelected>>", refresh_funcs)
                    self.widgets[col] = var
                elif col == "vehicle_effect":
                    var = tk.StringVar(value=self.data.get(col, ""))
                    frame2 = ttk.Frame(frame)
                    frame2.grid(row=r, column=1, padx=5, pady=2)
                    cb = ttk.Combobox(frame2, textvariable=var, values=sorted(self.app.hazards), state="readonly")
                    cb.pack(side=tk.LEFT)
                    def new_hazard():
                        name = simpledialog.askstring("New Hazard", "Name:")
                        if not name:
                            return
                        sev_widget = self.widgets.get("severity")
                        sev = sev_widget.get() if isinstance(sev_widget, tk.StringVar) else "1"
                        self.app.add_hazard(name)
                        self.app.update_hazard_severity(name, sev)
                        cb["values"] = sorted(self.app.hazards)
                        var.set(name)
                    ttk.Button(frame2, text="New", command=new_hazard).pack(side=tk.LEFT, padx=2)
                    self.widgets[col] = var
                elif col == "scene":
                    var = tk.StringVar(value=self.data.get(col, ""))
                    cb = ttk.Combobox(
                        frame, textvariable=var, values=scene_names, state="readonly"
                    )
                    cb.grid(row=r, column=1, padx=5, pady=2)
                    self.widgets[col] = var
                elif col == "scenario":
                    var = tk.StringVar(value=self.data.get(col, ""))
                    cb = ttk.Combobox(
                        frame, textvariable=var, values=scen_names, state="readonly"
                    )
                    cb.grid(row=r, column=1, padx=5, pady=2)
                    self.widgets[col] = var
                elif col == "severity":
                    var = tk.StringVar(value=self.data.get(col, ""))
                    cb = ttk.Combobox(
                        frame,
                        textvariable=var,
                        values=["1", "2", "3"],
                        state="readonly",
                    )
                    cb.grid(row=r, column=1, padx=5, pady=2)
                    self.widgets[col] = var
                else:
                    txt = tk.Text(frame, width=25, height=2, wrap="word")
                    txt.insert("1.0", self.data.get(col, ""))
                    if col == "known_use_case":
                        self.kuc_widget = txt
                        txt.configure(state="disabled")
                    txt.grid(row=r, column=1, padx=5, pady=2)
                    self.widgets[col] = txt
                    if col == "known_use_case":
                        self.kuc_widget = txt
            refresh_funcs()
            self.update_known_use_case()

        def apply(self):
            for col, widget in self.widgets.items():
                if isinstance(widget, tk.Entry):
                    self.data[col] = widget.get()
                elif isinstance(widget, tk.Text):
                    self.data[col] = widget.get("1.0", "end-1c")
                elif isinstance(widget, tk.Listbox):
                    items = list(widget.get(0, tk.END))
                    if col == "triggering_conditions" or col == "functional_insufficiencies":
                        self.data[col] = ";".join(items)
                    else:
                        self.data[col] = ",".join(items)
                else:
                    val = widget.get()
                    orig = self.selected.get(col, "")
                    if col == "triggering_conditions" and orig and val != orig:
                        self.app.rename_triggering_condition(orig, val)
                    elif col == "vehicle_effect" and orig and val != orig:
                        self.app.rename_hazard(orig, val)
                    self.data[col] = val
            veh = self.data.get("vehicle_effect", "").strip()
            sev = self.data.get("severity", "1").strip()
            if veh:
                self.app.add_hazard(veh)
                self.app.update_hazard_severity(veh, sev)
            self.result = True

        def add_dm_new(self):
            dlg = _RequirementDialog(self, req_type="functional modification")
            if dlg.result:
                req = dlg.result
                global_requirements[req["id"]] = req
                text = f"[{req['id']}] {req['text']}"
                self.dm_lb.insert(tk.END, text)

        def add_dm_existing(self):
            dlg = _SelectRequirementsDialog(self, req_type="functional modification")
            if dlg.result:
                for val in dlg.result:
                    if val not in self.dm_lb.get(0, tk.END):
                        self.dm_lb.insert(tk.END, val)

        def edit_dm(self):
            sel = self.dm_lb.curselection()
            if not sel:
                return
            text = self.dm_lb.get(sel[0])
            rid = text.split("]", 1)[0][1:]
            req = global_requirements.get(rid, {"id": rid, "text": text})
            dlg = _RequirementDialog(self, req, req_type="functional modification")
            if dlg.result:
                new_req = dlg.result
                global_requirements[new_req["id"]] = new_req
                new_text = f"[{new_req['id']}] {new_req['text']}"
                self.dm_lb.delete(sel[0])
                self.dm_lb.insert(sel[0], new_text)

        def del_dm(self):
            sel = list(self.dm_lb.curselection())
            for idx in reversed(sel):
                self.dm_lb.delete(idx)

        def add_tc_existing(self):
            dlg = _SelectTriggeringConditionsDialog(self, self.app.triggering_conditions)
            if dlg.result:
                for val in dlg.result:
                    if val not in self.tc_lb.get(0, tk.END):
                        self.tc_lb.insert(tk.END, val)

        def add_tc(self):
            name = simpledialog.askstring("Triggering Condition", "Name:")
            if name:
                if name not in self.tc_lb.get(0, tk.END):
                    self.tc_lb.insert(tk.END, name)

        def edit_tc(self):
            sel = self.tc_lb.curselection()
            if not sel:
                return
            current = self.tc_lb.get(sel[0])
            name = simpledialog.askstring("Triggering Condition", "Name:", initialvalue=current)
            if name and name != current:
                self.app.rename_triggering_condition(current, name)
                self.tc_lb.delete(sel[0])
                self.tc_lb.insert(sel[0], name)

        def del_tc(self):
            sel = list(self.tc_lb.curselection())
            for idx in reversed(sel):
                self.tc_lb.delete(idx)

        def add_mit_new(self):
            dlg = _RequirementDialog(self, req_type="operational")
            if dlg.result:
                req = dlg.result
                global_requirements[req["id"]] = req
                text = f"[{req['id']}] {req['text']}"
                self.mit_lb.insert(tk.END, text)

        def add_mit_existing(self):
            dlg = _SelectRequirementsDialog(self, req_type="operational")
            if dlg.result:
                for val in dlg.result:
                    if val not in self.mit_lb.get(0, tk.END):
                        self.mit_lb.insert(tk.END, val)

        def add_fi_new(self):
            name = simpledialog.askstring("Functional Insufficiency", "Name:")
            if name:
                if name not in self.fi_lb.get(0, tk.END):
                    self.fi_lb.insert(tk.END, name)
                self.update_known_use_case()

        def add_fi_existing(self):
            dlg = _SelectFIsDialog(self, self.fi_options)
            if getattr(dlg, "result", None):
                for val in dlg.result:
                    if val not in self.fi_lb.get(0, tk.END):
                        self.fi_lb.insert(tk.END, val)
                self.update_known_use_case()

        def edit_fi(self):
            sel = self.fi_lb.curselection()
            if not sel:
                return
            current = self.fi_lb.get(sel[0])
            name = simpledialog.askstring("Functional Insufficiency", "Name:", initialvalue=current)
            if name and name != current:
                self.app.rename_functional_insufficiency(current, name)
                self.fi_lb.delete(sel[0])
                self.fi_lb.insert(sel[0], name)
            self.update_known_use_case()

        def del_fi(self):
            sel = list(self.fi_lb.curselection())
            for idx in reversed(sel):
                self.fi_lb.delete(idx)
            self.update_known_use_case()

        def edit_mit(self):
            sel = self.mit_lb.curselection()
            if not sel:
                return
            text = self.mit_lb.get(sel[0])
            rid = text.split("]", 1)[0][1:]
            req = global_requirements.get(rid, {"id": rid, "text": text})
            dlg = _RequirementDialog(self, req, req_type="operational")
            if dlg.result:
                new_req = dlg.result
                global_requirements[new_req["id"]] = new_req
                new_text = f"[{new_req['id']}] {new_req['text']}"
                self.mit_lb.delete(sel[0])
                self.mit_lb.insert(sel[0], new_text)

        def del_mit(self):
            sel = list(self.mit_lb.curselection())
            for idx in reversed(sel):
                self.mit_lb.delete(idx)


        def update_known_use_case(self):
            if not hasattr(self, "kuc_widget"):
                return
            funcs = []
            fis = list(self.fi_lb.get(0, tk.END)) if hasattr(self, "fi_lb") else []
            ucs = []
            for f in funcs + fis:
                uc = self.app.get_use_case_for_function(f)
                if uc and uc not in ucs:
                    ucs.append(uc)
            self.kuc_widget.config(state="normal")
            self.kuc_widget.delete("1.0", tk.END)
            self.kuc_widget.insert("1.0", ";".join(ucs))
            self.kuc_widget.config(state="disabled")


    def add_row(self):
        dlg = self.RowDialog(self, self.app)
        if getattr(dlg, "result", None):
            self.app.fi2tc_entries.append(dlg.data)
            self.refresh()

    def edit_row(self):
        sel = self.tree.focus()
        if not sel:
            return
        idx = self.tree.index(sel)
        data = self.app.fi2tc_entries[idx]
        dlg = self.RowDialog(self, self.app, data)
        if getattr(dlg, "result", None):
            self.refresh()

    def del_row(self):
        sel = self.tree.selection()
        for iid in sel:
            idx = self.tree.index(iid)
            if idx < len(self.app.fi2tc_entries):
                del self.app.fi2tc_entries[idx]
        self.refresh()

    def on_cell_edit(self, row: int, column: str, value: str) -> None:
        if row >= len(self.app.fi2tc_entries):
            return
        self.app.fi2tc_entries[row][column] = value

    def export_csv(self):
        path = filedialog.asksaveasfilename(
            defaultextension=".csv", filetypes=[("CSV", "*.csv")]
        )
        if not path:
            return
        with open(path, "w", newline="") as f:
            w = csv.writer(f)
            w.writerow(self.COLS)
            for r in self.app.fi2tc_entries:
                w.writerow([r.get(k, "") for k in self.COLS])
        messagebox.showinfo("Export", "FI2TC exported")

    def refresh_docs(self):
        names = [d.name for d in self.app.fi2tc_docs]
        self.doc_cb.configure(values=names)
        if self.app.active_fi2tc:
            self.doc_var.set(self.app.active_fi2tc.name)
        elif names:
            self.doc_var.set(names[0])

    def select_doc(self, *_):
        name = self.doc_var.get()
        for d in self.app.fi2tc_docs:
            if d.name == name:
                self.app.active_fi2tc = d
                self.app.fi2tc_entries = d.entries
                break
        self.refresh()

    def new_doc(self):
        name = simpledialog.askstring("New FI2TC", "Name:")
        if not name:
            return
        doc = FI2TCDoc(name, [])
        self.app.fi2tc_docs.append(doc)
        self.app.active_fi2tc = doc
        self.app.fi2tc_entries = doc.entries
        self.refresh_docs()
        self.refresh()
        self.app.update_views()

    def rename_doc(self):
        if not self.app.active_fi2tc:
            return
        name = simpledialog.askstring(
            "Rename FI2TC", "Name:", initialvalue=self.app.active_fi2tc.name
        )
        if not name:
            return
        self.app.active_fi2tc.name = name
        self.refresh_docs()
        self.app.update_views()

    def delete_doc(self):
        doc = self.app.active_fi2tc
        if not doc:
            return
        if not messagebox.askyesno("Delete", f"Delete FI2TC '{doc.name}'?"):
            return
        self.app.fi2tc_docs.remove(doc)
        if self.app.fi2tc_docs:
            self.app.active_fi2tc = self.app.fi2tc_docs[0]
        else:
            self.app.active_fi2tc = None
        self.app.fi2tc_entries = (
            self.app.active_fi2tc.entries if self.app.active_fi2tc else []
        )
        self.refresh_docs()
        self.refresh()
        self.app.update_views()


class HazopWindow(tk.Frame):
    def __init__(self, master, app):
        super().__init__(master)
        self.app = app
        if isinstance(master, tk.Toplevel):
            master.title("HAZOP Analysis")
            master.geometry("600x400")
        top = ttk.Frame(self)
        top.pack(fill=tk.X)
        doc_lbl = ttk.Label(top, text="HAZOP:")
        doc_lbl.pack(side=tk.LEFT)
        ToolTip(doc_lbl, "Select a HAZOP document to edit or view.")
        self.doc_var = tk.StringVar()
        self.doc_cb = ttk.Combobox(top, textvariable=self.doc_var, state="readonly")
        self.doc_cb.pack(side=tk.LEFT, padx=2)
        ToolTip(
            self.doc_cb, "All HAZOP analyses stored in the project are listed here."
        )
        new_btn = ttk.Button(top, text="New", command=self.new_doc)
        new_btn.pack(side=tk.LEFT)
        ToolTip(new_btn, "Create a new HAZOP document.")
        self.doc_cb.bind("<<ComboboxSelected>>", self.select_doc)

        columns = ("function", "malfunction", "type", "safety", "rationale")
        content = ttk.Frame(self)
        content.pack(fill=tk.BOTH, expand=True)
        configure_table_style("Hazop.Treeview")
        self.tree = EditableTreeview(
            content,
            columns=columns,
            show="headings",
            style="Hazop.Treeview",
            edit_callback=self.on_cell_edit,
        )
        for col in columns:
            self.tree.heading(col, text=col.capitalize())
            if col in ("rationale", "hazard"):
                width = 200
            else:
                width = 120
            self.tree.column(col, width=width)
        self.tree.pack(side=tk.LEFT, fill=tk.BOTH, expand=True)

        btn = ttk.Frame(self)
        btn.pack(fill=tk.X)
        hara_add_btn = ttk.Button(btn, text="Add", command=self.add_row)
        hara_add_btn.pack(side=tk.LEFT, padx=2, pady=2)
        ToolTip(hara_add_btn, "Insert a new HARA entry.")
        hara_edit_btn = ttk.Button(btn, text="Edit", command=self.edit_row)
        hara_edit_btn.pack(side=tk.LEFT, padx=2, pady=2)
        ToolTip(hara_edit_btn, "Edit the selected HARA row.")
        hara_del_btn = ttk.Button(btn, text="Delete", command=self.del_row)
        hara_del_btn.pack(side=tk.LEFT, padx=2, pady=2)
        ToolTip(hara_del_btn, "Delete the selected HARA row.")

        self.refresh_docs()
        self.refresh()
        if not isinstance(master, tk.Toplevel):
            self.pack(fill=tk.BOTH, expand=True)

    def refresh_docs(self):
        names = [d.name for d in self.app.hazop_docs]
        self.doc_cb["values"] = names
        if self.app.active_hazop:
            self.doc_var.set(self.app.active_hazop.name)
        elif names:
            self.doc_var.set(names[0])

    def select_doc(self, *_):
        name = self.doc_var.get()
        for d in self.app.hazop_docs:
            if d.name == name:
                self.app.active_hazop = d
                self.app.hazop_entries = d.entries
                break
        self.refresh()

    def new_doc(self):
        name = simpledialog.askstring("New HAZOP", "Name:")
        if not name:
            return
        doc = HazopDoc(name, [])
        self.app.hazop_docs.append(doc)
        self.app.active_hazop = doc
        self.app.hazop_entries = doc.entries
        self.refresh_docs()
        self.refresh()
        self.app.update_views()

    def refresh(self):
        self.tree.delete(*self.tree.get_children())
        for row in self.app.hazop_entries:
            vals = [
                row.function,
                row.malfunction,
                row.mtype,
                row.scenario,
                row.conditions,
                row.hazard,
                "Yes" if row.safety else "No",
                row.rationale,
                "Yes" if row.covered else "No",
                row.covered_by,
            ]
            self.tree.insert("", "end", values=vals)
        stripe_rows(self.tree)

    class RowDialog(simpledialog.Dialog):
        def __init__(self, parent, row=None):
            self.app = parent.app
            self.row = row or HazopEntry(
                "",
                "",
                "No/Not",
                "",
                "",
                "",
                False,
                "",
                False,
                "",
            )
            super().__init__(parent, title="Edit HAZOP Row")

        def body(self, master):
            func_lbl = ttk.Label(master, text="Function")
            func_lbl.grid(row=0, column=0, sticky="e", padx=5, pady=5)
            ToolTip(func_lbl, "Select the vehicle function under analysis.")
            funcs = self.app.get_all_action_names()
            self.func = tk.StringVar(value=self.row.function)
            func_cb = ttk.Combobox(
                master, textvariable=self.func, values=funcs, state="readonly"
            )
            func_cb.grid(row=0, column=1, padx=5, pady=5)
            ToolTip(
                func_cb, "Functions come from activity diagrams or architecture blocks."
            )

            mal_lbl = ttk.Label(master, text="Malfunction")
            mal_lbl.grid(row=1, column=0, sticky="e", padx=5, pady=5)
            ToolTip(
                mal_lbl,
                "Choose an existing malfunction or type a new one.\n"
                "Create malfunctions via the Malfunctions editor or by\n"
                "building an activity diagram that defines vehicle level\n"
                "functions, then running a HAZOP on the diagram activities.",
            )
            self.mal = tk.StringVar(value=self.row.malfunction)
            mal_cb = ttk.Combobox(
                master,
                textvariable=self.mal,
                values=sorted(self.app.malfunctions),
            )
            mal_cb.grid(row=1, column=1, padx=5, pady=5)
            ToolTip(mal_cb, "Type a new malfunction to add it to the project.")

            typ_lbl = ttk.Label(master, text="Type")
            typ_lbl.grid(row=2, column=0, sticky="e", padx=5, pady=5)
            ToolTip(
                typ_lbl,
                "Guideword describing how the malfunction deviates from the intended function.",
            )
            self.typ = tk.StringVar(value=self.row.mtype)
            typ_cb = ttk.Combobox(
                master,
                textvariable=self.typ,
                values=["No/Not", "Unintended", "Excessive", "Insufficient", "Reverse"],
                state="readonly",
            )
            typ_cb.grid(row=2, column=1, padx=5, pady=5)
            ToolTip(typ_cb, "Select the malfunction guideword.")

            scen_lbl = ttk.Label(master, text="Scenario")
            scen_lbl.grid(row=3, column=0, sticky="e", padx=5, pady=5)
            ToolTip(scen_lbl, "Operational scenario associated with this function.")
            scenarios = []
            for lib in self.app.scenario_libraries:
                scenarios.extend(lib.get("scenarios", []))
            self.scen = tk.StringVar(value=self.row.scenario)
            scen_cb = ttk.Combobox(
                master, textvariable=self.scen, values=scenarios, state="readonly"
            )
            scen_cb.grid(row=3, column=1, padx=5, pady=5)
            ToolTip(scen_cb, "Scenarios come from imported scenario libraries.")

            cond_lbl = ttk.Label(master, text="Driving Conditions")
            cond_lbl.grid(row=4, column=0, sticky="e", padx=5, pady=5)
            ToolTip(cond_lbl, "Optional free text describing environmental conditions.")
            self.cond = tk.StringVar(value=self.row.conditions)
            cond_entry = ttk.Entry(master, textvariable=self.cond)
            cond_entry.grid(row=4, column=1, padx=5, pady=5)
            ToolTip(cond_entry, "Example: rain, snow, gravel road, etc.")

            haz_lbl = ttk.Label(master, text="Hazard")
            haz_lbl.grid(row=5, column=0, sticky="e", padx=5, pady=5)
            ToolTip(haz_lbl, "Consequence of the malfunction under the given scenario.")
            haz_frame = ttk.Frame(master)
            haz_frame.grid(row=5, column=1, padx=5, pady=5, sticky="w")
            self.haz_var = tk.StringVar(value=self.row.hazard)
            self.haz_cb = ttk.Combobox(
                haz_frame,
                textvariable=self.haz_var,
                values=sorted(self.app.hazards),
                width=30,
            )
            self.haz_cb.pack(side=tk.LEFT, fill=tk.X, expand=True)
            ToolTip(
                self.haz_cb,
                "Select an existing hazard or type a new one.",
            )
            new_haz_btn = ttk.Button(haz_frame, text="New", command=self.new_hazard)
            new_haz_btn.pack(side=tk.LEFT, padx=2)
            ToolTip(new_haz_btn, "Create a new hazard and select it.")

            safety_lbl = ttk.Label(master, text="Safety Relevant")
            safety_lbl.grid(row=6, column=0, sticky="e", padx=5, pady=5)
            ToolTip(
                safety_lbl, "Mark 'Yes' if the malfunction can lead to a safety hazard."
            )
            self.safety = tk.StringVar(value="Yes" if self.row.safety else "No")
            safety_cb = ttk.Combobox(
                master, textvariable=self.safety, values=["Yes", "No"], state="readonly"
            )
            safety_cb.grid(row=6, column=1, padx=5, pady=5)
            ToolTip(
                safety_cb,
                "Only safety relevant malfunctions are used in HARA analyses.",
            )

            rat_lbl = ttk.Label(master, text="Rationale")
            rat_lbl.grid(row=7, column=0, sticky="ne", padx=5, pady=5)
            ToolTip(rat_lbl, "Reasoning for the safety relevance decision.")
            self.rat = tk.Text(master, width=30, height=3)
            self.rat.insert("1.0", self.row.rationale)
            self.rat.grid(row=7, column=1, padx=5, pady=5)
            ToolTip(self.rat, "Provide justification or references for this entry.")

            cov_lbl = ttk.Label(master, text="Covered")
            cov_lbl.grid(row=8, column=0, sticky="e", padx=5, pady=5)
            ToolTip(cov_lbl, "Indicate whether the malfunction is already mitigated.")
            self.cov = tk.StringVar(value="Yes" if self.row.covered else "No")
            cov_cb = ttk.Combobox(
                master, textvariable=self.cov, values=["Yes", "No"], state="readonly"
            )
            cov_cb.grid(row=8, column=1, padx=5, pady=5)
            ToolTip(
                cov_cb,
                "Select 'Yes' if another function or feature prevents the hazard.",
            )

            covby_lbl = ttk.Label(master, text="Covered By")
            covby_lbl.grid(row=9, column=0, sticky="e", padx=5, pady=5)
            ToolTip(covby_lbl, "Reference the malfunction providing mitigation.")
            malfs = [e.malfunction for e in self.app.hazop_entries]
            self.cov_by = tk.StringVar(value=self.row.covered_by)
            covby_cb = ttk.Combobox(
                master, textvariable=self.cov_by, values=malfs, state="readonly"
            )
            covby_cb.grid(row=9, column=1, padx=5, pady=5)
            ToolTip(
                covby_cb, "Choose a malfunction that covers this one if applicable."
            )

        def new_hazard(self):
            name = simpledialog.askstring("New Hazard", "Name:")
            if not name:
                return
            self.app.add_hazard(name)
            self.haz_var.set(name)
            self.haz_cb.configure(values=sorted(self.app.hazards))

        def apply(self):
            self.row.function = self.func.get()
            old_mal = self.row.malfunction
            self.row.malfunction = self.mal.get()
            if old_mal and old_mal != self.row.malfunction:
                self.app.rename_malfunction(old_mal, self.row.malfunction)
            # When a new malfunction is introduced from a HAZOP entry,
            # automatically create a corresponding top level event.
            # Register the malfunction globally; AutoML will create a
            # corresponding top level event if it's new.
            self.app.add_malfunction(self.row.malfunction)
            self.row.mtype = self.typ.get()
            self.row.scenario = self.scen.get()
            self.row.conditions = self.cond.get()
            old_haz = self.row.hazard
            self.row.hazard = self.haz_var.get().strip()
            if old_haz and old_haz != self.row.hazard:
                self.app.rename_hazard(old_haz, self.row.hazard)
            self.app.add_hazard(self.row.hazard)
            self.haz_cb.configure(values=sorted(self.app.hazards))
            self.app.update_hazard_list()
            self.row.safety = self.safety.get() == "Yes"
            self.row.rationale = self.rat.get("1.0", "end-1c")
            self.row.covered = self.cov.get() == "Yes"
            self.row.covered_by = self.cov_by.get()

    def add_row(self):
        if not self.app.active_hazop:
            messagebox.showwarning("Add", "Create a HAZOP first")
            return
        dlg = self.RowDialog(self)
        if dlg.row.function:
            self.app.hazop_entries.append(dlg.row)
            self.refresh()

    def edit_row(self):
        sel = self.tree.focus()
        if not sel:
            return
        idx = self.tree.index(sel)
        row = self.app.hazop_entries[idx]
        dlg = self.RowDialog(self, row)
        self.refresh()

    def del_row(self):
        sel = self.tree.selection()
        for iid in sel:
            idx = self.tree.index(iid)
            if idx < len(self.app.hazop_entries):
                del self.app.hazop_entries[idx]
        self.refresh()

    def on_cell_edit(self, row: int, column: str, value: str) -> None:
        if row >= len(self.app.hazop_entries):
            return
        entry = self.app.hazop_entries[row]
        mapping = {
            "function": "function",
            "malfunction": "malfunction",
            "type": "mtype",
            "safety": "safety",
            "rationale": "rationale",
        }
        attr = mapping.get(column)
        if not attr:
            return
        if attr == "safety":
            setattr(entry, attr, value.lower() in ("yes", "true", "1"))
        else:
            setattr(entry, attr, value)
        self.refresh()

    def load_analysis(self):
        if not self.app.reliability_analyses:
            messagebox.showwarning("Load", "No saved analyses")
            return
        win = tk.Toplevel(self)
        win.title("Select Analysis")
        lb = tk.Listbox(win, height=8, width=40)
        lb.pack(side=tk.LEFT, fill=tk.BOTH, expand=True)
        for ra in self.app.reliability_analyses:
            lb.insert(tk.END, ra.name)

        def do_load():
            sel = lb.curselection()
            if not sel:
                return
            ra = self.app.reliability_analyses[sel[0]]
            self.standard_var.set(ra.standard)
            self.profile_var.set(ra.profile)
            self.components = copy.deepcopy(ra.components)
            self.app.reliability_total_fit = ra.total_fit
            self.app.spfm = ra.spfm
            self.app.lpfm = ra.lpfm
            self.app.reliability_dc = ra.dc
            win.destroy()
            self.refresh_tree()
            self.formula_label.config(
                text=f"Total FIT: {ra.total_fit:.2f}  DC: {ra.dc:.2f}  SPFM: {ra.spfm:.2f}  LPFM: {ra.lpfm:.2f}"
            )

        ttk.Button(win, text="Load", command=do_load).pack(
            side=tk.RIGHT, padx=5, pady=5
        )

    def save_analysis(self):
        if not self.components:
            messagebox.showwarning("Save", "No components defined")
            return
        name = simpledialog.askstring("Save Analysis", "Enter analysis name:")
        if not name:
            return
        ra = ReliabilityAnalysis(
            name,
            self.standard_var.get(),
            self.profile_var.get(),
            copy.deepcopy(self.components),
            self.app.reliability_total_fit,
            self.app.spfm,
            self.app.lpfm,
            self.app.reliability_dc,
        )
        self.app.reliability_analyses.append(ra)
        messagebox.showinfo("Save", "Analysis saved")


class HaraWindow(tk.Frame):
    COLS = [
        "malfunction",
        "hazard",
        "severity",
        "sev_rationale",
        "controllability",
        "cont_rationale",
        "exposure",
        "exp_rationale",
        "asil",
        "safety_goal",
    ]

    def __init__(self, master, app):
        super().__init__(master)
        self.app = app
        if isinstance(master, tk.Toplevel):
            master.title("HARA Analysis")
        top = ttk.Frame(self)
        top.pack(fill=tk.X)
        hara_lbl = ttk.Label(top, text="HARA:")
        hara_lbl.pack(side=tk.LEFT)
        ToolTip(hara_lbl, "Select a HARA document to work on.")
        self.doc_var = tk.StringVar()
        self.doc_cb = ttk.Combobox(top, textvariable=self.doc_var, state="readonly")
        self.doc_cb.pack(side=tk.LEFT, padx=2)
        ToolTip(self.doc_cb, "Only HARAs defined in the project appear here.")
        new_hara_btn = ttk.Button(top, text="New", command=self.new_doc)
        new_hara_btn.pack(side=tk.LEFT)
        ToolTip(new_hara_btn, "Create a new HARA document.")
        self.doc_cb.bind("<<ComboboxSelected>>", self.select_doc)
        self.hazop_lbl = ttk.Label(top, text="")
        self.hazop_lbl.pack(side=tk.LEFT, padx=10)
        self.status_lbl = ttk.Label(top, text="")
        self.status_lbl.pack(side=tk.LEFT, padx=10)

        configure_table_style("Hara.Treeview")
        self.tree = EditableTreeview(
            self,
            columns=self.COLS,
            show="headings",
            style="Hara.Treeview",
            edit_callback=self.on_cell_edit,
        )
        for c in self.COLS:
            self.tree.heading(c, text=c.replace("_", " ").title())
            width = 200 if c == "hazard" else 120
            self.tree.column(c, width=width)
        self.tree.pack(fill=tk.BOTH, expand=True)
        btn = ttk.Frame(self)
        btn.pack(fill=tk.X)
        ttk.Button(btn, text="Add", command=self.add_row).pack(
            side=tk.LEFT, padx=2, pady=2
        )
        ttk.Button(btn, text="Edit", command=self.edit_row).pack(
            side=tk.LEFT, padx=2, pady=2
        )
        ttk.Button(btn, text="Delete", command=self.del_row).pack(
            side=tk.LEFT, padx=2, pady=2
        )
        self.refresh_docs()
        self.refresh()
        if not isinstance(master, tk.Toplevel):
            self.pack(fill=tk.BOTH, expand=True)

    def refresh_docs(self):
        self.app.update_hara_statuses()
        names = [d.name for d in self.app.hara_docs]
        # Explicitly configure the combobox values to ensure Tkinter updates
        self.doc_cb.configure(values=names)
        if self.app.active_hara:
            self.doc_var.set(self.app.active_hara.name)
            hazops = ", ".join(getattr(self.app.active_hara, "hazops", []))
            self.hazop_lbl.config(text=f"HAZOPs: {hazops}")
            self.status_lbl.config(
                text=f"Status: {getattr(self.app.active_hara, 'status', 'draft')}"
            )

        elif names:
            self.doc_var.set(names[0])
            doc = self.app.hara_docs[0]
            hazops = ", ".join(getattr(doc, "hazops", []))
            self.hazop_lbl.config(text=f"HAZOPs: {hazops}")
            self.app.active_hara = doc
            self.app.hara_entries = doc.entries
            self.status_lbl.config(text=f"Status: {getattr(doc, 'status', 'draft')}")

    def select_doc(self, *_):
        name = self.doc_var.get()
        for d in self.app.hara_docs:
            if d.name == name:
                self.app.active_hara = d
                self.app.hara_entries = d.entries
                hazops = ", ".join(getattr(d, "hazops", []))
                self.hazop_lbl.config(text=f"HAZOPs: {hazops}")
                self.status_lbl.config(text=f"Status: {getattr(d, 'status', 'draft')}")
                break
        self.refresh()

    class NewHaraDialog(simpledialog.Dialog):
        def __init__(self, parent, app):
            self.app = app
            super().__init__(parent, title="New HARA")

        def body(self, master):
            ttk.Label(master, text="Name").grid(row=0, column=0, sticky="e")
            self.name_var = tk.StringVar()
            ttk.Entry(master, textvariable=self.name_var).grid(row=0, column=1)
            ttk.Label(master, text="HAZOPs").grid(row=1, column=0, sticky="ne")
            names = [d.name for d in self.app.hazop_docs]
            self.hazop_lb = tk.Listbox(master, selectmode="extended", height=5)
            for n in names:
                self.hazop_lb.insert(tk.END, n)
            self.hazop_lb.grid(row=1, column=1)

        def apply(self):
            sel = [self.hazop_lb.get(i) for i in self.hazop_lb.curselection()]
            self.result = (self.name_var.get(), sel)

    def new_doc(self):
        dlg = self.NewHaraDialog(self, self.app)
        if not getattr(dlg, "result", None):
            return
        name, hazops = dlg.result
        doc = HaraDoc(name, hazops, [], False, "draft")
        self.app.hara_docs.append(doc)
        self.app.active_hara = doc
        self.app.hara_entries = doc.entries
        self.status_lbl.config(text=f"Status: {doc.status}")
        self.refresh_docs()
        self.refresh()
        self.app.update_views()

    def refresh(self):
        self.tree.delete(*self.tree.get_children())
        for row in self.app.hara_entries:
            vals = [
                row.malfunction,
                row.hazard,
                row.severity,
                row.sev_rationale,
                row.controllability,
                row.cont_rationale,
                row.exposure,
                row.exp_rationale,
                row.asil,
                row.safety_goal,
            ]
            self.tree.insert("", "end", values=vals)
        stripe_rows(self.tree)
        self.app.sync_hara_to_safety_goals()

    class RowDialog(simpledialog.Dialog):
        def __init__(self, parent, app, row=None):
            self.app = app
            self.row = row or HaraEntry("", "", 1, "", 1, "", 1, "", "QM", "")
            super().__init__(parent, title="Edit HARA Row")

        def body(self, master):
            hazop_names = []
            if self.app.active_hara:
                hazop_names = getattr(self.app.active_hara, "hazops", []) or []
            malfs = set()
            hazards_map = {}
            if not hazop_names:
                hazop_names = [d.name for d in self.app.hazop_docs]
            for hz_name in hazop_names:
                hz = self.app.get_hazop_by_name(hz_name)
                if hz:
                    for e in hz.entries:
                        if getattr(e, "safety", False):
                            malfs.add(e.malfunction)
                            if e.hazard:
                                hazards_map.setdefault(e.malfunction, []).append(
                                    e.hazard
                                )
            malfs = sorted(malfs)
            goals = [
                te.safety_goal_description or (te.user_name or f"SG {te.unique_id}")
                for te in self.app.top_events
            ]
            ttk.Label(master, text="Malfunction").grid(row=0, column=0, sticky="e")
            self.mal_var = tk.StringVar(value=self.row.malfunction)
            mal_cb = ttk.Combobox(
                master, textvariable=self.mal_var, values=malfs, state="readonly"
            )
            mal_cb.grid(row=0, column=1)
            ttk.Label(master, text="Hazard").grid(row=1, column=0, sticky="ne")
            self.haz = tk.Text(master, width=30, height=3)
            self.haz.insert("1.0", self.row.hazard)
            self.haz.grid(row=1, column=1)
            ttk.Label(master, text="Severity").grid(row=2, column=0, sticky="e")
            sev_val = str(self.app.hazard_severity.get(self.row.hazard.strip(), self.row.severity))
            self.sev_var = tk.StringVar(value=sev_val)
            sev_cb = ttk.Combobox(
                master,
                textvariable=self.sev_var,
                values=["1", "2", "3"],
                state="disabled",
            )
            sev_cb.grid(row=2, column=1)
            ttk.Label(master, text="Severity Rationale").grid(
                row=3, column=0, sticky="e"
            )
            self.sev_rat = tk.Entry(master)
            self.sev_rat.insert(0, self.row.sev_rationale)
            self.sev_rat.grid(row=3, column=1)
            ttk.Label(master, text="Controllability").grid(row=4, column=0, sticky="e")
            self.cont_var = tk.StringVar(value=str(self.row.controllability))
            cont_cb = ttk.Combobox(
                master,
                textvariable=self.cont_var,
                values=["1", "2", "3"],
                state="readonly",
            )
            cont_cb.grid(row=4, column=1)
            ttk.Label(master, text="Controllability Rationale").grid(
                row=5, column=0, sticky="e"
            )
            self.cont_rat = tk.Entry(master)
            self.cont_rat.insert(0, self.row.cont_rationale)
            self.cont_rat.grid(row=5, column=1)
            ttk.Label(master, text="Exposure").grid(row=6, column=0, sticky="e")
            self.exp_var = tk.StringVar(value=str(self.row.exposure))
            exp_cb = ttk.Combobox(
                master,
                textvariable=self.exp_var,
                values=["1", "2", "3", "4"],
                state="readonly",
            )
            exp_cb.grid(row=6, column=1)
            ttk.Label(master, text="Exposure Rationale").grid(
                row=7, column=0, sticky="e"
            )
            self.exp_rat = tk.Entry(master)
            self.exp_rat.insert(0, self.row.exp_rationale)
            self.exp_rat.grid(row=7, column=1)
            ttk.Label(master, text="ASIL").grid(row=8, column=0, sticky="e")
            self.asil_var = tk.StringVar(value=self.row.asil)
            asil_lbl = ttk.Label(master, textvariable=self.asil_var)
            asil_lbl.grid(row=8, column=1)
            ttk.Label(master, text="Safety Goal").grid(row=9, column=0, sticky="e")
            self.sg_var = tk.StringVar(value=self.row.safety_goal)
            ttk.Combobox(
                master, textvariable=self.sg_var, values=goals, state="readonly"
            ).grid(row=9, column=1)

            def auto_hazard(_=None):
                mal = self.mal_var.get()
                if not mal:
                    return
                hazard_list = hazards_map.get(mal)
                if hazard_list:
                    current = self.haz.get("1.0", "end-1c").strip()
                    if not current:
                        self.haz.delete("1.0", "end")
                        self.haz.insert("1.0", hazard_list[0])

            mal_cb.bind("<<ComboboxSelected>>", auto_hazard)
            auto_hazard()

            def recalc(_=None):
                try:
                    s = int(self.sev_var.get())
                    c = int(self.cont_var.get())
                    e = int(self.exp_var.get())
                except ValueError:
                    self.asil_var.set("QM")
                    return
                self.asil_var.set(calc_asil(s, c, e))

            sev_cb.bind("<<ComboboxSelected>>", recalc)
            cont_cb.bind("<<ComboboxSelected>>", recalc)
            exp_cb.bind("<<ComboboxSelected>>", recalc)
            recalc()

        def apply(self):
            old_mal = self.row.malfunction
            self.row.malfunction = self.mal_var.get()
            if old_mal and old_mal != self.row.malfunction:
                self.app.rename_malfunction(old_mal, self.row.malfunction)
            old_haz = self.row.hazard
            self.row.hazard = self.haz.get("1.0", "end-1c")
            if old_haz and old_haz != self.row.hazard:
                self.app.rename_hazard(old_haz, self.row.hazard)
            self.app.add_hazard(self.row.hazard)
            self.app.update_hazard_severity(self.row.hazard, self.sev_var.get())
            self.row.severity = int(self.app.hazard_severity.get(self.row.hazard, self.sev_var.get()))
            self.row.sev_rationale = self.sev_rat.get()
            self.row.controllability = int(self.cont_var.get())
            self.row.cont_rationale = self.cont_rat.get()
            self.row.exposure = int(self.exp_var.get())
            self.row.exp_rationale = self.exp_rat.get()
            self.row.asil = self.asil_var.get()
            self.row.safety_goal = self.sg_var.get()

    def add_row(self):
        if not self.app.active_hara:
            messagebox.showwarning("Add", "Create a HARA first")
            return
        dlg = self.RowDialog(self, self.app)
        self.app.hara_entries.append(dlg.row)
        if self.app.active_hara:
            self.app.active_hara.status = "draft"
            self.app.active_hara.approved = False
            self.app.invalidate_reviews_for_hara(self.app.active_hara.name)
            self.status_lbl.config(text=f"Status: {self.app.active_hara.status}")
        self.refresh()

    def edit_row(self):
        sel = self.tree.focus()
        if not sel:
            return
        idx = self.tree.index(sel)
        dlg = self.RowDialog(self, self.app, self.app.hara_entries[idx])
        if self.app.active_hara:
            self.app.active_hara.status = "draft"
            self.app.active_hara.approved = False
            self.app.invalidate_reviews_for_hara(self.app.active_hara.name)
            self.status_lbl.config(text=f"Status: {self.app.active_hara.status}")
        self.refresh()

    def del_row(self):
        sel = self.tree.selection()
        for iid in sel:
            idx = self.tree.index(iid)
            if idx < len(self.app.hara_entries):
                del self.app.hara_entries[idx]
        if self.app.active_hara:
            self.app.active_hara.status = "draft"
            self.app.active_hara.approved = False
            self.app.invalidate_reviews_for_hara(self.app.active_hara.name)
            self.status_lbl.config(text=f"Status: {self.app.active_hara.status}")
        self.refresh()

    def on_cell_edit(self, row: int, column: str, value: str) -> None:
        if row >= len(self.app.hara_entries):
            return
        entry = self.app.hara_entries[row]
        if column in self.COLS:
            if column in {"severity", "controllability", "exposure"}:
                try:
                    setattr(entry, column, int(value))
                except ValueError:
                    return
            else:
                setattr(entry, column, value)
        self.refresh()

    def approve_doc(self):
        if not self.app.active_hara:
            return
        self.app.active_hara.status = "closed"
        self.app.active_hara.approved = True
        self.app.update_hara_statuses()
        self.app.ensure_asil_consistency()
        self.app.update_views()
        messagebox.showinfo("HARA", "HARA approved")


class TC2FIWindow(tk.Frame):
    COLS = [
        "id",
        "known_use_case",
        "occurrence",
        "impacted_function",
        "arch_elements",
        "interfaces",
        "functional_insufficiencies",
        "vehicle_effect",
        "severity",
        "design_measures",
        "verification",
        "measure_effectiveness",
        "scene",
        "scenario",
        "driver_behavior",
        "triggering_conditions",
        "mitigation",
        "acceptance",
    ]

    def __init__(self, master, app):
        super().__init__(master)
        self.app = app
        if isinstance(master, tk.Toplevel):
            master.title("TC2FI Analysis")
        top = ttk.Frame(self)
        top.pack(fill=tk.X)
        ttk.Label(top, text="TC2FI:").pack(side=tk.LEFT)
        self.doc_var = tk.StringVar()
        self.doc_cb = ttk.Combobox(top, textvariable=self.doc_var, state="readonly")
        self.doc_cb.pack(side=tk.LEFT, padx=2)
        ttk.Button(top, text="New", command=self.new_doc).pack(side=tk.LEFT)
        ttk.Button(top, text="Rename", command=self.rename_doc).pack(side=tk.LEFT)
        ttk.Button(top, text="Delete", command=self.delete_doc).pack(side=tk.LEFT)
        self.doc_cb.bind("<<ComboboxSelected>>", self.select_doc)

        if isinstance(master, tk.Toplevel):
            master.geometry("800x400")
        tree_frame = ttk.Frame(self)
        tree_frame.pack(fill=tk.BOTH, expand=True)
        configure_table_style("TC2FI.Treeview", rowheight=80)
        self.tree = EditableTreeview(
            tree_frame,
            columns=self.COLS,
            show="headings",
            style="TC2FI.Treeview",
            height=4,
            edit_callback=self.on_cell_edit,
        )
        vsb = ttk.Scrollbar(tree_frame, orient="vertical", command=self.tree.yview)
        hsb = ttk.Scrollbar(tree_frame, orient="horizontal", command=self.tree.xview)
        self.tree.configure(yscrollcommand=vsb.set, xscrollcommand=hsb.set)
        for c in self.COLS:
            self.tree.heading(c, text=c.replace("_", " ").title())
            self.tree.column(c, width=120)
        self.tree.grid(row=0, column=0, sticky="nsew")
        vsb.grid(row=0, column=1, sticky="ns")
        hsb.grid(row=1, column=0, sticky="ew")
        tree_frame.grid_columnconfigure(0, weight=1)
        tree_frame.grid_rowconfigure(0, weight=1)
        self.tree.bind("<Double-1>", lambda e: self.edit_row())
        btn = ttk.Frame(self)
        btn.pack()
        ttk.Button(btn, text="Add", command=self.add_row).pack(
            side=tk.LEFT, padx=2, pady=2
        )
        ttk.Button(btn, text="Edit", command=self.edit_row).pack(
            side=tk.LEFT, padx=2, pady=2
        )
        ttk.Button(btn, text="Delete", command=self.del_row).pack(
            side=tk.LEFT, padx=2, pady=2
        )
        ttk.Button(btn, text="Export CSV", command=self.export_csv).pack(
            side=tk.LEFT, padx=2, pady=2
        )
        self.refresh_docs()
        self.refresh()
        if not isinstance(master, tk.Toplevel):
            self.pack(fill=tk.BOTH, expand=True)

    def refresh(self):
        self.tree.delete(*self.tree.get_children())
        for row in self.app.tc2fi_entries:
            vals = [_wrap_val(row.get(k, "")) for k in self.COLS]
            self.tree.insert("", "end", values=vals)
        stripe_rows(self.tree)

    class RowDialog(simpledialog.Dialog):
        def __init__(self, parent, app, data=None):
            self.app = app
            default = {k: "" for k in TC2FIWindow.COLS}
            self.data = data or default
            self.selected = {}
            super().__init__(parent, title="Edit Row")

        def body(self, master):
            self.resizable(False, False)
            self.geometry("700x500")
            tc_names = [
                n.user_name or f"TC {n.unique_id}"
                for n in self.app.get_all_triggering_conditions()
            ]
            fi_names = [
                n.user_name or f"FI {n.unique_id}"
                for n in self.app.get_all_functional_insufficiencies()
            ]
            func_names = self.app.get_all_function_names()
            comp_names = self.app.get_all_component_names()
            scen_names = self.app.get_all_scenario_names()
            scene_names = self.app.get_all_scenery_names()
            req_opts = sorted(
                (
                    f"[{r['id']}] {r['text']}"
                    for r in global_requirements.values()
                    if r.get("req_type") == "functional modification"
                ),
                key=str.lower,
            )
            self.widgets = {}
            nb = ttk.Notebook(master)
            nb.pack(fill=tk.BOTH, expand=True)
            categories = {
                "Known Env/Operational Condition": [
                    "id",
                    "known_use_case",
                    "arch_elements",
                    "interfaces",
                    "scene",
                    "scenario",
                    "driver_behavior",
                    "occurrence",
                    "triggering_conditions",
                ],
                "Mitigations": ["mitigation", "acceptance"],
                "Affected Functions Identification": [
                    "impacted_function",
                    "functional_insufficiencies",
                ],
                "Effects": ["vehicle_effect", "severity"],
                "Design Measures": [
                    "design_measures",
                    "verification",
                    "measure_effectiveness",
                ],
            }
            tabs = {name: ttk.Frame(nb) for name in categories}
            for name, frame in tabs.items():
                nb.add(frame, text=name)
            rows = {name: 0 for name in categories}

            def get_frame(col):
                for name, cols in categories.items():
                    if col in cols:
                        r = rows[name]
                        rows[name] += 1
                        return tabs[name], r
                return master, 0

            def refresh_funcs(*_):
                comp = self.widgets.get("arch_elements")
                if isinstance(comp, tk.StringVar):
                    opts = sorted(
                        {
                            e.function
                            for e in self.app.hazop_entries
                            if not comp.get() or e.component == comp.get()
                        }
                    )
                else:
                    opts = func_names
                self.func_options = opts

            for col in TC2FIWindow.COLS:
                frame, r = get_frame(col)
                ttk.Label(frame, text=col.replace("_", " ").title()).grid(
                    row=r, column=0, sticky="e", padx=5, pady=2
                )
                if col == "functional_insufficiencies":
                    fi_frame = ttk.Frame(frame)
                    fi_frame.grid(row=r, column=1, padx=5, pady=2, sticky="w")
                    self.fi_lb = tk.Listbox(fi_frame, selectmode="extended", height=4, exportselection=False)
                    self.fi_lb.grid(row=0, column=0, columnspan=4, padx=2, pady=2)
                    existing = [e.strip() for e in self.data.get(col, "").split(";") if e.strip()]
                    for val in existing:
                        self.fi_lb.insert(tk.END, val)
                    ttk.Button(fi_frame, text="Add New", command=self.add_fi_new).grid(row=1, column=0, padx=2, pady=2)
                    ttk.Button(fi_frame, text="Edit", command=self.edit_fi).grid(row=1, column=1, padx=2, pady=2)
                    ttk.Button(fi_frame, text="Delete", command=self.del_fi).grid(row=1, column=2, padx=2, pady=2)
                    ttk.Button(fi_frame, text="Add Existing", command=self.add_fi_existing).grid(row=1, column=3, padx=2, pady=2)
                    self.widgets[col] = self.fi_lb
                    self.fi_options = fi_names
                elif col == "design_measures":
                    self.dm_ids = [e.strip() for e in self.data.get(col, "").split(",") if e.strip()]
                    dm_frame = ttk.Frame(frame)
                    dm_frame.grid(row=r, column=1, padx=5, pady=2, sticky="w")
                    self.dm_lb = tk.Listbox(dm_frame, height=4, width=50)
                    self.dm_lb.grid(row=0, column=0, columnspan=4, sticky="w")
                    for rid in self.dm_ids:
                        req = global_requirements.get(rid, {"id": rid, "text": ""})
                        self.dm_lb.insert(tk.END, f"[{req['id']}] {req.get('text','')}")
                    ttk.Button(dm_frame, text="Add New", command=self.add_dm_new).grid(row=1, column=0, padx=2, pady=2)
                    ttk.Button(dm_frame, text="Edit", command=self.edit_dm).grid(row=1, column=1, padx=2, pady=2)
                    ttk.Button(dm_frame, text="Delete", command=self.del_dm).grid(row=1, column=2, padx=2, pady=2)
                    ttk.Button(dm_frame, text="Add Existing", command=self.add_dm_existing).grid(row=1, column=3, padx=2, pady=2)
                    self.widgets[col] = self.dm_lb
                elif col == "mitigation":
                    mit_frame = ttk.Frame(frame)
                    mit_frame.grid(row=r, column=1, padx=5, pady=2, sticky="w")
                    self.mit_lb = tk.Listbox(mit_frame, height=4, width=50)
                    self.mit_lb.grid(row=0, column=0, columnspan=4, sticky="w")
                    self.mit_ids = [e.strip() for e in self.data.get(col, "").split(",") if e.strip()]
                    for rid in self.mit_ids:
                        req = global_requirements.get(rid, {"id": rid, "text": ""})
                        self.mit_lb.insert(tk.END, f"[{req['id']}] {req.get('text','')}")
                    ttk.Button(mit_frame, text="Add New", command=self.add_mit_new).grid(row=1, column=0, padx=2, pady=2)
                    ttk.Button(mit_frame, text="Edit", command=self.edit_mit).grid(row=1, column=1, padx=2, pady=2)
                    ttk.Button(mit_frame, text="Delete", command=self.del_mit).grid(row=1, column=2, padx=2, pady=2)
                    ttk.Button(mit_frame, text="Add Existing", command=self.add_mit_existing).grid(row=1, column=3, padx=2, pady=2)
                    self.widgets[col] = self.mit_lb
                elif col == "triggering_conditions":
                    tc_frame = ttk.Frame(frame)
                    tc_frame.grid(row=r, column=1, padx=5, pady=2, sticky="w")
                    self.tc_lb = tk.Listbox(tc_frame, selectmode="extended", height=5, exportselection=False)
                    self.tc_lb.grid(row=0, column=0, columnspan=4, padx=2, pady=2)
                    existing = [e.strip() for e in self.data.get(col, "").split(";") if e.strip()]
                    for val in existing:
                        self.tc_lb.insert(tk.END, val)
                    ttk.Button(tc_frame, text="Add", command=self.add_tc).grid(row=1, column=0, padx=2, pady=2)
                    ttk.Button(tc_frame, text="Edit", command=self.edit_tc).grid(row=1, column=1, padx=2, pady=2)
                    ttk.Button(tc_frame, text="Delete", command=self.del_tc).grid(row=1, column=2, padx=2, pady=2)
                    ttk.Button(tc_frame, text="Add Existing", command=self.add_tc_existing).grid(row=1, column=3, padx=2, pady=2)
                    self.widgets[col] = self.tc_lb
                elif col == "impacted_function":
                    func_frame = ttk.Frame(frame)
                    func_frame.grid(row=r, column=1, padx=5, pady=2, sticky="w")
                    self.func_lb = tk.Listbox(func_frame, selectmode="extended", height=4, exportselection=False)
                    self.func_lb.grid(row=0, column=0, columnspan=3, padx=2, pady=2)
                    existing = [f.strip() for f in self.data.get(col, "").split(",") if f.strip()]
                    for val in existing:
                        self.func_lb.insert(tk.END, val)
                    ttk.Button(func_frame, text="Add Existing", command=self.add_func_existing).grid(row=1, column=0, padx=2, pady=2)
                    ttk.Button(func_frame, text="Remove", command=self.del_func).grid(row=1, column=1, padx=2, pady=2)
                    self.widgets[col] = self.func_lb
                elif col == "vehicle_effect":
                    haz_frame = ttk.Frame(frame)
                    haz_frame.grid(row=r, column=1, padx=5, pady=2, sticky="w")
                    self.haz_lb = tk.Listbox(haz_frame, selectmode="extended", height=4, exportselection=False)
                    self.haz_lb.grid(row=0, column=0, columnspan=4, padx=2, pady=2)
                    existing = [h.strip() for h in self.data.get(col, "").split(",") if h.strip()]
                    for val in existing:
                        self.haz_lb.insert(tk.END, val)
                    ttk.Button(haz_frame, text="Add New", command=self.add_haz_new).grid(row=1, column=0, padx=2, pady=2)
                    ttk.Button(haz_frame, text="Edit", command=self.edit_haz).grid(row=1, column=1, padx=2, pady=2)
                    ttk.Button(haz_frame, text="Delete", command=self.del_haz).grid(row=1, column=2, padx=2, pady=2)
                    ttk.Button(haz_frame, text="Add Existing", command=self.add_haz_existing).grid(row=1, column=3, padx=2, pady=2)
                    self.widgets[col] = self.haz_lb
                elif col == "arch_elements":
                    var = tk.StringVar(value=self.data.get(col, ""))
                    cb = ttk.Combobox(
                        frame, textvariable=var, values=comp_names, state="readonly"
                    )
                    cb.grid(row=r, column=1, padx=5, pady=2)
                    cb.bind("<<ComboboxSelected>>", refresh_funcs)
                    self.widgets[col] = var
                elif col == "scene":
                    var = tk.StringVar(value=self.data.get(col, ""))
                    cb = ttk.Combobox(
                        frame, textvariable=var, values=scene_names, state="readonly"
                    )
                    cb.grid(row=r, column=1, padx=5, pady=2)
                    self.widgets[col] = var
                elif col == "scenario":
                    var = tk.StringVar(value=self.data.get(col, ""))
                    cb = ttk.Combobox(
                        frame, textvariable=var, values=scen_names, state="readonly"
                    )
                    cb.grid(row=r, column=1, padx=5, pady=2)
                    self.widgets[col] = var
                elif col == "severity":
                    var = tk.StringVar(value=self.data.get(col, ""))
                    cb = ttk.Combobox(
                        frame,
                        textvariable=var,
                        values=["1", "2", "3"],
                        state="readonly",
                    )
                    cb.grid(row=r, column=1, padx=5, pady=2)
                    self.widgets[col] = var
                else:
                    txt = tk.Text(frame, width=25, height=2, wrap="word")
                    txt.insert("1.0", self.data.get(col, ""))
                    if col == "known_use_case":
                        self.kuc_widget = txt
                        txt.configure(state="disabled")
                    txt.grid(row=r, column=1, padx=5, pady=2)
                    self.widgets[col] = txt
                    if col == "known_use_case":
                        self.kuc_widget = txt
            refresh_funcs()
            self.update_known_use_case()

        def apply(self):
            for col, widget in self.widgets.items():
                if isinstance(widget, tk.Entry):
                    self.data[col] = widget.get()
                elif isinstance(widget, tk.Text):
                    self.data[col] = widget.get("1.0", "end-1c")
                elif isinstance(widget, tk.Listbox):
                    items = list(widget.get(0, tk.END))
                    if col in ("triggering_conditions", "functional_insufficiencies"):
                        self.data[col] = ";".join(items)
                    else:
                        self.data[col] = ",".join(items)
                else:
                    val = widget.get()
                    orig = self.selected.get(col, "")
                    if col == "triggering_conditions" and orig and val != orig:
                        self.app.rename_triggering_condition(orig, val)
                    elif col == "vehicle_effect" and orig and val != orig:
                        self.app.rename_hazard(orig, val)
                    self.data[col] = val
            veh = self.data.get("vehicle_effect", "").strip()
            sev = self.data.get("severity", "1").strip()
            if veh:
                self.app.add_hazard(veh)
                self.app.update_hazard_severity(veh, sev)
            self.result = True

        def add_dm_new(self):
            dlg = _RequirementDialog(self, req_type="functional modification")
            if dlg.result:
                req = dlg.result
                global_requirements[req["id"]] = req
                text = f"[{req['id']}] {req['text']}"
                self.dm_lb.insert(tk.END, text)

        def add_dm_existing(self):
            dlg = _SelectRequirementsDialog(self, req_type="functional modification")
            if dlg.result:
                for val in dlg.result:
                    if val not in self.dm_lb.get(0, tk.END):
                        self.dm_lb.insert(tk.END, val)

        def edit_dm(self):
            sel = self.dm_lb.curselection()
            if not sel:
                return
            text = self.dm_lb.get(sel[0])
            rid = text.split("]", 1)[0][1:]
            req = global_requirements.get(rid, {"id": rid, "text": text})
            dlg = _RequirementDialog(self, req, req_type="functional modification")
            if dlg.result:
                new_req = dlg.result
                global_requirements[new_req["id"]] = new_req
                new_text = f"[{new_req['id']}] {new_req['text']}"
                self.dm_lb.delete(sel[0])
                self.dm_lb.insert(sel[0], new_text)

        def del_dm(self):
            sel = list(self.dm_lb.curselection())
            for idx in reversed(sel):
                self.dm_lb.delete(idx)

        def add_tc_existing(self):
            dlg = _SelectTriggeringConditionsDialog(self, self.app.triggering_conditions)
            if dlg.result:
                for val in dlg.result:
                    if val not in self.tc_lb.get(0, tk.END):
                        self.tc_lb.insert(tk.END, val)

        def add_tc(self):
            name = simpledialog.askstring("Triggering Condition", "Name:")
            if name:
                if name not in self.tc_lb.get(0, tk.END):
                    self.tc_lb.insert(tk.END, name)

        def edit_tc(self):
            sel = self.tc_lb.curselection()
            if not sel:
                return
            current = self.tc_lb.get(sel[0])
            name = simpledialog.askstring("Triggering Condition", "Name:", initialvalue=current)
            if name and name != current:
                self.app.rename_triggering_condition(current, name)
                self.tc_lb.delete(sel[0])
                self.tc_lb.insert(sel[0], name)

        def del_tc(self):
            sel = list(self.tc_lb.curselection())
            for idx in reversed(sel):
                self.tc_lb.delete(idx)

        def add_mit_new(self):
            dlg = _RequirementDialog(self, req_type="operational")
            if dlg.result:
                req = dlg.result
                global_requirements[req["id"]] = req
                text = f"[{req['id']}] {req['text']}"
                self.mit_lb.insert(tk.END, text)

        def add_mit_existing(self):
            dlg = _SelectRequirementsDialog(self, req_type="operational")
            if dlg.result:
                for val in dlg.result:
                    if val not in self.mit_lb.get(0, tk.END):
                        self.mit_lb.insert(tk.END, val)
        def add_fi_new(self):
            name = simpledialog.askstring("Functional Insufficiency", "Name:")
            if name:
                if name not in self.fi_lb.get(0, tk.END):
                    self.fi_lb.insert(tk.END, name)
                self.update_known_use_case()

        def add_fi_existing(self):
            dlg = _SelectFIsDialog(self, self.fi_options)
            if getattr(dlg, "result", None):
                for val in dlg.result:
                    if val not in self.fi_lb.get(0, tk.END):
                        self.fi_lb.insert(tk.END, val)
                self.update_known_use_case()

        def edit_fi(self):
            sel = self.fi_lb.curselection()
            if not sel:
                return
            current = self.fi_lb.get(sel[0])
            name = simpledialog.askstring("Functional Insufficiency", "Name:", initialvalue=current)
            if name and name != current:
                self.app.rename_functional_insufficiency(current, name)
                self.fi_lb.delete(sel[0])
                self.fi_lb.insert(sel[0], name)
            self.update_known_use_case()

        def del_fi(self):
            sel = list(self.fi_lb.curselection())
            for idx in reversed(sel):
                self.fi_lb.delete(idx)
            self.update_known_use_case()

        def edit_mit(self):
            sel = self.mit_lb.curselection()
            if not sel:
                return
            text = self.mit_lb.get(sel[0])
            rid = text.split("]", 1)[0][1:]
            req = global_requirements.get(rid, {"id": rid, "text": text})
            dlg = _RequirementDialog(self, req, req_type="operational")
            if dlg.result:
                new_req = dlg.result
                global_requirements[new_req["id"]] = new_req
                new_text = f"[{new_req['id']}] {new_req['text']}"
                self.mit_lb.delete(sel[0])
                self.mit_lb.insert(sel[0], new_text)

        def del_mit(self):
            sel = list(self.mit_lb.curselection())
            for idx in reversed(sel):
                self.mit_lb.delete(idx)

        def add_func_existing(self):
            dlg = _SelectFunctionsDialog(self, self.func_options)
            if getattr(dlg, "result", None):
                for val in dlg.result:
                    if val not in self.func_lb.get(0, tk.END):
                        self.func_lb.insert(tk.END, val)
                self.update_known_use_case()

        def del_func(self):
            sel = list(self.func_lb.curselection())
            for idx in reversed(sel):
                self.func_lb.delete(idx)
            self.update_known_use_case()

        def add_haz_new(self):
            name = simpledialog.askstring("Hazard", "Name:")
            if name:
                if name not in self.haz_lb.get(0, tk.END):
                    self.haz_lb.insert(tk.END, name)
                sev_widget = self.widgets.get("severity")
                sev = sev_widget.get() if isinstance(sev_widget, tk.StringVar) else "1"
                self.app.add_hazard(name)
                self.app.update_hazard_severity(name, sev)

        def add_haz_existing(self):
            dlg = _SelectHazardsDialog(self, self.app.hazards)
            if getattr(dlg, "result", None):
                for val in dlg.result:
                    if val not in self.haz_lb.get(0, tk.END):
                        self.haz_lb.insert(tk.END, val)

        def edit_haz(self):
            sel = self.haz_lb.curselection()
            if not sel:
                return
            current = self.haz_lb.get(sel[0])
            name = simpledialog.askstring("Hazard", "Name:", initialvalue=current)
            if name and name != current:
                self.app.rename_hazard(current, name)
                self.haz_lb.delete(sel[0])
                self.haz_lb.insert(sel[0], name)

        def del_haz(self):
            sel = list(self.haz_lb.curselection())
            for idx in reversed(sel):
                self.haz_lb.delete(idx)

        def update_known_use_case(self):
            if not hasattr(self, "kuc_widget"):
                return
            funcs = list(self.func_lb.get(0, tk.END)) if hasattr(self, "func_lb") else []
            fis = list(self.fi_lb.get(0, tk.END)) if hasattr(self, "fi_lb") else []
            ucs = []
            for f in funcs + fis:
                uc = self.app.get_use_case_for_function(f)
                if uc and uc not in ucs:
                    ucs.append(uc)
            self.kuc_widget.delete("1.0", tk.END)
            self.kuc_widget.insert("1.0", ";".join(ucs))

    def add_row(self):
        dlg = self.RowDialog(self, self.app)
        if getattr(dlg, "result", None):
            self.app.tc2fi_entries.append(dlg.data)
            self.refresh()

    def edit_row(self):
        sel = self.tree.focus()
        if not sel:
            return
        idx = self.tree.index(sel)
        data = self.app.tc2fi_entries[idx]
        dlg = self.RowDialog(self, self.app, data)
        if getattr(dlg, "result", None):
            self.refresh()

    def del_row(self):
        sel = self.tree.selection()
        for iid in sel:
            idx = self.tree.index(iid)
            if idx < len(self.app.tc2fi_entries):
                del self.app.tc2fi_entries[idx]
        self.refresh()

    def on_cell_edit(self, row: int, column: str, value: str) -> None:
        if row >= len(self.app.tc2fi_entries):
            return
        self.app.tc2fi_entries[row][column] = value
        self.refresh()

    def export_csv(self):
        path = filedialog.asksaveasfilename(
            defaultextension=".csv", filetypes=[("CSV", "*.csv")]
        )
        if not path:
            return
        with open(path, "w", newline="") as f:
            w = csv.writer(f)
            w.writerow(self.COLS)
            for r in self.app.tc2fi_entries:
                w.writerow([r.get(k, "") for k in self.COLS])
        messagebox.showinfo("Export", "TC2FI exported")

    def refresh_docs(self):
        names = [d.name for d in self.app.tc2fi_docs]
        self.doc_cb.configure(values=names)
        if self.app.active_tc2fi:
            self.doc_var.set(self.app.active_tc2fi.name)
        elif names:
            self.doc_var.set(names[0])

    def select_doc(self, *_):
        name = self.doc_var.get()
        for d in self.app.tc2fi_docs:
            if d.name == name:
                self.app.active_tc2fi = d
                self.app.tc2fi_entries = d.entries
                break
        self.refresh()

    def new_doc(self):
        name = simpledialog.askstring("New TC2FI", "Name:")
        if not name:
            return
        doc = TC2FIDoc(name, [])
        self.app.tc2fi_docs.append(doc)
        self.app.active_tc2fi = doc
        self.app.tc2fi_entries = doc.entries
        self.refresh_docs()
        self.refresh()
        self.app.update_views()

    def rename_doc(self):
        if not self.app.active_tc2fi:
            return
        name = simpledialog.askstring(
            "Rename TC2FI", "Name:", initialvalue=self.app.active_tc2fi.name
        )
        if not name:
            return
        self.app.active_tc2fi.name = name
        self.refresh_docs()
        self.app.update_views()

    def delete_doc(self):
        doc = self.app.active_tc2fi
        if not doc:
            return
        if not messagebox.askyesno("Delete", f"Delete TC2FI '{doc.name}'?"):
            return
        self.app.tc2fi_docs.remove(doc)
        if self.app.tc2fi_docs:
            self.app.active_tc2fi = self.app.tc2fi_docs[0]
        else:
            self.app.active_tc2fi = None
        self.app.tc2fi_entries = (
            self.app.active_tc2fi.entries if self.app.active_tc2fi else []
        )
        self.refresh_docs()
        self.refresh()
        self.app.update_views()


class HazardExplorerWindow(tk.Toplevel):
    """Read-only list of hazards per HARA."""

    def __init__(self, app):
        super().__init__(app.root)
        self.app = app
        self.title("Hazard Explorer")

        columns = ("HARA", "Malfunction", "Hazard", "Severity")
        configure_table_style("HazExp.Treeview")
        self.tree = EditableTreeview(
            self,
            columns=columns,
            show="headings",
            style="HazExp.Treeview",
            edit_callback=self.on_cell_edit,
        )
        for c in columns:
            self.tree.heading(c, text=c)
            width = 200 if c == "Hazard" else 120
            self.tree.column(c, width=width)
        self.tree.pack(fill=tk.BOTH, expand=True)
        ttk.Button(self, text="Export CSV", command=self.export_csv).pack(pady=5)
        self.refresh()

    def refresh(self):
        self.tree.delete(*self.tree.get_children())
        for doc in self.app.hara_docs:
            for e in doc.entries:
                haz = getattr(e, "hazard", "")
                sev = self.app.hazard_severity.get(haz, "")
                self.tree.insert(
                    "",
                    "end",
                    values=(doc.name, e.malfunction, haz, sev),
                )

    def export_csv(self):
        path = filedialog.asksaveasfilename(
            defaultextension=".csv", filetypes=[("CSV", "*.csv")]
        )
        if not path:
            return
        with open(path, "w", newline="") as f:
            w = csv.writer(f)
            w.writerow(["HARA", "Malfunction", "Hazard", "Severity"])
            for iid in self.tree.get_children():
                w.writerow(self.tree.item(iid, "values"))
        messagebox.showinfo("Export", "Hazards exported")

    def on_cell_edit(self, row: int, column: str, value: str) -> None:
        values = list(self.tree.item(self.tree.get_children()[row], "values"))
        idx = ("HARA", "Malfunction", "Hazard", "Severity").index(column)
        values[idx] = value
        self.tree.item(self.tree.get_children()[row], values=values)


class RequirementsExplorerWindow(tk.Toplevel):
    """Read-only list of global requirements with filter options."""

    STATUSES = ["", "draft", "in review", "peer reviewed", "pending approval", "approved"]

    def __init__(self, app):
        super().__init__(app.root)
        self.app = app
        self.title("Requirements Explorer")

        filter_frame = ttk.Frame(self)
        filter_frame.pack(fill=tk.X, padx=5, pady=2)

        ttk.Label(filter_frame, text="Text:").grid(row=0, column=0, sticky="e")
        self.query_var = tk.StringVar()
        tk.Entry(filter_frame, textvariable=self.query_var, width=20).grid(row=0, column=1, padx=5)

        ttk.Label(filter_frame, text="Type:").grid(row=0, column=2, sticky="e")
        self.type_var = tk.StringVar()
        ttk.Combobox(
            filter_frame,
            textvariable=self.type_var,
            values=[""] + REQUIREMENT_TYPE_OPTIONS,
            state="readonly",
            width=18,
        ).grid(row=0, column=3, padx=5)

        ttk.Label(filter_frame, text="ASIL:").grid(row=0, column=4, sticky="e")
        self.asil_var = tk.StringVar()
        ttk.Combobox(
            filter_frame,
            textvariable=self.asil_var,
            values=[""] + ASIL_LEVEL_OPTIONS,
            state="readonly",
            width=6,
        ).grid(row=0, column=5, padx=5)

        ttk.Label(filter_frame, text="Status:").grid(row=0, column=6, sticky="e")
        self.status_var = tk.StringVar()
        ttk.Combobox(
            filter_frame,
            textvariable=self.status_var,
            values=self.STATUSES,
            state="readonly",
            width=15,
        ).grid(row=0, column=7, padx=5)

        tk.Button(filter_frame, text="Apply", command=self.refresh).grid(row=0, column=8, padx=5)

        columns = ("ID", "ASIL", "Type", "Status", "Parent", "Text")
        configure_table_style("ReqExp.Treeview")
        self.tree = EditableTreeview(
            self,
            columns=columns,
            show="headings",
            style="ReqExp.Treeview",
            edit_callback=self.on_cell_edit,
        )
        for c in columns:
            self.tree.heading(c, text=c)
            width = 100 if c != "Text" else 300
            self.tree.column(c, width=width)
        self.tree.pack(fill=tk.BOTH, expand=True)
        ttk.Button(self, text="Export CSV", command=self.export_csv).pack(pady=5)
        self.refresh()

    def refresh(self):
        self.tree.delete(*self.tree.get_children())
        query = self.query_var.get().strip().lower()
        rtype = self.type_var.get().strip()
        asil = self.asil_var.get().strip()
        status = self.status_var.get().strip()
        for req in global_requirements.values():
            if query and query not in req.get("id", "").lower() and query not in req.get("text", "").lower():
                continue
            if rtype and req.get("req_type") != rtype:
                continue
            if asil and req.get("asil") != asil:
                continue
            if status and req.get("status", "") != status:
                continue
            self.tree.insert(
                "",
                "end",
                values=(
                    req.get("id", ""),
                    req.get("asil", ""),
                    req.get("req_type", ""),
                    req.get("status", ""),
                    req.get("parent_id", ""),
                    req.get("text", ""),
                ),
            )

    def export_csv(self):
        path = filedialog.asksaveasfilename(defaultextension=".csv", filetypes=[("CSV", "*.csv")])
        if not path:
            return
        with open(path, "w", newline="") as f:
            w = csv.writer(f)
            w.writerow(["ID", "ASIL", "Type", "Status", "Parent", "Text"])
            for iid in self.tree.get_children():
                w.writerow(self.tree.item(iid, "values"))
        messagebox.showinfo("Export", "Requirements exported")

    def on_cell_edit(self, row: int, column: str, value: str) -> None:
        values = list(self.tree.item(self.tree.get_children()[row], "values"))
        idx_map = {"ID":0, "ASIL":1, "Type":2, "Status":3, "Parent":4, "Text":5}
        if column in idx_map:
            values[idx_map[column]] = value
            self.tree.item(self.tree.get_children()[row], values=values)<|MERGE_RESOLUTION|>--- conflicted
+++ resolved
@@ -43,46 +43,17 @@
         style_name,
         font=("Segoe UI", 10),
         rowheight=rowheight,
-<<<<<<< HEAD
         borderwidth=1,
         relief="solid",
         bordercolor="black",
-=======
-        **border_opts,
->>>>>>> bbb02de0
     )
     style.configure(
         f"{style_name}.Heading",
         font=("Segoe UI", 10, "bold"),
         background="#d0d0d0",
-<<<<<<< HEAD
         borderwidth=1,
         relief="raised",
         bordercolor="black",
-=======
-        **border_opts,
-    )
-    style.layout(
-        style_name,
-        [
-            (
-                "Treeview.field",
-                {
-                    "sticky": "nswe",
-                    **border_opts,
-                    "children": [
-                        (
-                            "Treeview.padding",
-                            {
-                                "sticky": "nswe",
-                                "children": [("Treeview.treearea", {"sticky": "nswe"})],
-                            },
-                        )
-                    ],
-                },
-            )
-        ],
->>>>>>> bbb02de0
     )
 
 
