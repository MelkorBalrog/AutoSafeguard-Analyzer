--- conflicted
+++ resolved
@@ -140,11 +140,7 @@
         self._edit_cb = edit_callback
         self._req_cols = requirement_columns or {}
         self._req_target = requirement_target
-<<<<<<< HEAD
         self._multiline_cols = set(multiline_columns or [])
-=======
-        self._multiline = set(multiline_columns or [])
->>>>>>> 0db86858
         self._edit_widget = None
         self.bind("<Double-1>", self._begin_edit, add="+")
 
@@ -177,19 +173,12 @@
             return
         x, y, w, h = self.bbox(rowid, col)
         opts = self._col_options.get(col_name)
-<<<<<<< HEAD
         if col_name in self._multiline_cols:
             widget = tk.Text(self)
             widget.insert("1.0", value)
             widget.place(x=x, y=y, width=w, height=h)
             widget.focus_set()
 
-=======
-        var = tk.StringVar(value=value)
-        if col_name in self._multiline:
-            widget = tk.Text(self, wrap="word")
-            widget.insert("1.0", value)
->>>>>>> 0db86858
             def save(event=None):
                 new_val = widget.get("1.0", "end-1c")
                 self.set(rowid, col_name, new_val)
@@ -198,7 +187,6 @@
                 if self._edit_cb:
                     row_index = self.index(rowid)
                     self._edit_cb(row_index, col_name, new_val)
-<<<<<<< HEAD
 
             widget.bind("<Control-Return>", save)
             widget.bind("<FocusOut>", save)
@@ -216,45 +204,15 @@
 
             def save(event=None):
                 self.set(rowid, col_name, var.get())
-=======
-            widget.bind("<Control-Return>", save)
-            widget.bind("<FocusOut>", save)
-        elif opts:
-            widget = ttk.Combobox(self, textvariable=var, values=opts, state="readonly")
-            def save(event=None):
-                new_val = var.get()
-                self.set(rowid, col_name, new_val)
                 widget.destroy()
                 self._edit_widget = None
                 if self._edit_cb:
                     row_index = self.index(rowid)
-                    self._edit_cb(row_index, col_name, new_val)
-            widget.bind("<Return>", save)
-            widget.bind("<FocusOut>", save)
-        else:
-            widget = tk.Entry(self, textvariable=var)
-            def save(event=None):
-                new_val = var.get()
-                self.set(rowid, col_name, new_val)
->>>>>>> 0db86858
-                widget.destroy()
-                self._edit_widget = None
-                if self._edit_cb:
-                    row_index = self.index(rowid)
-<<<<<<< HEAD
                     self._edit_cb(row_index, col_name, var.get())
 
             widget.bind("<Return>", save)
             widget.bind("<FocusOut>", save)
             self._edit_widget = widget
-=======
-                    self._edit_cb(row_index, col_name, new_val)
-            widget.bind("<Return>", save)
-            widget.bind("<FocusOut>", save)
-        widget.place(x=x, y=y, width=w, height=h)
-        widget.focus_set()
-        self._edit_widget = widget
->>>>>>> 0db86858
 def stripe_rows(tree: ttk.Treeview) -> None:
     """Apply alternating background colors to rows for visual separation."""
     tree.tag_configure("even", background="#f0f0f0")
