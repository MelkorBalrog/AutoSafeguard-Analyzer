import tkinter as tk
from tkinter import ttk, simpledialog

from analysis import SafetyManagementToolbox
from analysis.governance import GovernanceDiagram
from analysis.models import (
    REQUIREMENT_TYPE_OPTIONS,
    ensure_requirement_defaults,
    global_requirements,
)
from gui.architecture import GovernanceDiagramWindow
from gui import messagebox
from sysml.sysml_repository import SysMLRepository


class SafetyManagementWindow(tk.Frame):
    """Editor and browser for Safety & Security Management diagrams.

    Users can create, rename, and delete Governance Diagrams that model the
    project's safety governance. Only diagrams registered in the provided
    :class:`SafetyManagementToolbox` are listed.
    """

    def __init__(
        self,
        master,
        app,
        toolbox: SafetyManagementToolbox | None = None,
        show_diagrams: bool = True,
    ):
        super().__init__(master)
        self.app = app
        self.toolbox = toolbox or SafetyManagementToolbox()
        self._auto_show_diagram = show_diagrams
        try:
            self.app.safety_mgmt_window = self
        except Exception:
            pass

        phase_bar = ttk.Frame(self)
        phase_bar.pack(fill=tk.X)
        ttk.Label(phase_bar, text="Lifecycle:").pack(side=tk.LEFT)
        self.phase_var = tk.StringVar()
        self.phase_cb = ttk.Combobox(phase_bar, textvariable=self.phase_var, state="readonly")
        self.phase_cb.pack(side=tk.LEFT, padx=2)
        self.phase_cb.bind("<<ComboboxSelected>>", self.select_phase)

        top = ttk.Frame(self)
        top.pack(fill=tk.X)

        ttk.Label(top, text="Diagram:").pack(side=tk.LEFT)
        self.diag_var = tk.StringVar()
        self.diag_cb = ttk.Combobox(top, textvariable=self.diag_var, state="readonly")
        self.diag_cb.pack(side=tk.LEFT, padx=2)
        self.diag_cb.bind("<<ComboboxSelected>>", self.select_diagram)

        ttk.Button(top, text="New", command=self.new_diagram).pack(side=tk.LEFT)
        ttk.Button(top, text="Rename", command=self.rename_diagram).pack(side=tk.LEFT)
        ttk.Button(top, text="Delete", command=self.delete_diagram).pack(side=tk.LEFT)
        ttk.Button(top, text="Requirements", command=self.generate_requirements).pack(
            side=tk.LEFT
        )
        self.phase_menu_btn = tk.Menubutton(top, text="Phase Requirements")
        self.phase_menu = tk.Menu(self.phase_menu_btn, tearoff=False)
        self.phase_menu_btn.configure(menu=self.phase_menu)
        self.phase_menu_btn.pack(side=tk.LEFT)

        self.diagram_frame = ttk.Frame(self)
        self.diagram_frame.pack(fill=tk.BOTH, expand=True)
        self.current_window = None

        self.refresh_phases()
        if not isinstance(master, tk.Toplevel):
            self.pack(fill=tk.BOTH, expand=True)

    # ------------------------------------------------------------------
    # Diagram operations
    # ------------------------------------------------------------------
    def refresh_diagrams(self):
        if self.toolbox.active_module:
            names = sorted(self.toolbox.diagrams_for_module(self.toolbox.active_module))
        else:
            names = self.toolbox.list_diagrams()
        self.diag_cb.configure(values=names)
        if names:
            current = self.diag_var.get()
            if current not in names:
                self.diag_var.set(names[0])
            if self._auto_show_diagram:
                self.open_diagram(self.diag_var.get())
        elif self._auto_show_diagram:
            self.diag_var.set("")
            self.open_diagram(None)

    def refresh_phases(self):
        phases = ["All"] + sorted(self.toolbox.list_modules())
        self.phase_cb.configure(values=phases)
        current = self.phase_var.get()
        if current not in phases:
            self.phase_var.set("All")
        self.select_phase()
        self._refresh_phase_menu()

    def select_phase(self, *_):
        phase = self.phase_var.get()
        if phase == "All" or not phase:
            self.toolbox.set_active_module(None)
            phase_name = ""
        else:
            self.toolbox.set_active_module(phase)
            phase_name = phase

        app = getattr(self, "app", None)
        if app:
            if hasattr(app, "lifecycle_var"):
                try:
                    app.lifecycle_var.set(phase_name)
                except Exception:
                    pass
            if hasattr(app, "on_lifecycle_selected"):
                try:
                    app.on_lifecycle_selected()
                except Exception:
                    pass
            if hasattr(app, "refresh_tool_enablement"):
                try:
                    app.refresh_tool_enablement()
                except Exception:
                    pass

        self.refresh_diagrams()

    def new_diagram(self):
        messagebox.showerror(
            "New Diagram",
            "Governance diagrams must be created inside a folder in the Explorer",
        )

    def delete_diagram(self):
        name = self.diag_var.get()
        if not name:
            return
        self.toolbox.delete_diagram(name)
        self.refresh_diagrams()

    def rename_diagram(self):
        old = self.diag_var.get()
        if not old:
            return
        new = simpledialog.askstring("Rename Diagram", "Name:", initialvalue=old, parent=self)
        if not new or new == old:
            return
        actual = self.toolbox.rename_diagram(old, new)
        self.refresh_diagrams()
        self.diag_var.set(actual)
        self.open_diagram(actual)

    def select_diagram(self, *_):
        name = self.diag_var.get()
        self.open_diagram(name)

    def open_diagram(self, name: str | None):
        for child in self.diagram_frame.winfo_children():
            child.destroy()
        self.current_window = None
        if not name:
            return
        diag_id = self.toolbox.diagrams.get(name)
        if diag_id is None:
            return
        self.current_window = GovernanceDiagramWindow(self.diagram_frame, self.app, diagram_id=diag_id)
        self.current_window.pack(fill=tk.BOTH, expand=True)

    # ------------------------------------------------------------------
    def _add_requirement(self, text: str, req_type: str = "organizational") -> str:
        """Create a new requirement with a unique identifier."""
        idx = 1
        while f"R{idx}" in global_requirements:
            idx += 1
        rid = f"R{idx}"
        app = getattr(self, "app", None)
        if app and hasattr(app, "add_new_requirement"):
            app.add_new_requirement(rid, req_type, text)
        else:
            req = {
                "id": rid,
                "custom_id": rid,
                "req_type": req_type,
                "text": text,
                "status": "draft",
                "parent_id": "",
            }
            ensure_requirement_defaults(req)
            global_requirements[rid] = req
        return rid

    # ------------------------------------------------------------------
    def _display_requirements(self, title: str, ids: list[str]) -> None:
        frame = self.app._new_tab(title)
        columns = ("ID", "Type", "Text")
        tree = ttk.Treeview(frame, columns=columns, show="headings")
        for c in columns:
            tree.heading(c, text=c)
        for rid in ids:
            req = global_requirements.get(rid, {})
            tree.insert("", "end", values=(rid, req.get("req_type", ""), req.get("text", "")))
        tree.pack(fill=tk.BOTH, expand=True)

    def generate_requirements(self) -> None:
        """Generate requirements for the selected governance diagram."""
        name = self.diag_var.get()
        if not name:
            return
        diag_id = self.toolbox.diagrams.get(name)
        if not diag_id:
            return
        repo = SysMLRepository.get_instance()
        gov = GovernanceDiagram.from_repository(repo, diag_id)
        try:
            reqs = [r for r in gov.generate_requirements() if r.strip()]
        except Exception as exc:  # pragma: no cover - defensive
            messagebox.showerror(
                "Requirements", f"Failed to generate requirements: {exc}"
            )
            return
        if not reqs:
            messagebox.showinfo("Requirements", "No requirements were generated.")
            return
        ids = [self._add_requirement(text, rtype) for text, rtype in reqs]
        self._display_requirements(f"{name} Requirements", ids)

    def _refresh_phase_menu(self) -> None:
        self.phase_menu.delete(0, tk.END)
        for phase in sorted(self.toolbox.list_modules()):
            self.phase_menu.add_command(
                label=phase,
                command=lambda p=phase: self.generate_phase_requirements(p),
            )

    def generate_phase_requirements(self, phase: str) -> None:
        diag_names = sorted(self.toolbox.diagrams_for_module(phase))
        if not diag_names:
            messagebox.showinfo("Requirements", f"No governance diagrams for phase '{phase}'.")
            return
        repo = SysMLRepository.get_instance()
        ids: list[str] = []
        for name in diag_names:
            diag_id = self.toolbox.diagrams.get(name)
            if not diag_id:
                continue
            gov = GovernanceDiagram.from_repository(repo, diag_id)
            try:
                reqs = [r for r in gov.generate_requirements() if r.strip()]
            except Exception as exc:  # pragma: no cover - defensive
                messagebox.showerror(
                    "Requirements",
                    f"Failed to generate requirements for '{name}': {exc}",
                )
<<<<<<< HEAD
                return
            for text, rtype in reqs:
                ids.append(self._add_requirement(text, rtype))
=======
                continue
            for text in reqs:
                ids.append(self._add_requirement(text))
>>>>>>> 1099ce15
        if not ids:
            messagebox.showinfo(
                "Requirements",
                f"No requirements were generated for phase '{phase}'.",
            )
            return
        self._display_requirements(f"{phase} Requirements", ids)<|MERGE_RESOLUTION|>--- conflicted
+++ resolved
@@ -256,15 +256,9 @@
                     "Requirements",
                     f"Failed to generate requirements for '{name}': {exc}",
                 )
-<<<<<<< HEAD
                 return
             for text, rtype in reqs:
                 ids.append(self._add_requirement(text, rtype))
-=======
-                continue
-            for text in reqs:
-                ids.append(self._add_requirement(text))
->>>>>>> 1099ce15
         if not ids:
             messagebox.showinfo(
                 "Requirements",
