--- conflicted
+++ resolved
@@ -88,11 +88,7 @@
         self._current_color = self._normal_color
         self._radius = height // 2
         self._shape_items: list[int] = []
-<<<<<<< HEAD
         self._highlight_items: list[int] = []
-=======
-        self._shine_items: list[int] = []
->>>>>>> c54ccac2
         self._shade_items: list[int] = []
         # Border items are split into dark and light segments to create a
         # recessed "hole" effect around the button outline.  ``_border_outline``
@@ -157,20 +153,12 @@
         self._draw_border(w, h)
 
     def _draw_highlight(self, w: int, h: int) -> None:
-<<<<<<< HEAD
         """Draw shiny highlight and shaded region to create a 3D capsule."""
         r = self._radius
         color = self._current_color
         top_highlight = _lighten(color, 1.4)
         bottom_shade = _darken(color, 0.9)
         self._highlight_items = [
-=======
-        """Draw shiny highlight, diffused circles and bottom shade."""
-        r = self._radius
-        color = self._current_color
-        top_highlight = _lighten(color, 1.4)
-        self._shine_items.append(
->>>>>>> c54ccac2
             self.create_oval(
                 1,
                 1,
@@ -180,14 +168,8 @@
                 fill=top_highlight,
                 stipple="gray25",
             )
-<<<<<<< HEAD
         ]
         self._shade_items = [
-=======
-        )
-        bottom_shade = _darken(color, 0.9)
-        self._shade_items.append(
->>>>>>> c54ccac2
             self.create_oval(
                 1,
                 h // 2,
@@ -197,11 +179,7 @@
                 fill=bottom_shade,
                 stipple="gray50",
             )
-<<<<<<< HEAD
-        ]
-=======
-        )
->>>>>>> c54ccac2
+        ]
         small_r = max(r // 3, 2)
         centers = [(r // 2, h // 2), (w - r // 2, h // 2)]
         for cx, cy in centers:
@@ -302,10 +280,6 @@
         shade = _darken(color, 0.9)
         for item in self._highlight_items:
             self.itemconfigure(item, fill=highlight)
-<<<<<<< HEAD
-=======
-        shade = _darken(color, 0.9)
->>>>>>> c54ccac2
         for item in self._shade_items:
             self.itemconfigure(item, fill=shade)
         inner = _darken(color, 0.7)
