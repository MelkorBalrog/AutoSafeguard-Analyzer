--- conflicted
+++ resolved
@@ -62,11 +62,7 @@
         command: Optional[Callable[[], None]] = None,
         width: int = 80,
         height: int = 26,
-<<<<<<< HEAD
         bg: str = "#dbe5ff",
-=======
-        bg: str = "#c3dafe",
->>>>>>> c36d02b6
         hover_bg: Optional[str] = None,
         state: str | None = None,
         image: tk.PhotoImage | None = None,
@@ -261,7 +257,6 @@
             spacing = 4
             total = text_w + img_w + spacing
             start = (w - total) // 2
-<<<<<<< HEAD
             self.create_oval(
                 start + 1,
                 cy - img_h // 2 + 1,
@@ -298,18 +293,6 @@
             self._image_item = self.create_image(cx, cy, image=self._image)
         else:
             self.create_text(cx + 1, cy + 1, text=self._text, fill="gray50")
-=======
-            self._image_shadow_item = self._create_image_shadow(start + img_w // 2, cy)
-            self._image_item = self.create_image(start + img_w // 2, cy, image=self._image)
-            x = start + img_w + spacing + text_w // 2
-            self._text_shadow_item = self.create_text(x + 1, cy + 1, text=self._text, fill="gray50")
-            self._text_item = self.create_text(x, cy, text=self._text)
-        elif self._image:
-            self._image_shadow_item = self._create_image_shadow(cx, cy)
-            self._image_item = self.create_image(cx, cy, image=self._image)
-        else:
-            self._text_shadow_item = self.create_text(cx + 1, cy + 1, text=self._text, fill="gray50")
->>>>>>> c36d02b6
             self._text_item = self.create_text(cx, cy, text=self._text)
 
     def _create_image_shadow(self, x: int, y: int) -> Optional[int]:
