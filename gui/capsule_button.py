--- conflicted
+++ resolved
@@ -117,19 +117,11 @@
         # Drop-shadow canvas items were previously stored in
         # ``_text_shadow_item`` and ``_icon_shadow_item``.  The shadow effect
         # made text and icons appear doubled, so these attributes and the
-<<<<<<< HEAD
         # associated rendering have been removed entirely.  Icon highlight
         # items are still tracked to provide a subtle sheen without duplicating
         # content.
         self._image_item: Optional[int] = None
         self._icon_highlight_item: Optional[int] = None
-=======
-        # associated rendering have been removed entirely.  Highlight items are
-        # still tracked to provide a subtle sheen without duplicating content.
-        self._image_item: Optional[int] = None
-        self._text_highlight_item: Optional[int] = None
-        # Icon highlight removed to avoid rectangular shading around icons
->>>>>>> 600e3e5b
         self._draw_button()
         self.bind("<Enter>", self._on_enter)
         self.bind("<Leave>", self._on_leave)
@@ -267,19 +259,11 @@
         """Render optional image and text without drop shadows."""
         cx, cy = w // 2, h // 2
         self._text_item = None
-<<<<<<< HEAD
         # Shadow items were removed to avoid doubled rendering of
         # text and icons.  Only the main content and optional icon highlight
         # are recreated when drawing the button.
         self._image_item = None
         self._icon_highlight_item = None
-=======
-        # Shadow items were removed to avoid doubled rendering.
-        # Only the main content and optional text highlight are
-        # recreated when drawing the button.
-        self._image_item = None
-        self._text_highlight_item = None
->>>>>>> 600e3e5b
         if self._image and self._text and self._compound == tk.LEFT:
             font = tkfont.nametofont("TkDefaultFont")
             text_w = font.measure(self._text)
