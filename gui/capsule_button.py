from __future__ import annotations

import tkinter as tk
import tkinter.font as tkfont
from typing import Callable, Optional


def _hex_to_rgb(value: str) -> tuple[int, int, int]:
    value = value.lstrip('#')
    lv = len(value)
    return tuple(int(value[i:i + lv // 3], 16) for i in range(0, lv, lv // 3))


def _rgb_to_hex(rgb: tuple[int, int, int]) -> str:
    return '#%02x%02x%02x' % rgb


def _lighten(color: str, factor: float = 1.2) -> str:
    r, g, b = _hex_to_rgb(color)
    r = min(int(r * factor), 255)
    g = min(int(g * factor), 255)
    b = min(int(b * factor), 255)
    return _rgb_to_hex((r, g, b))


def _darken(color: str, factor: float = 0.8) -> str:
    r, g, b = _hex_to_rgb(color)
    r = max(int(r * factor), 0)
    g = max(int(g * factor), 0)
    b = max(int(b * factor), 0)
    return _rgb_to_hex((r, g, b))


def _interpolate_color(c1: str, c2: str, t: float) -> str:
    r1, g1, b1 = _hex_to_rgb(c1)
    r2, g2, b2 = _hex_to_rgb(c2)
    r = int(r1 + (r2 - r1) * t)
    g = int(g1 + (g2 - g1) * t)
    b = int(b1 + (b2 - b1) * t)
    return _rgb_to_hex((r, g, b))


class CapsuleButton(tk.Canvas):
    """A capsule-shaped button that lightens on hover and appears recessed.

    The widget renders a rounded button using canvas primitives so it does not
    rely on platform specific themes.  A subtle dark/light border is drawn
    around the capsule to give the impression that the button sits inside a
    hole matching its shape.  When the mouse cursor enters the button area the
    fill colour is lightened to mimic a highlight effect.
    """

    def __init__(
        self,
        master: tk.Widget,
        text: str,
        command: Optional[Callable[[], None]] = None,
        width: int = 80,
        height: int = 26,
        bg: str = "#c3d7ff",
        hover_bg: Optional[str] = None,
        state: str | None = None,
        image: tk.PhotoImage | None = None,
        compound: str = tk.CENTER,
        **kwargs,
    ) -> None:
        init_kwargs = {
            "height": height,
            "highlightthickness": 0,
        }
        control_bg = _darken(bg, 0.9)
        try:
            master.configure(bg=control_bg)
            init_kwargs["bg"] = control_bg
        except tk.TclError:
            try:
                init_kwargs["bg"] = master.cget("background")
            except tk.TclError:
                pass
        # ``style`` and ``state`` are ttk-specific options.  Strip them from
        # ``kwargs`` before forwarding to ``Canvas.__init__`` and track the
        # ``state`` value ourselves.  ``image`` and ``compound`` are also Tk
        # button options which ``Canvas`` does not understand, so remove them
        # here and handle them manually.
        kwargs.pop("style", None)
        kwargs.pop("image", None)
        kwargs.pop("compound", None)
        self._text = text
        self._image = image
        self._compound = compound
        req_width = max(width, self._content_width(height))
        init_kwargs["width"] = req_width
        init_kwargs.update(kwargs)
        super().__init__(master, **init_kwargs)
        self._state: set[str] = set()
        if state in {"disabled", tk.DISABLED}:  # type: ignore[arg-type]
            self._state.add("disabled")
        self._command = command
        self._normal_color = bg
        self._hover_color = hover_bg or _lighten(bg, 1.2)
        self._pressed_color = _darken(bg, 0.8)
        self._current_color = self._normal_color
        self._radius = height // 2
        self._shape_items: list[int] = []
        self._shade_items: list[int] = []
        self._shine_items: list[int] = []
        self._glow_items: list[int] = []
        # Border items are split into dark and light segments to create a
        # recessed "hole" effect around the button outline.  ``_border_outline``
        # draws a thin dark line between the button and its hole for an extra
        # sense of depth.
        self._border_dark: list[int] = []
        self._border_light: list[int] = []
        self._border_gap: list[int] = []
        self._text_item: Optional[int] = None
        self._image_item: Optional[int] = None
        self._content_shade_item: Optional[int] = None
        self._draw_button()
        self.bind("<Enter>", self._on_enter)
        self.bind("<Leave>", self._on_leave)
        self.bind("<ButtonPress-1>", self._on_press)
        self.bind("<ButtonRelease-1>", self._on_release)
        self.bind("<Motion>", self._on_motion)
        # Apply the initial state after the button has been drawn.
        self._apply_state()

    def _content_width(self, height: int) -> int:
        """Return the minimum width to display current text and image."""
        font = tkfont.nametofont("TkDefaultFont")
        text_w = font.measure(self._text) if self._text else 0
        img_w = self._image.width() if self._image else 0
        spacing = 4 if self._text and self._image else 0
        padding = height  # space for rounded ends
        return max(text_w + img_w + spacing + padding, height)

    def _draw_button(self) -> None:
        self.delete("all")
        w = int(self["width"])
        h = int(self["height"])
        r = self._radius
        color = self._current_color
        # Draw the filled shapes without outlines so the seams between the
        # rectangle and arcs are not visible.
        self._shape_items = [
            self.create_arc(
                (0, 0, 2 * r, h),
                start=90,
                extent=180,
                style=tk.CHORD,
                outline="",
                fill=color,
            ),
            self.create_rectangle((r, 0, w - r, h), outline="", fill=color),
            self.create_arc(
                (w - 2 * r, 0, w, h),
                start=-90,
                extent=180,
                style=tk.CHORD,
                outline="",
                fill=color,
            ),
        ]
        self._gradient_items = []
        self._draw_gradient(w, h)
        self._shine_items = []
        self._shade_items = []
        self._glow_items = []
        self._draw_highlight(w, h)
        self._draw_shade(w, h)
        self._draw_content(w, h)
        self._draw_border(w, h)

    def _draw_gradient(self, w: int, h: int) -> None:
        colors = ["#e6e6fa", "#c3dafe", "#87ceeb", "#e0ffff"]
        stops = [0.0, 0.33, 0.66, 1.0]
        r = self._radius
        for y in range(h):
            t = y / (h - 1) if h > 1 else 0
            for i in range(len(stops) - 1):
                if stops[i] <= t <= stops[i + 1]:
                    local_t = (t - stops[i]) / (stops[i + 1] - stops[i])
                    color = _interpolate_color(colors[i], colors[i + 1], local_t)
                    break
            dy = abs(y - h / 2)
            if dy <= r:
                x_offset = int(r - (r ** 2 - dy ** 2) ** 0.5)
            else:
                x_offset = 0
            self._gradient_items.append(
                self.create_line(x_offset, y, w - x_offset, y, fill=color)
            )

    def _draw_highlight(self, w: int, h: int) -> None:
        """Draw shiny highlight to create a glassy lavender sheen."""
        r = self._radius
        self._shine_items = [
            self.create_oval(
                r,
                1,
                w - r,
                h // 2,
                outline="",
                fill="#e6e6fa",
                stipple="gray25",
            )
        ]
        small_r = max(r // 3, 2)
        centers = [(r // 2, h // 2), (w - r // 2, h // 2)]
        for cx, cy in centers:
            for i in range(3):
                rad = max(small_r - i * (small_r // 3), 1)
                self._shine_items.append(
                    self.create_oval(
                        cx - rad,
                        cy - rad,
                        cx + rad,
                        cy + rad,
                        outline="",
                        fill="#f5f5ff",
                        stipple="gray25",
                    )
                )

    def _draw_shade(self, w: int, h: int) -> None:
        """Add cool blue and aqua shades to suggest depth."""
        r = self._radius
        self._shade_items = [
            # Bright medium sky blue
            self.create_oval(
                r,
                h // 2,
                w - r,
                h - 1,
                outline="",
                fill="#87ceeb",
                stipple="gray50",
            ),
            # Fading light cyan/aqua
            self.create_oval(
                r,
                (3 * h) // 4,
                w - r,
                h - 1,
                outline="",
                fill="#e0ffff",
                stipple="gray25",
            ),
        ]


    def _draw_content(self, w: int, h: int) -> None:
<<<<<<< HEAD
        """Render optional image and text with a subtle shading overlay."""
        cx, cy = w // 2, h // 2
        self._text_item = None
        self._image_item = None
        self._content_shade_item = None
        shade_col = _darken(self._current_color, 0.9)
=======
        """Render optional image and text with a recessed shading effect."""
        cx, cy = w // 2, h // 2
        self._text_item = None
        self._image_item = None
        if self._content_shade_item is not None:
            self.delete(self._content_shade_item)
            self._content_shade_item = None
>>>>>>> e9f7c594
        if self._image and self._text and self._compound == tk.LEFT:
            font = tkfont.nametofont("TkDefaultFont")
            text_w = font.measure(self._text)
            img_w = self._image.width()
            spacing = 4
            total = text_w + img_w + spacing
            start = (w - total) // 2
            img_x = start + img_w // 2
            text_x = start + img_w + spacing + text_w // 2
            self._image_item = self.create_image(img_x, cy, image=self._image)
            self._text_item = self.create_text(text_x, cy, text=self._text)
            bbox_img = self.bbox(self._image_item)
            bbox_txt = self.bbox(self._text_item)
            if bbox_img and bbox_txt:
                x1 = min(bbox_img[0], bbox_txt[0])
                y1 = min(bbox_img[1], bbox_txt[1])
                x2 = max(bbox_img[2], bbox_txt[2])
                y2 = max(bbox_img[3], bbox_txt[3])
                self._content_shade_item = self.create_rectangle(
                    x1,
                    y1,
                    x2,
                    y2,
                    outline="",
                    fill=shade_col,
                    stipple="gray50",
                )
        elif self._image:
            self._image_item = self.create_image(cx, cy, image=self._image)
<<<<<<< HEAD
            bbox = self.bbox(self._image_item)
            if bbox:
                self._content_shade_item = self.create_rectangle(
                    bbox[0],
                    bbox[1],
                    bbox[2],
                    bbox[3],
                    outline="",
                    fill=shade_col,
                    stipple="gray50",
                )
        else:
            self._text_item = self.create_text(cx, cy, text=self._text)
            bbox = self.bbox(self._text_item)
            if bbox:
                self._content_shade_item = self.create_rectangle(
                    bbox[0],
                    bbox[1],
                    bbox[2],
                    bbox[3],
                    outline="",
                    fill=shade_col,
                    stipple="gray50",
                )

=======
        else:
            self._text_item = self.create_text(cx, cy, text=self._text)
        self._shade_content()
>>>>>>> e9f7c594

    def _shade_content(self) -> None:
        items = [i for i in (self._text_item, self._image_item) if i]
        if not items:
            return
        x1, y1, x2, y2 = self.bbox(items[0])
        for item in items[1:]:
            bx1, by1, bx2, by2 = self.bbox(item)
            x1, y1 = min(x1, bx1), min(y1, by1)
            x2, y2 = max(x2, bx2), max(y2, by2)
        shade = _darken(self._current_color, 0.9)
        self._content_shade_item = self.create_rectangle(
            x1,
            y1,
            x2,
            y2,
            outline="",
            fill=shade,
            stipple="gray25",
        )

    def _draw_border(self, w: int, h: int) -> None:
        """Draw border and inner outline to mimic an inset capsule."""
        r = self._radius
        inner = _darken(self._current_color, 0.7)
        self._border_outline = [
            self.create_arc((1, 1, 2 * r - 1, h - 1), start=90, extent=180, style=tk.ARC, outline=inner),
            self.create_line(r, 1, w - r, 1, fill=inner),
            self.create_arc((w - 2 * r + 1, 1, w - 1, h - 1), start=-90, extent=180, style=tk.ARC, outline=inner),
            self.create_line(1, r, 1, h - r, fill=inner),
            self.create_line(r, h - 1, w - r, h - 1, fill=inner),
            self.create_line(w - 1, r, w - 1, h - r, fill=inner),
        ]
        dark = _darken(self._current_color, 0.8)
        light = _lighten(self._current_color, 1.2)
        gap = _darken(self._current_color, 0.7)
        inset = 1
        # Dark top/left edges
        self._border_dark = [
            self.create_arc((0, 0, 2 * r, h), start=90, extent=180, style=tk.ARC, outline=dark, width=2),
            self.create_line(r, 0, w - r, 0, fill=dark, width=2),
            self.create_line(0, r, 0, h - r, fill=dark, width=2),
        ]
        # Thin dark outline inside the border to accentuate the recessed effect
        self._border_gap = [
            self.create_arc((inset, inset, 2 * r - inset, h - inset), start=90, extent=180, style=tk.ARC, outline=gap, width=1),
            self.create_line(r, inset, w - r, inset, fill=gap, width=1),
            self.create_line(inset, r, inset, h - r, fill=gap, width=1),
            self.create_arc((w - 2 * r + inset, inset, w - inset, h - inset), start=-90, extent=180, style=tk.ARC, outline=gap, width=1),
            self.create_line(r, h - inset, w - r, h - inset, fill=gap, width=1),
            self.create_line(w - inset, r, w - inset, h - r, fill=gap, width=1),
        ]
        # Light bottom/right edges
        self._border_light = [
            self.create_arc((w - 2 * r, 0, w, h), start=-90, extent=180, style=tk.ARC, outline=light, width=2),
            self.create_line(r, h, w - r, h, fill=light, width=2),
            self.create_line(w, r, w, h - r, fill=light, width=2),
        ]

    def _set_color(self, color: str) -> None:
        for item in self._shape_items:
            self.itemconfigure(item, fill=color)
        inner = _darken(color, 0.7)
        dark = _darken(color, 0.8)
        light = _lighten(color, 1.2)
        gap = _darken(color, 0.7)
        self._apply_border_color(self._border_dark, dark)
        self._apply_border_color(self._border_light, light)
        self._apply_border_color(self._border_gap, gap)
        if self._content_shade_item is not None:
            self.itemconfigure(self._content_shade_item, fill=_darken(color, 0.9))
        self._current_color = color

    def _apply_border_color(self, items: list[int], color: str) -> None:
        """Apply a colour to border items safely.

        Canvas items support different configuration options depending on their
        type.  Lines expect a ``fill`` option while arcs and ovals normally use
        ``outline``.  On some platforms Tk raises ``TclError`` if an unsupported
        option is passed.  To make the widget robust we determine the preferred
        option and gracefully fall back to ``fill`` when ``outline`` is not
        available.
        """
        for item in items:
            item_type = self.type(item)
            option = "fill" if item_type == "line" else "outline"
            try:
                self.itemconfigure(item, **{option: color})
            except tk.TclError:
                # ``outline`` is not supported by some item types (e.g. text),
                # so retry with ``fill`` to avoid crashes.
                self.itemconfigure(item, fill=color)

    def _add_glow(self) -> None:
        """Draw a bright oval to simulate an internal LED glow."""
        if self._glow_items:
            return
        w, h = int(self["width"]), int(self["height"])
        glow_color = _lighten(self._current_color, 1.5)
        self._glow_items = [
            self.create_oval(
                2,
                2,
                w - 2,
                h - 2,
                outline="",
                fill=glow_color,
                stipple="gray25",
            )
        ]

    def _remove_glow(self) -> None:
        for item in self._glow_items:
            self.delete(item)
        self._glow_items = []

    def _toggle_shine(self, visible: bool) -> None:
        state = tk.NORMAL if visible else tk.HIDDEN
        for item in self._shine_items + self._shade_items:
            self.itemconfigure(item, state=state)

    def _on_motion(self, event: tk.Event) -> None:
        if "disabled" in self._state:
            return
        w, h = int(self["width"]), int(self["height"])
        inside = 0 <= event.x < w and 0 <= event.y < h
        if inside:
            if self._current_color == self._normal_color:
                self._set_color(self._hover_color)
            self._add_glow()
        else:
            if self._current_color != self._normal_color:
                self._set_color(self._normal_color)
            self._remove_glow()

    def _on_enter(self, _event: tk.Event) -> None:
        if "disabled" not in self._state:
            self._set_color(self._hover_color)
            self._add_glow()

    def _on_leave(self, _event: tk.Event) -> None:
        if "disabled" not in self._state:
            self._set_color(self._normal_color)
            self._remove_glow()

    def _on_press(self, _event: tk.Event) -> None:
        if "disabled" not in self._state:
            self._remove_glow()
            self._toggle_shine(False)
            self._set_color(self._pressed_color)

    def _on_release(self, event: tk.Event) -> None:
        if "disabled" in self._state:
            return
        w, h = int(self["width"]), int(self["height"])
        inside = 0 <= event.x < w and 0 <= event.y < h
        if inside:
            self._set_color(self._hover_color)
            self._toggle_shine(True)
            self._add_glow()
            if self._command:
                self._command()
        else:
            self._set_color(self._normal_color)
            self._toggle_shine(True)
            self._remove_glow()

    def _apply_state(self) -> None:
        """Update the visual appearance to reflect the current state."""
        if "disabled" in self._state:
            # A light gray color roughly matching ttk's disabled buttons
            self._remove_glow()
            self._toggle_shine(True)
            self._set_color("#d9d9d9")
        else:
            self._toggle_shine(True)
            self._set_color(self._normal_color)

    def configure(self, **kwargs) -> None:  # pragma: no cover - thin wrapper
        """Allow dynamic configuration similar to standard Tk buttons."""
        text = kwargs.pop("text", None)
        command = kwargs.pop("command", None)
        bg = kwargs.pop("bg", None)
        hover_bg = kwargs.pop("hover_bg", None)
        image = kwargs.pop("image", None)
        compound = kwargs.pop("compound", None)
        width = kwargs.pop("width", None)
        height = kwargs.pop("height", None)
        state = kwargs.pop("state", None)
        kwargs.pop("style", None)
        super().configure(**kwargs)
        changed = False
        self._update_command(command)
        if self._update_text(text):
            changed = True
        if self._update_image(image, compound):
            changed = True
        self._update_colors(bg, hover_bg)
        self._update_geometry(width, height, changed)
        self._update_state(state)
        # Always re-apply the current state so that disabled buttons retain
        # their disabled appearance even after reconfiguration.
        self._apply_state()

    config = configure

    def _update_command(self, command: Optional[Callable[[], None]]) -> None:
        if command is not None:
            self._command = command

    def _update_text(self, text: Optional[str]) -> bool:
        if text is None or text == self._text:
            return False
        self._text = text
        return True

    def _update_colors(self, bg: Optional[str], hover_bg: Optional[str]) -> None:
        if bg is not None:
            self._normal_color = bg
            self._hover_color = hover_bg or _lighten(bg, 1.2)
            self._pressed_color = _darken(bg, 0.8)
            self._set_color(self._normal_color)
        elif hover_bg is not None:
            self._hover_color = hover_bg

    def _update_image(
        self, image: tk.PhotoImage | None, compound: Optional[str]
    ) -> bool:
        changed = False
        if image is not None:
            self._image = image
            changed = True
        if compound is not None:
            self._compound = compound
            changed = True
        return changed

    def _update_geometry(
        self, width: Optional[int], height: Optional[int], redraw: bool
    ) -> None:
        h = height if height is not None else int(self["height"])
        req_w = self._content_width(h)
        w = width if width is not None else int(self["width"])
        if w < req_w:
            w = req_w
        super().configure(width=w, height=h)
        self._radius = h // 2
        if redraw or w != int(self["width"]) or h != int(self["height"]):
            self._draw_button()

    def _update_state(self, state: Optional[str]) -> None:
        if state is None:
            return
        if state in ("disabled", tk.DISABLED):  # type: ignore[arg-type]
            self.state(["disabled"])
        else:
            self.state(["!disabled"])

    def state(self, states: list[str] | tuple[str, ...] | None = None) -> list[str]:
        """Mimic the ``ttk.Widget.state`` method for simple disabled handling."""
        if states is None:
            return list(self._state)
        for s in states:
            if s.startswith("!"):
                self._state.discard(s[1:])
            else:
                self._state.add(s)
        self._apply_state()
        return list(self._state)<|MERGE_RESOLUTION|>--- conflicted
+++ resolved
@@ -249,22 +249,12 @@
 
 
     def _draw_content(self, w: int, h: int) -> None:
-<<<<<<< HEAD
         """Render optional image and text with a subtle shading overlay."""
         cx, cy = w // 2, h // 2
         self._text_item = None
         self._image_item = None
         self._content_shade_item = None
         shade_col = _darken(self._current_color, 0.9)
-=======
-        """Render optional image and text with a recessed shading effect."""
-        cx, cy = w // 2, h // 2
-        self._text_item = None
-        self._image_item = None
-        if self._content_shade_item is not None:
-            self.delete(self._content_shade_item)
-            self._content_shade_item = None
->>>>>>> e9f7c594
         if self._image and self._text and self._compound == tk.LEFT:
             font = tkfont.nametofont("TkDefaultFont")
             text_w = font.measure(self._text)
@@ -294,7 +284,6 @@
                 )
         elif self._image:
             self._image_item = self.create_image(cx, cy, image=self._image)
-<<<<<<< HEAD
             bbox = self.bbox(self._image_item)
             if bbox:
                 self._content_shade_item = self.create_rectangle(
@@ -319,12 +308,6 @@
                     fill=shade_col,
                     stipple="gray50",
                 )
-
-=======
-        else:
-            self._text_item = self.create_text(cx, cy, text=self._text)
-        self._shade_content()
->>>>>>> e9f7c594
 
     def _shade_content(self) -> None:
         items = [i for i in (self._text_item, self._image_item) if i]
