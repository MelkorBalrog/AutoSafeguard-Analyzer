from __future__ import annotations

import tkinter as tk
import tkinter.font as tkfont
from typing import Callable, Optional


def _hex_to_rgb(value: str) -> tuple[int, int, int]:
    value = value.lstrip('#')
    lv = len(value)
    return tuple(int(value[i:i + lv // 3], 16) for i in range(0, lv, lv // 3))


def _rgb_to_hex(rgb: tuple[int, int, int]) -> str:
    return '#%02x%02x%02x' % rgb


def _lighten(color: str, factor: float = 1.2) -> str:
    """Return a brighter, lightly green-tinted version of ``color``.

    The original RGB channels are scaled by *factor* and then blended with a
    hint of white and pastel green to create a subtle glow used for hover
    effects.
    """

    r, g, b = _hex_to_rgb(color)
    r = min(int(r * factor), 255)
    g = min(int(g * factor), 255)
    b = min(int(b * factor), 255)
    # Blend with white and a touch of light green (#ccffcc)
    r = int(r * 0.6 + 255 * 0.3 + 204 * 0.1)
    g = int(g * 0.6 + 255 * 0.3 + 255 * 0.1)
    b = int(b * 0.6 + 255 * 0.3 + 204 * 0.1)
    return _rgb_to_hex((min(r, 255), min(g, 255), min(b, 255)))


def _darken(color: str, factor: float = 0.8) -> str:
    r, g, b = _hex_to_rgb(color)
    r = max(int(r * factor), 0)
    g = max(int(g * factor), 0)
    b = max(int(b * factor), 0)
    return _rgb_to_hex((r, g, b))


def _interpolate_color(c1: str, c2: str, t: float) -> str:
    r1, g1, b1 = _hex_to_rgb(c1)
    r2, g2, b2 = _hex_to_rgb(c2)
    r = int(r1 + (r2 - r1) * t)
    g = int(g1 + (g2 - g1) * t)
    b = int(b1 + (b2 - b1) * t)
    return _rgb_to_hex((r, g, b))


def _glow_color(color: str, factor: float = 1.5, mix: float = 0.1) -> str:
    """Lighten ``color`` and blend it slightly with light green.

    The ``mix`` parameter controls how much of the light green ``#ccffcc`` is
    blended into the brightened colour.
    """

    bright = _lighten(color, factor)
    return _interpolate_color(bright, "#ccffcc", mix)


def _glow_image(img: tk.PhotoImage, factor: float = 1.5, mix: float = 0.1) -> tk.PhotoImage:
    """Return a glowing copy of ``img`` while preserving transparency.

    ``tk.PhotoImage`` provides no direct access to per-pixel alpha values, so
    when Pillow is available the image is converted to an ``RGBA`` bitmap where
    the colour channels are brightened and a hint of light green is blended in
    before the original alpha channel is reapplied.  If Pillow cannot be
    imported we fall back to a pure Tk based implementation that skips pixels
    reported as transparent.
    """

    try:  # Prefer Pillow for correct alpha handling
        from PIL import Image, ImageEnhance, ImageTk, ImageColor  # type: ignore

        # ``ImageTk.getimage`` may return a view on the original ``PhotoImage``
        # data.  Copy it so modifications do not bleed back into the caller's
        # image which should remain untouched for the normal button state.
        pil_img = ImageTk.getimage(img).copy().convert("RGBA")
        r, g, b, a = pil_img.split()
        rgb = Image.merge("RGB", (r, g, b))
        bright = ImageEnhance.Brightness(rgb).enhance(factor)
<<<<<<< HEAD
        green = Image.new("RGB", pil_img.size, ImageColor.getrgb("#ccffcc"))
        blended = Image.blend(bright, green, mix)
=======
        white = Image.new("RGB", bright.size, (255, 255, 255))
        green = Image.new("RGB", bright.size, (204, 255, 204))
        blended = Image.blend(bright, white, 0.3)
        blended = Image.blend(blended, green, 0.1)
>>>>>>> 1e81e5b1
        light = Image.merge("RGBA", (*blended.split(), a))
        return ImageTk.PhotoImage(light)
    except Exception:  # pragma: no cover - Pillow may be unavailable
        w, h = img.width(), img.height()
        new = tk.PhotoImage(width=w, height=h)
        for x in range(w):
            for y in range(h):
                pixel = img.get(x, y)
                if pixel in ("", "{}", None):
                    # Leave fully transparent pixels untouched
                    continue
                if isinstance(pixel, tuple):
                    color = _rgb_to_hex(pixel[:3])
                else:
                    color = pixel
                new.put(_glow_color(color, factor, mix), (x, y))
        return new


class CapsuleButton(tk.Canvas):
    """A capsule-shaped button that lightens on hover and appears recessed.

    The widget renders a rounded button using canvas primitives so it does not
    rely on platform specific themes.  A subtle dark/light border is drawn
    around the capsule to give the impression that the button sits inside a
    hole matching its shape.  When the mouse cursor enters the button area the
    fill colour is lightened to mimic a highlight effect.
    """

    def __init__(
        self,
        master: tk.Widget,
        text: str,
        command: Optional[Callable[[], None]] = None,
        width: int = 80,
        height: int = 26,
        bg: str = "#c3d7ff",
        hover_bg: Optional[str] = None,
        state: str | None = None,
        image: tk.PhotoImage | None = None,
        compound: str = tk.CENTER,
        gradient: list[str] | None = None,
        hover_gradient: list[str] | None = None,
        **kwargs,
    ) -> None:
        init_kwargs = {
            "height": height,
            "highlightthickness": 0,
        }
        control_bg = _darken(bg, 0.9)
        try:
            master.configure(bg=control_bg)
            init_kwargs["bg"] = control_bg
        except tk.TclError:
            try:
                init_kwargs["bg"] = master.cget("background")
            except tk.TclError:
                pass
        # ``style`` and ``state`` are ttk-specific options.  Strip them from
        # ``kwargs`` before forwarding to ``Canvas.__init__`` and track the
        # ``state`` value ourselves.  ``image`` and ``compound`` are also Tk
        # button options which ``Canvas`` does not understand, so remove them
        # here and handle them manually.
        kwargs.pop("style", None)
        kwargs.pop("image", None)
        kwargs.pop("compound", None)
        self._text = text
        self._image = image
        self._glow_cache: tk.PhotoImage | None = None
        self._compound = compound
        self._current_image = self._image
        req_width = max(width, self._content_width(height))
        init_kwargs["width"] = req_width
        init_kwargs.update(kwargs)
        super().__init__(master, **init_kwargs)
        self._state: set[str] = set()
        if state in {"disabled", tk.DISABLED}:  # type: ignore[arg-type]
            self._state.add("disabled")
        self._command = command
        self._normal_color = bg
        self._hover_color = hover_bg or _glow_color(bg)
        self._pressed_color = _darken(bg, 0.8)
        self._current_color = self._normal_color
        self._normal_gradient = gradient or ["#e6e6fa", "#c3dafe", "#87ceeb", "#e0ffff"]
        self._hover_gradient = hover_gradient or [
            _glow_color(c) for c in self._normal_gradient
        ]
        self._current_gradient = self._normal_gradient
        self._radius = height // 2
        self._shape_items: list[int] = []
        self._shade_items: list[int] = []
        self._shine_items: list[int] = []
        self._glow_items: list[int] = []
        # Border items are split into dark and light segments to create a
        # recessed "hole" effect around the button outline.  ``_border_outline``
        # draws a thin dark line between the button and its hole for an extra
        # sense of depth.
        self._border_dark: list[int] = []
        self._border_light: list[int] = []
        self._border_gap: list[int] = []
        self._outer_shadow: list[int] = []
        self._text_item: Optional[int] = None
        # Drop-shadow canvas items were previously stored in
        # ``_text_shadow_item`` and ``_icon_shadow_item``.  The shadow effect
        # made text and icons appear doubled, so these attributes and the
        # associated rendering have been removed entirely.  Icon highlight
        # items are still tracked to provide a subtle sheen without duplicating
        # content.
        self._image_item: Optional[int] = None
        self._icon_highlight_item: Optional[int] = None
        self._draw_button()
        self.bind("<Enter>", self._on_enter)
        self.bind("<Leave>", self._on_leave)
        self.bind("<ButtonPress-1>", self._on_press)
        self.bind("<ButtonRelease-1>", self._on_release)
        self.bind("<Motion>", self._on_motion)
        # Apply the initial state after the button has been drawn.
        self._apply_state()

    def _content_width(self, height: int) -> int:
        """Return the minimum width to display current text and image."""
        font = tkfont.nametofont("TkDefaultFont")
        text_w = font.measure(self._text) if self._text else 0
        img_w = self._image.width() if self._image else 0
        spacing = 4 if self._text and self._image else 0
        padding = height  # space for rounded ends
        return max(text_w + img_w + spacing + padding, height)

    def _draw_button(self) -> None:
        self.delete("all")
        w = int(self["width"])
        h = int(self["height"])
        r = self._radius
        color = self._current_color
        # Draw the filled shapes without outlines so the seams between the
        # rectangle and arcs are not visible.
        self._shape_items = [
            self.create_arc(
                (0, 0, 2 * r, h),
                start=90,
                extent=180,
                style=tk.CHORD,
                outline="",
                fill=color,
            ),
            self.create_rectangle((r, 0, w - r, h), outline="", fill=color),
            self.create_arc(
                (w - 2 * r, 0, w, h),
                start=-90,
                extent=180,
                style=tk.CHORD,
                outline="",
                fill=color,
            ),
        ]
        self._gradient_items = []
        self._draw_gradient(w, h)
        self._shine_items = []
        self._shade_items = []
        self._glow_items = []
        self._draw_highlight(w, h)
        self._draw_shade(w, h)
        self._draw_content(w, h)
        self._draw_border(w, h)

    def _draw_gradient(self, w: int, h: int) -> None:
        if not self._current_gradient:
            return
        colors = self._current_gradient
        stops = [i / (len(colors) - 1) for i in range(len(colors))]
        r = self._radius
        for y in range(h):
            t = y / (h - 1) if h > 1 else 0
            for i in range(len(stops) - 1):
                if stops[i] <= t <= stops[i + 1]:
                    local_t = (t - stops[i]) / (stops[i + 1] - stops[i])
                    color = _interpolate_color(colors[i], colors[i + 1], local_t)
                    break
            dy = abs(y - h / 2)
            x_offset = int(r - (r ** 2 - dy ** 2) ** 0.5) if dy <= r else 0
            self._gradient_items.append(
                self.create_line(x_offset, y, w - x_offset, y, fill=color)
            )

    def _set_gradient(self, gradient: list[str]) -> None:
        self._current_gradient = gradient
        for item in self._gradient_items:
            self.delete(item)
        self._gradient_items = []
        self._draw_gradient(int(self["width"]), int(self["height"]))
        for item in self._gradient_items:
            if self._shine_items:
                self.tag_lower(item, self._shine_items[0])
        overlays = (
            self._shine_items
            + self._shade_items
            + self._glow_items
            + self._border_dark
            + self._border_light
            + self._border_gap
            + self._outer_shadow
        )
        for itm in overlays:
            self.tag_raise(itm)
        if self._image_item:
            self.tag_raise(self._image_item)
        if self._text_item:
            self.tag_raise(self._text_item)

    def _draw_highlight(self, w: int, h: int) -> None:
        """Draw shiny highlight to create a glassy lavender sheen."""
        r = self._radius
        self._shine_items = [
            self.create_oval(
                r,
                1,
                w - r,
                h // 2,
                outline="",
                fill="#e6e6fa",
                stipple="gray25",
            )
        ]
        small_r = max(r // 3, 2)
        centers = [(r // 2, h // 2), (w - r // 2, h // 2)]
        for cx, cy in centers:
            for i in range(3):
                rad = max(small_r - i * (small_r // 3), 1)
                self._shine_items.append(
                    self.create_oval(
                        cx - rad,
                        cy - rad,
                        cx + rad,
                        cy + rad,
                        outline="",
                        fill="#f5f5ff",
                        stipple="gray25",
                    )
                )

    def _draw_shade(self, w: int, h: int) -> None:
        """Add cool blue and aqua shades to suggest depth."""
        r = self._radius
        self._shade_items = [
            # Bright medium sky blue
            self.create_oval(
                r,
                h // 2,
                w - r,
                h - 1,
                outline="",
                fill="#87ceeb",
                stipple="gray50",
            ),
            # Fading light cyan/aqua
            self.create_oval(
                r,
                (3 * h) // 4,
                w - r,
                h - 1,
                outline="",
                fill="#e0ffff",
                stipple="gray25",
            ),
        ]


    def _draw_content(self, w: int, h: int) -> None:
        """Render optional image and text without drop shadows."""
        cx, cy = w // 2, h // 2
        self._text_item = None
        # Shadow items were removed to avoid doubled rendering of
        # text and icons.  Only the main content and optional icon highlight
        # are recreated when drawing the button.
        self._image_item = None
        self._icon_highlight_item = None
        img = self._current_image
        text = self._text
        compound = self._compound
        if img and text:
            font = tkfont.nametofont("TkDefaultFont")
            text_w = font.measure(text)
            text_h = font.metrics("linespace")
            img_w = img.width()
            img_h = img.height()
            spacing = 4
            if compound == tk.LEFT:
                total = text_w + img_w + spacing
                start = (w - total) // 2
                img_x = start + img_w // 2
                text_x = start + img_w + spacing + text_w // 2
                self._image_item = self.create_image(img_x, cy, image=img)
                self._text_item = self.create_text(text_x, cy, text=text, fill="black")
            elif compound == tk.RIGHT:
                total = text_w + img_w + spacing
                start = (w - total) // 2
                text_x = start + text_w // 2
                img_x = start + text_w + spacing + img_w // 2
                self._text_item = self.create_text(text_x, cy, text=text, fill="black")
                self._image_item = self.create_image(img_x, cy, image=img)
            elif compound == tk.TOP:
                total = text_h + img_h + spacing
                start = (h - total) // 2
                img_y = start + img_h // 2
                text_y = start + img_h + spacing + text_h // 2
                self._image_item = self.create_image(cx, img_y, image=img)
                self._text_item = self.create_text(cx, text_y, text=text, fill="black")
            elif compound == tk.BOTTOM:
                total = text_h + img_h + spacing
                start = (h - total) // 2
                text_y = start + text_h // 2
                img_y = start + text_h + spacing + img_h // 2
                self._text_item = self.create_text(cx, text_y, text=text, fill="black")
                self._image_item = self.create_image(cx, img_y, image=img)
            else:  # centre overlay
                self._image_item = self.create_image(cx, cy, image=img)
                self._text_item = self.create_text(cx, cy, text=text, fill="black")
        elif img:
            self._image_item = self.create_image(cx, cy, image=img)
        elif text:
            self._text_item = self.create_text(cx, cy, text=text, fill="black")



    def _draw_border(self, w: int, h: int) -> None:
        """Draw border and inner outline to mimic an inset capsule."""
        r = self._radius
        shadow = _darken(self._current_color, 0.5)
        self._outer_shadow = [
            self.create_arc((-2, -2, 2 * r + 2, h + 2), start=90, extent=180, style=tk.ARC, outline=shadow, width=2),
            self.create_line(r, -2, w - r, -2, fill=shadow, width=2),
            self.create_arc((w - 2 * r - 2, -2, w + 2, h + 2), start=-90, extent=180, style=tk.ARC, outline=shadow, width=2),
            self.create_line(-2, r, -2, h - r, fill=shadow, width=2),
            self.create_line(r, h + 2, w - r, h + 2, fill=shadow, width=2),
            self.create_line(w + 2, r, w + 2, h - r, fill=shadow, width=2),
        ]
        inner = _darken(self._current_color, 0.7)
        self._border_outline = [
            self.create_arc((1, 1, 2 * r - 1, h - 1), start=90, extent=180, style=tk.ARC, outline=inner),
            self.create_line(r, 1, w - r, 1, fill=inner),
            self.create_arc((w - 2 * r + 1, 1, w - 1, h - 1), start=-90, extent=180, style=tk.ARC, outline=inner),
            self.create_line(1, r, 1, h - r, fill=inner),
            self.create_line(r, h - 1, w - r, h - 1, fill=inner),
            self.create_line(w - 1, r, w - 1, h - r, fill=inner),
        ]
        dark = _darken(self._current_color, 0.8)
        light = _lighten(self._current_color, 1.2)
        gap = _darken(self._current_color, 0.7)
        inset = 1
        # Dark top/left edges
        self._border_dark = [
            self.create_arc((0, 0, 2 * r, h), start=90, extent=180, style=tk.ARC, outline=dark, width=2),
            self.create_line(r, 0, w - r, 0, fill=dark, width=2),
            self.create_line(0, r, 0, h - r, fill=dark, width=2),
        ]
        # Thin dark outline inside the border to accentuate the recessed effect
        self._border_gap = [
            self.create_arc((inset, inset, 2 * r - inset, h - inset), start=90, extent=180, style=tk.ARC, outline=gap, width=1),
            self.create_line(r, inset, w - r, inset, fill=gap, width=1),
            self.create_line(inset, r, inset, h - r, fill=gap, width=1),
            self.create_arc((w - 2 * r + inset, inset, w - inset, h - inset), start=-90, extent=180, style=tk.ARC, outline=gap, width=1),
            self.create_line(r, h - inset, w - r, h - inset, fill=gap, width=1),
            self.create_line(w - inset, r, w - inset, h - r, fill=gap, width=1),
        ]
        # Light bottom/right edges
        self._border_light = [
            self.create_arc((w - 2 * r, 0, w, h), start=-90, extent=180, style=tk.ARC, outline=light, width=2),
            self.create_line(r, h, w - r, h, fill=light, width=2),
            self.create_line(w, r, w, h - r, fill=light, width=2),
        ]

    def _set_color(self, color: str) -> None:
        for item in self._shape_items:
            self.itemconfigure(item, fill=color)
        inner = _darken(color, 0.7)
        dark = _darken(color, 0.8)
        light = _lighten(color, 1.2)
        gap = _darken(color, 0.7)
        shadow = _darken(color, 0.5)
        self._apply_border_color(self._border_dark, dark)
        self._apply_border_color(self._border_light, light)
        self._apply_border_color(self._border_gap, gap)
        self._apply_border_color(self._outer_shadow, shadow)
        self._current_color = color

    def _apply_border_color(self, items: list[int], color: str) -> None:
        """Apply a colour to border items safely.

        Canvas items support different configuration options depending on their
        type.  Lines expect a ``fill`` option while arcs and ovals normally use
        ``outline``.  On some platforms Tk raises ``TclError`` if an unsupported
        option is passed.  To make the widget robust we determine the preferred
        option and gracefully fall back to ``fill`` when ``outline`` is not
        available.
        """
        for item in items:
            item_type = self.type(item)
            option = "fill" if item_type == "line" else "outline"
            try:
                self.itemconfigure(item, **{option: color})
            except tk.TclError:
                # ``outline`` is not supported by some item types (e.g. text),
                # so retry with ``fill`` to avoid crashes.
                self.itemconfigure(item, fill=color)

    def _get_glow_image(self) -> tk.PhotoImage:
        """Return a cached glowing version of the current image."""
        if self._glow_cache is None and self._image is not None:
            self._glow_cache = _glow_image(self._image)
        # ``_image`` may be ``None`` when no icon is used; ``_current_image``
        # is then also ``None`` so callers should guard accordingly.
        return self._glow_cache  # type: ignore[return-value]

    def _add_glow(self) -> None:
        """Lighten the button edges without covering the surface."""
        if self._glow_items:
            return
        w, h = int(self["width"]), int(self["height"])
        r = self._radius
        glow_color = _glow_color(self._normal_color, 1.3)
        bottom_color = _glow_color(self._normal_color, 1.6)
        self._glow_items = [
            self.create_arc((-1, -1, 2 * r + 1, h + 1), start=90, extent=180, style=tk.ARC, outline=glow_color, width=2),
            # Offset the horizontal glow lines by one pixel so the caps extend
            # beyond the button edge.  Without this adjustment the highlight
            # appears slightly narrower than the button itself.
            self.create_line(r - 1, -1, w - r + 1, -1, fill=glow_color, width=2),
            self.create_arc((w - 2 * r - 1, -1, w + 1, h + 1), start=-90, extent=180, style=tk.ARC, outline=glow_color, width=2),
            self.create_line(-1, r, -1, h - r, fill=glow_color, width=2),
            self.create_line(r - 1, h + 1, w - r + 1, h + 1, fill=glow_color, width=2),
            self.create_line(w + 1, r, w + 1, h - r, fill=glow_color, width=2),
        ]
        self._glow_items.append(
            self.create_rectangle(
                r,
                h - 3,
                w - r,
                h,
                outline="",
                fill=bottom_color,
            )
        )
        # Ensure existing text and icons remain visible above the glow overlay
        if self._image_item:
            self.tag_raise(self._image_item)
        if self._text_item:
            self.tag_raise(self._text_item)

    def _remove_glow(self) -> None:
        for item in self._glow_items:
            self.delete(item)
        self._glow_items = []

    def _toggle_shine(self, visible: bool) -> None:
        state = tk.NORMAL if visible else tk.HIDDEN
        for item in self._shine_items + self._shade_items:
            self.itemconfigure(item, state=state)

    def _on_motion(self, event: tk.Event) -> None:
        if "disabled" in self._state:
            return
        w, h = int(self["width"]), int(self["height"])
        inside = 0 <= event.x < w and 0 <= event.y < h
        if inside:
            if self._current_color == self._normal_color:
                self._set_color(self._hover_color)
            if self._image_item and self._image and self._current_image is self._image:
                glow = self._get_glow_image()
                if glow:
                    self.itemconfigure(self._image_item, image=glow)
                    self._current_image = glow
            self._add_glow()
            self._set_gradient(self._hover_gradient)
        else:
            if self._current_color != self._normal_color:
                self._set_color(self._normal_color)
            if self._image_item and self._current_image is not self._image:
                self.itemconfigure(self._image_item, image=self._image)
                self._current_image = self._image
            self._remove_glow()
            self._set_gradient(self._normal_gradient)

    def _on_enter(self, _event: tk.Event) -> None:
        if "disabled" not in self._state:
            self._set_color(self._hover_color)
            if self._image_item and self._image:
                glow = self._get_glow_image()
                if glow:
                    self.itemconfigure(self._image_item, image=glow)
                    self._current_image = glow
            self._add_glow()
            self._set_gradient(self._hover_gradient)

    def _on_leave(self, _event: tk.Event) -> None:
        if "disabled" not in self._state:
            self._set_color(self._normal_color)
            if self._image_item and self._current_image is not self._image:
                self.itemconfigure(self._image_item, image=self._image)
                self._current_image = self._image
            self._remove_glow()
            self._set_gradient(self._normal_gradient)

    def _on_press(self, _event: tk.Event) -> None:
        if "disabled" not in self._state:
            self._remove_glow()
            self._toggle_shine(False)
            self._set_color(self._pressed_color)
            self._set_gradient(self._normal_gradient)

    def _on_release(self, event: tk.Event) -> None:
        if "disabled" in self._state:
            return
        w, h = int(self["width"]), int(self["height"])
        inside = 0 <= event.x < w and 0 <= event.y < h
        if inside:
            self._set_color(self._hover_color)
            self._toggle_shine(True)
            self._add_glow()
            self._set_gradient(self._hover_gradient)
            if self._command:
                self._command()
        else:
            self._set_color(self._normal_color)
            self._toggle_shine(True)
            self._remove_glow()
            self._set_gradient(self._normal_gradient)

    def _apply_state(self) -> None:
        """Update the visual appearance to reflect the current state."""
        if "disabled" in self._state:
            # A light gray color roughly matching ttk's disabled buttons
            self._remove_glow()
            self._toggle_shine(True)
            self._set_color("#d9d9d9")
        else:
            self._toggle_shine(True)
            self._set_color(self._normal_color)

    def configure(self, **kwargs) -> None:  # pragma: no cover - thin wrapper
        """Allow dynamic configuration similar to standard Tk buttons."""
        text = kwargs.pop("text", None)
        command = kwargs.pop("command", None)
        bg = kwargs.pop("bg", None)
        hover_bg = kwargs.pop("hover_bg", None)
        image = kwargs.pop("image", None)
        compound = kwargs.pop("compound", None)
        width = kwargs.pop("width", None)
        height = kwargs.pop("height", None)
        state = kwargs.pop("state", None)
        kwargs.pop("style", None)
        super().configure(**kwargs)
        changed = False
        self._update_command(command)
        if self._update_text(text):
            changed = True
        if self._update_image(image, compound):
            changed = True
        self._update_colors(bg, hover_bg)
        self._update_geometry(width, height, changed)
        self._update_state(state)
        # Always re-apply the current state so that disabled buttons retain
        # their disabled appearance even after reconfiguration.
        self._apply_state()

    config = configure

    def _update_command(self, command: Optional[Callable[[], None]]) -> None:
        if command is not None:
            self._command = command

    def _update_text(self, text: Optional[str]) -> bool:
        if text is None or text == self._text:
            return False
        self._text = text
        return True

    def _update_colors(self, bg: Optional[str], hover_bg: Optional[str]) -> None:
        if bg is not None:
            self._normal_color = bg
            self._hover_color = hover_bg or _glow_color(bg)
            self._pressed_color = _darken(bg, 0.8)
            self._set_color(self._normal_color)
        elif hover_bg is not None:
            self._hover_color = hover_bg

    def _update_image(
        self, image: tk.PhotoImage | None, compound: Optional[str]
    ) -> bool:
        changed = False
        if image is not None:
            self._image = image
            self._glow_cache = None
            self._current_image = self._image
            changed = True
        if compound is not None:
            self._compound = compound
            changed = True
        return changed

    def _update_geometry(
        self, width: Optional[int], height: Optional[int], redraw: bool
    ) -> None:
        h = height if height is not None else int(self["height"])
        req_w = self._content_width(h)
        w = width if width is not None else int(self["width"])
        if w < req_w:
            w = req_w
        super().configure(width=w, height=h)
        self._radius = h // 2
        if redraw or w != int(self["width"]) or h != int(self["height"]):
            self._draw_button()

    def _update_state(self, state: Optional[str]) -> None:
        if state is None:
            return
        if state in ("disabled", tk.DISABLED):  # type: ignore[arg-type]
            self.state(["disabled"])
        else:
            self.state(["!disabled"])

    def state(self, states: list[str] | tuple[str, ...] | None = None) -> list[str]:
        """Mimic the ``ttk.Widget.state`` method for simple disabled handling."""
        if states is None:
            return list(self._state)
        for s in states:
            if s.startswith("!"):
                self._state.discard(s[1:])
            else:
                self._state.add(s)
        self._apply_state()
        return list(self._state)<|MERGE_RESOLUTION|>--- conflicted
+++ resolved
@@ -83,15 +83,8 @@
         r, g, b, a = pil_img.split()
         rgb = Image.merge("RGB", (r, g, b))
         bright = ImageEnhance.Brightness(rgb).enhance(factor)
-<<<<<<< HEAD
         green = Image.new("RGB", pil_img.size, ImageColor.getrgb("#ccffcc"))
         blended = Image.blend(bright, green, mix)
-=======
-        white = Image.new("RGB", bright.size, (255, 255, 255))
-        green = Image.new("RGB", bright.size, (204, 255, 204))
-        blended = Image.blend(bright, white, 0.3)
-        blended = Image.blend(blended, green, 0.1)
->>>>>>> 1e81e5b1
         light = Image.merge("RGBA", (*blended.split(), a))
         return ImageTk.PhotoImage(light)
     except Exception:  # pragma: no cover - Pillow may be unavailable
