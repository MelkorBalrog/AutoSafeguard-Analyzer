from __future__ import annotations

import tkinter as tk
import tkinter.font as tkfont
from typing import Callable, Optional


def _hex_to_rgb(value: str) -> tuple[int, int, int]:
    value = value.lstrip('#')
    lv = len(value)
    return tuple(int(value[i:i + lv // 3], 16) for i in range(0, lv, lv // 3))


def _rgb_to_hex(rgb: tuple[int, int, int]) -> str:
    return '#%02x%02x%02x' % rgb


def _lighten(color: str, factor: float = 1.2) -> str:
    r, g, b = _hex_to_rgb(color)
    r = min(int(r * factor), 255)
    g = min(int(g * factor), 255)
    b = min(int(b * factor), 255)
    return _rgb_to_hex((r, g, b))


def _darken(color: str, factor: float = 0.8) -> str:
    r, g, b = _hex_to_rgb(color)
    r = max(int(r * factor), 0)
    g = max(int(g * factor), 0)
    b = max(int(b * factor), 0)
    return _rgb_to_hex((r, g, b))


class CapsuleButton(tk.Canvas):
    """A capsule-shaped button that lightens on hover and appears recessed.

    The widget renders a rounded button using canvas primitives so it does not
    rely on platform specific themes.  A subtle dark/light border is drawn
    around the capsule to give the impression that the button sits inside a
    hole matching its shape.  When the mouse cursor enters the button area the
    fill colour is lightened to mimic a highlight effect.
    """

    def __init__(
        self,
        master: tk.Widget,
        text: str,
        command: Optional[Callable[[], None]] = None,
        width: int = 80,
        height: int = 26,
        bg: str = "#e1e1e1",
        hover_bg: Optional[str] = None,
        state: str | None = None,
        image: tk.PhotoImage | None = None,
        compound: str = tk.CENTER,
        **kwargs,
    ) -> None:
        init_kwargs = {
            "height": height,
            "highlightthickness": 0,
        }
        try:
            init_kwargs["bg"] = master.cget("background")
        except tk.TclError:
            pass
        # ``style`` and ``state`` are ttk-specific options.  Strip them from
        # ``kwargs`` before forwarding to ``Canvas.__init__`` and track the
        # ``state`` value ourselves.  ``image`` and ``compound`` are also Tk
        # button options which ``Canvas`` does not understand, so remove them
        # here and handle them manually.
        kwargs.pop("style", None)
        kwargs.pop("image", None)
        kwargs.pop("compound", None)
        self._text = text
        self._image = image
        self._compound = compound
        req_width = max(width, self._content_width(height))
        init_kwargs["width"] = req_width
        init_kwargs.update(kwargs)
        super().__init__(master, **init_kwargs)
        self._state: set[str] = set()
        if state in {"disabled", tk.DISABLED}:  # type: ignore[arg-type]
            self._state.add("disabled")
        self._command = command
        self._normal_color = bg
        self._hover_color = hover_bg or _lighten(bg, 1.2)
        self._pressed_color = _darken(bg, 0.8)
        self._current_color = self._normal_color
        self._radius = height // 2
        self._shape_items: list[int] = []
        self._shine_items: list[int] = []
        # Border items are split into dark and light segments to create a
        # recessed "hole" effect around the button outline.  ``_border_outline``
        # draws a thin dark line between the button and its hole for an extra
        # sense of depth.
        self._border_dark: list[int] = []
        self._border_light: list[int] = []
<<<<<<< HEAD
        self._border_gap: list[int] = []
=======
        self._border_outline: list[int] = []
>>>>>>> 2fa1aea4
        self._text_item: Optional[int] = None
        self._image_item: Optional[int] = None
        self._draw_button()
        self.bind("<Enter>", self._on_enter)
        self.bind("<Leave>", self._on_leave)
        self.bind("<ButtonPress-1>", self._on_press)
        self.bind("<ButtonRelease-1>", self._on_release)
        # Apply the initial state after the button has been drawn.
        self._apply_state()

    def _content_width(self, height: int) -> int:
        """Return the minimum width to display current text and image."""
        font = tkfont.nametofont("TkDefaultFont")
        text_w = font.measure(self._text) if self._text else 0
        img_w = self._image.width() if self._image else 0
        spacing = 4 if self._text and self._image else 0
        padding = height  # space for rounded ends
        return max(text_w + img_w + spacing + padding, height)

    def _draw_button(self) -> None:
        self.delete("all")
        w = int(self["width"])
        h = int(self["height"])
        r = self._radius
        color = self._current_color
        outline = "#b3b3b3"
        # Draw the filled shapes without outlines so the seams between the
        # rectangle and arcs are not visible.
        self._shape_items = [
            self.create_arc(
                (0, 0, 2 * r, h),
                start=90,
                extent=180,
                style=tk.CHORD,
                outline="",
                fill=color,
            ),
            self.create_rectangle((r, 0, w - r, h), outline="", fill=color),
            self.create_arc(
                (w - 2 * r, 0, w, h),
                start=-90,
                extent=180,
                style=tk.CHORD,
                outline="",
                fill=color,
            ),
        ]
        highlight = _lighten(color, 1.4)
        self._shine_items = [
            self.create_oval(
                1,
                1,
                w - 1,
                h // 2,
                outline="",
                fill=highlight,
                stipple="gray25",
            )
        ]
        self._draw_content(w, h)
        self._draw_border(w, h)

    def _draw_content(self, w: int, h: int) -> None:
        """Render optional image and text within the button."""
        cx, cy = w // 2, h // 2
        self._text_item = None
        self._image_item = None
        if self._image and self._text and self._compound == tk.LEFT:
            font = tkfont.nametofont("TkDefaultFont")
            text_w = font.measure(self._text)
            img_w = self._image.width()
            spacing = 4
            total = text_w + img_w + spacing
            start = (w - total) // 2
            self._image_item = self.create_image(start + img_w // 2, cy, image=self._image)
            self._text_item = self.create_text(
                start + img_w + spacing + text_w // 2,
                cy,
                text=self._text,
            )
        elif self._image:
            self._image_item = self.create_image(cx, cy, image=self._image)
        else:
            self._text_item = self.create_text(cx, cy, text=self._text)

    def _draw_border(self, w: int, h: int) -> None:
        """Draw border and inner outline to mimic an inset capsule."""
        r = self._radius
        inner = _darken(self._current_color, 0.7)
        self._border_outline = [
            self.create_arc((1, 1, 2 * r - 1, h - 1), start=90, extent=180, style=tk.ARC, outline=inner),
            self.create_line(r, 1, w - r, 1, fill=inner),
            self.create_arc((w - 2 * r + 1, 1, w - 1, h - 1), start=-90, extent=180, style=tk.ARC, outline=inner),
            self.create_line(1, r, 1, h - r, fill=inner),
            self.create_line(r, h - 1, w - r, h - 1, fill=inner),
            self.create_line(w - 1, r, w - 1, h - r, fill=inner),
        ]
        dark = _darken(self._current_color, 0.8)
        light = _lighten(self._current_color, 1.2)
        gap = _darken(self._current_color, 0.7)
        inset = 1
        # Dark top/left edges
        self._border_dark = [
            self.create_arc((0, 0, 2 * r, h), start=90, extent=180, style=tk.ARC, outline=dark, width=2),
            self.create_line(r, 0, w - r, 0, fill=dark, width=2),
            self.create_line(0, r, 0, h - r, fill=dark, width=2),
        ]
        # Thin dark outline inside the border to accentuate the recessed effect
        self._border_gap = [
            self.create_arc((inset, inset, 2 * r - inset, h - inset), start=90, extent=180, style=tk.ARC, outline=gap, width=1),
            self.create_line(r, inset, w - r, inset, fill=gap, width=1),
            self.create_line(inset, r, inset, h - r, fill=gap, width=1),
            self.create_arc((w - 2 * r + inset, inset, w - inset, h - inset), start=-90, extent=180, style=tk.ARC, outline=gap, width=1),
            self.create_line(r, h - inset, w - r, h - inset, fill=gap, width=1),
            self.create_line(w - inset, r, w - inset, h - r, fill=gap, width=1),
        ]
        # Light bottom/right edges
        self._border_light = [
            self.create_arc((w - 2 * r, 0, w, h), start=-90, extent=180, style=tk.ARC, outline=light, width=2),
            self.create_line(r, h, w - r, h, fill=light, width=2),
            self.create_line(w, r, w, h - r, fill=light, width=2),
        ]

    def _set_color(self, color: str) -> None:
        for item in self._shape_items:
            self.itemconfigure(item, fill=color)
        highlight = _lighten(color, 1.4)
        for item in self._shine_items:
            self.itemconfigure(item, fill=highlight)
        inner = _darken(color, 0.7)
        dark = _darken(color, 0.8)
        light = _lighten(color, 1.2)
<<<<<<< HEAD
        gap = _darken(color, 0.7)
=======
        self._apply_border_color(self._border_outline, inner)
>>>>>>> 2fa1aea4
        self._apply_border_color(self._border_dark, dark)
        self._apply_border_color(self._border_light, light)
        self._apply_border_color(self._border_gap, gap)
        self._current_color = color

    def _apply_border_color(self, items: list[int], color: str) -> None:
        for item in items:
            if self.type(item) == "line":
                self.itemconfigure(item, fill=color)
            else:
                self.itemconfigure(item, outline=color)

    def _on_enter(self, _event: tk.Event) -> None:
        if "disabled" not in self._state:
            self._set_color(self._hover_color)

    def _on_leave(self, _event: tk.Event) -> None:
        if "disabled" not in self._state:
            self._set_color(self._normal_color)

    def _on_press(self, _event: tk.Event) -> None:
        if "disabled" not in self._state:
            self._set_color(self._pressed_color)

    def _on_release(self, event: tk.Event) -> None:
        if "disabled" in self._state:
            return
        if self.winfo_containing(event.x_root, event.y_root) == self:
            self._set_color(self._hover_color)
            if self._command:
                self._command()
        else:
            self._set_color(self._normal_color)

    def _apply_state(self) -> None:
        """Update the visual appearance to reflect the current state."""
        if "disabled" in self._state:
            # A light gray color roughly matching ttk's disabled buttons
            self._set_color("#d9d9d9")
        else:
            self._set_color(self._normal_color)

    def configure(self, **kwargs) -> None:  # pragma: no cover - thin wrapper
        """Allow dynamic configuration similar to standard Tk buttons."""
        text = kwargs.pop("text", None)
        command = kwargs.pop("command", None)
        bg = kwargs.pop("bg", None)
        hover_bg = kwargs.pop("hover_bg", None)
        image = kwargs.pop("image", None)
        compound = kwargs.pop("compound", None)
        width = kwargs.pop("width", None)
        height = kwargs.pop("height", None)
        state = kwargs.pop("state", None)
        kwargs.pop("style", None)
        super().configure(**kwargs)
        changed = False
        self._update_command(command)
        if self._update_text(text):
            changed = True
        if self._update_image(image, compound):
            changed = True
        self._update_colors(bg, hover_bg)
        self._update_geometry(width, height, changed)
        self._update_state(state)
        # Always re-apply the current state so that disabled buttons retain
        # their disabled appearance even after reconfiguration.
        self._apply_state()

    config = configure

    def _update_command(self, command: Optional[Callable[[], None]]) -> None:
        if command is not None:
            self._command = command

    def _update_text(self, text: Optional[str]) -> bool:
        if text is None or text == self._text:
            return False
        self._text = text
        return True

    def _update_colors(self, bg: Optional[str], hover_bg: Optional[str]) -> None:
        if bg is not None:
            self._normal_color = bg
            self._hover_color = hover_bg or _lighten(bg, 1.2)
            self._pressed_color = _darken(bg, 0.8)
            self._set_color(self._normal_color)
        elif hover_bg is not None:
            self._hover_color = hover_bg

    def _update_image(
        self, image: tk.PhotoImage | None, compound: Optional[str]
    ) -> bool:
        changed = False
        if image is not None:
            self._image = image
            changed = True
        if compound is not None:
            self._compound = compound
            changed = True
        return changed

    def _update_geometry(
        self, width: Optional[int], height: Optional[int], redraw: bool
    ) -> None:
        h = height if height is not None else int(self["height"])
        req_w = self._content_width(h)
        w = width if width is not None else int(self["width"])
        if w < req_w:
            w = req_w
        super().configure(width=w, height=h)
        self._radius = h // 2
        if redraw or w != int(self["width"]) or h != int(self["height"]):
            self._draw_button()

    def _update_state(self, state: Optional[str]) -> None:
        if state is None:
            return
        if state in ("disabled", tk.DISABLED):  # type: ignore[arg-type]
            self.state(["disabled"])
        else:
            self.state(["!disabled"])

    def state(self, states: list[str] | tuple[str, ...] | None = None) -> list[str]:
        """Mimic the ``ttk.Widget.state`` method for simple disabled handling."""
        if states is None:
            return list(self._state)
        for s in states:
            if s.startswith("!"):
                self._state.discard(s[1:])
            else:
                self._state.add(s)
        self._apply_state()
        return list(self._state)<|MERGE_RESOLUTION|>--- conflicted
+++ resolved
@@ -95,11 +95,7 @@
         # sense of depth.
         self._border_dark: list[int] = []
         self._border_light: list[int] = []
-<<<<<<< HEAD
         self._border_gap: list[int] = []
-=======
-        self._border_outline: list[int] = []
->>>>>>> 2fa1aea4
         self._text_item: Optional[int] = None
         self._image_item: Optional[int] = None
         self._draw_button()
@@ -232,11 +228,7 @@
         inner = _darken(color, 0.7)
         dark = _darken(color, 0.8)
         light = _lighten(color, 1.2)
-<<<<<<< HEAD
         gap = _darken(color, 0.7)
-=======
-        self._apply_border_color(self._border_outline, inner)
->>>>>>> 2fa1aea4
         self._apply_border_color(self._border_dark, dark)
         self._apply_border_color(self._border_light, light)
         self._apply_border_color(self._border_gap, gap)
