# Author: Miguel Marina <karel.capek.robotics@gmail.com>
import tkinter as tk
import tkinter.font as tkFont
from tkinter import ttk, simpledialog, messagebox
import json
import math
from dataclasses import dataclass, field, asdict
from typing import Dict, List, Tuple

from sysml.sysml_repository import SysMLRepository, SysMLDiagram, SysMLElement

from sysml.sysml_spec import SYSML_PROPERTIES
from analysis.models import global_requirements, ASIL_ORDER

# ---------------------------------------------------------------------------
# Appearance customization
# ---------------------------------------------------------------------------
# Basic fill colors for different AutoML object types. This provides a simple
# color palette so diagrams appear less bland and more professional.
OBJECT_COLORS: dict[str, str] = {
    "Actor": "#E0F7FA",
    "Use Case": "#FFF3E0",
    "System Boundary": "#ECEFF1",
    "Action Usage": "#E8F5E9",
    "Action": "#E8F5E9",
    "CallBehaviorAction": "#E8F5E9",
    "Part": "#FFFDE7",
    "Port": "#F3E5F5",
    "Block": "#E0E0E0",
    "Decision": "#E1F5FE",
    "Merge": "#E1F5FE",
    # Fork and Join bars remain black so are not listed here
}


_next_obj_id = 1


def _get_next_id() -> int:
    global _next_obj_id
    val = _next_obj_id
    _next_obj_id += 1
    return val


def _parse_float(val: str | None, default: float) -> float:
    """Convert *val* to ``float`` or return ``default`` if conversion fails."""
    try:
        return float(val)
    except (TypeError, ValueError):
        return default


def _find_parent_blocks(repo: SysMLRepository, block_id: str) -> set[str]:
    """Return all blocks that directly use ``block_id`` as a part or are
    associated with it."""
    parents: set[str] = set()
    # check IBDs for parts referencing this block
    for parent_id, diag_id in repo.element_diagrams.items():
        diag = repo.diagrams.get(diag_id)
        if not diag:
            continue
        for obj in getattr(diag, "objects", []):
            if obj.get("obj_type") != "Part":
                continue
            if obj.get("properties", {}).get("definition") == block_id:
                parents.add(parent_id)
                break
    # also follow Association and Generalization relationships
    for rel in repo.relationships:
        if rel.rel_type not in ("Association", "Generalization"):
            continue
        if rel.rel_type == "Generalization":
            if rel.source == block_id and rel.target in repo.elements:
                parents.add(rel.target)
            continue
        if rel.source == block_id and rel.target in repo.elements:
            parents.add(rel.target)
        elif rel.target == block_id and rel.source in repo.elements:
            parents.add(rel.source)
    # include father block from internal block diagram linkage
    diag_id = repo.get_linked_diagram(block_id)
    diag = repo.diagrams.get(diag_id)
    if diag and getattr(diag, "father", None) in repo.elements:
        parents.add(diag.father)
    return parents


def _collect_parent_parts(repo: SysMLRepository, block_id: str, visited=None) -> list[str]:
    """Recursively gather parts from all parent blocks of ``block_id``."""
    if visited is None:
        visited = set()
    parts: list[str] = []
    for parent in _find_parent_blocks(repo, block_id):
        if parent in visited:
            continue
        visited.add(parent)
        elem = repo.elements.get(parent)
        if elem:
            parts.extend(
                [
                    p.strip()
                    for p in elem.properties.get("partProperties", "").split(",")
                    if p.strip()
                ]
            )
        parts.extend(_collect_parent_parts(repo, parent, visited))
    seen = []
    for p in parts:
        if p not in seen:
            seen.append(p)
    return seen


def extend_block_parts_with_parents(repo: SysMLRepository, block_id: str) -> None:
    """Merge parent block parts into the given block's ``partProperties``."""
    block = repo.elements.get(block_id)
    if not block:
        return
    names = [p.strip() for p in block.properties.get("partProperties", "").split(",") if p.strip()]
    for p in _collect_parent_parts(repo, block_id):
        if p not in names:
            names.append(p)
    joined = ", ".join(names)
    block.properties["partProperties"] = joined
    for d in repo.diagrams.values():
        for o in getattr(d, "objects", []):
            if o.get("element_id") == block_id:
                o.setdefault("properties", {})["partProperties"] = joined


def _find_blocks_with_part(repo: SysMLRepository, part_id: str) -> set[str]:
    """Return all blocks that directly include ``part_id`` as a part."""
    blocks: set[str] = set()
    for blk_id, diag_id in repo.element_diagrams.items():
        diag = repo.diagrams.get(diag_id)
        if not diag:
            continue
        for obj in getattr(diag, "objects", []):
            if obj.get("obj_type") != "Part":
                continue
            if obj.get("properties", {}).get("definition") == part_id:
                blocks.add(blk_id)
                break
    return blocks


def _find_generalization_children(repo: SysMLRepository, parent_id: str) -> set[str]:
    """Return all blocks that generalize ``parent_id``."""
    children: set[str] = set()
    for rel in repo.relationships:
        if rel.rel_type == "Generalization" and rel.target == parent_id:
            children.add(rel.source)
    return children


def _collect_generalization_parents(
    repo: SysMLRepository, block_id: str, visited: set[str] | None = None
) -> list[str]:
    """Return all parent blocks of ``block_id`` reachable through generalizations."""

    if visited is None:
        visited = set()
    parents: list[str] = []
    for rel in repo.relationships:
        if rel.rel_type == "Generalization" and rel.source == block_id:
            target = rel.target
            if target in visited:
                continue
            visited.add(target)
            parents.append(target)
            parents.extend(_collect_generalization_parents(repo, target, visited))
    return parents


def rename_block(repo: SysMLRepository, block_id: str, new_name: str) -> None:
    """Rename ``block_id`` and propagate changes to related blocks."""
    block = repo.elements.get(block_id)
    if not block or block.elem_type != "Block":
        return
    old_name = block.name
    if old_name == new_name:
        return
    block.name = new_name
    # update part elements referencing this block
    for elem in repo.elements.values():
        if elem.elem_type == "Part" and elem.properties.get("definition") == block_id:
            elem.name = new_name
    # update blocks that include this block as a part
    for parent_id in _find_blocks_with_part(repo, block_id):
        parent = repo.elements.get(parent_id)
        if not parent:
            continue
        parts = [p.strip() for p in parent.properties.get("partProperties", "").split(",") if p.strip()]
        changed = False
        for idx, val in enumerate(parts):
            base = val.split("[")[0].strip()
            suffix = val[len(base):]
            if base == old_name:
                parts[idx] = new_name + suffix
                changed = True
        if changed:
            parent.properties["partProperties"] = ", ".join(parts)
            for d in repo.diagrams.values():
                for o in getattr(d, "objects", []):
                    if o.get("element_id") == parent_id:
                        o.setdefault("properties", {})["partProperties"] = parent.properties["partProperties"]
    # propagate property inheritance to children blocks
    for child_id in _find_generalization_children(repo, block_id):
        inherit_block_properties(repo, child_id)


def add_aggregation_part(
    repo: SysMLRepository,
    whole_id: str,
    part_id: str,
    multiplicity: str = "",
) -> None:
    """Add *part_id* as a part of *whole_id* block."""
    whole = repo.elements.get(whole_id)
    part = repo.elements.get(part_id)
    if not whole or not part:
        return
    name = part.name or part_id
    entry = f"{name}[{multiplicity}]" if multiplicity else name
    parts = [p.strip() for p in whole.properties.get("partProperties", "").split(",") if p.strip()]
    base = [p.split("[")[0].strip() for p in parts]
    if name in base:
        for idx, b in enumerate(base):
            if b == name:
                parts[idx] = entry
                break
    else:
        parts.append(entry)
    whole.properties["partProperties"] = ", ".join(parts)
    for d in repo.diagrams.values():
        for o in getattr(d, "objects", []):
            if o.get("element_id") == whole_id:
                o.setdefault("properties", {})["partProperties"] = ", ".join(parts)

    # ensure a Part element exists representing the aggregation
    rel = next(
        (
            r
            for r in repo.relationships
            if r.rel_type == "Aggregation"
            and r.source == whole_id
            and r.target == part_id
        ),
        None,
    )
    if rel and not rel.properties.get("part_elem"):
        part_elem = repo.create_element(
            "Part",
            name=repo.elements.get(part_id).name or part_id,
            properties={"definition": part_id},
            owner=repo.root_package.elem_id,
        )
        rel.properties["part_elem"] = part_elem.elem_id

    # propagate changes to any generalization children
    for child_id in _find_generalization_children(repo, whole_id):
        remove_inherited_block_properties(repo, child_id, whole_id)
        inherit_block_properties(repo, child_id)


def add_composite_aggregation_part(
    repo: SysMLRepository,
    whole_id: str,
    part_id: str,
    multiplicity: str = "",
    app=None,
) -> None:
    """Add *part_id* as a composite part of *whole_id* block and create the
    part object in the whole's Internal Block Diagram if present."""

    add_aggregation_part(repo, whole_id, part_id, multiplicity)
    diag_id = repo.get_linked_diagram(whole_id)
    diag = repo.diagrams.get(diag_id)
    # locate the relationship for future reference
    rel = next(
        (
            r
            for r in repo.relationships
            if r.rel_type == "Composite Aggregation"
            and r.source == whole_id
            and r.target == part_id
        ),
        None,
    )
    if not diag or diag.diag_type != "Internal Block Diagram":
        if rel and not rel.properties.get("part_elem"):
            part_elem = repo.create_element(
                "Part",
                name=repo.elements.get(part_id).name or part_id,
                properties={"definition": part_id, "force_ibd": "true"},
                owner=repo.root_package.elem_id,
            )
            rel.properties["part_elem"] = part_elem.elem_id
        elif rel and rel.properties.get("part_elem"):
            pid = rel.properties["part_elem"]
            elem = repo.elements.get(pid)
            if elem:
                elem.properties["force_ibd"] = "true"
        return
    diag.objects = getattr(diag, "objects", [])
    existing_defs = {
        o.get("properties", {}).get("definition")
        for o in diag.objects
        if o.get("obj_type") == "Part"
    }
    if part_id in existing_defs:
        return
    if rel and rel.properties.get("part_elem") and rel.properties["part_elem"] in repo.elements:
        part_elem = repo.elements[rel.properties["part_elem"]]
        part_elem.properties["force_ibd"] = "true"
    else:
        part_elem = repo.create_element(
            "Part",
            name=repo.elements.get(part_id).name or part_id,
            properties={"definition": part_id, "force_ibd": "true"},
            owner=repo.root_package.elem_id,
        )
        if rel:
            rel.properties["part_elem"] = part_elem.elem_id
    repo.add_element_to_diagram(diag.diag_id, part_elem.elem_id)
    obj_dict = {
        "obj_id": _get_next_id(),
        "obj_type": "Part",
        "x": 50.0,
        "y": 50.0 + 60.0 * len(existing_defs),
        "element_id": part_elem.elem_id,
        "properties": {"definition": part_id},
        "locked": True,
    }
    diag.objects.append(obj_dict)
    _add_ports_for_part(repo, diag, obj_dict, app=app)
    if app:
        for win in getattr(app, "ibd_windows", []):
            if getattr(win, "diagram_id", None) == diag.diag_id:
                win.objects.append(SysMLObject(**obj_dict))
                win.redraw()
                win._sync_to_repository()

    # propagate composite part addition to any generalization children
    for child_id in _find_generalization_children(repo, whole_id):
        inherit_block_properties(repo, child_id)


def _sync_ibd_composite_parts(
    repo: SysMLRepository, block_id: str, app=None
) -> list[dict]:
    """Ensure *block_id*'s IBD includes parts for existing composite aggregations.

    Returns the list of added part object dictionaries."""

    diag_id = repo.get_linked_diagram(block_id)
    diag = repo.diagrams.get(diag_id)
    if not diag or diag.diag_type != "Internal Block Diagram":
        return []
    diag.objects = getattr(diag, "objects", [])
    existing_defs = {
        o.get("properties", {}).get("definition")
        for o in diag.objects
        if o.get("obj_type") == "Part"
    }
    src_ids = [block_id] + _collect_generalization_parents(repo, block_id)
    rels = [
        rel
        for rel in repo.relationships
        if rel.rel_type == "Composite Aggregation" and rel.source in src_ids
    ]
    added: list[dict] = []
    base_x = 50.0
    base_y = 50.0 + 60.0 * len(existing_defs)
    for rel in rels:
        pid = rel.target
        if pid in existing_defs:
            continue
        if rel.properties.get("part_elem") and rel.properties["part_elem"] in repo.elements:
            part_elem = repo.elements[rel.properties["part_elem"]]
            part_elem.properties["force_ibd"] = "true"
        else:
            part_elem = repo.create_element(
                "Part",
                name=repo.elements.get(pid).name or pid,
                properties={"definition": pid, "force_ibd": "true"},
                owner=repo.root_package.elem_id,
            )
            rel.properties["part_elem"] = part_elem.elem_id
        repo.add_element_to_diagram(diag.diag_id, part_elem.elem_id)
        obj_dict = {
            "obj_id": _get_next_id(),
            "obj_type": "Part",
            "x": base_x,
            "y": base_y,
            "element_id": part_elem.elem_id,
            "properties": {"definition": pid},
            "locked": True,
        }
        base_y += 60.0
        diag.objects.append(obj_dict)
        added.append(obj_dict)
        added += _add_ports_for_part(repo, diag, obj_dict, app=app)
        if app:
            for win in getattr(app, "ibd_windows", []):
                if getattr(win, "diagram_id", None) == diag.diag_id:
                    win.objects.append(SysMLObject(**obj_dict))
                    win.redraw()
                    win._sync_to_repository()
    return added


def _sync_ibd_aggregation_parts(
    repo: SysMLRepository, block_id: str, app=None
) -> list[dict]:
    """Ensure ``block_id``'s IBD includes parts for regular aggregations.

    Returns the list of added part object dictionaries."""

    diag_id = repo.get_linked_diagram(block_id)
    diag = repo.diagrams.get(diag_id)
    if not diag or diag.diag_type != "Internal Block Diagram":
        return []
    diag.objects = getattr(diag, "objects", [])
    existing_defs = {
        o.get("properties", {}).get("definition")
        for o in diag.objects
        if o.get("obj_type") == "Part"
    }
    src_ids = [block_id] + _collect_generalization_parents(repo, block_id)
    rels = [
        rel
        for rel in repo.relationships
        if rel.rel_type == "Aggregation" and rel.source in src_ids
    ]
    added: list[dict] = []
    base_x = 50.0
    base_y = 50.0 + 60.0 * len(existing_defs)
    for rel in rels:
        pid = rel.target
        if pid in existing_defs:
            continue
        if rel.properties.get("part_elem") and rel.properties["part_elem"] in repo.elements:
            part_elem = repo.elements[rel.properties["part_elem"]]
        else:
            part_elem = repo.create_element(
                "Part",
                name=repo.elements.get(pid).name or pid,
                properties={"definition": pid},
                owner=repo.root_package.elem_id,
            )
            rel.properties["part_elem"] = part_elem.elem_id
        repo.add_element_to_diagram(diag.diag_id, part_elem.elem_id)
        obj_dict = {
            "obj_id": _get_next_id(),
            "obj_type": "Part",
            "x": base_x,
            "y": base_y,
            "element_id": part_elem.elem_id,
            "properties": {"definition": pid},
        }
        base_y += 60.0
        diag.objects.append(obj_dict)
        added.append(obj_dict)
        added += _add_ports_for_part(repo, diag, obj_dict, app=app)
        if app:
            for win in getattr(app, "ibd_windows", []):
                if getattr(win, "diagram_id", None) == diag.diag_id:
                    win.objects.append(SysMLObject(**obj_dict))
                    win.redraw()
                    win._sync_to_repository()
    return added


def _sync_ibd_partproperty_parts(
    repo: SysMLRepository, block_id: str, app=None
) -> list[dict]:
    """Ensure ``block_id``'s IBD includes parts for entries in ``partProperties``.

    Returns the list of added part object dictionaries."""

    diag_id = repo.get_linked_diagram(block_id)
    diag = repo.diagrams.get(diag_id)
    if not diag or diag.diag_type != "Internal Block Diagram":
        return []
    block = repo.elements.get(block_id)
    if not block:
        return []

    diag.objects = getattr(diag, "objects", [])
    existing_defs = {
        o.get("properties", {}).get("definition")
        for o in diag.objects
        if o.get("obj_type") == "Part"
    }
    existing_names = {
        repo.elements[did].name
        for did in existing_defs
        if did in repo.elements and repo.elements[did].elem_type == "Block"
    }
    names = [
        p.split("[")[0].strip()
        for p in block.properties.get("partProperties", "").split(",")
        if p.strip()
    ]
    added: list[dict] = []
    base_x = 50.0
    base_y = 50.0 + 60.0 * len(existing_defs)
    for name in names:
        if name in existing_names:
            continue
        target_id = next(
            (
                eid
                for eid, elem in repo.elements.items()
                if elem.elem_type == "Block" and elem.name == name
            ),
            None,
        )
        if not target_id:
            continue
        part_elem = repo.create_element(
            "Part",
            name=name,
            properties={"definition": target_id},
            owner=repo.root_package.elem_id,
        )
        repo.add_element_to_diagram(diag.diag_id, part_elem.elem_id)
        obj_dict = {
            "obj_id": _get_next_id(),
            "obj_type": "Part",
            "x": base_x,
            "y": base_y,
            "element_id": part_elem.elem_id,
            "properties": {"definition": target_id},
        }
        base_y += 60.0
        diag.objects.append(obj_dict)
        added.append(obj_dict)
        if app:
            for win in getattr(app, "ibd_windows", []):
                if getattr(win, "diagram_id", None) == diag.diag_id:
                    win.objects.append(SysMLObject(**obj_dict))
                    win.redraw()
                    win._sync_to_repository()
    return added


def _sync_ibd_partproperty_parts(
    repo: SysMLRepository, block_id: str, names: list[str] | None = None, app=None
) -> list[dict]:
    """Ensure ``block_id``'s IBD includes parts for given ``names``.

    If *names* is ``None``, the block's ``partProperties`` attribute is parsed.
    Returns the list of added part object dictionaries."""

    diag_id = repo.get_linked_diagram(block_id)
    diag = repo.diagrams.get(diag_id)
    if not diag or diag.diag_type != "Internal Block Diagram":
        return []
    block = repo.elements.get(block_id)
    if not block:
        return []

    diag.objects = getattr(diag, "objects", [])
    existing_defs = {
        o.get("properties", {}).get("definition")
        for o in diag.objects
        if o.get("obj_type") == "Part"
    }
    existing_names = {
        repo.elements[did].name
        for did in existing_defs
        if did in repo.elements and repo.elements[did].elem_type == "Block"
    }
    if names is None:
        names = [
            p.split("[")[0].strip()
            for p in block.properties.get("partProperties", "").split(",")
            if p.strip()
        ]
    added: list[dict] = []
    base_x = 50.0
    base_y = 50.0 + 60.0 * len(existing_defs)
    for name in names:
        if name in existing_names:
            continue
        target_id = next(
            (
                eid
                for eid, elem in repo.elements.items()
                if elem.elem_type == "Block" and elem.name == name
            ),
            None,
        )
        if not target_id:
            continue
        part_elem = repo.create_element(
            "Part",
            name=name,
            properties={"definition": target_id},
            owner=repo.root_package.elem_id,
        )
        repo.add_element_to_diagram(diag.diag_id, part_elem.elem_id)
        obj_dict = {
            "obj_id": _get_next_id(),
            "obj_type": "Part",
            "x": base_x,
            "y": base_y,
            "element_id": part_elem.elem_id,
            "properties": {"definition": target_id},
        }
        base_y += 60.0
        diag.objects.append(obj_dict)
        added.append(obj_dict)
        if app:
            for win in getattr(app, "ibd_windows", []):
                if getattr(win, "diagram_id", None) == diag.diag_id:
                    win.objects.append(SysMLObject(**obj_dict))
                    win.redraw()
                    win._sync_to_repository()
    return added


def set_ibd_father(
    repo: SysMLRepository, diagram: SysMLDiagram, father_id: str | None, app=None
) -> list[dict]:
    """Assign *father_id* as the block represented by *diagram*.

    Links the diagram to the block and syncs composite parts. Returns any added
    part object dictionaries."""

    prev = getattr(diagram, "father", None)
    diagram.father = father_id
    if prev and prev != father_id:
        repo.link_diagram(prev, None)
    if father_id:
        repo.link_diagram(father_id, diagram.diag_id)
    added = _sync_ibd_composite_parts(repo, father_id, app=app) if father_id else []
    return added


def remove_aggregation_part(
    repo: SysMLRepository,
    whole_id: str,
    part_id: str,
    remove_object: bool = False,
    app=None,
) -> None:
    """Remove *part_id* from *whole_id* block's part list.

    If *remove_object* is True, also delete any part object representing
    *part_id* in the Internal Block Diagram linked to *whole_id*.
    """
    whole = repo.elements.get(whole_id)
    part = repo.elements.get(part_id)
    if not whole or not part:
        return
    name = part.name or part_id
    parts = [p.strip() for p in whole.properties.get("partProperties", "").split(",") if p.strip()]
    new_parts = [p for p in parts if p.split("[")[0].strip() != name]
    if len(new_parts) != len(parts):
        if new_parts:
            whole.properties["partProperties"] = ", ".join(new_parts)
        else:
            whole.properties.pop("partProperties", None)
        for d in repo.diagrams.values():
            for o in getattr(d, "objects", []):
                if o.get("element_id") == whole_id:
                    if new_parts:
                        o.setdefault("properties", {})["partProperties"] = ", ".join(new_parts)
                    else:
                        o.setdefault("properties", {}).pop("partProperties", None)

    # propagate removals to any generalization children
    for child_id in _find_generalization_children(repo, whole_id):
        child = repo.elements.get(child_id)
        if not child:
            continue
        child_parts = [
            p.strip() for p in child.properties.get("partProperties", "").split(",") if p.strip()
        ]
        child_parts = [p for p in child_parts if p.split("[")[0].strip() != name]
        if child_parts:
            child.properties["partProperties"] = ", ".join(child_parts)
        else:
            child.properties.pop("partProperties", None)
        for d in repo.diagrams.values():
            for o in getattr(d, "objects", []):
                if o.get("element_id") == child_id:
                    if child_parts:
                        o.setdefault("properties", {})["partProperties"] = ", ".join(child_parts)
                    else:
                        o.setdefault("properties", {}).pop("partProperties", None)
    if remove_object:
        diag_id = repo.get_linked_diagram(whole_id)
        diag = repo.diagrams.get(diag_id)
        if diag and diag.diag_type == "Internal Block Diagram":
            diag.objects = getattr(diag, "objects", [])
            before = len(diag.objects)
            diag.objects = [
                o
                for o in diag.objects
                if not (
                    o.get("obj_type") == "Part"
                    and o.get("properties", {}).get("definition") == part_id
                )
            ]
            if len(diag.objects) != before and app:
                for win in getattr(app, "ibd_windows", []):
                    if getattr(win, "diagram_id", None) == diag_id:
                        win.objects = [
                            o
                            for o in win.objects
                            if not (
                                o.obj_type == "Part"
                                and o.properties.get("definition") == part_id
                            )
                        ]
                        win.redraw()
                        win._sync_to_repository()
        # remove stored part element if any
        rel = next(
            (
                r
                for r in repo.relationships
                if r.rel_type in ("Composite Aggregation", "Aggregation")
                and r.source == whole_id
                and r.target == part_id
            ),
            None,
        )
        if rel:
            pid = rel.properties.pop("part_elem", None)
            if pid and pid in repo.elements:
                repo.delete_element(pid)


def inherit_block_properties(repo: SysMLRepository, block_id: str) -> None:
    """Merge parent block properties into the given block."""
    extend_block_parts_with_parents(repo, block_id)
    block = repo.elements.get(block_id)
    if not block:
        return
    for parent_id in _find_parent_blocks(repo, block_id):
        parent = repo.elements.get(parent_id)
        if not parent:
            continue
        for prop in SYSML_PROPERTIES.get("BlockUsage", []):
            if prop == "partProperties":
                continue
            if prop == "operations":
                child_ops = parse_operations(block.properties.get(prop, ""))
                child_names = {o.name for o in child_ops}
                for op in parse_operations(parent.properties.get(prop, "")):
                    if op.name not in child_names:
                        child_ops.append(op)
                        child_names.add(op.name)
                block.properties[prop] = operations_to_json(child_ops)
            else:
                child_vals = [
                    v.strip() for v in block.properties.get(prop, "").split(",") if v.strip()
                ]
                parent_vals = [
                    v.strip() for v in parent.properties.get(prop, "").split(",") if v.strip()
                ]
                for v in parent_vals:
                    if v not in child_vals:
                        child_vals.append(v)
                if child_vals:
                    block.properties[prop] = ", ".join(child_vals)
    for d in repo.diagrams.values():
        for o in getattr(d, "objects", []):
            if o.get("element_id") == block_id:
                o.setdefault("properties", {}).update(block.properties)


def remove_inherited_block_properties(repo: SysMLRepository, child_id: str, parent_id: str) -> None:
    """Remove properties of *parent_id* from *child_id* block."""
    child = repo.elements.get(child_id)
    parent = repo.elements.get(parent_id)
    if not child or not parent:
        return

    # handle partProperties separately
    child_parts = [
        v.strip() for v in child.properties.get("partProperties", "").split(",") if v.strip()
    ]
    parent_parts = [
        v.strip() for v in parent.properties.get("partProperties", "").split(",") if v.strip()
    ]
    child_parts = [v for v in child_parts if v not in parent_parts]
    if child_parts:
        child.properties["partProperties"] = ", ".join(child_parts)
    else:
        child.properties.pop("partProperties", None)

    for prop in SYSML_PROPERTIES.get("BlockUsage", []):
        if prop == "partProperties":
            continue
        if prop == "operations":
            child_ops = parse_operations(child.properties.get(prop, ""))
            parent_ops = parse_operations(parent.properties.get(prop, ""))
            parent_names = {o.name for o in parent_ops}
            child_ops = [op for op in child_ops if op.name not in parent_names]
            if child_ops:
                child.properties[prop] = operations_to_json(child_ops)
            else:
                child.properties.pop(prop, None)
        else:
            child_vals = [v.strip() for v in child.properties.get(prop, "").split(",") if v.strip()]
            parent_vals = [
                v.strip() for v in parent.properties.get(prop, "").split(",") if v.strip()
            ]
            child_vals = [v for v in child_vals if v not in parent_vals]
            if child_vals:
                child.properties[prop] = ", ".join(child_vals)
            else:
                child.properties.pop(prop, None)

    # propagate changes to diagrams referencing the child block
    for d in repo.diagrams.values():
        for o in getattr(d, "objects", []):
            if o.get("element_id") == child_id:
                o.setdefault("properties", {}).update(child.properties)


def inherit_father_parts(repo: SysMLRepository, diagram: SysMLDiagram) -> list[dict]:
    """Copy parts from the diagram's father block into the diagram.

    Returns a list with the inherited object dictionaries (parts and ports)."""
    father = getattr(diagram, "father", None)
    if not father:
        return []
    father_diag_id = repo.get_linked_diagram(father)
    father_diag = repo.diagrams.get(father_diag_id)
    if not father_diag:
        return []
    diagram.objects = getattr(diagram, "objects", [])
    added: list[dict] = []
    # Track existing parts by element id to avoid duplicates
    existing = {o.get("element_id") for o in diagram.objects if o.get("obj_type") == "Part"}

    # Map of source part obj_id -> new obj_id so ports can be updated
    part_map: dict[int, int] = {}

    # ------------------------------------------------------------------
    # Copy parts from the father diagram
    # ------------------------------------------------------------------
    for obj in getattr(father_diag, "objects", []):
        if obj.get("obj_type") != "Part":
            continue
        if obj.get("element_id") in existing:
            continue
        new_obj = obj.copy()
        new_obj["obj_id"] = _get_next_id()
        diagram.objects.append(new_obj)
        repo.add_element_to_diagram(diagram.diag_id, obj.get("element_id"))
        added.append(new_obj)
        part_map[obj.get("obj_id")] = new_obj["obj_id"]

    # ------------------------------------------------------------------
    # Copy ports belonging to the inherited parts so orientation and other
    # attributes are preserved. Only ports referencing a copied part are
    # considered.
    # ------------------------------------------------------------------
    for obj in getattr(father_diag, "objects", []):
        if obj.get("obj_type") != "Port":
            continue
        parent_id = obj.get("properties", {}).get("parent")
        if not parent_id:
            continue
        try:
            parent_id_int = int(parent_id)
        except Exception:
            continue
        new_parent = part_map.get(parent_id_int)
        if not new_parent:
            continue
        new_obj = obj.copy()
        new_obj["obj_id"] = _get_next_id()
        new_obj.setdefault("properties", {})["parent"] = str(new_parent)
        diagram.objects.append(new_obj)
        added.append(new_obj)
    # update child block partProperties with inherited names
    child_id = next(
        (eid for eid, did in repo.element_diagrams.items() if did == diagram.diag_id),
        None,
    )
    if child_id and father in repo.elements:
        child = repo.elements[child_id]
        father_elem = repo.elements[father]
        names = [
            p.strip() for p in child.properties.get("partProperties", "").split(",") if p.strip()
        ]
        father_names = [
            p.strip()
            for p in father_elem.properties.get("partProperties", "").split(",")
            if p.strip()
        ]
        for n in father_names:
            if n not in names:
                names.append(n)
        joined = ", ".join(names)
        child.properties["partProperties"] = joined
        for d in repo.diagrams.values():
            for o in getattr(d, "objects", []):
                if o.get("element_id") == child_id:
                    o.setdefault("properties", {})["partProperties"] = joined
        inherit_block_properties(repo, child_id)
    return added


@dataclass
class SysMLObject:
    obj_id: int
    obj_type: str
    x: float
    y: float
    element_id: str | None = None
    width: float = 80.0
    height: float = 40.0
    properties: Dict[str, str] = field(default_factory=dict)
    requirements: List[dict] = field(default_factory=list)
    locked: bool = False


@dataclass
class OperationParameter:
    """Representation of a SysML parameter."""

    name: str
    type: str = ""
    direction: str = "in"


@dataclass
class OperationDefinition:
    """Operation with a list of parameters and an optional return type."""

    name: str
    parameters: List[OperationParameter] = field(default_factory=list)
    return_type: str = ""


def calculate_allocated_asil(requirements: List[dict]) -> str:
    """Return highest ASIL level from the given requirement list."""
    asil = "QM"
    for req in requirements:
        level = req.get("asil") or global_requirements.get(req.get("id"), {}).get("asil", "QM")
        if ASIL_ORDER.get(level, 0) > ASIL_ORDER.get(asil, 0):
            asil = level
    return asil


def remove_orphan_ports(objs: List[SysMLObject]) -> None:
    """Delete ports that don't reference an existing parent part."""
    part_ids = {o.obj_id for o in objs if o.obj_type == "Part"}
    filtered: List[SysMLObject] = []
    for o in objs:
        if o.obj_type == "Port":
            pid = o.properties.get("parent")
            if not pid or int(pid) not in part_ids:
                continue
        filtered.append(o)
    objs[:] = filtered


def snap_port_to_parent_obj(port: SysMLObject, parent: SysMLObject) -> None:
    """Position *port* along the closest edge of *parent*."""
    px = port.x
    py = port.y
    left = parent.x - parent.width / 2
    right = parent.x + parent.width / 2
    top = parent.y - parent.height / 2
    bottom = parent.y + parent.height / 2
    d_left = abs(px - left)
    d_right = abs(px - right)
    d_top = abs(py - top)
    d_bottom = abs(py - bottom)
    min_d = min(d_left, d_right, d_top, d_bottom)
    if min_d == d_left:
        port.x = left
        port.y = min(max(py, top), bottom)
        port.properties["side"] = "W"
    elif min_d == d_right:
        port.x = right
        port.y = min(max(py, top), bottom)
        port.properties["side"] = "E"
    elif min_d == d_top:
        port.y = top
        port.x = min(max(px, left), right)
        port.properties["side"] = "N"
    else:
        port.y = bottom
        port.x = min(max(px, left), right)
        port.properties["side"] = "S"


def update_ports_for_part(part: SysMLObject, objs: List[SysMLObject]) -> None:
    """Snap all ports referencing *part* to its border."""
    for o in objs:
        if o.obj_type == "Port" and o.properties.get("parent") == str(part.obj_id):
            snap_port_to_parent_obj(o, part)


def _add_ports_for_part(
    repo: SysMLRepository,
    diag: SysMLDiagram,
    part_obj: dict,
    app=None,
) -> list[dict]:
    """Create port objects for ``part_obj`` based on its block definition."""

    part_elem = repo.elements.get(part_obj.get("element_id"))
    if not part_elem:
        return []
    block_id = part_elem.properties.get("definition")
    names: list[str] = []
    if block_id and block_id in repo.elements:
        block_elem = repo.elements[block_id]
        names.extend([
            p.strip()
            for p in block_elem.properties.get("ports", "").split(",")
            if p.strip()
        ])
    names.extend([
        p.strip() for p in part_elem.properties.get("ports", "").split(",") if p.strip()
    ])
    if not names:
        return []
    added: list[dict] = []
    parent = SysMLObject(
        part_obj.get("obj_id"),
        "Part",
        part_obj.get("x", 0.0),
        part_obj.get("y", 0.0),
        element_id=part_obj.get("element_id"),
        width=part_obj.get("width", 80.0),
        height=part_obj.get("height", 40.0),
        properties=part_obj.get("properties", {}).copy(),
        locked=part_obj.get("locked", False),
    )
    for name in names:
        port = SysMLObject(
            _get_next_id(),
            "Port",
            parent.x + parent.width / 2 + 20,
            parent.y,
            properties={
                "name": name,
                "parent": str(parent.obj_id),
                "side": "E",
                "labelX": "8",
                "labelY": "-8",
            },
        )
        snap_port_to_parent_obj(port, parent)
        port_dict = asdict(port)
        diag.objects.append(port_dict)
        added.append(port_dict)
        if app:
            for win in getattr(app, "ibd_windows", []):
                if getattr(win, "diagram_id", None) == diag.diag_id:
                    win.objects.append(port)
                    win.redraw()
                    win._sync_to_repository()
    part_obj.setdefault("properties", {})["ports"] = ", ".join(names)
    part_elem.properties["ports"] = ", ".join(names)
    return added


def _sync_ports_for_part(repo: SysMLRepository, diag: SysMLDiagram, part_obj: dict) -> None:
    """Update port objects for ``part_obj`` to match its definition."""

    part_elem = repo.elements.get(part_obj.get("element_id"))
    if not part_elem:
        return
    block_id = part_elem.properties.get("definition")
    names: list[str] = []
    if block_id and block_id in repo.elements:
        block_elem = repo.elements[block_id]
        names.extend([
            p.strip()
            for p in block_elem.properties.get("ports", "").split(",")
            if p.strip()
        ])
    names.extend([
        p.strip() for p in part_elem.properties.get("ports", "").split(",") if p.strip()
    ])
    names = list(dict.fromkeys(names))
    part_obj.setdefault("properties", {})["ports"] = ", ".join(names)
    part_elem.properties["ports"] = ", ".join(names)

    existing = [
        o
        for o in list(diag.objects)
        if o.get("obj_type") == "Port" and o.get("properties", {}).get("parent") == str(part_obj.get("obj_id"))
    ]
    existing_names = {o.get("properties", {}).get("name") for o in existing}
    parent = SysMLObject(
        part_obj.get("obj_id"),
        "Part",
        part_obj.get("x", 0.0),
        part_obj.get("y", 0.0),
        width=part_obj.get("width", 80.0),
        height=part_obj.get("height", 40.0),
    )
    for name in names:
        if name in existing_names:
            continue
        port = SysMLObject(
            _get_next_id(),
            "Port",
            parent.x + parent.width / 2 + 20,
            parent.y,
            properties={
                "name": name,
                "parent": str(parent.obj_id),
                "side": "E",
                "labelX": "8",
                "labelY": "-8",
            },
        )
        snap_port_to_parent_obj(port, parent)
        diag.objects.append(asdict(port))
    for obj in existing:
        if obj.get("properties", {}).get("name") not in names:
            diag.objects.remove(obj)


def propagate_block_port_changes(repo: SysMLRepository, block_id: str) -> None:
    """Propagate port updates on ``block_id`` to all parts referencing it."""

    block = repo.elements.get(block_id)
    if not block or block.elem_type != "Block":
        return
    for elem in repo.elements.values():
        if elem.elem_type != "Part" or elem.properties.get("definition") != block_id:
            continue
        block_ports = [p.strip() for p in block.properties.get("ports", "").split(",") if p.strip()]
        names = block_ports
        elem.properties["ports"] = ", ".join(names)
        for diag in repo.diagrams.values():
            if diag.diag_type != "Internal Block Diagram":
                continue
            diag.objects = getattr(diag, "objects", [])
            updated = False
            for obj in diag.objects:
                if obj.get("obj_type") == "Part" and obj.get("element_id") == elem.elem_id:
                    obj.setdefault("properties", {})["ports"] = ", ".join(names)
                    _sync_ports_for_part(repo, diag, obj)
                    updated = True
            if updated:
                repo.touch_diagram(diag.diag_id)


<<<<<<< HEAD
def propagate_block_part_changes(repo: SysMLRepository, block_id: str) -> None:
    """Propagate attribute updates on ``block_id`` to all parts referencing it."""

    block = repo.elements.get(block_id)
    if not block or block.elem_type != "Block":
        return
    props = ["operations", "partProperties", "behaviors"]
    for elem in repo.elements.values():
        if elem.elem_type != "Part" or elem.properties.get("definition") != block_id:
            continue
        for prop in props:
            if prop in block.properties:
                elem.properties[prop] = block.properties[prop]
            else:
                elem.properties.pop(prop, None)


def _propagate_block_requirement_changes(
    repo: SysMLRepository, parent_id: str, child_id: str
) -> None:
    """Add requirements from ``parent_id`` objects to ``child_id`` objects."""

    parent_req_ids: set[str] = set()
=======
def _collect_block_requirements(repo: SysMLRepository, block_id: str) -> list[dict]:
    """Return list of requirement dictionaries assigned to *block_id* objects."""
    reqs: list[dict] = []
>>>>>>> b7601149
    for diag in repo.diagrams.values():
        for obj in getattr(diag, "objects", []):
            if obj.get("element_id") != block_id:
                continue
            for req in obj.get("requirements", []):
                if req not in reqs:
                    reqs.append(req)
    return reqs


def _propagate_requirements(repo: SysMLRepository, src_reqs: list[dict], dst_id: str) -> None:
    """Merge *src_reqs* into all objects referencing *dst_id*."""
    if not src_reqs:
        return
    for diag in repo.diagrams.values():
        updated = False
        for obj in getattr(diag, "objects", []):
            if obj.get("element_id") != dst_id:
                continue
            obj.setdefault("requirements", [])
            existing = {r.get("id") for r in obj["requirements"]}
            for req in src_reqs:
                if req.get("id") not in existing:
                    obj["requirements"].append(req)
                    existing.add(req.get("id"))
                    updated = True
        if updated:
            repo.touch_diagram(diag.diag_id)


def propagate_block_changes(repo: SysMLRepository, block_id: str, visited: set[str] | None = None) -> None:
    """Propagate updates on ``block_id`` to blocks that generalize it."""

    if visited is None:
        visited = set()
    if block_id in visited:
        return
    visited.add(block_id)
    reqs = _collect_block_requirements(repo, block_id)
    for child_id in _find_generalization_children(repo, block_id):
        inherit_block_properties(repo, child_id)
        propagate_block_port_changes(repo, child_id)
        _propagate_requirements(repo, reqs, child_id)
        propagate_block_changes(repo, child_id, visited)


def parse_operations(raw: str) -> List[OperationDefinition]:
    """Return a list of operations parsed from *raw* JSON or comma text."""
    if not raw:
        return []
    try:
        data = json.loads(raw)
        ops = []
        for o in data:
            params = [OperationParameter(**p) for p in o.get("parameters", [])]
            ops.append(OperationDefinition(o.get("name", ""), params, o.get("return_type", "")))
        return ops
    except Exception:
        return [OperationDefinition(n) for n in [p.strip() for p in raw.split(",") if p.strip()]]


def format_operation(op: OperationDefinition) -> str:
    """Return a readable string for an operation."""
    plist = ", ".join(f"{p.name}: {p.type}" if p.type else p.name for p in op.parameters)
    ret = f" : {op.return_type}" if op.return_type else ""
    return f"{op.name}({plist}){ret}"


def operations_to_json(ops: List[OperationDefinition]) -> str:
    return json.dumps([asdict(o) for o in ops])


@dataclass
class BehaviorAssignment:
    """Mapping of a block operation to an activity diagram."""

    operation: str
    diagram: str


def parse_behaviors(raw: str) -> List[BehaviorAssignment]:
    """Return a list of BehaviorAssignments from *raw* JSON."""
    if not raw:
        return []
    try:
        data = json.loads(raw)
        return [BehaviorAssignment(**b) for b in data]
    except Exception:
        return []


def behaviors_to_json(behaviors: List[BehaviorAssignment]) -> str:
    return json.dumps([asdict(b) for b in behaviors])


@dataclass
class DiagramConnection:
    src: int
    dst: int
    conn_type: str
    style: str = "Straight"  # Straight, Squared, Custom
    points: List[Tuple[float, float]] = field(default_factory=list)
    src_pos: Tuple[float, float] | None = None  # relative anchor (x,y)
    dst_pos: Tuple[float, float] | None = None
    name: str = ""
    arrow: str = "none"  # none, forward, backward, both
    mid_arrow: bool = False
    multiplicity: str = ""


class SysMLDiagramWindow(tk.Frame):
    """Base frame for AutoML diagrams with zoom and pan support."""

    def __init__(self, master, title, tools, diagram_id: str | None = None, app=None, history=None):
        super().__init__(master)
        self.app = app
        self.diagram_history: list[str] = list(history) if history else []
        self.master.title(title) if isinstance(self.master, tk.Toplevel) else None
        if isinstance(self.master, tk.Toplevel):
            self.master.geometry("800x600")

        self.repo = SysMLRepository.get_instance()
        if diagram_id and diagram_id in self.repo.diagrams:
            diagram = self.repo.diagrams[diagram_id]
        else:
            diagram = self.repo.create_diagram(title, name=title, diag_id=diagram_id)
        self.diagram_id = diagram.diag_id
        if isinstance(self.master, tk.Toplevel):
            self.master.protocol("WM_DELETE_WINDOW", self.on_close)
        else:
            # When embedded in another window, provide a small X button so
            # the user can close the frame.
            close_btn = ttk.Button(self, text="x", width=2, command=self.on_close)
            close_btn.place(relx=1.0, x=-4, y=4, anchor="ne")

        # Load any saved objects and connections for this diagram
        self.objects: List[SysMLObject] = []
        for data in getattr(diagram, "objects", []):
            if "requirements" not in data:
                data["requirements"] = []
            obj = SysMLObject(**data)
            if obj.obj_type == "Part":
                asil = calculate_allocated_asil(obj.requirements)
                obj.properties.setdefault("asil", asil)
                if obj.element_id and obj.element_id in self.repo.elements:
                    self.repo.elements[obj.element_id].properties.setdefault(
                        "asil", asil
                    )
            self.objects.append(obj)
        self.sort_objects()
        self.connections: List[DiagramConnection] = [
            DiagramConnection(**data) for data in getattr(diagram, "connections", [])
        ]
        if self.objects:
            global _next_obj_id
            _next_obj_id = max(o.obj_id for o in self.objects) + 1

        self.zoom = 1.0
        self.font = tkFont.Font(family="Arial", size=int(8 * self.zoom))
        self.current_tool = None
        self.start = None
        self.selected_obj: SysMLObject | None = None
        self.selected_objs: list[SysMLObject] = []
        self.selected_conn: DiagramConnection | None = None
        self.drag_offset = (0, 0)
        self.dragging_point_index: int | None = None
        self.dragging_endpoint: str | None = None  # "src" or "dst"
        self.conn_drag_offset: tuple[float, float] | None = None
        self.clipboard: SysMLObject | None = None
        self.resizing_obj: SysMLObject | None = None
        self.resize_edge: str | None = None
        self.select_rect_start: tuple[float, float] | None = None
        self.select_rect_id: int | None = None
        self.temp_line_end: tuple[float, float] | None = None
        self.rc_dragged = False

        self.toolbox = ttk.Frame(self)
        self.toolbox.pack(side=tk.LEFT, fill=tk.Y)

        self.back_btn = ttk.Button(self.toolbox, text="Go Back", command=self.go_back)
        self.back_btn.pack(fill=tk.X, padx=2, pady=2)
        self.back_btn.configure(state=tk.NORMAL if self.diagram_history else tk.DISABLED)

        # Always provide a select tool
        tools = ["Select"] + tools
        for tool in tools:
            ttk.Button(self.toolbox, text=tool, command=lambda t=tool: self.select_tool(t)).pack(
                fill=tk.X, padx=2, pady=2
            )

        self.prop_frame = ttk.LabelFrame(self.toolbox, text="Properties")
        self.prop_frame.pack(fill=tk.BOTH, expand=True, padx=2, pady=2)
        self.prop_view = ttk.Treeview(
            self.prop_frame,
            columns=("field", "value"),
            show="headings",
            height=8,
        )
        self.prop_view.heading("field", text="Field")
        self.prop_view.heading("value", text="Value")
        self.prop_view.column("field", width=80, anchor="w")
        self.prop_view.column("value", width=120, anchor="w")
        self.prop_view.pack(fill=tk.BOTH, expand=True)

        self.canvas = tk.Canvas(self, bg="white")
        self.canvas.pack(side=tk.RIGHT, fill=tk.BOTH, expand=True)

        if not isinstance(self.master, tk.Toplevel):
            # When a diagram is embedded in another window, add a small
            # close button over the canvas so the frame can be closed.
            self.close_btn = ttk.Button(self.canvas, text="x", width=2, command=self.on_close)
            self.close_btn.place(relx=1.0, x=-4, y=4, anchor="ne")
            self.close_btn.lift()

        self.canvas.bind("<Button-1>", self.on_left_press)
        self.canvas.bind("<B1-Motion>", self.on_left_drag)
        self.canvas.bind("<ButtonRelease-1>", self.on_left_release)
        self.canvas.bind("<Double-Button-1>", self.on_double_click)
        self.canvas.bind("<ButtonPress-3>", self.on_rc_press)
        self.canvas.bind("<B3-Motion>", self.on_rc_drag)
        self.canvas.bind("<ButtonRelease-3>", self.on_rc_release)
        self.canvas.bind("<Motion>", self.on_mouse_move)
        self.canvas.bind("<Control-MouseWheel>", self.on_ctrl_mousewheel)
        self.bind("<Control-c>", self.copy_selected)
        self.bind("<Control-x>", self.cut_selected)
        self.bind("<Control-v>", self.paste_selected)
        self.bind("<Delete>", self.delete_selected)

        self.redraw()
        self.update_property_view()
        if not isinstance(self.master, tk.Toplevel):
            self.pack(fill=tk.BOTH, expand=True)

    def update_property_view(self) -> None:
        """Display properties and metadata for the selected object."""
        if not hasattr(self, "prop_view"):
            return
        self.prop_view.delete(*self.prop_view.get_children())
        obj = self.selected_obj
        if not obj:
            return
        self.prop_view.insert("", "end", values=("Type", obj.obj_type))
        name = obj.properties.get("name", "")
        if name:
            self.prop_view.insert("", "end", values=("Name", name))
        for k, v in obj.properties.items():
            if k == "name":
                continue
            self.prop_view.insert("", "end", values=(k, v))
        if obj.element_id:
            elem = self.repo.elements.get(obj.element_id)
            if elem:
                self.prop_view.insert("", "end", values=("Author", getattr(elem, "author", "")))
                self.prop_view.insert("", "end", values=("Created", getattr(elem, "created", "")))
                self.prop_view.insert("", "end", values=("Modified", getattr(elem, "modified", "")))
                self.prop_view.insert("", "end", values=("ModifiedBy", getattr(elem, "modified_by", "")))

    def select_tool(self, tool):
        self.current_tool = tool
        self.start = None
        self.temp_line_end = None
        self.selected_obj = None
        self.selected_objs = []
        self.selected_conn = None
        self.dragging_point_index = None
        self.dragging_endpoint = None
        self.conn_drag_offset = None
        cursor = "arrow"
        if tool != "Select":
            cursor = (
                "crosshair"
                if tool
                in (
                    "Association",
                    "Include",
                    "Extend",
                    "Flow",
                    "Connector",
                    "Generalize",
                    "Generalization",
                    "Communication Path",
                    "Aggregation",
                    "Composite Aggregation",
                )
                else "tcross"
            )
        self.canvas.configure(cursor=cursor)
        self.update_property_view()

    # ------------------------------------------------------------
    # Event handlers
    # ------------------------------------------------------------
    def validate_connection(
        self, src: SysMLObject, dst: SysMLObject, conn_type: str
    ) -> tuple[bool, str]:
        """Return (valid, message) for a potential connection."""
        diag = self.repo.diagrams.get(self.diagram_id)
        diag_type = diag.diag_type if diag else ""

        if conn_type in (
            "Association",
            "Include",
            "Extend",
            "Flow",
            "Connector",
            "Generalize",
            "Generalization",
            "Communication Path",
            "Aggregation",
            "Composite Aggregation",
        ):
            if src == dst:
                return False, "Cannot connect an element to itself"

        if diag_type == "Use Case Diagram":
            if conn_type == "Association":
                actors = {"Actor"}
                if not (
                    (src.obj_type in actors and dst.obj_type == "Use Case")
                    or (dst.obj_type in actors and src.obj_type == "Use Case")
                ):
                    return False, "Associations must connect an Actor and a Use Case"
            elif conn_type in ("Include", "Extend"):
                if src.obj_type != "Use Case" or dst.obj_type != "Use Case":
                    return False, f"{conn_type} relationships must connect two Use Cases"
            elif conn_type == "Generalize":
                if src.obj_type != dst.obj_type or src.obj_type not in ("Actor", "Use Case"):
                    return False, "Generalizations must link two Actors or two Use Cases"
            elif conn_type == "Communication Path":
                if src.obj_type != "Actor" or dst.obj_type != "Actor":
                    return False, "Communication Paths must connect two Actors"

        elif diag_type == "Block Diagram":
            if conn_type == "Association":
                if src.obj_type != "Block" or dst.obj_type != "Block":
                    return False, "Associations in block diagrams must connect Blocks"
            elif conn_type == "Generalization":
                if src.obj_type != "Block" or dst.obj_type != "Block":
                    return False, "Generalizations in block diagrams must connect Blocks"
            elif conn_type in ("Aggregation", "Composite Aggregation"):
                if src.obj_type != "Block" or dst.obj_type != "Block":
                    return False, "Aggregations must connect Blocks"

        elif diag_type == "Internal Block Diagram":
            if conn_type == "Connector":
                if src.obj_type not in ("Port", "Part") or dst.obj_type not in (
                    "Port",
                    "Part",
                ):
                    return False, "Connectors must link Parts or Ports"
                if src.obj_type == "Port" and dst.obj_type == "Port":
                    dir_a = src.properties.get("direction", "inout").lower()
                    dir_b = dst.properties.get("direction", "inout").lower()
                    if {dir_a, dir_b} != {"in", "out"}:
                        return False, "Ports must connect one 'in' and one 'out'"
                    def flow_dir(conn: DiagramConnection, port_id: int) -> str | None:
                        if conn.arrow == "both":
                            return None
                        if port_id == conn.src:
                            if conn.arrow == "forward":
                                return "out"
                            if conn.arrow == "backward":
                                return "in"
                        elif port_id == conn.dst:
                            if conn.arrow == "forward":
                                return "in"
                            if conn.arrow == "backward":
                                return "out"
                        return None
                    new_dir_a = "out" if dir_a == "out" else "in"
                    new_dir_b = "out" if dir_b == "out" else "in"
                    connections = getattr(self, "connections", None)
                    if connections is None:
                        return False, "Inconsistent data flow on port"
                    for c in connections:
                        if c.conn_type != "Connector":
                            continue
                        if src.obj_id in (c.src, c.dst):
                            ex = flow_dir(c, src.obj_id)
                            if ex and ex != new_dir_a:
                                return False, "Inconsistent data flow on port"
                        if dst.obj_id in (c.src, c.dst):
                            ex = flow_dir(c, dst.obj_id)
                            if ex and ex != new_dir_b:
                                return False, "Inconsistent data flow on port"

        elif diag_type == "Activity Diagram":
            # Basic control flow rules
            allowed = {
                "Initial": {
                    "Action",
                    "CallBehaviorAction",
                    "Decision",
                    "Merge",
                    "Fork",
                    "Join",
                },
                "Action": {
                    "Action",
                    "CallBehaviorAction",
                    "Decision",
                    "Merge",
                    "Fork",
                    "Join",
                    "Final",
                },
                "CallBehaviorAction": {
                    "Action",
                    "CallBehaviorAction",
                    "Decision",
                    "Merge",
                    "Fork",
                    "Join",
                    "Final",
                },
                "Decision": {
                    "Action",
                    "CallBehaviorAction",
                    "Decision",
                    "Merge",
                    "Fork",
                    "Join",
                    "Final",
                },
                "Merge": {
                    "Action",
                    "CallBehaviorAction",
                    "Decision",
                    "Fork",
                    "Join",
                },
                "Fork": {
                    "Action",
                    "CallBehaviorAction",
                    "Decision",
                    "Merge",
                    "Fork",
                    "Join",
                },
                "Join": {
                    "Action",
                    "CallBehaviorAction",
                    "Decision",
                    "Merge",
                },
                "Final": set(),
            }
            if src.obj_type == "Final":
                return False, "Flows cannot originate from Final nodes"
            if dst.obj_type == "Initial":
                return False, "Flows cannot terminate at an Initial node"
            valid_targets = allowed.get(src.obj_type)
            if valid_targets and dst.obj_type not in valid_targets:
                return (
                    False,
                    f"Flow from {src.obj_type} to {dst.obj_type} is not allowed",
                )

        return True, ""

    def on_left_press(self, event):
        x = self.canvas.canvasx(event.x)
        y = self.canvas.canvasy(event.y)
        obj = self.find_object(x, y)
        t = self.current_tool

        if t in (
            "Association",
            "Include",
            "Extend",
            "Flow",
            "Connector",
            "Generalize",
            "Generalization",
            "Communication Path",
            "Aggregation",
            "Composite Aggregation",
        ):
            if self.start is None:
                if obj:
                    self.start = obj
                    # Do not highlight objects while adding a connection
                    self.selected_obj = None
                    self.update_property_view()
                    self.temp_line_end = (x, y)
                    self.redraw()
            else:
                if obj and obj != self.start:
                    valid, msg = self.validate_connection(self.start, obj, t)
                    if valid:
                        arrow_default = (
                            "forward"
                            if t in (
                                "Flow",
                                "Generalize",
                                "Generalization",
                                "Include",
                                "Extend",
                            )
                            else "none"
                        )
                        conn = DiagramConnection(
                            self.start.obj_id,
                            obj.obj_id,
                            t,
                            arrow=arrow_default,
                        )
                        self.connections.append(conn)
                        src_id = self.start.element_id
                        dst_id = obj.element_id
                        if src_id and dst_id:
                            rel = self.repo.create_relationship(t, src_id, dst_id)
                            self.repo.add_relationship_to_diagram(self.diagram_id, rel.rel_id)
                        self._sync_to_repository()
                        ConnectionDialog(self, conn)
                    else:
                        messagebox.showwarning("Invalid Connection", msg)
                self.start = None
                self.temp_line_end = None
                self.selected_obj = None
                self.update_property_view()
                # Return to select mode after completing a connection
                self.current_tool = "Select"
                self.canvas.configure(cursor="arrow")
                self.redraw()
        elif t and t != "Select":
            if t == "Port":
                parent_obj = obj if obj and obj.obj_type == "Part" else None
                if parent_obj is None:
                    return
            pkg = self.repo.diagrams[self.diagram_id].package
            element = self.repo.create_element(t, owner=pkg)
            self.repo.add_element_to_diagram(self.diagram_id, element.elem_id)
            new_obj = SysMLObject(
                _get_next_id(),
                t,
                x / self.zoom,
                y / self.zoom,
                element_id=element.elem_id,
            )
            if t == "Block":
                new_obj.height = 140.0
                new_obj.width = 160.0
            elif t == "System Boundary":
                new_obj.width = 200.0
                new_obj.height = 120.0
            elif t in ("Decision", "Merge"):
                new_obj.width = 40.0
                new_obj.height = 40.0
            elif t == "Initial":
                new_obj.width = 20.0
                new_obj.height = 20.0
            elif t == "Final":
                new_obj.width = 30.0
                new_obj.height = 30.0
            elif t in ("Fork", "Join"):
                new_obj.width = 60.0
                new_obj.height = 10.0
            key = f"{t.replace(' ', '')}Usage"

            for prop in SYSML_PROPERTIES.get(key, []):
                new_obj.properties.setdefault(prop, "")
            if t == "Port":
                new_obj.properties.setdefault("labelX", "8")
                new_obj.properties.setdefault("labelY", "-8")
                if parent_obj:
                    new_obj.properties["parent"] = str(parent_obj.obj_id)
                    self.snap_port_to_parent(new_obj, parent_obj)
                    # Persist the port by adding it to the parent part's list
                    pname = new_obj.properties.get("name") or ""
                    ports = [
                        p.strip()
                        for p in parent_obj.properties.get("ports", "").split(",")
                        if p.strip()
                    ]
                    if not pname:
                        base = "Port"
                        idx = 1
                        existing = set(ports)
                        existing.update(
                            p.properties.get("name")
                            for p in self.objects
                            if p.obj_type == "Port"
                            and p.properties.get("parent") == str(parent_obj.obj_id)
                        )
                        pname = base
                        while pname in existing:
                            pname = f"{base}{idx}"
                            idx += 1
                        new_obj.properties["name"] = pname
                        element.name = pname
                    if pname not in ports:
                        ports.append(pname)
                        parent_obj.properties["ports"] = ", ".join(ports)
                        if parent_obj.element_id and parent_obj.element_id in self.repo.elements:
                            self.repo.elements[parent_obj.element_id].properties["ports"] = (
                                parent_obj.properties["ports"]
                            )
            element.properties.update(new_obj.properties)
            self.ensure_text_fits(new_obj)
            if t == "System Boundary":
                self.objects.insert(0, new_obj)
            else:
                self.objects.append(new_obj)
            self.sort_objects()
            self._sync_to_repository()
            self.selected_obj = new_obj
            # After placing one object, revert to select mode so additional
            # clicks do not keep adding elements unintentionally
            self.current_tool = "Select"
            self.canvas.configure(cursor="arrow")
            self.redraw()
            self.update_property_view()
        else:
            if obj:
                self.selected_obj = obj
                self.selected_objs = [obj]
                self.drag_offset = (x / self.zoom - obj.x, y / self.zoom - obj.y)
                self.resizing_obj = None
                self.resize_edge = self.hit_resize_handle(obj, x, y)
                if self.resize_edge:
                    self.resizing_obj = obj
                self.redraw()
                self.update_property_view()
            else:
                conn = self.find_connection(x, y)
                if conn:
                    if (event.state & 0x0001) and conn.style == "Custom":
                        conn.points.append((x / self.zoom, y / self.zoom))
                        self._sync_to_repository()
                    self.selected_conn = conn
                    self.selected_obj = None
                    self.selected_objs = []
                    self.dragging_point_index = None
                    self.dragging_endpoint = None
                    self.update_property_view()
                    if conn.style == "Custom":
                        for idx, (px, py) in enumerate(conn.points):
                            hx = px * self.zoom
                            hy = py * self.zoom
                            if abs(hx - x) <= 4 and abs(hy - y) <= 4:
                                self.dragging_point_index = idx
                                self.conn_drag_offset = (x - hx, y - hy)
                                break
                    elif conn.style == "Squared":
                        src_obj = self.get_object(conn.src)
                        dst_obj = self.get_object(conn.dst)
                        if src_obj and dst_obj:
                            mx = (
                                conn.points[0][0] * self.zoom
                                if conn.points
                                else ((src_obj.x + dst_obj.x) / 2 * self.zoom)
                            )
                            my = (src_obj.y + dst_obj.y) / 2 * self.zoom
                            if abs(mx - x) <= 4 and abs(my - y) <= 4:
                                self.dragging_point_index = 0
                                self.conn_drag_offset = (x - mx, 0)
                    # check for dragging endpoints
                    src_obj = self.get_object(conn.src)
                    dst_obj = self.get_object(conn.dst)
                    if src_obj and dst_obj:
                        sx, sy = self.edge_point(
                            src_obj,
                            dst_obj.x * self.zoom,
                            dst_obj.y * self.zoom,
                            conn.src_pos,
                        )
                        dxp, dyp = self.edge_point(
                            dst_obj,
                            src_obj.x * self.zoom,
                            src_obj.y * self.zoom,
                            conn.dst_pos,
                        )
                        if abs(sx - x) <= 6 and abs(sy - y) <= 6:
                            self.dragging_endpoint = "src"
                            self.conn_drag_offset = (x - sx, y - sy)
                        elif abs(dxp - x) <= 6 and abs(dyp - y) <= 6:
                            self.dragging_endpoint = "dst"
                            self.conn_drag_offset = (x - dxp, y - dyp)
                    self.redraw()
                else:
                    # allow clicking on the resize handle even if outside the object
                    if self.selected_obj:
                        self.resize_edge = self.hit_resize_handle(self.selected_obj, x, y)
                        if self.resize_edge:
                            self.resizing_obj = self.selected_obj
                            return
                    self.selected_obj = None
                    self.selected_objs = []
                    self.selected_conn = None
                    self.resizing_obj = None
                    self.resize_edge = None
                    if self.current_tool == "Select":
                        self.select_rect_start = (x, y)
                        self.select_rect_id = self.canvas.create_rectangle(
                            x, y, x, y, dash=(2, 2), outline="blue"
                        )
                    self.redraw()
                    self.update_property_view()

    def on_left_drag(self, event):
        if self.start and self.current_tool in (
            "Association",
            "Include",
            "Extend",
            "Flow",
            "Connector",
            "Generalization",
            "Generalize",
            "Communication Path",
            "Aggregation",
            "Composite Aggregation",
        ):
            x = self.canvas.canvasx(event.x)
            y = self.canvas.canvasy(event.y)
            self.temp_line_end = (x, y)
            self.redraw()
            return
        if self.select_rect_start:
            x = self.canvas.canvasx(event.x)
            y = self.canvas.canvasy(event.y)
            self.canvas.coords(
                self.select_rect_id,
                self.select_rect_start[0],
                self.select_rect_start[1],
                x,
                y,
            )
            self._update_drag_selection(x, y)
            return
        if (
            self.dragging_endpoint is not None
            and self.selected_conn
            and self.current_tool == "Select"
        ):
            x = self.canvas.canvasx(event.x) - self.conn_drag_offset[0]
            y = self.canvas.canvasy(event.y) - self.conn_drag_offset[1]
            if self.dragging_endpoint == "src":
                obj = self.get_object(self.selected_conn.src)
                if obj:
                    ex, ey = self.edge_point(obj, x, y)
                    rx = (ex / self.zoom - obj.x) / (obj.width / 2)
                    ry = (ey / self.zoom - obj.y) / (obj.height / 2)
                    self.selected_conn.src_pos = (rx, ry)
            else:
                obj = self.get_object(self.selected_conn.dst)
                if obj:
                    ex, ey = self.edge_point(obj, x, y)
                    rx = (ex / self.zoom - obj.x) / (obj.width / 2)
                    ry = (ey / self.zoom - obj.y) / (obj.height / 2)
                    self.selected_conn.dst_pos = (rx, ry)
            self.redraw()
            return
        if (
            self.dragging_point_index is not None
            and self.selected_conn
            and self.current_tool == "Select"
        ):
            x = self.canvas.canvasx(event.x)
            y = self.canvas.canvasy(event.y)
            px = (x - self.conn_drag_offset[0]) / self.zoom
            py = (y - self.conn_drag_offset[1]) / self.zoom
            if self.selected_conn.style == "Squared":
                if not self.selected_conn.points:
                    self.selected_conn.points.append((px, 0))
                else:
                    self.selected_conn.points[0] = (px, 0)
            else:
                self.selected_conn.points[self.dragging_point_index] = (px, py)
            self.redraw()
            return
        if not self.selected_obj:
            return
        x = self.canvas.canvasx(event.x)
        y = self.canvas.canvasy(event.y)
        if self.resizing_obj:
            obj = self.resizing_obj
            if obj.obj_type in ("Initial", "Final", "Actor"):
                return
            cx = obj.x * self.zoom
            cy = obj.y * self.zoom
            new_w = obj.width
            new_h = obj.height
            min_w, min_h = (10.0, 10.0)
            if obj.obj_type == "Block":
                min_w, min_h = self._min_block_size(obj)
            if "e" in self.resize_edge or "w" in self.resize_edge:
                desired_w = 2 * abs(x - cx) / self.zoom
                new_w = max(min_w, desired_w)
            if "n" in self.resize_edge or "s" in self.resize_edge:
                if obj.obj_type not in ("Fork", "Join"):
                    desired_h = 2 * abs(y - cy) / self.zoom
                    new_h = max(min_h, desired_h)
            if obj.obj_type in ("Initial", "Final"):
                size = max(new_w, new_h)
                new_w = new_h = size
            obj.width = new_w
            obj.height = new_h
            if obj.obj_type == "Part":
                update_ports_for_part(obj, self.objects)
            self.redraw()
            return
        if self.selected_obj.obj_type == "Port" and "parent" in self.selected_obj.properties:
            parent = self.get_object(int(self.selected_obj.properties["parent"]))
            if parent:
                self.selected_obj.x = x / self.zoom
                self.selected_obj.y = y / self.zoom
                self.snap_port_to_parent(self.selected_obj, parent)
        else:
            old_x = self.selected_obj.x
            old_y = self.selected_obj.y
            self.selected_obj.x = x / self.zoom - self.drag_offset[0]
            self.selected_obj.y = y / self.zoom - self.drag_offset[1]
            dx = self.selected_obj.x - old_x
            dy = self.selected_obj.y - old_y
            if self.selected_obj.obj_type == "Part":
                for p in self.objects:
                    if p.obj_type == "Port" and p.properties.get("parent") == str(
                        self.selected_obj.obj_id
                    ):
                        p.x += dx
                        p.y += dy
                        self.snap_port_to_parent(p, self.selected_obj)
            if self.selected_obj.obj_type == "System Boundary":
                for o in self.objects:
                    if o.properties.get("boundary") == str(self.selected_obj.obj_id):
                        o.x += dx
                        o.y += dy
            else:
                b_id = self.selected_obj.properties.get("boundary")
                if b_id:
                    b = self.get_object(int(b_id))
                    if b:
                        b.x += dx
                        b.y += dy
                        for o in self.objects:
                            if o is not self.selected_obj and o.properties.get("boundary") == b_id:
                                o.x += dx
                                o.y += dy
        self.redraw()
        self._sync_to_repository()

    def on_left_release(self, event):
        if self.start and self.current_tool in (
            "Association",
            "Include",
            "Extend",
            "Flow",
            "Connector",
            "Generalization",
            "Generalize",
            "Communication Path",
            "Aggregation",
            "Composite Aggregation",
        ):
            x = self.canvas.canvasx(event.x)
            y = self.canvas.canvasy(event.y)
            obj = self.find_object(x, y)
            if obj and obj != self.start:
                valid, msg = self.validate_connection(self.start, obj, self.current_tool)
                if valid:
                    arrow_default = (
                        "forward"
                        if self.current_tool
                        in (
                            "Flow",
                            "Generalize",
                            "Generalization",
                            "Include",
                            "Extend",
                        )
                        else "none"
                    )
                    conn = DiagramConnection(
                        self.start.obj_id,
                        obj.obj_id,
                        self.current_tool,
                        arrow=arrow_default,
                    )
                    if self.current_tool == "Connector":
                        src_flow = self.start.properties.get("flow") if self.start.obj_type == "Port" else None
                        dst_flow = obj.properties.get("flow") if obj.obj_type == "Port" else None
                        if src_flow or dst_flow:
                            conn.mid_arrow = True
                            if src_flow and dst_flow:
                                dir_a = self.start.properties.get("direction", "out").lower()
                                dir_b = obj.properties.get("direction", "out").lower()
                                if dir_a == "out":
                                    conn.name = src_flow
                                    conn.arrow = "forward"
                                elif dir_b == "out":
                                    conn.name = dst_flow
                                    conn.arrow = "backward"
                                else:
                                    conn.name = src_flow
                                    conn.arrow = "both"
                            elif src_flow:
                                conn.name = src_flow
                                dir_attr = self.start.properties.get("direction", "out")
                                if dir_attr == "in":
                                    conn.arrow = "backward"
                                elif dir_attr == "out":
                                    conn.arrow = "forward"
                                else:
                                    conn.arrow = "both"
                            else:
                                conn.name = dst_flow
                                dir_attr = obj.properties.get("direction", "out")
                                if dir_attr == "in":
                                    conn.arrow = "forward"
                                elif dir_attr == "out":
                                    conn.arrow = "backward"
                                else:
                                    conn.arrow = "both"
                    self.connections.append(conn)
                    if self.start.element_id and obj.element_id:
                        rel = self.repo.create_relationship(
                            self.current_tool, self.start.element_id, obj.element_id
                        )
                        self.repo.add_relationship_to_diagram(self.diagram_id, rel.rel_id)
                        if self.current_tool == "Generalization":
                            inherit_block_properties(self.repo, self.start.element_id)
                    self._sync_to_repository()
                    ConnectionDialog(self, conn)
                else:
                    messagebox.showwarning("Invalid Connection", msg)
        if self.select_rect_start:
            x = self.canvas.canvasx(event.x)
            y = self.canvas.canvasy(event.y)
            self.canvas.coords(
                self.select_rect_id,
                self.select_rect_start[0],
                self.select_rect_start[1],
                x,
                y,
            )
            self._update_drag_selection(x, y)
            self.canvas.delete(self.select_rect_id)
            self.select_rect_start = None
            self.select_rect_id = None
        self.start = None
        self.temp_line_end = None
        # Return to select mode after completing a connection
        self.current_tool = "Select"
        self.canvas.configure(cursor="arrow")
        self.resizing_obj = None
        self.resize_edge = None
        if self.dragging_point_index is not None and self.selected_conn:
            self._sync_to_repository()
        self.dragging_point_index = None
        if self.dragging_endpoint is not None and self.selected_conn:
            x = self.canvas.canvasx(event.x)
            y = self.canvas.canvasy(event.y)
            obj = self.find_object(x, y)
            src_obj = self.get_object(self.selected_conn.src)
            dst_obj = self.get_object(self.selected_conn.dst)
            if obj and obj not in (src_obj, dst_obj):
                if self.dragging_endpoint == "src":
                    valid, msg = self.validate_connection(
                        obj, dst_obj, self.selected_conn.conn_type
                    )
                else:
                    valid, msg = self.validate_connection(
                        src_obj, obj, self.selected_conn.conn_type
                    )
                if valid and src_obj and dst_obj and obj.element_id:
                    for rel in self.repo.relationships:
                        if (
                            rel.source == src_obj.element_id
                            and rel.target == dst_obj.element_id
                            and rel.rel_type == self.selected_conn.conn_type
                        ):
                            if self.selected_conn.conn_type == "Generalization":
                                if self.dragging_endpoint == "dst":
                                    msgbox = "Changing inheritance will remove all inherited parts, properties and attributes. Continue?"
                                    if not messagebox.askyesno("Change Inheritance", msgbox):
                                        break
                                    remove_inherited_block_properties(
                                        self.repo, src_obj.element_id, dst_obj.element_id
                                    )
                                    rel.target = obj.element_id
                                    self.selected_conn.dst = obj.obj_id
                                    inherit_block_properties(self.repo, src_obj.element_id)
                                else:
                                    msgbox = "Changing inheritance will remove all inherited parts, properties and attributes. Continue?"
                                    if not messagebox.askyesno("Change Inheritance", msgbox):
                                        break
                                    remove_inherited_block_properties(
                                        self.repo, src_obj.element_id, dst_obj.element_id
                                    )
                                    rel.source = obj.element_id
                                    self.selected_conn.src = obj.obj_id
                                    inherit_block_properties(self.repo, obj.element_id)
                            else:
                                if self.selected_conn.conn_type in (
                                    "Aggregation",
                                    "Composite Aggregation",
                                ):
                                    msg = "Delete aggregation and its part?"
                                    if messagebox.askyesno(
                                        "Remove Aggregation", msg
                                    ):
                                        remove_aggregation_part(
                                            self.repo,
                                            src_obj.element_id,
                                            dst_obj.element_id,
                                            remove_object=self.selected_conn.conn_type
                                            == "Composite Aggregation",
                                            app=getattr(self, "app", None),
                                        )
                                if self.dragging_endpoint == "dst":
                                    rel.target = obj.element_id
                                    self.selected_conn.dst = obj.obj_id
                                    new_whole = src_obj.element_id
                                    new_part = obj.element_id
                                else:
                                    rel.source = obj.element_id
                                    self.selected_conn.src = obj.obj_id
                                    new_whole = obj.element_id
                                    new_part = dst_obj.element_id
                                if self.selected_conn.conn_type == "Composite Aggregation":
                                    add_composite_aggregation_part(
                                        self.repo,
                                        new_whole,
                                        new_part,
                                        self.selected_conn.multiplicity,
                                        app=getattr(self, "app", None),
                                    )
                                elif self.selected_conn.conn_type == "Aggregation":
                                    add_aggregation_part(
                                        self.repo,
                                        new_whole,
                                        new_part,
                                        self.selected_conn.multiplicity,
                                    )
                                else:
                                    if self.dragging_endpoint == "dst":
                                        rel.target = obj.element_id
                                        self.selected_conn.dst = obj.obj_id
                                    else:
                                        rel.source = obj.element_id
                                        self.selected_conn.src = obj.obj_id
                            break
                    self._sync_to_repository()
                elif not valid:
                    messagebox.showwarning("Invalid Connection", msg)
            else:
                self._sync_to_repository()
            self.dragging_endpoint = None
            self.conn_drag_offset = None
        else:
            self.dragging_endpoint = None
            self.conn_drag_offset = None
        if self.selected_obj and self.current_tool == "Select":
            if self.selected_obj.obj_type != "System Boundary":
                b = self.find_boundary_for_obj(self.selected_obj)
                if b:
                    self.selected_obj.properties["boundary"] = str(b.obj_id)
                else:
                    self.selected_obj.properties.pop("boundary", None)
            self._sync_to_repository()
        self.redraw()

    def on_mouse_move(self, event):
        if self.start and self.current_tool in (
            "Association",
            "Include",
            "Extend",
            "Flow",
            "Connector",
            "Generalization",
            "Generalize",
            "Communication Path",
            "Aggregation",
            "Composite Aggregation",
        ):
            x = self.canvas.canvasx(event.x)
            y = self.canvas.canvasy(event.y)
            self.temp_line_end = (x, y)
            self.redraw()

    def on_mouse_move(self, event):
        if self.start and self.current_tool in (
            "Association",
            "Include",
            "Extend",
            "Flow",
            "Connector",
            "Generalization",
            "Generalize",
            "Communication Path",
            "Aggregation",
            "Composite Aggregation",
        ):
            x = self.canvas.canvasx(event.x)
            y = self.canvas.canvasy(event.y)
            self.temp_line_end = (x, y)
            self.redraw()

    def on_double_click(self, event):
        x = self.canvas.canvasx(event.x)
        y = self.canvas.canvasy(event.y)
        obj = self.find_object(x, y)
        if obj:
            if self._open_linked_diagram(obj):
                return
            SysMLObjectDialog(self, obj)
            self.redraw()
        else:
            conn = self.find_connection(x, y)
            if conn:
                ConnectionDialog(self, conn)
                self.redraw()

    def on_rc_press(self, event):
        self.rc_dragged = False
        self.canvas.scan_mark(event.x, event.y)

    def on_rc_drag(self, event):
        self.rc_dragged = True
        self.canvas.scan_dragto(event.x, event.y, gain=1)

    def on_rc_release(self, event):
        if not self.rc_dragged:
            self.show_context_menu(event)

    def show_context_menu(self, event):
        x = self.canvas.canvasx(event.x)
        y = self.canvas.canvasy(event.y)
        obj = self.find_object(x, y)
        conn = None
        if not obj:
            conn = self.find_connection(x, y)
            if not conn:
                diag = self.repo.diagrams.get(self.diagram_id)
                if diag and diag.diag_type == "Internal Block Diagram":
                    menu = tk.Menu(self, tearoff=0)
                    menu.add_command(label="Set Father", command=self._set_diagram_father)
                    menu.tk_popup(event.x_root, event.y_root)
                return
        self.selected_obj = obj
        self.selected_conn = conn
        menu = tk.Menu(self, tearoff=0)
        if obj:
            menu.add_command(label="Properties", command=lambda: self._edit_object(obj))
            diag_id = self.repo.get_linked_diagram(obj.element_id)
            if diag_id and diag_id in self.repo.diagrams or obj.properties.get("view"):
                menu.add_command(
                    label="Open Linked Diagram", command=lambda: self._open_linked_diagram(obj)
                )
            menu.add_separator()
            menu.add_command(label="Copy", command=self.copy_selected)
            menu.add_command(label="Cut", command=self.cut_selected)
            menu.add_command(label="Paste", command=self.paste_selected)
        menu.add_command(label="Delete", command=self.delete_selected)
        menu.tk_popup(event.x_root, event.y_root)

    def _edit_object(self, obj):
        SysMLObjectDialog(self, obj)
        self._sync_to_repository()
        self.redraw()
        self.update_property_view()

    def _open_linked_diagram(self, obj) -> bool:
        diag_id = self.repo.get_linked_diagram(obj.element_id)
        view_id = obj.properties.get("view")
        if (
            obj.obj_type == "CallBehaviorAction"
            and diag_id
            and view_id
            and view_id in self.repo.diagrams
        ):
            if messagebox.askyesno("Open Diagram", "Open Behavior Diagram?\nChoose No for View"):
                chosen = diag_id
            else:
                chosen = view_id
        else:
            chosen = diag_id or view_id
        if not chosen or chosen not in self.repo.diagrams:
            return False
        # Avoid opening duplicate windows for the same diagram within the
        # current container. If a child frame already displays the chosen
        # diagram, simply return.
        for child in self.master.winfo_children():
            if getattr(child, "diagram_id", None) == chosen:
                return True
        diag = self.repo.diagrams[chosen]
        history = self.diagram_history + [self.diagram_id]
        if diag.diag_type == "Use Case Diagram":
            UseCaseDiagramWindow(self.master, self.app, diagram_id=chosen, history=history)
        elif diag.diag_type == "Activity Diagram":
            ActivityDiagramWindow(self.master, self.app, diagram_id=chosen, history=history)
        elif diag.diag_type == "Block Diagram":
            BlockDiagramWindow(self.master, self.app, diagram_id=chosen, history=history)
        elif diag.diag_type == "Internal Block Diagram":
            InternalBlockDiagramWindow(self.master, self.app, diagram_id=chosen, history=history)
        self._sync_to_repository()
        self.destroy()
        return True

    def _set_diagram_father(self) -> None:
        diag = self.repo.diagrams.get(self.diagram_id)
        if not diag or diag.diag_type != "Internal Block Diagram":
            return
        dlg = DiagramPropertiesDialog(self, diag)
        for data in getattr(dlg, "added_parts", []):
            self.objects.append(SysMLObject(**data))
        self._sync_to_repository()
        self.redraw()

    def go_back(self):
        if not self.diagram_history:
            return
        prev_id = self.diagram_history.pop()
        diag = self.repo.diagrams.get(prev_id)
        if not diag:
            return
        if diag.diag_type == "Use Case Diagram":
            UseCaseDiagramWindow(
                self.master, self.app, diagram_id=prev_id, history=self.diagram_history
            )
        elif diag.diag_type == "Activity Diagram":
            ActivityDiagramWindow(
                self.master, self.app, diagram_id=prev_id, history=self.diagram_history
            )
        elif diag.diag_type == "Block Diagram":
            BlockDiagramWindow(
                self.master, self.app, diagram_id=prev_id, history=self.diagram_history
            )
        elif diag.diag_type == "Internal Block Diagram":
            InternalBlockDiagramWindow(
                self.master, self.app, diagram_id=prev_id, history=self.diagram_history
            )
        self._sync_to_repository()
        self.destroy()

    def on_ctrl_mousewheel(self, event):
        if event.delta > 0:
            self.zoom_in()
        else:
            self.zoom_out()

    # ------------------------------------------------------------
    # Utility methods
    # ------------------------------------------------------------
    def find_object(self, x: float, y: float) -> SysMLObject | None:
        for obj in reversed(self.objects):
            ox = obj.x * self.zoom
            oy = obj.y * self.zoom
            w = obj.width * self.zoom / 2
            h = obj.height * self.zoom / 2
            if obj.obj_type in ("Initial", "Final"):
                r = min(w, h)
                if (x - ox) ** 2 + (y - oy) ** 2 <= r**2:
                    return obj
            elif ox - w <= x <= ox + w and oy - h <= y <= oy + h:
                return obj
        return None

    def hit_resize_handle(self, obj: SysMLObject, x: float, y: float) -> str | None:
        if obj.obj_type in ("Initial", "Final", "Actor"):
            return None
        margin = 5
        ox = obj.x * self.zoom
        oy = obj.y * self.zoom
        w = obj.width * self.zoom / 2
        h = obj.height * self.zoom / 2
        left = ox - w
        right = ox + w
        top = oy - h
        bottom = oy + h
        near_left = abs(x - left) <= margin
        near_right = abs(x - right) <= margin
        near_top = abs(y - top) <= margin
        near_bottom = abs(y - bottom) <= margin
        if near_left and near_top:
            return "nw"
        if near_right and near_top:
            return "ne"
        if near_left and near_bottom:
            return "sw"
        if near_right and near_bottom:
            return "se"
        if near_left:
            return "w"
        if near_right:
            return "e"
        if near_top:
            return "n"
        if near_bottom:
            return "s"
        return None

    def _dist_to_segment(self, p, a, b) -> float:
        px, py = p
        ax, ay = a
        bx, by = b
        if ax == bx and ay == by:
            return ((px - ax) ** 2 + (py - ay) ** 2) ** 0.5
        t = ((px - ax) * (bx - ax) + (py - ay) * (by - ay)) / ((bx - ax) ** 2 + (by - ay) ** 2)
        t = max(0, min(1, t))
        lx = ax + t * (bx - ax)
        ly = ay + t * (by - ay)
        return ((px - lx) ** 2 + (py - ly) ** 2) ** 0.5

    def _segment_intersection(self, p1, p2, p3, p4):
        """Return intersection point (x, y, t) of segments *p1*-*p2* and *p3*-*p4* or None."""
        x1, y1 = p1
        x2, y2 = p2
        x3, y3 = p3
        x4, y4 = p4
        denom = (y4 - y3) * (x2 - x1) - (x4 - x3) * (y2 - y1)
        if denom == 0:
            return None
        t = ((x3 - x1) * (y4 - y3) - (y3 - y1) * (x4 - x3)) / denom
        u = ((x3 - x1) * (y2 - y1) - (y3 - y1) * (x2 - x1)) / denom
        if 0 <= t <= 1 and 0 <= u <= 1:
            ix = x1 + t * (x2 - x1)
            iy = y1 + t * (y2 - y1)
            return ix, iy, t
        return None

    def find_connection(self, x: float, y: float) -> DiagramConnection | None:
        for conn in self.connections:
            src = self.get_object(conn.src)
            dst = self.get_object(conn.dst)
            if not src or not dst:
                continue
            sx, sy = self.edge_point(
                src,
                dst.x * self.zoom,
                dst.y * self.zoom,
                conn.src_pos,
            )
            points = [(sx, sy)]
            if conn.style == "Squared":
                if conn.points:
                    mx = conn.points[0][0] * self.zoom
                else:
                    mx = (src.x + dst.x) / 2 * self.zoom
                points.extend([(mx, points[-1][1]), (mx, dst.y * self.zoom)])
            elif conn.style == "Custom":
                for px, py in conn.points:
                    xpt = px * self.zoom
                    ypt = py * self.zoom
                    last = points[-1]
                    points.extend([(xpt, last[1]), (xpt, ypt)])
            ex, ey = self.edge_point(
                dst,
                src.x * self.zoom,
                src.y * self.zoom,
                conn.dst_pos,
            )
            points.append((ex, ey))
            for a, b in zip(points[:-1], points[1:]):
                if self._dist_to_segment((x, y), a, b) <= 8:
                    return conn
        return None

    def snap_port_to_parent(self, port: SysMLObject, parent: SysMLObject) -> None:
        snap_port_to_parent_obj(port, parent)

    def edge_point(
        self,
        obj: SysMLObject,
        tx: float,
        ty: float,
        rel: tuple[float, float] | None = None,
    ) -> Tuple[float, float]:
        x = obj.x * self.zoom
        y = obj.y * self.zoom
        if obj.obj_type == "Port":
            return x, y
        if rel is not None:
            rx, ry = rel
            return (
                (obj.x + rx * obj.width / 2) * self.zoom,
                (obj.y + ry * obj.height / 2) * self.zoom,
            )
        w = obj.width * self.zoom / 2
        h = obj.height * self.zoom / 2
        dx = tx - x
        dy = ty - y
        if obj.obj_type in ("Initial", "Final"):
            r = min(w, h)
            dist = (dx**2 + dy**2) ** 0.5 or 1
            return x + dx / dist * r, y + dy / dist * r
        if obj.obj_type in ("Decision", "Merge"):
            points = [
                (x, y - h),
                (x + w, y),
                (x, y + h),
                (x - w, y),
            ]
            best = None
            for i in range(len(points)):
                p3 = points[i]
                p4 = points[(i + 1) % len(points)]
                inter = self._segment_intersection((x, y), (tx, ty), p3, p4)
                if inter:
                    ix, iy, t = inter
                    if best is None or t < best[2]:
                        best = (ix, iy, t)
            if best:
                return best[0], best[1]
        if abs(dx) > abs(dy):
            if dx > 0:
                x += w
                y += dy * (w / abs(dx)) if dx != 0 else 0
            else:
                x -= w
                y += dy * (w / abs(dx)) if dx != 0 else 0
        else:
            if dy > 0:
                y += h
                x += dx * (h / abs(dy)) if dy != 0 else 0
            else:
                y -= h
                x += dx * (h / abs(dy)) if dy != 0 else 0
        return x, y

    def sync_ports(self, part: SysMLObject) -> None:
        names: List[str] = []
        block_id = part.properties.get("definition")
        if block_id and block_id in self.repo.elements:
            block_elem = self.repo.elements[block_id]
            names.extend(
                [p.strip() for p in block_elem.properties.get("ports", "").split(",") if p.strip()]
            )
        names.extend([p.strip() for p in part.properties.get("ports", "").split(",") if p.strip()])
        existing = {
            o.properties.get("name"): o
            for o in self.objects
            if o.obj_type == "Port" and o.properties.get("parent") == str(part.obj_id)
        }
        for n in names:
            if n not in existing:
                port = SysMLObject(
                    _get_next_id(),
                    "Port",
                    part.x + part.width / 2 + 20,
                    part.y,
                    properties={
                        "name": n,
                        "parent": str(part.obj_id),
                        "side": "E",
                        "labelX": "8",
                        "labelY": "-8",
                    },
                )
                self.snap_port_to_parent(port, part)
                self.objects.append(port)
                existing[n] = port
        for n, obj in list(existing.items()):
            if n not in names:
                self.objects.remove(obj)
        self.sort_objects()

    def zoom_in(self):
        self.zoom *= 1.2
        self.font.config(size=int(8 * self.zoom))
        self.redraw()

    def zoom_out(self):
        self.zoom /= 1.2
        self.font.config(size=int(8 * self.zoom))
        self.redraw()

    def _block_compartments(self, obj: SysMLObject) -> list[tuple[str, str]]:
        """Return the list of compartments displayed for a Block."""
        return [
            ("Parts", obj.properties.get("partProperties", "")),
            (
                "Operations",
                "; ".join(
                    format_operation(op)
                    for op in parse_operations(obj.properties.get("operations", ""))
                ),
            ),
            ("Ports", obj.properties.get("ports", "")),
            (
                "Reliability",
                " ".join(
                    f"{label}={obj.properties.get(key, '')}"
                    for label, key in (
                        ("FIT", "fit"),
                        ("Qual", "qualification"),
                        ("FM", "failureModes"),
                    )
                    if obj.properties.get(key, "")
                ),
            ),
            ("Requirements", "; ".join(r.get("id") for r in obj.requirements)),
        ]

    def _min_block_size(self, obj: SysMLObject) -> tuple[float, float]:
        """Return minimum width and height to display all Block text."""
        header = f"<<block>> {obj.properties.get('name', '')}".strip()
        width_px = self.font.measure(header) + 8 * self.zoom
        compartments = self._block_compartments(obj)
        for label, text in compartments:
            display = f"{label}: {text}" if text else f"{label}:"
            width_px = max(width_px, self.font.measure(display) + 8 * self.zoom)
        height_px = (1 + len(compartments)) * 20 * self.zoom
        return width_px / self.zoom, height_px / self.zoom

    def _object_label_lines(self, obj: SysMLObject) -> list[str]:
        """Return the lines of text displayed inside *obj*."""
        if obj.obj_type == "System Boundary":
            name = obj.properties.get("name", "")
            return [name] if name else []

        if obj.obj_type in ("Block", "Port"):
            # Blocks and ports use custom drawing logic
            return []

        name = obj.properties.get("name", obj.obj_type)
        if obj.obj_type == "Part":
            asil = calculate_allocated_asil(obj.requirements)
            if obj.properties.get("asil") != asil:
                obj.properties["asil"] = asil
                if obj.element_id and obj.element_id in self.repo.elements:
                    self.repo.elements[obj.element_id].properties["asil"] = asil
            def_id = obj.properties.get("definition")
            if def_id and def_id in self.repo.elements:
                def_name = self.repo.elements[def_id].name or def_id
                name = f"{name} : {def_name}" if name else def_name

        lines: list[str] = []
        diag_id = self.repo.get_linked_diagram(obj.element_id)
        if diag_id and diag_id in self.repo.diagrams:
            diag = self.repo.diagrams[diag_id]
            diag_name = diag.name or diag_id
            lines.append(diag_name)
        lines.append(name)

        key = obj.obj_type.replace(" ", "")
        if not key.endswith("Usage"):
            key += "Usage"
        for prop in SYSML_PROPERTIES.get(key, []):
            if obj.obj_type == "Part" and prop in (
                "fit",
                "qualification",
                "failureModes",
                "asil",
            ):
                continue
            val = obj.properties.get(prop)
            if val:
                lines.append(f"{prop}: {val}")

        if obj.obj_type == "Part":
            rel_items = []
            for lbl, key in (
                ("ASIL", "asil"),
                ("FIT", "fit"),
                ("Qual", "qualification"),
                ("FM", "failureModes"),
            ):
                val = obj.properties.get(key)
                if val:
                    rel_items.append(f"{lbl}: {val}")
            if rel_items:
                lines.extend(rel_items)
            reqs = "; ".join(r.get("id") for r in obj.requirements)
            if reqs:
                lines.append(f"Reqs: {reqs}")

        return lines

    def ensure_text_fits(self, obj: SysMLObject) -> None:
        """Expand the object's size so its label is fully visible."""
        if obj.obj_type == "Block":
            b_w, b_h = self._min_block_size(obj)
            min_w, min_h = b_w, b_h
        else:
            label_lines = self._object_label_lines(obj)
            if not label_lines:
                return

            text_width = max(self.font.measure(line) for line in label_lines)
            text_height = self.font.metrics("linespace") * len(label_lines)
            padding = 10 * self.zoom
            min_w = (text_width + padding) / self.zoom
            min_h = (text_height + padding) / self.zoom

        if obj.obj_type in ("Block",):
            # _min_block_size already accounts for text padding
            pass
        elif obj.obj_type in ("Fork", "Join", "Initial", "Final"):
            min_h = obj.height  # height remains unchanged for these types
        if min_w > obj.width:
            obj.width = min_w
        if obj.obj_type not in ("Fork", "Join", "Initial", "Final") and min_h > obj.height:
            obj.height = min_h

    def sort_objects(self) -> None:
        """Ensure System Boundaries are drawn and selected behind others."""
        self.objects.sort(key=lambda o: 0 if o.obj_type == "System Boundary" else 1)

    def redraw(self):
        self.canvas.delete("all")
        self.sort_objects()
        remove_orphan_ports(self.objects)
        for obj in list(self.objects):
            if obj.obj_type == "Part":
                self.sync_ports(obj)
            self.ensure_text_fits(obj)
            self.draw_object(obj)
        for conn in self.connections:
            src = self.get_object(conn.src)
            dst = self.get_object(conn.dst)
            if src and dst:
                self.draw_connection(src, dst, conn, conn is self.selected_conn)
        if (
            self.start
            and self.temp_line_end
            and self.current_tool
            in (
                "Association",
                "Include",
                "Extend",
                "Flow",
                "Connector",
                "Generalization",
                "Generalize",
                "Communication Path",
                "Aggregation",
                "Composite Aggregation",
            )
        ):
            sx, sy = self.edge_point(self.start, *self.temp_line_end)
            ex, ey = self.temp_line_end
            self.canvas.create_line(sx, sy, ex, ey, dash=(2, 2), arrow=tk.LAST)
        self.canvas.config(scrollregion=self.canvas.bbox("all"))

    def _create_round_rect(self, x1, y1, x2, y2, radius=10, **kwargs):
        """Draw a rectangle with rounded corners on the canvas."""
        rad = min(radius, abs(x2 - x1) / 2, abs(y2 - y1) / 2)
        points = [
            x1 + rad,
            y1,
            x2 - rad,
            y1,
            x2,
            y1,
            x2,
            y1 + rad,
            x2,
            y2 - rad,
            x2,
            y2,
            x2 - rad,
            y2,
            x1 + rad,
            y2,
            x1,
            y2,
            x1,
            y2 - rad,
            x1,
            y1 + rad,
            x1,
            y1,
        ]
        return self.canvas.create_polygon(points, smooth=True, splinesteps=36, **kwargs)

    def _draw_open_arrow(
        self,
        start: Tuple[float, float],
        end: Tuple[float, float],
        color: str = "black",
        width: int = 1,
    ) -> None:
        """Draw an open arrow head from *start* to *end*."""
        dx = end[0] - start[0]
        dy = end[1] - start[1]
        length = math.hypot(dx, dy)
        if length == 0:
            return
        size = 10 * self.zoom
        angle = math.atan2(dy, dx)
        spread = math.radians(20)
        p1 = (
            end[0] - size * math.cos(angle - spread),
            end[1] - size * math.sin(angle - spread),
        )
        p2 = (
            end[0] - size * math.cos(angle + spread),
            end[1] - size * math.sin(angle + spread),
        )
        self.canvas.create_polygon(
            end,
            p1,
            p2,
            fill=self.canvas.cget("background"),
            outline=color,
            width=width,
        )

    def _draw_filled_arrow(
        self,
        start: Tuple[float, float],
        end: Tuple[float, float],
        color: str = "black",
        width: int = 1,
    ) -> None:
        """Draw a filled triangular arrow from *start* to *end*."""
        dx = end[0] - start[0]
        dy = end[1] - start[1]
        length = math.hypot(dx, dy)
        if length == 0:
            return
        size = 10 * self.zoom
        angle = math.atan2(dy, dx)
        spread = math.radians(20)
        p1 = (
            end[0] - size * math.cos(angle - spread),
            end[1] - size * math.sin(angle - spread),
        )
        p2 = (
            end[0] - size * math.cos(angle + spread),
            end[1] - size * math.sin(angle + spread),
        )
        self.canvas.create_polygon(
            end,
            p1,
            p2,
            fill=color,
            outline=color,
            width=width,
        )

    def _draw_open_diamond(
        self,
        start: Tuple[float, float],
        end: Tuple[float, float],
        color: str = "black",
        width: int = 1,
    ) -> None:
        """Draw an open diamond from *start* to *end*."""
        dx = end[0] - start[0]
        dy = end[1] - start[1]
        length = math.hypot(dx, dy)
        if length == 0:
            return
        size = 10 * self.zoom
        angle = math.atan2(dy, dx)
        p1 = (
            end[0] - size * math.cos(angle),
            end[1] - size * math.sin(angle),
        )
        p2 = (
            p1[0] - size * math.sin(angle) / 2,
            p1[1] + size * math.cos(angle) / 2,
        )
        p3 = (
            end[0] - 2 * size * math.cos(angle),
            end[1] - 2 * size * math.sin(angle),
        )
        p4 = (
            p1[0] + size * math.sin(angle) / 2,
            p1[1] - size * math.cos(angle) / 2,
        )
        self.canvas.create_polygon(
            end,
            p2,
            p3,
            p4,
            fill=self.canvas.cget("background"),
            outline=color,
            width=width,
        )

    def _draw_filled_diamond(
        self,
        start: Tuple[float, float],
        end: Tuple[float, float],
        color: str = "black",
        width: int = 1,
    ) -> None:
        """Draw a filled diamond from *start* to *end*."""
        dx = end[0] - start[0]
        dy = end[1] - start[1]
        length = math.hypot(dx, dy)
        if length == 0:
            return
        size = 10 * self.zoom
        angle = math.atan2(dy, dx)
        p1 = (
            end[0] - size * math.cos(angle),
            end[1] - size * math.sin(angle),
        )
        p2 = (
            p1[0] - size * math.sin(angle) / 2,
            p1[1] + size * math.cos(angle) / 2,
        )
        p3 = (
            end[0] - 2 * size * math.cos(angle),
            end[1] - 2 * size * math.sin(angle),
        )
        p4 = (
            p1[0] + size * math.sin(angle) / 2,
            p1[1] - size * math.cos(angle) / 2,
        )
        self.canvas.create_polygon(
            end,
            p2,
            p3,
            p4,
            fill=color,
            outline=color,
            width=width,
        )

    def _draw_center_triangle(
        self,
        start: Tuple[float, float],
        end: Tuple[float, float],
        color: str = "black",
        width: int = 1,
    ) -> None:
        """Draw a small triangular arrow pointing from *start* to *end*.

        The triangle is centered on the line segment defined by the start
        and end points and scales with the current zoom level.
        """
        dx = end[0] - start[0]
        dy = end[1] - start[1]
        length = math.hypot(dx, dy)
        if length == 0:
            return
        mx = (start[0] + end[0]) / 2
        my = (start[1] + end[1]) / 2
        size = 6 * self.zoom
        angle = math.atan2(dy, dx)
        spread = math.radians(20)
        p1 = (mx, my)
        p2 = (
            mx - size * math.cos(angle - spread),
            my - size * math.sin(angle - spread),
        )
        p3 = (
            mx - size * math.cos(angle + spread),
            my - size * math.sin(angle + spread),
        )
        self.canvas.create_polygon(
            p1,
            p2,
            p3,
            fill=color,
            outline=color,
            width=width,
        )

    def draw_object(self, obj: SysMLObject):
        x = obj.x * self.zoom
        y = obj.y * self.zoom
        w = obj.width * self.zoom / 2
        h = obj.height * self.zoom / 2
        color = OBJECT_COLORS.get(obj.obj_type, "white")
        outline = "black"
        if obj.obj_type == "Actor":
            sx = obj.width / 80.0 * self.zoom
            sy = obj.height / 40.0 * self.zoom
            self.canvas.create_oval(
                x - 10 * sx,
                y - 30 * sy,
                x + 10 * sx,
                y - 10 * sy,
                outline=outline,
                fill=color,
            )
            self.canvas.create_line(x, y - 10 * sy, x, y + 20 * sy, fill=outline)
            self.canvas.create_line(x - 15 * sx, y, x + 15 * sx, y, fill=outline)
            self.canvas.create_line(
                x,
                y + 20 * sy,
                x - 10 * sx,
                y + 40 * sy,
                fill=outline,
            )
            self.canvas.create_line(
                x,
                y + 20 * sy,
                x + 10 * sx,
                y + 40 * sy,
                fill=outline,
            )
        elif obj.obj_type == "Use Case":
            self.canvas.create_oval(
                x - w,
                y - h,
                x + w,
                y + h,
                fill=color,
                outline=outline,
            )
        elif obj.obj_type == "System Boundary":
            self._create_round_rect(
                x - w,
                y - h,
                x + w,
                y + h,
                radius=12 * self.zoom,
                dash=(4, 2),
                outline=outline,
                fill=color,
            )
            label = obj.properties.get("name", "")
            if label:
                lx = x
                ly = y - h - 4 * self.zoom
                self.canvas.create_text(
                    lx,
                    ly,
                    text=label,
                    anchor="s",
                    font=self.font,
                )
        elif obj.obj_type in ("Action Usage", "Action", "CallBehaviorAction", "Part", "Port"):
            dash = ()
            fill = color
            if obj.obj_type == "Part":
                dash = (4, 2)
            if obj.obj_type == "Port":
                side = obj.properties.get("side", "E")
                sz = 6 * self.zoom
                self.canvas.create_rectangle(
                    x - sz,
                    y - sz,
                    x + sz,
                    y + sz,
                    fill=color,
                    outline=outline,
                )
                arrow_len = sz * 1.2
                half = arrow_len / 2
                direction = obj.properties.get("direction", "out")

                if side in ("E", "W"):
                    if side == "E":
                        inside = -half
                        outside = half
                    else:
                        inside = half
                        outside = -half
                    if direction == "in":
                        self.canvas.create_line(x + outside, y, x + inside, y, arrow=tk.LAST)
                    elif direction == "out":
                        self.canvas.create_line(x + inside, y, x + outside, y, arrow=tk.LAST)
                    else:
                        self.canvas.create_line(x - half, y, x + half, y, arrow=tk.BOTH)
                else:  # N or S
                    if side == "S":
                        inside = -half
                        outside = half
                    else:
                        inside = half
                        outside = -half
                    if direction == "in":
                        self.canvas.create_line(x, y + outside, x, y + inside, arrow=tk.LAST)
                    elif direction == "out":
                        self.canvas.create_line(x, y + inside, x, y + outside, arrow=tk.LAST)
                    else:
                        self.canvas.create_line(x, y - half, x, y + half, arrow=tk.BOTH)

                lx_off = _parse_float(obj.properties.get("labelX"), 8.0)
                ly_off = _parse_float(obj.properties.get("labelY"), -8.0)
                lx = x + lx_off * self.zoom
                ly = y + ly_off * self.zoom
                self.canvas.create_text(
                    lx,
                    ly,
                    text=obj.properties.get("name", ""),
                    anchor="center",
                    font=self.font,
                )
            else:
                if obj.obj_type in ("Action Usage", "Action", "CallBehaviorAction"):
                    self._create_round_rect(
                        x - w,
                        y - h,
                        x + w,
                        y + h,
                        radius=8 * self.zoom,
                        dash=dash,
                        fill=fill,
                        outline=outline,
                    )
                else:
                    self.canvas.create_rectangle(
                        x - w,
                        y - h,
                        x + w,
                        y + h,
                        dash=dash,
                        fill=fill,
                        outline=outline,
                    )
        elif obj.obj_type == "Block":
            left, top = x - w, y - h
            right, bottom = x + w, y + h
            self._create_round_rect(
                left,
                top,
                right,
                bottom,
                radius=6 * self.zoom,
                fill=color,
                outline=outline,
            )
            header = f"<<block>> {obj.properties.get('name', '')}".strip()
            self.canvas.create_line(left, top + 20 * self.zoom, right, top + 20 * self.zoom)
            self.canvas.create_text(
                left + 4 * self.zoom,
                top + 10 * self.zoom,
                text=header,
                anchor="w",
                font=self.font,
            )
            compartments = [
                ("Parts", obj.properties.get("partProperties", "")),
                (
                    "Operations",
                    "; ".join(
                        format_operation(op)
                        for op in parse_operations(obj.properties.get("operations", ""))
                    ),
                ),
                ("Ports", obj.properties.get("ports", "")),
                (
                    "Reliability",
                    " ".join(
                        f"{label}={obj.properties.get(key,'')}"
                        for label, key in (
                            ("FIT", "fit"),
                            ("Qual", "qualification"),
                            ("FM", "failureModes"),
                        )
                        if obj.properties.get(key, "")
                    ),
                ),
                (
                    "Requirements",
                    "; ".join(r.get("id") for r in obj.requirements),
                ),
            ]
            cy = top + 20 * self.zoom
            for label, text in compartments:
                self.canvas.create_line(left, cy, right, cy)
                display = f"{label}: {text}" if text else f"{label}:"
                self.canvas.create_text(
                    left + 4 * self.zoom,
                    cy + 10 * self.zoom,
                    text=display,
                    anchor="w",
                    font=self.font,
                )
                cy += 20 * self.zoom
        elif obj.obj_type in ("Initial", "Final"):
            if obj.obj_type == "Initial":
                r = min(obj.width, obj.height) / 2 * self.zoom
                self.canvas.create_oval(x - r, y - r, x + r, y + r, fill="black")
            else:
                r = min(obj.width, obj.height) / 2 * self.zoom
                inner = max(r - 5 * self.zoom, 0)
                self.canvas.create_oval(x - r, y - r, x + r, y + r)
                self.canvas.create_oval(x - inner, y - inner, x + inner, y + inner, fill="black")
        elif obj.obj_type in ("Decision", "Merge"):
            self.canvas.create_polygon(
                x,
                y - h,
                x + w,
                y,
                x,
                y + h,
                x - w,
                y,
                fill=color,
                outline=outline,
            )
        elif obj.obj_type in ("Fork", "Join"):
            half = obj.width / 2 * self.zoom
            self.canvas.create_rectangle(
                x - half, y - 5 * self.zoom, x + half, y + 5 * self.zoom, fill="black"
            )
        else:
            self._create_round_rect(
                x - w,
                y - h,
                x + w,
                y + h,
                radius=6 * self.zoom,
                fill=color,
                outline=outline,
            )

        if obj.obj_type not in ("Block", "System Boundary", "Port"):
            name = obj.properties.get("name", obj.obj_type)
            label = name
            if obj.obj_type == "Part":
                def_id = obj.properties.get("definition")
                if def_id and def_id in self.repo.elements:
                    def_name = self.repo.elements[def_id].name or def_id
                    label = f"{name} : {def_name}" if name else def_name
            diag_id = self.repo.get_linked_diagram(obj.element_id)
            label_lines = []
            if diag_id and diag_id in self.repo.diagrams:
                diag = self.repo.diagrams[diag_id]
                diag_name = diag.name or diag_id
                label_lines.append(diag_name)
            label_lines.append(label)
            key = obj.obj_type.replace(" ", "")
            if not key.endswith("Usage"):
                key += "Usage"
            for prop in SYSML_PROPERTIES.get(key, []):
                if obj.obj_type == "Part" and prop in (
                    "fit",
                    "qualification",
                    "failureModes",
                    "asil",
                ):
                    continue
                val = obj.properties.get(prop)
                if val:
                    label_lines.append(f"{prop}: {val}")
            if obj.obj_type == "Part":
                rel_items = []
                for lbl, key in (
                    ("ASIL", "asil"),
                    ("FIT", "fit"),
                    ("Qual", "qualification"),
                    ("FM", "failureModes"),
                ):
                    val = obj.properties.get(key)
                    if val:
                        rel_items.append(f"{lbl}: {val}")
                if rel_items:
                    label_lines.extend(rel_items)
                reqs = "; ".join(r.get("id") for r in obj.requirements)
                if reqs:
                    label_lines.append(f"Reqs: {reqs}")
            if obj.obj_type == "Actor":
                sy = obj.height / 40.0 * self.zoom
                label_x = x
                label_y = y + 40 * sy + 10 * self.zoom
                self.canvas.create_text(label_x, label_y, text="\n".join(label_lines), anchor="n")
            elif obj.obj_type in ("Initial", "Final"):
                label_y = y + obj.height / 2 * self.zoom + 10 * self.zoom
                self.canvas.create_text(x, label_y, text="\n".join(label_lines), anchor="n")
            else:
                self.canvas.create_text(x, y, text="\n".join(label_lines), anchor="center")

        if obj in self.selected_objs:
            bx = x - w
            by = y - h
            ex = x + w
            ey = y + h
            self.canvas.create_rectangle(bx, by, ex, ey, outline="red", dash=(2, 2))
            if obj == self.selected_obj and obj.obj_type != "Actor":
                s = 4
                for hx, hy in [(bx, by), (bx, ey), (ex, by), (ex, ey)]:
                    self.canvas.create_rectangle(
                        hx - s,
                        hy - s,
                        hx + s,
                        hy + s,
                        outline="red",
                        fill="white",
                    )

    def draw_connection(
        self, a: SysMLObject, b: SysMLObject, conn: DiagramConnection, selected: bool = False
    ):
        axc, ayc = a.x * self.zoom, a.y * self.zoom
        bxc, byc = b.x * self.zoom, b.y * self.zoom
        ax, ay = self.edge_point(a, bxc, byc, conn.src_pos)
        bx, by = self.edge_point(b, axc, ayc, conn.dst_pos)
        dash = ()
        label = conn.name or None
        if conn.conn_type in ("Include", "Extend"):
            dash = (4, 2)
            incl_label = f"<<{conn.conn_type.lower()}>>"
            label = f"{incl_label}\n{label}" if label else incl_label
        elif conn.conn_type in ("Generalize", "Generalization", "Communication Path"):
            dash = (2, 2)
        src_flow = a.properties.get("flow") if a.obj_type == "Port" else None
        dst_flow = b.properties.get("flow") if b.obj_type == "Port" else None
        points = [(ax, ay)]
        if conn.style == "Squared":
            if conn.points:
                mx = conn.points[0][0] * self.zoom
            else:
                mx = (ax + bx) / 2
            points.extend([(mx, ay), (mx, by)])
        elif conn.style == "Custom":
            for px, py in conn.points:
                x = px * self.zoom
                y = py * self.zoom
                last = points[-1]
                points.extend([(x, last[1]), (x, y)])
        points.append((bx, by))
        flat = [coord for pt in points for coord in pt]
        color = "red" if selected else "black"
        width = 2 if selected else 1
        arrow_style = tk.NONE
        open_arrow = conn.conn_type in ("Include", "Extend")
        diamond_src = conn.conn_type in ("Aggregation", "Composite Aggregation")
        filled_diamond = conn.conn_type == "Composite Aggregation"
        if not open_arrow and conn.conn_type not in ("Generalize", "Generalization"):
            if conn.arrow == "forward":
                arrow_style = tk.LAST
            elif conn.arrow == "backward":
                arrow_style = tk.FIRST
            elif conn.arrow == "both":
                arrow_style = tk.BOTH
        forward = conn.arrow in ("forward", "both")
        backward = conn.arrow in ("backward", "both")
        mid_forward = forward
        mid_backward = backward
        if conn.conn_type == "Connector" and (src_flow or dst_flow):
            arrow_style = tk.NONE
            conn.mid_arrow = True
            if src_flow and dst_flow:
                dir_a = a.properties.get("direction", "out").lower()
                dir_b = b.properties.get("direction", "out").lower()
                if dir_a == "out":
                    label = src_flow
                    mid_forward, mid_backward = True, False
                elif dir_b == "out":
                    label = dst_flow
                    mid_forward, mid_backward = False, True
                else:
                    label = src_flow
                    mid_forward, mid_backward = True, True
            elif src_flow:
                label = src_flow
                dir_attr = a.properties.get("direction", "out")
                if dir_attr == "in":
                    mid_forward, mid_backward = False, True
                elif dir_attr == "out":
                    mid_forward, mid_backward = True, False
                else:
                    mid_forward, mid_backward = True, True
            else:
                label = dst_flow
                dir_attr = b.properties.get("direction", "out")
                if dir_attr == "in":
                    mid_forward, mid_backward = True, False
                elif dir_attr == "out":
                    mid_forward, mid_backward = False, True
                else:
                    mid_forward, mid_backward = True, True
        self.canvas.create_line(
            *flat, arrow=arrow_style, dash=dash, fill=color, width=width
        )
        if open_arrow:
            if forward:
                self._draw_open_arrow(points[-2], points[-1], color=color, width=width)
            if backward:
                self._draw_open_arrow(points[1], points[0], color=color, width=width)
        elif conn.conn_type in ("Generalize", "Generalization"):
            # SysML uses an open triangular arrow head for generalization
            # relationships. Use the open arrow drawing helper so the arrow
            # interior matches the canvas background (typically white).
            if forward:
                self._draw_open_arrow(points[-2], points[-1], color=color, width=width)
            if backward:
                self._draw_filled_arrow(points[1], points[0], color=color, width=width)
        elif diamond_src:
            if filled_diamond:
                self._draw_filled_diamond(points[1], points[0], color=color, width=width)
            else:
                self._draw_open_diamond(points[1], points[0], color=color, width=width)
        flow_port = None
        flow_name = ""
        if a.obj_type == "Port" and a.properties.get("flow"):
            flow_port = a
            flow_name = a.properties.get("flow", "")
        elif b.obj_type == "Port" and b.properties.get("flow"):
            flow_port = b
            flow_name = b.properties.get("flow", "")

        if conn.mid_arrow or flow_port:
            mid_idx = len(points) // 2
            if mid_idx > 0:
                mstart = points[mid_idx - 1]
                mend = points[mid_idx]
                if flow_port:
                    direction = flow_port.properties.get("direction", "")
                    if flow_port is b:
                        direction = "in" if direction == "out" else "out" if direction == "in" else direction
                    if direction == "inout":
                        self._draw_center_triangle(mstart, mend, color=color, width=width)
                        self._draw_center_triangle(mend, mstart, color=color, width=width)
                    elif direction == "in":
                        self._draw_center_triangle(mend, mstart, color=color, width=width)
                    else:
                        self._draw_center_triangle(mstart, mend, color=color, width=width)
                    mx = (mstart[0] + mend[0]) / 2
                    my = (mstart[1] + mend[1]) / 2
                    self.canvas.create_text(
                        mx,
                        my - 10 * self.zoom,
                        text=flow_name,
                        font=self.font,
                    )
                else:
                    if mid_forward or not mid_backward:
                        self._draw_center_triangle(mstart, mend, color=color, width=width)
                    if mid_backward:
                        self._draw_center_triangle(mend, mstart, color=color, width=width)
        if selected:
            if conn.style == "Custom":
                for px, py in conn.points:
                    hx = px * self.zoom
                    hy = py * self.zoom
                    s = 3
                    self.canvas.create_rectangle(
                        hx - s, hy - s, hx + s, hy + s, outline="red", fill="white"
                    )
            elif conn.style == "Squared":
                if conn.points:
                    mx = conn.points[0][0] * self.zoom
                else:
                    mx = (ax + bx) / 2
                hy = (ay + by) / 2
                s = 3
                self.canvas.create_rectangle(
                    mx - s, hy - s, mx + s, hy + s, outline="red", fill="white"
                )
            # draw endpoint handles
            for hx, hy in [(ax, ay), (bx, by)]:
                s = 3
                self.canvas.create_rectangle(
                    hx - s, hy - s, hx + s, hy + s, outline="red", fill="white"
                )
        if conn.multiplicity and conn.conn_type in ("Aggregation", "Composite Aggregation"):
            mx = (bx + points[-2][0]) / 2
            my = (by + points[-2][1]) / 2
            self.canvas.create_text(
                mx,
                my - 10 * self.zoom,
                text=conn.multiplicity,
                font=self.font,
            )
        if label:
            mx, my = (ax + bx) / 2, (ay + by) / 2
            self.canvas.create_text(
                mx,
                my - 10 * self.zoom,
                text=label,
                font=self.font,
            )

    def get_object(self, oid: int) -> SysMLObject | None:
        for o in self.objects:
            if o.obj_id == oid:
                return o
        return None

    def _object_within(self, obj: SysMLObject, boundary: SysMLObject) -> bool:
        left = boundary.x - boundary.width / 2
        right = boundary.x + boundary.width / 2
        top = boundary.y - boundary.height / 2
        bottom = boundary.y + boundary.height / 2
        ox = obj.x
        oy = obj.y
        return left <= ox <= right and top <= oy <= bottom

    def find_boundary_for_obj(self, obj: SysMLObject) -> SysMLObject | None:
        for b in self.objects:
            if b.obj_type == "System Boundary" and self._object_within(obj, b):
                return b
        return None

    def _update_drag_selection(self, x: float, y: float) -> None:
        if not self.select_rect_start:
            return
        x0, y0 = self.select_rect_start
        left, right = sorted([x0, x])
        top, bottom = sorted([y0, y])
        selected: list[SysMLObject] = []
        for obj in self.objects:
            ox = obj.x * self.zoom
            oy = obj.y * self.zoom
            w = obj.width * self.zoom / 2
            h = obj.height * self.zoom / 2
            if left <= ox - w and ox + w <= right and top <= oy - h and oy + h <= bottom:
                selected.append(obj)
        self.selected_objs = selected
        self.selected_obj = selected[0] if len(selected) == 1 else None
        self.redraw()
        self.update_property_view()

    # ------------------------------------------------------------
    # Clipboard operations
    # ------------------------------------------------------------
    def copy_selected(self, _event=None):
        if self.selected_obj:
            import copy

            self.clipboard = copy.deepcopy(self.selected_obj)

    def cut_selected(self, _event=None):
        if self.selected_obj:
            import copy

            self.clipboard = copy.deepcopy(self.selected_obj)
            self.remove_object(self.selected_obj)
            self.selected_obj = None
            self._sync_to_repository()
            self.redraw()
            self.update_property_view()

    def paste_selected(self, _event=None):
        if self.clipboard:
            import copy

            new_obj = copy.deepcopy(self.clipboard)
            new_obj.obj_id = _get_next_id()
            new_obj.x += 20
            new_obj.y += 20
            if new_obj.obj_type == "System Boundary":
                self.objects.insert(0, new_obj)
            else:
                self.objects.append(new_obj)
            self.sort_objects()
            diag = self.repo.diagrams.get(self.diagram_id)
            if diag and new_obj.element_id and new_obj.element_id not in diag.elements:
                diag.elements.append(new_obj.element_id)
            self.selected_obj = new_obj
            self._sync_to_repository()
            self.redraw()
            self.update_property_view()

    def delete_selected(self, _event=None):
        if self.selected_objs:
            for obj in list(self.selected_objs):
                self.remove_object(obj)
            self.selected_objs = []
            self.selected_obj = None
            self._sync_to_repository()
            self.redraw()
            self.update_property_view()
            return
        if self.selected_conn:
            if self.selected_conn in self.connections:
                src_elem = self.get_object(self.selected_conn.src)
                dst_elem = self.get_object(self.selected_conn.dst)
                if (
                    self.selected_conn.conn_type == "Generalization"
                    and src_elem
                    and dst_elem
                ):
                    msg = (
                        "Removing this inheritance will delete all inherited parts, "
                        "properties and attributes. Continue?"
                    )
                    if not messagebox.askyesno("Remove Inheritance", msg):
                        return
                elif self.selected_conn.conn_type in (
                    "Aggregation",
                    "Composite Aggregation",
                ):
                    msg = "Delete aggregation and its part?"
                    if not messagebox.askyesno("Remove Aggregation", msg):
                        return
                self.connections.remove(self.selected_conn)
                # remove matching repository relationship
                if src_elem and dst_elem and src_elem.element_id and dst_elem.element_id:
                    for rel in list(self.repo.relationships):
                        if (
                            rel.source == src_elem.element_id
                            and rel.target == dst_elem.element_id
                            and rel.rel_type == self.selected_conn.conn_type
                        ):
                            self.repo.relationships.remove(rel)
                            diag = self.repo.diagrams.get(self.diagram_id)
                            if diag and rel.rel_id in diag.relationships:
                                diag.relationships.remove(rel.rel_id)
                            if self.selected_conn.conn_type == "Generalization":
                                remove_inherited_block_properties(
                                    self.repo, src_elem.element_id, dst_elem.element_id
                                )
                                inherit_block_properties(self.repo, src_elem.element_id)
                            elif self.selected_conn.conn_type in ("Aggregation", "Composite Aggregation"):
                                remove_aggregation_part(
                                    self.repo,
                                    src_elem.element_id,
                                    dst_elem.element_id,
                                    remove_object=self.selected_conn.conn_type == "Composite Aggregation",
                                    app=getattr(self, "app", None),
                                )
                            break
                self.selected_conn = None
                self._sync_to_repository()
                self.redraw()
                self.update_property_view()

    def remove_object(self, obj: SysMLObject) -> None:
        if getattr(obj, "locked", False):
            return
        removed_ids = {obj.obj_id}
        if obj in self.objects:
            self.objects.remove(obj)
        if obj.obj_type == "Part":
            before = {o.obj_id for o in self.objects}
            remove_orphan_ports(self.objects)
            removed_ids.update(before - {o.obj_id for o in self.objects})
        self.connections = [
            c for c in self.connections if c.src not in removed_ids and c.dst not in removed_ids
        ]
        diag = self.repo.diagrams.get(self.diagram_id)
        if diag and obj.element_id in diag.elements:
            diag.elements.remove(obj.element_id)
        self._sync_to_repository()

    def _sync_to_repository(self) -> None:
        """Persist current objects and connections back to the repository."""
        diag = self.repo.diagrams.get(self.diagram_id)
        if diag:
            diag.objects = [obj.__dict__ for obj in self.objects]
            diag.connections = [conn.__dict__ for conn in self.connections]
            self.repo.touch_diagram(self.diagram_id)

    def on_close(self):
        self._sync_to_repository()
        self.destroy()


class SysMLObjectDialog(simpledialog.Dialog):
    """Simple dialog for editing AutoML object properties."""

    def __init__(self, master, obj: SysMLObject):
        if not hasattr(obj, "requirements"):
            obj.requirements = []
        self.obj = obj
        super().__init__(master, title=f"Edit {obj.obj_type}")

    class SelectRequirementsDialog(simpledialog.Dialog):
        def __init__(self, parent, title="Select Requirements"):
            self.selected_vars = {}
            super().__init__(parent, title=title)

        def body(self, master):
            ttk.Label(master, text="Select requirements:").pack(padx=5, pady=5)
            container = ttk.Frame(master)
            container.pack(fill=tk.BOTH, expand=True)
            canvas = tk.Canvas(container, borderwidth=0)
            scrollbar = ttk.Scrollbar(container, orient="vertical", command=canvas.yview)
            self.check_frame = ttk.Frame(canvas)
            self.check_frame.bind(
                "<Configure>", lambda e: canvas.configure(scrollregion=canvas.bbox("all"))
            )
            canvas.create_window((0, 0), window=self.check_frame, anchor="nw")
            canvas.configure(yscrollcommand=scrollbar.set)
            canvas.pack(side="left", fill="both", expand=True)
            scrollbar.pack(side="right", fill="y")
            for req_id, req in global_requirements.items():
                var = tk.BooleanVar(value=False)
                self.selected_vars[req_id] = var
                text = f"[{req['id']}] {req['text']}"
                ttk.Checkbutton(self.check_frame, text=text, variable=var).pack(
                    anchor="w", padx=2, pady=2
                )
            return self.check_frame

        def apply(self):
            self.result = [rid for rid, var in self.selected_vars.items() if var.get()]

    class SelectComponentsDialog(simpledialog.Dialog):
        """Dialog to choose which components should become parts."""

        def __init__(self, parent, components):
            self.components = components
            self.selected = {}
            super().__init__(parent, title="Select Components")

        def body(self, master):
            ttk.Label(master, text="Select components:").pack(padx=5, pady=5)
            frame = ttk.Frame(master)
            frame.pack(fill=tk.BOTH, expand=True)
            canvas = tk.Canvas(frame, borderwidth=0)
            scrollbar = ttk.Scrollbar(frame, orient="vertical", command=canvas.yview)
            self.check_frame = ttk.Frame(canvas)
            self.check_frame.bind(
                "<Configure>", lambda e: canvas.configure(scrollregion=canvas.bbox("all"))
            )
            canvas.create_window((0, 0), window=self.check_frame, anchor="nw")
            canvas.configure(yscrollcommand=scrollbar.set)
            canvas.pack(side="left", fill="both", expand=True)
            scrollbar.pack(side="right", fill="y")
            for comp in self.components:
                var = tk.BooleanVar(value=True)
                self.selected[comp] = var
                ttk.Checkbutton(self.check_frame, text=comp.name, variable=var).pack(
                    anchor="w", padx=2, pady=2
                )
            return self.check_frame

        def apply(self):
            self.result = [c for c, var in self.selected.items() if var.get()]

    class SelectNamesDialog(simpledialog.Dialog):
        """Dialog to choose which part names should be added."""

        def __init__(self, parent, names, title="Select Parts"):
            self.names = names
            self.selected = {}
            super().__init__(parent, title=title)

        def body(self, master):
            ttk.Label(master, text="Select parts:").pack(padx=5, pady=5)
            frame = ttk.Frame(master)
            frame.pack(fill=tk.BOTH, expand=True)
            canvas = tk.Canvas(frame, borderwidth=0)
            scrollbar = ttk.Scrollbar(frame, orient="vertical", command=canvas.yview)
            self.check_frame = ttk.Frame(canvas)
            self.check_frame.bind(
                "<Configure>", lambda e: canvas.configure(scrollregion=canvas.bbox("all"))
            )
            canvas.create_window((0, 0), window=self.check_frame, anchor="nw")
            canvas.configure(yscrollcommand=scrollbar.set)
            canvas.pack(side="left", fill="both", expand=True)
            scrollbar.pack(side="right", fill="y")
            for name in self.names:
                var = tk.BooleanVar(value=True)
                self.selected[name] = var
                ttk.Checkbutton(self.check_frame, text=name, variable=var).pack(
                    anchor="w", padx=2, pady=2
                )
            return self.check_frame

        def apply(self):
            self.result = [n for n, var in self.selected.items() if var.get()]

    def body(self, master):
        # Disable window resizing so the layout remains consistent
        self.resizable(False, False)

        # Use a notebook to keep the dialog compact by grouping fields
        self.nb = ttk.Notebook(master)
        self.nb.grid(row=0, column=0, columnspan=3, sticky="nsew")

        gen_frame = ttk.Frame(self.nb)
        prop_frame = ttk.Frame(self.nb)
        rel_frame = ttk.Frame(self.nb)
        link_frame = ttk.Frame(self.nb)
        req_frame = ttk.Frame(self.nb)

        self.nb.add(gen_frame, text="General")
        self.nb.add(prop_frame, text="Properties")
        self.nb.add(rel_frame, text="Reliability")
        self.nb.add(link_frame, text="Links")
        self.nb.add(req_frame, text="Requirements")

        gen_row = 0
        ttk.Label(gen_frame, text="Name:").grid(row=gen_row, column=0, sticky="e", padx=4, pady=4)
        self.name_var = tk.StringVar(value=self.obj.properties.get("name", ""))
        ttk.Entry(gen_frame, textvariable=self.name_var).grid(row=gen_row, column=1, padx=4, pady=4)
        gen_row += 1
        ttk.Label(gen_frame, text="Width:").grid(row=gen_row, column=0, sticky="e", padx=4, pady=2)
        self.width_var = tk.StringVar(value=str(self.obj.width))
        width_state = "readonly" if self.obj.obj_type in ("Initial", "Final", "Actor") else "normal"
        ttk.Entry(gen_frame, textvariable=self.width_var, state=width_state).grid(
            row=gen_row, column=1, padx=4, pady=2
        )
        gen_row += 1
        if self.obj.obj_type not in ("Fork", "Join"):
            ttk.Label(gen_frame, text="Height:").grid(
                row=gen_row, column=0, sticky="e", padx=4, pady=2
            )
            self.height_var = tk.StringVar(value=str(self.obj.height))
            height_state = "readonly" if self.obj.obj_type in ("Initial", "Final", "Actor") else "normal"
            ttk.Entry(gen_frame, textvariable=self.height_var, state=height_state).grid(
                row=gen_row, column=1, padx=4, pady=2
            )
            gen_row += 1
        else:
            self.height_var = tk.StringVar(value=str(self.obj.height))
        self.entries = {}
        self.listboxes = {}
        self._operations: List[OperationDefinition] = []
        self._behaviors: List[BehaviorAssignment] = []
        prop_row = 0
        rel_row = 0
        if self.obj.obj_type == "Part":
            self.obj.properties.setdefault("asil", calculate_allocated_asil(self.obj.requirements))
        key = f"{self.obj.obj_type.replace(' ', '')}Usage"
        list_props = {
            "ports",
            "partProperties",
            "operations",
            "behaviors",
            "failureModes",
        }
        editable_list_props = {"ports", "partProperties"}
        reliability_props = {
            "analysis",
            "component",
            "fit",
            "qualification",
            "failureModes",
            "asil",
        }
        app = getattr(self.master, "app", None)
        for prop in SYSML_PROPERTIES.get(key, []):
            frame = rel_frame if prop in reliability_props else prop_frame
            row = rel_row if prop in reliability_props else prop_row
            ttk.Label(frame, text=f"{prop}:").grid(row=row, column=0, sticky="e", padx=4, pady=2)
            if prop == "operations":
                lb = tk.Listbox(frame, height=4)
                self._operations = parse_operations(self.obj.properties.get(prop, ""))
                for op in self._operations:
                    lb.insert(tk.END, format_operation(op))
                lb.grid(row=row, column=1, padx=4, pady=2, sticky="we")
                btnf = ttk.Frame(frame)
                btnf.grid(row=row, column=2, padx=2)
                ttk.Button(btnf, text="Add", command=self.add_operation).pack(side=tk.TOP)
                ttk.Button(btnf, text="Edit", command=self.edit_operation).pack(side=tk.TOP)
                ttk.Button(btnf, text="Remove", command=self.remove_operation).pack(side=tk.TOP)
                self.listboxes[prop] = lb
            elif prop == "behaviors":
                lb = tk.Listbox(frame, height=4)
                self._behaviors = parse_behaviors(self.obj.properties.get(prop, ""))
                repo = SysMLRepository.get_instance()
                for beh in self._behaviors:
                    name = repo.diagrams.get(beh.diagram)
                    label = f"{beh.operation} -> {name.name if name else beh.diagram}"
                    lb.insert(tk.END, label)
                lb.grid(row=row, column=1, padx=4, pady=2, sticky="we")
                btnf = ttk.Frame(frame)
                btnf.grid(row=row, column=2, padx=2)
                ttk.Button(btnf, text="Add", command=self.add_behavior).pack(side=tk.TOP)
                ttk.Button(btnf, text="Edit", command=self.edit_behavior).pack(side=tk.TOP)
                ttk.Button(btnf, text="Remove", command=self.remove_behavior).pack(side=tk.TOP)
                self.listboxes[prop] = lb
            elif prop in list_props:
                lb = tk.Listbox(frame, height=4)
                items = [
                    p.strip() for p in self.obj.properties.get(prop, "").split(",") if p.strip()
                ]
                for it in items:
                    lb.insert(tk.END, it)
                lb.grid(row=row, column=1, padx=4, pady=2, sticky="we")
                btnf = ttk.Frame(frame)
                btnf.grid(row=row, column=2, padx=2)
                ttk.Button(btnf, text="Add", command=lambda p=prop: self.add_list_item(p)).pack(
                    side=tk.TOP
                )
                if prop in editable_list_props:
                    if prop == "ports":
                        ttk.Button(btnf, text="Edit", command=self.edit_port).pack(side=tk.TOP)
                    else:
                        ttk.Button(
                            btnf, text="Edit", command=lambda p=prop: self.edit_list_item(p)
                        ).pack(side=tk.TOP)
                ttk.Button(
                    btnf, text="Remove", command=lambda p=prop: self.remove_list_item(p)
                ).pack(side=tk.TOP)
                self.listboxes[prop] = lb
            elif prop == "direction":
                var = tk.StringVar(value=self.obj.properties.get(prop, "in"))
                conns = [
                    c
                    for c in self.master.connections
                    if c.conn_type == "Connector" and self.obj.obj_id in (c.src, c.dst)
                ]
                state = "readonly" if conns else "normal"
                ttk.Combobox(
                    frame,
                    textvariable=var,
                    values=["in", "out", "inout"],
                    state=state,
                ).grid(row=row, column=1, padx=4, pady=2)
                self.entries[prop] = var
            elif self.obj.obj_type == "Use Case" and prop == "useCaseDefinition":
                repo = SysMLRepository.get_instance()
                diags = [
                    d
                    for d in repo.diagrams.values()
                    if d.diag_type == "Use Case Diagram" and d.diag_id != self.master.diagram_id
                ]
                idmap = {d.name or d.diag_id: d.diag_id for d in diags}
                self.ucdef_map = idmap
                cur_id = self.obj.properties.get(prop, "")
                cur_name = next((n for n, i in idmap.items() if i == cur_id), "")
                var = tk.StringVar(value=cur_name)
                ttk.Combobox(frame, textvariable=var, values=list(idmap.keys())).grid(
                    row=row, column=1, padx=4, pady=2
                )
                self.entries[prop] = var
            elif self.obj.obj_type == "Use Case" and prop == "includedUseCase":
                repo = SysMLRepository.get_instance()
                targets = [
                    repo.elements[t].name or t
                    for rel in repo.relationships
                    if rel.rel_type == "Include" and rel.source == self.obj.element_id
                    if (t := rel.target) in repo.elements
                ]
                ttk.Label(frame, text=", ".join(targets)).grid(
                    row=row, column=1, sticky="w", padx=4, pady=2
                )
            elif prop == "analysis" and app:
                analyses = getattr(app, "reliability_analyses", [])
                names = [ra.name for ra in analyses]
                var = tk.StringVar(value=self.obj.properties.get(prop, ""))
                cb = ttk.Combobox(frame, textvariable=var, values=names, state="readonly")
                cb.grid(row=row, column=1, padx=4, pady=2)
                self.entries[prop] = var
                self._analysis_map = {ra.name: ra for ra in analyses}

                def sync_analysis(_):
                    name = var.get()
                    ra = self._analysis_map.get(name)
                    if not ra:
                        return
                    if "fit" in self.entries:
                        self.entries["fit"].set(f"{ra.total_fit:.2f}")
                    else:
                        self.obj.properties["fit"] = f"{ra.total_fit:.2f}"
                    # update part list preview from analysis BOM
                    names = [c.name for c in ra.components]
                    joined = ", ".join(names)
                    if "partProperties" in self.listboxes:
                        lb = self.listboxes["partProperties"]
                        lb.delete(0, tk.END)
                        for n in names:
                            lb.insert(tk.END, n)
                    else:
                        self.obj.properties["partProperties"] = joined

                cb.bind("<<ComboboxSelected>>", sync_analysis)
            elif prop == "component" and app:
                comps = [
                    c
                    for ra in getattr(app, "reliability_analyses", [])
                    for c in ra.components
                    if c.comp_type != "circuit"
                ]
                comps.extend(
                    c
                    for c in getattr(app, "reliability_components", [])
                    if c.comp_type != "circuit"
                )
                names = list({c.name for c in comps})
                var = tk.StringVar(value=self.obj.properties.get(prop, ""))
                cb = ttk.Combobox(frame, textvariable=var, values=names, state="readonly")
                cb.grid(row=row, column=1, padx=4, pady=2)
                self.entries[prop] = var
                self._comp_map = {c.name: c for c in comps}

                def sync_component(_):
                    name = var.get()
                    comp = self._comp_map.get(name)
                    if not comp:
                        return
                    if "fit" in self.entries:
                        self.entries["fit"].set(f"{comp.fit:.2f}")
                    else:
                        self.obj.properties["fit"] = f"{comp.fit:.2f}"
                    if "qualification" in self.entries:
                        self.entries["qualification"].set(comp.qualification)
                    else:
                        self.obj.properties["qualification"] = comp.qualification
                    modes = self._get_failure_modes(app, comp.name)
                    if "failureModes" in self.entries:
                        self.entries["failureModes"].set(modes)
                    else:
                        self.obj.properties["failureModes"] = modes

                cb.bind("<<ComboboxSelected>>", sync_component)
            else:
                var = tk.StringVar(value=self.obj.properties.get(prop, ""))
                state = "normal"
                if self.obj.obj_type == "Block" and prop in ("fit", "qualification"):
                    state = "readonly"
                if self.obj.obj_type == "Part" and prop == "asil":
                    state = "readonly"
                ttk.Entry(frame, textvariable=var, state=state).grid(
                    row=row, column=1, padx=4, pady=2
                )
                self.entries[prop] = var
            if prop in reliability_props:
                rel_row += 1
            else:
                prop_row += 1

        # Display inherited reliability values only for Blocks
        if self.obj.obj_type == "Block":
            for prop in ("fit", "qualification"):
                if prop not in self.entries and self.obj.properties.get(prop, ""):
                    ttk.Label(rel_frame, text=f"{prop}:").grid(
                        row=rel_row, column=0, sticky="e", padx=4, pady=2
                    )
                    var = tk.StringVar(value=self.obj.properties.get(prop, ""))
                    ttk.Entry(rel_frame, textvariable=var, state="readonly").grid(
                        row=rel_row, column=1, padx=4, pady=2
                    )
                    self.entries[prop] = var
                    rel_row += 1

        repo = SysMLRepository.get_instance()
        link_row = 0
        if self.obj.obj_type == "Block":
            diags = [d for d in repo.diagrams.values() if d.diag_type == "Internal Block Diagram"]
            ids = {d.name or d.diag_id: d.diag_id for d in diags}
            ttk.Label(link_frame, text="Internal Block Diagram:").grid(
                row=link_row, column=0, sticky="e", padx=4, pady=2
            )
            self.diag_map = ids
            cur_id = repo.get_linked_diagram(self.obj.element_id)
            cur_name = next((n for n, i in ids.items() if i == cur_id), "")
            self.diagram_var = tk.StringVar(value=cur_name)
            ttk.Combobox(link_frame, textvariable=self.diagram_var, values=list(ids.keys())).grid(
                row=link_row, column=1, padx=4, pady=2
            )
            link_row += 1
        elif self.obj.obj_type == "Use Case":
            diagrams = [d for d in repo.diagrams.values() if d.diag_type == "Activity Diagram"]
            self.behavior_map = {d.name or d.diag_id: d.diag_id for d in diagrams}
            ttk.Label(link_frame, text="Behavior Diagram:").grid(
                row=link_row, column=0, sticky="e", padx=4, pady=2
            )
            cur_id = repo.get_linked_diagram(self.obj.element_id)
            cur_name = next((n for n, i in self.behavior_map.items() if i == cur_id), "")
            self.behavior_var = tk.StringVar(value=cur_name)
            ttk.Combobox(
                link_frame, textvariable=self.behavior_var, values=list(self.behavior_map.keys())
            ).grid(row=link_row, column=1, padx=4, pady=2)
            link_row += 1
        elif self.obj.obj_type in ("Action Usage", "Action"):
            diagrams = [d for d in repo.diagrams.values() if d.diag_type == "Activity Diagram"]
            self.behavior_map = {d.name or d.diag_id: d.diag_id for d in diagrams}
            ttk.Label(link_frame, text="Behavior Diagram:").grid(
                row=link_row, column=0, sticky="e", padx=4, pady=2
            )
            cur_id = repo.get_linked_diagram(self.obj.element_id)
            cur_name = next((n for n, i in self.behavior_map.items() if i == cur_id), "")
            self.behavior_var = tk.StringVar(value=cur_name)
            ttk.Combobox(
                link_frame, textvariable=self.behavior_var, values=list(self.behavior_map.keys())
            ).grid(row=link_row, column=1, padx=4, pady=2)
            link_row += 1
        elif self.obj.obj_type == "CallBehaviorAction":
            bdiags = [d for d in repo.diagrams.values() if d.diag_type == "Activity Diagram"]
            self.behavior_map = {d.name or d.diag_id: d.diag_id for d in bdiags}
            ttk.Label(link_frame, text="Behavior Diagram:").grid(
                row=link_row, column=0, sticky="e", padx=4, pady=2
            )
            cur_id = repo.get_linked_diagram(self.obj.element_id)
            cur_name = next((n for n, i in self.behavior_map.items() if i == cur_id), "")
            self.behavior_var = tk.StringVar(value=cur_name)
            ttk.Combobox(
                link_frame, textvariable=self.behavior_var, values=list(self.behavior_map.keys())
            ).grid(row=link_row, column=1, padx=4, pady=2)
            link_row += 1
            vdiags = [d for d in repo.diagrams.values() if d.diag_type == "Internal Block Diagram"]
            self.view_map = {d.name or d.diag_id: d.diag_id for d in vdiags}
            ttk.Label(link_frame, text="View:").grid(
                row=link_row, column=0, sticky="e", padx=4, pady=2
            )
            view_id = self.obj.properties.get("view", "")
            vname = next((n for n, i in self.view_map.items() if i == view_id), "")
            self.view_var = tk.StringVar(value=vname)
            ttk.Combobox(
                link_frame, textvariable=self.view_var, values=list(self.view_map.keys())
            ).grid(row=link_row, column=1, padx=4, pady=2)
            link_row += 1
        elif self.obj.obj_type == "Part":
            blocks = [e for e in repo.elements.values() if e.elem_type == "Block"]
            idmap = {b.name or b.elem_id: b.elem_id for b in blocks}
            ttk.Label(link_frame, text="Definition:").grid(
                row=link_row, column=0, sticky="e", padx=4, pady=2
            )
            self.def_map = idmap
            cur_id = self.obj.properties.get("definition", "")
            cur_name = next((n for n, i in idmap.items() if i == cur_id), "")
            self.def_var = tk.StringVar(value=cur_name)
            ttk.Combobox(link_frame, textvariable=self.def_var, values=list(idmap.keys())).grid(
                row=link_row, column=1, padx=4, pady=2
            )
            link_row += 1

        # Requirement allocation section
        req_row = 0
        ttk.Label(req_frame, text="Requirements:").grid(
            row=req_row, column=0, sticky="ne", padx=4, pady=2
        )
        self.req_list = tk.Listbox(req_frame, height=4)
        self.req_list.grid(row=req_row, column=1, padx=4, pady=2, sticky="we")
        btnf = ttk.Frame(req_frame)
        btnf.grid(row=req_row, column=2, padx=2)
        ttk.Button(btnf, text="Add", command=self.add_requirement).pack(side=tk.TOP)
        ttk.Button(btnf, text="Remove", command=self.remove_requirement).pack(side=tk.TOP)
        for r in self.obj.requirements:
            self.req_list.insert(tk.END, f"[{r.get('id')}] {r.get('text','')}")
        req_row += 1
        self._update_asil()

    def add_port(self):
        name = simpledialog.askstring("Port", "Name:", parent=self)
        if name:
            self.listboxes["ports"].insert(tk.END, name)

    def remove_port(self):
        sel = list(self.listboxes["ports"].curselection())
        for idx in reversed(sel):
            self.listboxes["ports"].delete(idx)

    def edit_port(self):
        lb = self.listboxes["ports"]
        sel = lb.curselection()
        if not sel:
            return
        idx = sel[0]
        cur = lb.get(idx)
        name = simpledialog.askstring("Port", "Name:", initialvalue=cur, parent=self)
        if name:
            lb.delete(idx)
            lb.insert(idx, name)

    def add_list_item(self, prop: str):
        val = simpledialog.askstring(prop, "Value:", parent=self)
        if val:
            self.listboxes[prop].insert(tk.END, val)

    def remove_list_item(self, prop: str):
        lb = self.listboxes[prop]
        sel = list(lb.curselection())
        for idx in reversed(sel):
            lb.delete(idx)

    def edit_list_item(self, prop: str):
        lb = self.listboxes[prop]
        sel = lb.curselection()
        if not sel:
            return
        idx = sel[0]
        cur = lb.get(idx)
        val = simpledialog.askstring(prop, "Value:", initialvalue=cur, parent=self)
        if val:
            lb.delete(idx)
            lb.insert(idx, val)

    class OperationDialog(simpledialog.Dialog):
        def __init__(self, parent, operation=None):
            self.operation = operation
            super().__init__(parent, title="Operation")

        def body(self, master):
            ttk.Label(master, text="Name:").grid(row=0, column=0, padx=4, pady=2, sticky="e")
            self.name_var = tk.StringVar(value=getattr(self.operation, "name", ""))
            ttk.Entry(master, textvariable=self.name_var).grid(row=0, column=1, padx=4, pady=2)
            ttk.Label(master, text="Parameters (name:type:dir)").grid(
                row=1, column=0, columnspan=2, padx=4, pady=2
            )
            self.param_text = tk.Text(master, height=4, width=30)
            if self.operation:
                lines = [f"{p.name}:{p.type}:{p.direction}" for p in self.operation.parameters]
                self.param_text.insert("1.0", "\n".join(lines))
            self.param_text.grid(row=2, column=0, columnspan=2, padx=4, pady=2)
            ttk.Label(master, text="Return type:").grid(row=3, column=0, padx=4, pady=2, sticky="e")
            self.ret_var = tk.StringVar(value=getattr(self.operation, "return_type", ""))
            ttk.Entry(master, textvariable=self.ret_var).grid(row=3, column=1, padx=4, pady=2)

        def apply(self):
            name = self.name_var.get().strip()
            params = []
            for line in self.param_text.get("1.0", tk.END).splitlines():
                line = line.strip()
                if not line:
                    continue
                parts = line.split(":")
                if len(parts) == 1:
                    params.append(OperationParameter(name=parts[0]))
                elif len(parts) == 2:
                    params.append(OperationParameter(name=parts[0], type=parts[1]))
                else:
                    params.append(
                        OperationParameter(name=parts[0], type=parts[1], direction=parts[2])
                    )
            self.result = OperationDefinition(name, params, self.ret_var.get().strip())

    class BehaviorDialog(simpledialog.Dialog):
        def __init__(self, parent, operations: list[str], diag_map: dict[str, str], assignment=None):
            self.operations = operations
            self.diag_map = diag_map
            self.assignment = assignment
            super().__init__(parent, title="Behavior")

        def body(self, master):
            ttk.Label(master, text="Operation:").grid(row=0, column=0, padx=4, pady=2, sticky="e")
            self.op_var = tk.StringVar(value=getattr(self.assignment, "operation", ""))
            ttk.Combobox(master, textvariable=self.op_var, values=self.operations, state="readonly").grid(
                row=0, column=1, padx=4, pady=2
            )
            ttk.Label(master, text="Diagram:").grid(row=1, column=0, padx=4, pady=2, sticky="e")
            cur_name = next((n for n, i in self.diag_map.items() if i == getattr(self.assignment, "diagram", "")), "")
            self.diag_var = tk.StringVar(value=cur_name)
            ttk.Combobox(master, textvariable=self.diag_var, values=list(self.diag_map.keys()), state="readonly").grid(
                row=1, column=1, padx=4, pady=2
            )

        def apply(self):
            op = self.op_var.get().strip()
            diag_id = self.diag_map.get(self.diag_var.get(), "")
            self.result = BehaviorAssignment(operation=op, diagram=diag_id)

    def add_operation(self):
        dlg = self.OperationDialog(self)
        if dlg.result:
            self._operations.append(dlg.result)
            self.listboxes["operations"].insert(tk.END, format_operation(dlg.result))

    def edit_operation(self):
        lb = self.listboxes["operations"]
        sel = lb.curselection()
        if not sel:
            return
        idx = sel[0]
        op = self._operations[idx]
        dlg = self.OperationDialog(self, op)
        if dlg.result:
            self._operations[idx] = dlg.result
            lb.delete(idx)
            lb.insert(idx, format_operation(dlg.result))

    def remove_operation(self):
        lb = self.listboxes["operations"]
        sel = list(lb.curselection())
        for idx in reversed(sel):
            lb.delete(idx)
            del self._operations[idx]

    def add_behavior(self):
        repo = SysMLRepository.get_instance()
        diagrams = [d for d in repo.diagrams.values() if d.diag_type == "Activity Diagram"]
        diag_map = {d.name or d.diag_id: d.diag_id for d in diagrams}
        ops = [op.name for op in self._operations]
        dlg = self.BehaviorDialog(self, ops, diag_map)
        if dlg.result:
            self._behaviors.append(dlg.result)
            name = repo.diagrams.get(dlg.result.diagram)
            label = f"{dlg.result.operation} -> {name.name if name else dlg.result.diagram}"
            self.listboxes["behaviors"].insert(tk.END, label)

    def edit_behavior(self):
        lb = self.listboxes["behaviors"]
        sel = lb.curselection()
        if not sel:
            return
        idx = sel[0]
        repo = SysMLRepository.get_instance()
        diagrams = [d for d in repo.diagrams.values() if d.diag_type == "Activity Diagram"]
        diag_map = {d.name or d.diag_id: d.diag_id for d in diagrams}
        ops = [op.name for op in self._operations]
        dlg = self.BehaviorDialog(self, ops, diag_map, self._behaviors[idx])
        if dlg.result:
            self._behaviors[idx] = dlg.result
            name = repo.diagrams.get(dlg.result.diagram)
            label = f"{dlg.result.operation} -> {name.name if name else dlg.result.diagram}"
            lb.delete(idx)
            lb.insert(idx, label)

    def remove_behavior(self):
        lb = self.listboxes["behaviors"]
        sel = list(lb.curselection())
        for idx in reversed(sel):
            lb.delete(idx)
            del self._behaviors[idx]

    def add_requirement(self):
        if not global_requirements:
            messagebox.showinfo("No Requirements", "No requirements defined.")
            return
        dialog = self.SelectRequirementsDialog(self)
        if dialog.result:
            for rid in dialog.result:
                req = global_requirements.get(rid)
                if req and not any(r.get("id") == rid for r in self.obj.requirements):
                    self.obj.requirements.append(req)
                    self.req_list.insert(tk.END, f"[{req['id']}] {req.get('text','')}")
        self._update_asil()

    def remove_requirement(self):
        sel = list(self.req_list.curselection())
        for idx in reversed(sel):
            del self.obj.requirements[idx]
            self.req_list.delete(idx)
        self._update_asil()

    def _update_asil(self) -> None:
        """Recompute ASIL based on allocated requirements."""
        if self.obj.obj_type != "Part":
            return
        asil = calculate_allocated_asil(self.obj.requirements)
        self.obj.properties["asil"] = asil
        if "asil" in self.entries:
            self.entries["asil"].set(asil)
        repo = SysMLRepository.get_instance()
        if self.obj.element_id and self.obj.element_id in repo.elements:
            repo.elements[self.obj.element_id].properties["asil"] = asil

    def _get_failure_modes(self, app, comp_name: str) -> str:
        """Return comma separated failure modes for a component name."""
        modes = set()
        for e in getattr(app, "fmea_entries", []):
            if getattr(e, "fmea_component", "") == comp_name:
                label = getattr(e, "description", "") or getattr(e, "user_name", "")
                if label:
                    modes.add(label)
        for fmea in getattr(app, "fmeas", []):
            for e in fmea.get("entries", []):
                if getattr(e, "fmea_component", "") == comp_name:
                    label = getattr(e, "description", "") or getattr(e, "user_name", "")
                    if label:
                        modes.add(label)
        return ", ".join(sorted(modes))

    def apply(self):
        self.obj.properties["name"] = self.name_var.get()
        repo = SysMLRepository.get_instance()
        if self.obj.element_id and self.obj.element_id in repo.elements:
            repo.elements[self.obj.element_id].name = self.name_var.get()
        for prop, var in self.entries.items():
            self.obj.properties[prop] = var.get()
            if self.obj.element_id and self.obj.element_id in repo.elements:
                repo.elements[self.obj.element_id].properties[prop] = var.get()
        for prop, lb in self.listboxes.items():
            if prop == "operations":
                self.obj.properties[prop] = operations_to_json(self._operations)
                if self.obj.element_id and self.obj.element_id in repo.elements:
                    repo.elements[self.obj.element_id].properties[prop] = self.obj.properties[prop]
            elif prop == "behaviors":
                self.obj.properties[prop] = behaviors_to_json(self._behaviors)
                if self.obj.element_id and self.obj.element_id in repo.elements:
                    repo.elements[self.obj.element_id].properties[prop] = self.obj.properties[prop]
            else:
                items = [lb.get(i) for i in range(lb.size())]
                joined = ", ".join(items)
                self.obj.properties[prop] = joined
                if self.obj.element_id and self.obj.element_id in repo.elements:
                    repo.elements[self.obj.element_id].properties[prop] = joined

        if self.obj.obj_type == "Block" and self.obj.element_id:
            propagate_block_port_changes(repo, self.obj.element_id)
            propagate_block_part_changes(repo, self.obj.element_id)
            propagate_block_changes(repo, self.obj.element_id)
        try:
            if self.obj.obj_type not in ("Initial", "Final"):
                self.obj.width = float(self.width_var.get())
                self.obj.height = float(self.height_var.get())
        except ValueError:
            pass

        if hasattr(self.master, "ensure_text_fits"):
            self.master.ensure_text_fits(self.obj)

        self._update_asil()

        # ensure block shows BOM components as part names when an analysis is set
        if (
            self.obj.obj_type == "Block"
            and "analysis" in self.obj.properties
            and hasattr(self, "_analysis_map")
        ):
            ra = self._analysis_map.get(self.obj.properties["analysis"], None)
            if ra:
                cur = [
                    p.strip()
                    for p in self.obj.properties.get("partProperties", "").split(",")
                    if p.strip()
                ]
                names = [c.name for c in ra.components]
                for n in names:
                    if n not in cur:
                        cur.append(n)
                joined = ", ".join(cur)
                self.obj.properties["partProperties"] = joined
                if self.obj.element_id and self.obj.element_id in repo.elements:
                    repo.elements[self.obj.element_id].properties["partProperties"] = joined
                if self.obj.element_id:
                    inherit_block_properties(repo, self.obj.element_id)
                    self.obj.properties["partProperties"] = repo.elements[
                        self.obj.element_id
                    ].properties["partProperties"]

        # Update linked diagram if applicable
        link_id = None
        if hasattr(self, "behavior_var") and self.behavior_var.get():
            link_id = self.behavior_map.get(self.behavior_var.get())
        elif hasattr(self, "diagram_var"):
            link_id = self.diag_map.get(self.diagram_var.get())
        if hasattr(self, "behavior_var") or hasattr(self, "diagram_var"):
            repo.link_diagram(self.obj.element_id, link_id)
        if hasattr(self, "view_var"):
            view_id = self.view_map.get(self.view_var.get())
            if view_id:
                self.obj.properties["view"] = view_id
                if self.obj.element_id and self.obj.element_id in repo.elements:
                    repo.elements[self.obj.element_id].properties["view"] = view_id
            else:
                self.obj.properties.pop("view", None)
                if self.obj.element_id and self.obj.element_id in repo.elements:
                    repo.elements[self.obj.element_id].properties.pop("view", None)
        if hasattr(self, "def_var"):
            name = self.def_var.get()
            def_id = self.def_map.get(name)
            if def_id:
                self.obj.properties["definition"] = def_id
                if self.obj.element_id and self.obj.element_id in repo.elements:
                    repo.elements[self.obj.element_id].properties["definition"] = def_id
        if hasattr(self, "ucdef_var"):
            name = self.ucdef_var.get()
            def_id = self.ucdef_map.get(name)
            if def_id:
                self.obj.properties["useCaseDefinition"] = def_id
                if self.obj.element_id and self.obj.element_id in repo.elements:
                    repo.elements[self.obj.element_id].properties["useCaseDefinition"] = def_id

        # ------------------------------------------------------------
        # Add parts from selected analysis BOM
        # ------------------------------------------------------------
        if (
            self.obj.obj_type == "Block"
            and "analysis" in self.obj.properties
            and hasattr(self, "diag_map")
        ):
            diag_id = repo.get_linked_diagram(self.obj.element_id)
            if diag_id:
                ra_name = self.obj.properties.get("analysis", "")
                ra = getattr(self, "_analysis_map", {}).get(ra_name)
                if ra and ra.components:
                    comps = list(ra.components)
                    dlg = self.SelectComponentsDialog(self, comps)
                    selected = dlg.result or []
                    if selected:
                        diag = repo.diagrams.get(diag_id)
                        if diag is not None:
                            diag.objects = getattr(diag, "objects", [])
                            existing = {
                                o.get("properties", {}).get("component")
                                for o in diag.objects
                                if o.get("obj_type") == "Part"
                            }
                            base_x = 50.0
                            base_y = 50.0
                            offset = 60.0
                            for idx, c in enumerate(selected):
                                if c.name in existing:
                                    continue
                                elem = repo.create_element(
                                    "Part",
                                    name=c.name,
                                    properties={
                                        "component": c.name,
                                        "fit": f"{c.fit:.2f}",
                                        "qualification": c.qualification,
                                        "failureModes": self._get_failure_modes(
                                            getattr(self.master, "app", None), c.name
                                        ),
                                    },
                                    owner=repo.root_package.elem_id,
                                )
                                repo.add_element_to_diagram(diag_id, elem.elem_id)
                                obj = SysMLObject(
                                    _get_next_id(),
                                    "Part",
                                    base_x,
                                    base_y + offset * idx,
                                    element_id=elem.elem_id,
                                    properties=elem.properties.copy(),
                                )
                                diag.objects.append(obj.__dict__)
                                # update any open windows for this diagram
                                app = getattr(self.master, "app", None)
                                if app:
                                    for win in getattr(app, "ibd_windows", []):
                                        if win.diagram_id == diag_id:
                                            win.objects.append(obj)
                                            win.redraw()
                                            win._sync_to_repository()
                            # update block partProperties with newly added components
                            new_names = [c.name for c in selected if c.name not in existing]
                            if new_names:
                                cur = self.obj.properties.get("partProperties", "")
                                names = [n.strip() for n in cur.split(",") if n.strip()]
                                for name in new_names:
                                    if name not in names:
                                        names.append(name)
                                joined = ", ".join(names)
                                self.obj.properties["partProperties"] = joined
                                if self.obj.element_id and self.obj.element_id in repo.elements:
                                    repo.elements[self.obj.element_id].properties[
                                        "partProperties"
                                    ] = joined
                                # update all diagram objects referencing this block element
                                for d in repo.diagrams.values():
                                    for o in getattr(d, "objects", []):
                                        if o.get("element_id") == self.obj.element_id:
                                            o.setdefault("properties", {})[
                                                "partProperties"
                                            ] = joined
                                # include parent block parts
                                if self.obj.element_id:
                                    inherit_block_properties(repo, self.obj.element_id)
                                    joined = repo.elements[self.obj.element_id].properties[
                                        "partProperties"
                                    ]
                                    self.obj.properties["partProperties"] = joined
                            repo.diagrams[diag_id] = diag
                            repo.touch_diagram(diag_id)
                            if self.obj.element_id:
                                repo.touch_element(self.obj.element_id)
                            if hasattr(self.master, "_sync_to_repository"):
                                self.master._sync_to_repository()


class ConnectionDialog(simpledialog.Dialog):
    """Edit connection style and custom routing points."""

    def __init__(self, master, connection: DiagramConnection):
        self.connection = connection
        super().__init__(master, title="Connection Properties")

    def body(self, master):
        ttk.Label(master, text="Name:").grid(row=0, column=0, sticky="e", padx=4, pady=4)
        self.name_var = tk.StringVar(value=self.connection.name)
        ttk.Entry(master, textvariable=self.name_var).grid(row=0, column=1, columnspan=2, padx=4, pady=4, sticky="we")

        ttk.Label(master, text="Style:").grid(row=1, column=0, sticky="e", padx=4, pady=4)
        self.style_var = tk.StringVar(value=self.connection.style)
        ttk.Combobox(master, textvariable=self.style_var,
                     values=["Straight", "Squared", "Custom"]).grid(row=1, column=1, padx=4, pady=4)

        ttk.Label(master, text="Points:").grid(row=2, column=0, sticky="ne", padx=4, pady=4)
        self.point_list = tk.Listbox(master, height=4)
        for px, py in self.connection.points:
            self.point_list.insert(tk.END, f"{px:.1f},{py:.1f}")
        self.point_list.grid(row=2, column=1, padx=4, pady=4, sticky="we")
        btnf = ttk.Frame(master)
        btnf.grid(row=2, column=2, padx=2)
        ttk.Button(btnf, text="Add", command=self.add_point).pack(side=tk.TOP)
        ttk.Button(btnf, text="Remove", command=self.remove_point).pack(side=tk.TOP)

        ttk.Label(master, text="Arrows:").grid(row=3, column=0, sticky="e", padx=4, pady=4)
        self.arrow_var = tk.StringVar(value=self.connection.arrow)
        self.arrow_cb = ttk.Combobox(
            master,
            textvariable=self.arrow_var,
            values=["none", "forward", "backward", "both"],
        )
        self.arrow_cb.grid(row=3, column=1, padx=4, pady=4)
        self.mid_var = tk.BooleanVar(value=self.connection.mid_arrow)
        self.mid_check = ttk.Checkbutton(
            master, text="Arrow", variable=self.mid_var
        )
        self.mid_check.grid(row=3, column=2, padx=4, pady=4)
        if self.connection.conn_type in (
            "Flow",
            "Generalize",
            "Generalization",
            "Include",
            "Extend",
        ):
            self.arrow_cb.configure(state="disabled")
            self.mid_check.configure(state="disabled")

        if self.connection.conn_type in ("Aggregation", "Composite Aggregation"):
            ttk.Label(master, text="Multiplicity:").grid(row=4, column=0, sticky="e", padx=4, pady=4)
            self.mult_var = tk.StringVar(value=self.connection.multiplicity)
            ttk.Entry(master, textvariable=self.mult_var).grid(row=4, column=1, padx=4, pady=4, sticky="we")

    def add_point(self):
        x = simpledialog.askfloat("Point", "X:", parent=self)
        y = simpledialog.askfloat("Point", "Y:", parent=self)
        if x is not None and y is not None:
            self.point_list.insert(tk.END, f"{x},{y}")

    def remove_point(self):
        sel = list(self.point_list.curselection())
        for idx in reversed(sel):
            self.point_list.delete(idx)

    def apply(self):
        self.connection.name = self.name_var.get()
        self.connection.style = self.style_var.get()
        pts = []
        for i in range(self.point_list.size()):
            txt = self.point_list.get(i)
            try:
                x_str, y_str = txt.split(",")
                pts.append((float(x_str), float(y_str)))
            except ValueError:
                continue
        self.connection.points = pts
        self.connection.arrow = self.arrow_var.get()
        self.connection.mid_arrow = self.mid_var.get()
        if hasattr(self, "mult_var"):
            self.connection.multiplicity = self.mult_var.get()
        if hasattr(self.master, "_sync_to_repository"):
            self.master._sync_to_repository()
        if self.connection.conn_type in ("Aggregation", "Composite Aggregation"):
            if hasattr(self.master, "repo"):
                whole = self.master.get_object(self.connection.src).element_id
                part = self.master.get_object(self.connection.dst).element_id
                if self.connection.conn_type == "Composite Aggregation":
                    add_composite_aggregation_part(
                        self.master.repo,
                        whole,
                        part,
                        self.connection.multiplicity,
                        app=getattr(self.master, "app", None),
                    )
                else:
                    add_aggregation_part(
                        self.master.repo,
                        whole,
                        part,
                        self.connection.multiplicity,
                    )
                if hasattr(self.master, "_sync_to_repository"):
                    self.master._sync_to_repository()


class UseCaseDiagramWindow(SysMLDiagramWindow):
    def __init__(self, master, app, diagram_id: str | None = None, history=None):
        tools = [
            "Actor",
            "Use Case",
            "System Boundary",
            "Association",
            "Communication Path",
            "Generalize",
            "Include",
            "Extend",
        ]
        super().__init__(master, "Use Case Diagram", tools, diagram_id, app=app, history=history)


class ActivityDiagramWindow(SysMLDiagramWindow):
    def __init__(self, master, app, diagram_id: str | None = None, history=None):
        tools = [
            "Action",
            "CallBehaviorAction",
            "Initial",
            "Final",
            "Decision",
            "Merge",
            "Fork",
            "Join",
            "Flow",
        ]
        super().__init__(master, "Activity Diagram", tools, diagram_id, app=app, history=history)
        ttk.Button(
            self.toolbox,
            text="Add Block Operations",
            command=self.add_block_operations,
        ).pack(fill=tk.X, padx=2, pady=2)

    class SelectOperationsDialog(simpledialog.Dialog):
        def __init__(self, parent, operations):
            self.operations = operations
            self.selected = {}
            super().__init__(parent, title="Select Operations")

        def body(self, master):
            ttk.Label(master, text="Select operations:").pack(padx=5, pady=5)
            frame = ttk.Frame(master)
            frame.pack(fill=tk.BOTH, expand=True)
            canvas = tk.Canvas(frame, borderwidth=0)
            scrollbar = ttk.Scrollbar(frame, orient="vertical", command=canvas.yview)
            self.check_frame = ttk.Frame(canvas)
            self.check_frame.bind("<Configure>", lambda e: canvas.configure(scrollregion=canvas.bbox("all")))
            canvas.create_window((0, 0), window=self.check_frame, anchor="nw")
            canvas.configure(yscrollcommand=scrollbar.set)
            canvas.pack(side="left", fill="both", expand=True)
            scrollbar.pack(side="right", fill="y")
            for label, op, diag in self.operations:
                var = tk.BooleanVar(value=True)
                self.selected[(op, diag)] = var
                ttk.Checkbutton(self.check_frame, text=label, variable=var).pack(anchor="w", padx=2, pady=2)
            return self.check_frame

        def apply(self):
            self.result = [(op, diag) for (op, diag), var in self.selected.items() if var.get()]

    def add_block_operations(self):
        repo = self.repo
        blocks = []
        for elem in repo.elements.values():
            if elem.elem_type != "Block":
                continue
            for beh in parse_behaviors(elem.properties.get("behaviors", "")):
                if beh.diagram == self.diagram_id:
                    blocks.append(elem)
                    break
        operations = []
        for blk in blocks:
            ops = parse_operations(blk.properties.get("operations", ""))
            behs = {b.operation: b.diagram for b in parse_behaviors(blk.properties.get("behaviors", ""))}
            for op in ops:
                diag_id = behs.get(op.name)
                if diag_id:
                    label = f"{blk.name}.{format_operation(op)}"
                    operations.append((label, op.name, diag_id))
        if not operations:
            messagebox.showinfo("Add Block Operations", "No operations available")
            return
        dlg = self.SelectOperationsDialog(self, operations)
        selected = dlg.result or []
        if not selected:
            return
        diag = repo.diagrams.get(self.diagram_id)
        base_x = 50.0
        base_y = 50.0
        offset = 60.0
        for idx, (op_name, d_id) in enumerate(selected):
            elem = repo.create_element("CallBehaviorAction", name=op_name, owner=diag.package)
            repo.add_element_to_diagram(self.diagram_id, elem.elem_id)
            repo.link_diagram(elem.elem_id, d_id)
            obj = SysMLObject(
                _get_next_id(),
                "CallBehaviorAction",
                base_x,
                base_y + offset * idx,
                element_id=elem.elem_id,
                properties={"name": op_name},
            )
            diag.objects.append(obj.__dict__)
            self.objects.append(obj)
        self.redraw()
        self._sync_to_repository()


class BlockDiagramWindow(SysMLDiagramWindow):
    def __init__(self, master, app, diagram_id: str | None = None, history=None):
        tools = [
            "Block",
            "Association",
            "Generalization",
            "Aggregation",
            "Composite Aggregation",
        ]
        super().__init__(master, "Block Diagram", tools, diagram_id, app=app, history=history)


class InternalBlockDiagramWindow(SysMLDiagramWindow):
    def __init__(self, master, app, diagram_id: str | None = None, history=None):
        tools = [
            "Part",
            "Port",
            "Connector",
        ]
        super().__init__(master, "Internal Block Diagram", tools, diagram_id, app=app, history=history)
        ttk.Button(
            self.toolbox,
            text="Add Contained Parts",
            command=self.add_contained_parts,
        ).pack(fill=tk.X, padx=2, pady=2)

    def _get_failure_modes(self, comp_name: str) -> str:
        """Return comma separated failure modes for a component name."""
        app = getattr(self, "app", None)
        modes = set()
        for e in getattr(app, "fmea_entries", []):
            if getattr(e, "fmea_component", "") == comp_name:
                label = getattr(e, "description", "") or getattr(e, "user_name", "")
                if label:
                    modes.add(label)
        for fmea in getattr(app, "fmeas", []):
            for entry in fmea.get("entries", []):
                if getattr(entry, "fmea_component", "") == comp_name:
                    label = getattr(entry, "description", "") or getattr(entry, "user_name", "")
                    if label:
                        modes.add(label)
        return ", ".join(sorted(modes))

    def add_contained_parts(self) -> None:
        repo = self.repo
        block_id = next((eid for eid, did in repo.element_diagrams.items() if did == self.diagram_id), None)
        if not block_id or block_id not in repo.elements:
            messagebox.showinfo("Add Contained Parts", "No block is linked to this diagram")
            return
        block = repo.elements[block_id]
        diag = repo.diagrams.get(self.diagram_id)

        # ------------------------------------------------------------
        # Always inherit parts from the father block if assigned
        # ------------------------------------------------------------
        added_parent = []
        if diag:
            added_parent = inherit_father_parts(repo, diag)
            for data in added_parent:
                self.objects.append(SysMLObject(**data))

        # ------------------------------------------------------------
        # Add parts from aggregation relationships
        # ------------------------------------------------------------
        added_agg = _sync_ibd_aggregation_parts(repo, block_id, app=getattr(self, "app", None))
        added_comp = _sync_ibd_composite_parts(repo, block_id, app=getattr(self, "app", None))
        for data in added_agg + added_comp:
            self.objects.append(SysMLObject(**data))

        # ------------------------------------------------------------
        # If the represented block has a reliability analysis with
        # components, allow the user to select which components to add
        # ------------------------------------------------------------
        ra_name = block.properties.get("analysis", "")
        analyses = getattr(self.app, "reliability_analyses", [])
        ra_map = {ra.name: ra for ra in analyses}
        ra = ra_map.get(ra_name)
        if ra_name and (not ra or not ra.components):
            messagebox.showinfo("Add Contained Parts", "Analysis has no components")
            return
        comps = list(ra.components) if ra_name and ra and ra.components else []

        # If there are no components, no father and no aggregations,
        # there is nothing to inherit
        src_ids = [block_id] + _collect_generalization_parents(repo, block_id)
        has_aggr = any(
            rel.rel_type in ("Aggregation", "Composite Aggregation") and rel.source in src_ids
            for rel in repo.relationships
        )
        part_names = [
            n.strip() for n in block.properties.get("partProperties", "").split(",") if n.strip()
        ]
        if not comps and not getattr(diag, "father", None) and not has_aggr and not part_names:
            messagebox.showinfo("Add Contained Parts", "No contained parts available")
            self.redraw()
            self._sync_to_repository()
            return

        selected = []
        if comps:
            dlg = SysMLObjectDialog.SelectComponentsDialog(self, comps)
            selected = dlg.result or []

        selected_names: list[str] = []
        if part_names:
            dlg = SysMLObjectDialog.SelectNamesDialog(self, part_names)
            selected_names = dlg.result or []

        if not selected and not selected_names and not comps and not part_names:
            # No reliability components or contained parts to add
            self.redraw()
            self._sync_to_repository()
            return

        if diag is None:
            return
        diag.objects = getattr(diag, "objects", [])
        existing = {
            o.get("properties", {}).get("component")
            for o in diag.objects
            if o.get("obj_type") == "Part"
        }
        base_x = 50.0
        base_y = 50.0
        offset = 60.0
        added = []
        for idx, c in enumerate(selected):
            if c.name in existing:
                continue
            elem = repo.create_element(
                "Part",
                name=c.name,
                properties={
                    "component": c.name,
                    "fit": f"{c.fit:.2f}",
                    "qualification": c.qualification,
                    "failureModes": self._get_failure_modes(c.name),
                },
                owner=repo.root_package.elem_id,
            )
            repo.add_element_to_diagram(self.diagram_id, elem.elem_id)
            obj = SysMLObject(
                _get_next_id(),
                "Part",
                base_x,
                base_y + offset * idx,
                element_id=elem.elem_id,
                properties=elem.properties.copy(),
            )
            diag.objects.append(obj.__dict__)
            self.objects.append(obj)
            added.append(c.name)
        # add parts defined in partProperties that are not yet present
        added_props = []
        if selected_names:
            added_props = _sync_ibd_partproperty_parts(
                repo, block_id, names=selected_names, app=getattr(self, "app", None)
            )
        for data in added_props:
            self.objects.append(SysMLObject(**data))
        self.redraw()
        self._sync_to_repository()
        if added:
            names = [
                n.strip()
                for n in block.properties.get("partProperties", "").split(",")
                if n.strip()
            ]
            for name in added:
                if name not in names:
                    names.append(name)
            joined = ", ".join(names)
            block.properties["partProperties"] = joined
            inherit_block_properties(repo, block_id)
            joined = repo.elements[block_id].properties["partProperties"]
            for d in repo.diagrams.values():
                for o in getattr(d, "objects", []):
                    if o.get("element_id") == block_id:
                        o.setdefault("properties", {})["partProperties"] = joined

class NewDiagramDialog(simpledialog.Dialog):
    """Dialog to create a new diagram and assign a name and type."""

    def __init__(self, master):
        self.name = ""
        self.diag_type = "Use Case Diagram"
        super().__init__(master, title="New Diagram")

    def body(self, master):
        ttk.Label(master, text="Name:").grid(row=0, column=0, padx=4, pady=4, sticky="e")
        self.name_var = tk.StringVar()
        ttk.Entry(master, textvariable=self.name_var).grid(row=0, column=1, padx=4, pady=4)
        ttk.Label(master, text="Type:").grid(row=1, column=0, padx=4, pady=4, sticky="e")
        self.type_var = tk.StringVar(value=self.diag_type)
        ttk.Combobox(
            master,
            textvariable=self.type_var,
            values=[
                "Use Case Diagram",
                "Activity Diagram",
                "Block Diagram",
                "Internal Block Diagram",
            ],
        ).grid(row=1, column=1, padx=4, pady=4)

    def apply(self):
        self.name = self.name_var.get()
        self.diag_type = self.type_var.get()


class DiagramPropertiesDialog(simpledialog.Dialog):
    """Dialog to edit a diagram's metadata."""

    def __init__(self, master, diagram: SysMLDiagram):
        self.diagram = diagram
        self.added_parts: list[dict] = []
        super().__init__(master, title="Diagram Properties")

    def body(self, master):
        ttk.Label(master, text="Name:").grid(row=0, column=0, sticky="e", padx=4, pady=2)
        self.name_var = tk.StringVar(value=self.diagram.name)
        ttk.Entry(master, textvariable=self.name_var).grid(row=0, column=1, padx=4, pady=2)
        ttk.Label(master, text="Description:").grid(row=1, column=0, sticky="e", padx=4, pady=2)
        self.desc_var = tk.StringVar(value=getattr(self.diagram, "description", ""))
        ttk.Entry(master, textvariable=self.desc_var).grid(row=1, column=1, padx=4, pady=2)
        ttk.Label(master, text="Color:").grid(row=2, column=0, sticky="e", padx=4, pady=2)
        self.color_var = tk.StringVar(value=getattr(self.diagram, "color", "#FFFFFF"))
        ttk.Entry(master, textvariable=self.color_var).grid(row=2, column=1, padx=4, pady=2)
        if self.diagram.diag_type == "Internal Block Diagram":
            repo = SysMLRepository.get_instance()
            blocks = [e for e in repo.elements.values() if e.elem_type == "Block"]
            idmap = {b.name or b.elem_id: b.elem_id for b in blocks}
            ttk.Label(master, text="Father:").grid(row=3, column=0, sticky="e", padx=4, pady=2)
            self.father_map = idmap
            cur_id = getattr(self.diagram, "father", "")
            cur_name = next((n for n, i in idmap.items() if i == cur_id), "")
            self.father_var = tk.StringVar(value=cur_name)
            ttk.Combobox(master, textvariable=self.father_var, values=list(idmap.keys())).grid(
                row=3, column=1, padx=4, pady=2
            )
        else:
            self.father_map = {}
            self.father_var = tk.StringVar()

    def apply(self):
        self.diagram.name = self.name_var.get()
        self.diagram.description = self.desc_var.get()
        self.diagram.color = self.color_var.get()
        if self.diagram.diag_type == "Internal Block Diagram":
            father_id = self.father_map.get(self.father_var.get())
            repo = SysMLRepository.get_instance()
            self.added_parts = set_ibd_father(
                repo, self.diagram, father_id, app=getattr(self.master, "app", None)
            )
            self.added_parts.extend(inherit_father_parts(repo, self.diagram))


class PackagePropertiesDialog(simpledialog.Dialog):
    """Dialog to edit a package's name."""

    def __init__(self, master, package: SysMLElement):
        self.package = package
        super().__init__(master, title="Package Properties")

    def body(self, master):
        ttk.Label(master, text="Name:").grid(row=0, column=0, sticky="e", padx=4, pady=2)
        self.name_var = tk.StringVar(value=self.package.name)
        ttk.Entry(master, textvariable=self.name_var).grid(row=0, column=1, padx=4, pady=2)

    def apply(self):
        self.package.name = self.name_var.get()


class ElementPropertiesDialog(simpledialog.Dialog):
    """Dialog to edit a generic element's name and properties."""

    def __init__(self, master, element: SysMLElement):
        self.element = element
        super().__init__(master, title=f"{element.elem_type} Properties")

    def body(self, master):
        ttk.Label(master, text="Name:").grid(row=0, column=0, sticky="e", padx=4, pady=2)
        self.name_var = tk.StringVar(value=self.element.name)
        ttk.Entry(master, textvariable=self.name_var).grid(row=0, column=1, padx=4, pady=2)
        self.entries = {}
        key = f"{self.element.elem_type.replace(' ', '')}Usage"
        row = 1
        for prop in SYSML_PROPERTIES.get(key, []):
            ttk.Label(master, text=f"{prop}:").grid(row=row, column=0, sticky="e", padx=4, pady=2)
            var = tk.StringVar(value=self.element.properties.get(prop, ""))
            ttk.Entry(master, textvariable=var).grid(row=row, column=1, padx=4, pady=2)
            self.entries[prop] = var
            row += 1

    def apply(self):
        self.element.name = self.name_var.get()
        for prop, var in self.entries.items():
            self.element.properties[prop] = var.get()


class ArchitectureManagerDialog(tk.Frame):
    """Manage packages and diagrams in a hierarchical tree."""

    def __init__(self, master, app=None):
        if isinstance(master, tk.Toplevel):
            container = master
        else:
            container = master
        super().__init__(container)
        self.app = app
        if isinstance(master, tk.Toplevel):
            master.title("AutoML Explorer")
            master.geometry("350x400")
            self.pack(fill=tk.BOTH, expand=True)
        self.repo = SysMLRepository.get_instance()

        tree_frame = ttk.Frame(self)
        tree_frame.pack(fill=tk.BOTH, expand=True, padx=4, pady=4)
        self.tree = ttk.Treeview(tree_frame)
        vsb = ttk.Scrollbar(tree_frame, orient="vertical", command=self.tree.yview)
        hsb = ttk.Scrollbar(tree_frame, orient="horizontal", command=self.tree.xview)
        self.tree.configure(yscrollcommand=vsb.set, xscrollcommand=hsb.set)
        self.tree.grid(row=0, column=0, sticky="nsew")
        vsb.grid(row=0, column=1, sticky="ns")
        hsb.grid(row=1, column=0, sticky="ew")
        tree_frame.rowconfigure(0, weight=1)
        tree_frame.columnconfigure(0, weight=1)

        # simple icons to visually distinguish packages, diagrams and objects
        self.pkg_icon = self._create_icon("folder", "#b8860b")
        self.diagram_icons = {
            "Use Case Diagram": self._create_icon("circle", "blue"),
            "Activity Diagram": self._create_icon("arrow", "green"),
            "Block Diagram": self._create_icon("rect", "orange"),
            "Internal Block Diagram": self._create_icon("nested", "purple"),
        }
        self.elem_icons = {
            "Actor": self._create_icon("circle"),
            "Use Case": self._create_icon("circle"),
            "Block": self._create_icon("rect"),
            "Part": self._create_icon("rect"),
            "Port": self._create_icon("circle"),
        }
        self.default_diag_icon = self._create_icon("rect")
        self.default_elem_icon = self._create_icon("rect")
        btns = ttk.Frame(self)
        btns.pack(fill=tk.X, padx=4, pady=4)
        ttk.Button(btns, text="Open", command=self.open).pack(side=tk.LEFT, padx=2)
        ttk.Button(btns, text="Properties", command=self.properties).pack(side=tk.LEFT, padx=2)
        ttk.Button(btns, text="New Package", command=self.new_package).pack(side=tk.LEFT, padx=2)
        ttk.Button(btns, text="New Diagram", command=self.new_diagram).pack(side=tk.LEFT, padx=2)
        ttk.Button(btns, text="Cut", command=self.cut).pack(side=tk.LEFT, padx=2)
        ttk.Button(btns, text="Paste", command=self.paste).pack(side=tk.LEFT, padx=2)
        ttk.Button(btns, text="Delete", command=self.delete).pack(side=tk.LEFT, padx=2)
        ttk.Button(btns, text="Close", command=self.destroy).pack(side=tk.RIGHT, padx=2)
        self.populate()
        self.tree.bind("<Button-3>", self.on_right_click)
        self.tree.bind("<Double-1>", self.on_double)
        self.tree.bind("<ButtonPress-1>", self.on_drag_start)
        self.tree.bind("<B1-Motion>", self.on_drag_motion)
        self.tree.bind("<ButtonRelease-1>", self.on_drag_release)
        self.bind("<FocusIn>", lambda _e: self.populate())
        self.drag_item = None
        self.cut_item = None

    def populate(self):
        """Populate the tree view with packages, diagrams and elements."""
        self.tree.delete(*self.tree.get_children())
        from collections import defaultdict

        rel_children = defaultdict(list)
        for rel in self.repo.relationships:
            rel_children[rel.source].append((rel.rel_id, rel.target, rel.rel_type))

        visited: set[str] = set()

        # collect all elements that already appear on a diagram so they don't
        # show up twice in the hierarchy
        diagram_elems = {
            elem_id
            for diag in self.repo.diagrams.values()
            for elem_id in (
                list(getattr(diag, "elements", []))
                + [
                    getattr(o, "element_id", o.get("element_id"))
                    for o in getattr(diag, "objects", [])
                    if getattr(o, "element_id", o.get("element_id"))
                ]
            )
        }

        def add_elem(elem_id: str, parent: str):
            if elem_id in visited:
                return
            visited.add(elem_id)
            elem = self.repo.elements[elem_id]
            icon = self.elem_icons.get(elem.elem_type, self.default_elem_icon)
            if self.tree.exists(elem_id):
                node = elem_id
            else:
                node = self.tree.insert(
                    parent,
                    "end",
                    iid=elem_id,
                    text=elem.name or elem_id,
                    values=(elem.elem_type,),
                    image=icon,
                )
            for rel_id, tgt_id, rtype in rel_children.get(elem_id, []):
                if tgt_id in self.repo.elements:
                    rel_iid = f"rel_{rel_id}"
                    if self.tree.exists(rel_iid):
                        rel_node = rel_iid
                    else:
                        rel_node = self.tree.insert(
                            node, "end", iid=rel_iid, text=rtype, values=("Relationship",)
                        )
                    add_elem(tgt_id, rel_node)
            visited.remove(elem_id)

        root_pkg = getattr(self.repo, "root_package", None)
        if not root_pkg or root_pkg.elem_id not in self.repo.elements:
            # ensure a valid root package exists
            self.repo.root_package = self.repo.create_element("Package", name="Root")
            root_pkg = self.repo.root_package

        def add_pkg(pkg_id, parent=""):
            pkg = self.repo.elements[pkg_id]
            if self.tree.exists(pkg_id):
                node = pkg_id
            else:
                node = self.tree.insert(
                    parent,
                    "end",
                    iid=pkg_id,
                    text=pkg.name or pkg_id,
                    open=True,
                    image=self.pkg_icon,
                )
            for p in self.repo.elements.values():
                if p.elem_type == "Package" and p.owner == pkg_id:
                    add_pkg(p.elem_id, node)
            for e in self.repo.elements.values():
                if (
                    e.owner == pkg_id
                    and e.elem_type not in ("Package", "Part")
                    and e.name
                    and e.elem_id not in diagram_elems
                ):
                    add_elem(e.elem_id, node)
            for d in self.repo.diagrams.values():
                if d.package == pkg_id:
                    label = d.name or d.diag_id
                    icon = self.diagram_icons.get(d.diag_type, self.default_diag_icon)
                    diag_iid = f"diag_{d.diag_id}"
                    if self.tree.exists(diag_iid):
                        diag_node = diag_iid
                    else:
                        diag_node = self.tree.insert(
                            node,
                            "end",
                            iid=diag_iid,
                            text=label,
                            values=(d.diag_type,),
                            image=icon,
                        )
                    objs = sorted(
                        d.objects,
                        key=lambda o: (
                            1 if getattr(o, "obj_type", o.get("obj_type")) == "Port" else 0
                        ),
                    )
                    for obj in objs:
                        props = getattr(obj, "properties", obj.get("properties", {}))
                        name = props.get("name", getattr(obj, "obj_type", obj.get("obj_type")))
                        oid = getattr(obj, "obj_id", obj.get("obj_id"))
                        otype = getattr(obj, "obj_type", obj.get("obj_type"))
                        icon = self.elem_icons.get(otype, self.default_elem_icon)
                        parent_node = diag_node
                        if (
                            otype == "Port"
                            and props.get("parent")
                            and self.tree.exists(f"obj_{d.diag_id}_{props.get('parent')}")
                        ):
                            parent_node = f"obj_{d.diag_id}_{props.get('parent')}"
                        obj_iid = f"obj_{d.diag_id}_{oid}"
                        if self.tree.exists(obj_iid):
                            continue
                        self.tree.insert(
                            parent_node,
                            "end",
                            iid=obj_iid,
                            text=name,
                            values=(obj.get("obj_type"),),
                            image=icon,
                        )

        add_pkg(root_pkg.elem_id)
        if self.app:
            self.app.update_views()

    def selected(self):
        sel = self.tree.selection()
        if sel:
            return sel[0]
        item = self.tree.focus()
        return item if item else None

    def open(self):
        item = self.selected()
        if not item:
            return
        if item.startswith("diag_"):
            self.open_diagram(item[5:])
        elif item.startswith("obj_"):
            diag_id, oid = item[4:].split("_", 1)
            win = self.open_diagram(diag_id)
            if win:
                for o in win.objects:
                    if o.obj_id == int(oid):
                        win.selected_obj = o
                        win.redraw()
                        break

    def on_double(self, event):
        item = self.tree.identify_row(event.y)
        if item:
            self.tree.selection_set(item)
            if item.startswith("diag_"):
                self.open_diagram(item[5:])
            elif item.startswith("obj_"):
                self.open()

    def open_diagram(self, diag_id: str):
        diag = self.repo.diagrams.get(diag_id)
        if not diag:
            return None

        # If an application instance is available, open the diagram using
        # the main document notebook so duplicate tabs are avoided.
        if self.app and hasattr(self.app, "diagram_tabs"):
            idx = next(
                (i for i, d in enumerate(self.app.arch_diagrams) if d.diag_id == diag_id),
                -1,
            )
            if idx != -1:
                self.app.open_arch_window(idx)
                tab = self.app.diagram_tabs.get(diag_id)
                if tab and tab.winfo_exists():
                    for child in tab.winfo_children():
                        if isinstance(child, SysMLDiagramWindow):
                            return child
                return None

        master = self.master if self.master else self
        win = None
        if diag.diag_type == "Use Case Diagram":
            win = UseCaseDiagramWindow(master, self.app, diagram_id=diag_id)
        elif diag.diag_type == "Activity Diagram":
            win = ActivityDiagramWindow(master, self.app, diagram_id=diag_id)
        elif diag.diag_type == "Block Diagram":
            win = BlockDiagramWindow(master, self.app, diagram_id=diag_id)
        elif diag.diag_type == "Internal Block Diagram":
            win = InternalBlockDiagramWindow(master, self.app, diagram_id=diag_id)
        return win

    def new_package(self):
        item = self.selected() or self.repo.root_package.elem_id
        if item.startswith("diag_"):
            item = self.repo.diagrams[item[5:]].package
        name = simpledialog.askstring("New Package", "Name:")
        if name:
            self.repo.create_package(name, parent=item)
            self.populate()

    def new_diagram(self):
        item = self.selected() or self.repo.root_package.elem_id
        if item.startswith("diag_"):
            item = self.repo.diagrams[item[5:]].package
        dlg = NewDiagramDialog(self)
        if dlg.name:
            self.repo.create_diagram(dlg.diag_type, name=dlg.name, package=item)
            self.populate()

    def delete(self):
        item = self.selected()
        if not item:
            return
        if item.startswith("diag_"):
            self.repo.delete_diagram(item[5:])
        elif item.startswith("obj_"):
            diag_id, oid = item[4:].split("_", 1)
            diag = self.repo.diagrams.get(diag_id)
            if diag:
                diag.objects = [o for o in diag.objects if str(o.get("obj_id")) != oid]
        else:
            if item == self.repo.root_package.elem_id:
                messagebox.showerror("Delete", "Cannot delete the root package.")
            else:
                self.repo.delete_package(item)
        self.populate()

    def properties(self):
        item = self.selected()
        if not item:
            return
        if item.startswith("diag_"):
            diag = self.repo.diagrams.get(item[5:])
            if diag:
                DiagramPropertiesDialog(self, diag)
                self.populate()
        elif item.startswith("obj_"):
            diag_id, oid = item[4:].split("_", 1)
            diag = self.repo.diagrams.get(diag_id)
            if diag:
                obj_data = next(
                    (o for o in diag.objects if str(o.get("obj_id")) == oid),
                    None,
                )
                if obj_data:
                    obj = SysMLObject(**obj_data)
                    SysMLObjectDialog(self, obj)
                    diag.objects = [
                        obj.__dict__ if str(o.get("obj_id")) == oid else o for o in diag.objects
                    ]
                self.populate()
        else:
            elem = self.repo.elements.get(item)
            if elem:
                if elem.elem_type == "Package":
                    PackagePropertiesDialog(self, elem)
                else:
                    ElementPropertiesDialog(self, elem)
                self.populate()

    def on_right_click(self, event):
        item = self.tree.identify_row(event.y)
        if not item:
            return
        self.tree.selection_set(item)
        menu = tk.Menu(self.tree, tearoff=0)
        menu.add_command(label="Rename", command=lambda: self.rename_item(item))
        menu.tk_popup(event.x_root, event.y_root)

    def rename_item(self, item=None):
        item = item or self.selected()
        if not item:
            return
        if item.startswith("diag_"):
            diag = self.repo.diagrams.get(item[5:])
            if diag:
                name = simpledialog.askstring("Rename Diagram", "Name:", initialvalue=diag.name)
                if name:
                    diag.name = name
                    self.populate()
        elif item.startswith("obj_"):
            return
        else:
            elem = self.repo.elements.get(item)
            if elem:
                name = simpledialog.askstring("Rename", "Name:", initialvalue=elem.name)
                if name:
                    if elem.elem_type == "Block":
                        rename_block(self.repo, elem.elem_id, name)
                    else:
                        elem.name = name
                    self.populate()

    # ------------------------------------------------------------------
    # Cut/Paste and Drag & Drop Handling
    # ------------------------------------------------------------------
    def cut(self):
        item = self.selected()
        if item:
            self.cut_item = item

    def paste(self):
        if not self.cut_item:
            return
        target = self.selected() or self.repo.root_package.elem_id
        if target.startswith("diag_"):
            target = self.repo.diagrams[target[5:]].package
        self._move_item(self.cut_item, target)
        self.cut_item = None
        self.populate()

    def on_drag_start(self, event):
        self.drag_item = self.tree.identify_row(event.y)
        if self.drag_item:
            self.tree.selection_set(self.drag_item)

    def on_drag_motion(self, _event):
        pass

    def on_drag_release(self, event):
        if not self.drag_item:
            return
        target = self.tree.identify_row(event.y)
        if not target:
            self.drag_item = None
            return
        if target == self.drag_item:
            self.drag_item = None
            return
        if self.drag_item.startswith("obj_"):
            messagebox.showerror("Drop Error", "Objects cannot be moved in the explorer.")
            self.drag_item = None
            return
        if target.startswith("obj_"):
            messagebox.showerror("Drop Error", "Cannot drop items on an object.")
            self.drag_item = None
            return
        region = self.tree.identify_region(event.x, event.y)
        if region in ("separator", "nothing"):
            parent = self.tree.parent(target)
            index = self.tree.index(target)
            self.tree.move(self.drag_item, parent, index)
            self._move_item(self.drag_item, parent)
        else:
            if target.startswith("diag_"):
                diag = self.repo.diagrams.get(target[5:])
                self._drop_on_diagram(self.drag_item, diag)
            else:
                self.tree.move(self.drag_item, target, "end")
                self._move_item(self.drag_item, target)
        self.drag_item = None
        self.populate()

    def _move_item(self, item, new_parent):
        if item.startswith("obj_") or new_parent.startswith("obj_"):
            messagebox.showerror("Drop Error", "Cannot drop items on an object.")
            return
        if new_parent == "":
            new_parent = self.repo.root_package.elem_id
        if item.startswith("diag_"):
            self.repo.diagrams[item[5:]].package = new_parent
        else:
            elem = self.repo.elements.get(item)
            if elem:
                elem.owner = new_parent

    def _drop_on_diagram(self, elem_id, diagram):
        repo = self.repo
        if elem_id.startswith("obj_"):
            messagebox.showerror("Drop Error", "Objects cannot be dropped on a diagram.")
            return
        # Dropping a diagram onto an Activity Diagram creates a CallBehaviorAction
        if elem_id.startswith("diag_"):
            src_diag = repo.diagrams.get(elem_id[5:])
            if (
                src_diag
                and diagram.diag_type == "Activity Diagram"
                and src_diag.diag_type in ("Activity Diagram", "Internal Block Diagram")
            ):
                act = repo.create_element(
                    "CallBehaviorAction", name=src_diag.name, owner=diagram.package
                )
                repo.add_element_to_diagram(diagram.diag_id, act.elem_id)
                props = {"name": src_diag.name}
                if src_diag.diag_type == "Internal Block Diagram":
                    props["view"] = src_diag.diag_id
                    repo.link_diagram(act.elem_id, None)
                else:
                    repo.link_diagram(act.elem_id, src_diag.diag_id)
                obj = SysMLObject(
                    _get_next_id(),
                    "CallBehaviorAction",
                    50.0,
                    50.0,
                    element_id=act.elem_id,
                    properties=props,
                )
                diagram.objects.append(obj.__dict__)
                return
            messagebox.showerror("Drop Error", "This item cannot be dropped on that diagram.")
            return

        allowed = diagram.diag_type == "Block Diagram"
        if allowed and repo.elements[elem_id].elem_type == "Package":
            block = repo.create_element("Block", name=repo.elements[elem_id].name, owner=elem_id)
            repo.add_element_to_diagram(diagram.diag_id, block.elem_id)
            obj = SysMLObject(_get_next_id(), "Block", 50.0, 50.0, element_id=block.elem_id)
            diagram.objects.append(obj.__dict__)
        else:
            messagebox.showerror("Drop Error", "This item cannot be dropped on that diagram.")

    def _create_icon(self, shape: str, color: str = "black") -> tk.PhotoImage:
        """Return a simple 16x16 PhotoImage representing the given shape."""
        size = 16
        img = tk.PhotoImage(width=size, height=size)
        img.put("white", to=(0, 0, size - 1, size - 1))
        c = color
        if shape == "circle":
            r = size // 2 - 2
            cx = cy = size // 2
            for y in range(size):
                for x in range(size):
                    if (x - cx) ** 2 + (y - cy) ** 2 <= r * r:
                        img.put(c, (x, y))
        elif shape == "arrow":
            mid = size // 2
            for x in range(2, mid + 1):
                img.put(c, to=(x, mid - 1, x + 1, mid + 1))
            for i in range(4):
                img.put(c, to=(mid + i, mid - 2 - i, mid + i + 1, mid - i))
                img.put(c, to=(mid + i, mid + i, mid + i + 1, mid + 2 + i))
        elif shape == "rect":
            for x in range(3, size - 3):
                img.put(c, (x, 3))
                img.put(c, (x, size - 4))
            for y in range(3, size - 3):
                img.put(c, (3, y))
                img.put(c, (size - 4, y))
        elif shape == "nested":
            for x in range(1, size - 1):
                img.put(c, (x, 1))
                img.put(c, (x, size - 2))
            for y in range(1, size - 1):
                img.put(c, (1, y))
                img.put(c, (size - 2, y))
            for x in range(5, size - 5):
                img.put(c, (x, 5))
                img.put(c, (x, size - 6))
            for y in range(5, size - 5):
                img.put(c, (5, y))
                img.put(c, (size - 6, y))
        elif shape == "folder":
            for x in range(1, size - 1):
                img.put(c, (x, 4))
                img.put(c, (x, size - 2))
            for y in range(4, size - 1):
                img.put(c, (1, y))
                img.put(c, (size - 2, y))
            for x in range(3, size - 3):
                img.put(c, (x, 2))
            img.put(c, to=(1, 3, size - 2, 4))
        else:
            img.put(c, to=(2, 2, size - 2, size - 2))
        return img<|MERGE_RESOLUTION|>--- conflicted
+++ resolved
@@ -1156,7 +1156,6 @@
                 repo.touch_diagram(diag.diag_id)
 
 
-<<<<<<< HEAD
 def propagate_block_part_changes(repo: SysMLRepository, block_id: str) -> None:
     """Propagate attribute updates on ``block_id`` to all parts referencing it."""
 
@@ -1180,11 +1179,6 @@
     """Add requirements from ``parent_id`` objects to ``child_id`` objects."""
 
     parent_req_ids: set[str] = set()
-=======
-def _collect_block_requirements(repo: SysMLRepository, block_id: str) -> list[dict]:
-    """Return list of requirement dictionaries assigned to *block_id* objects."""
-    reqs: list[dict] = []
->>>>>>> b7601149
     for diag in repo.diagrams.values():
         for obj in getattr(diag, "objects", []):
             if obj.get("element_id") != block_id:
