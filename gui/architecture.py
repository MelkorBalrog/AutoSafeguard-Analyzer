--- conflicted
+++ resolved
@@ -3202,16 +3202,6 @@
                     return False, (
                         "Requirement work products must use 'Satisfied by' or 'Derived from'"
                     )
-<<<<<<< HEAD
-=======
-                if (
-                    sname in SAFETY_ANALYSIS_WORK_PRODUCTS
-                    and dname in SAFETY_ANALYSIS_WORK_PRODUCTS
-                ):
-                    return False, (
-                        "Trace links cannot connect two safety analysis work products"
-                    )
->>>>>>> a8a41f0a
             elif conn_type in (
                 "Used By",
                 "Used after Review",
@@ -3219,21 +3209,10 @@
             ):
                 if src.obj_type != "Work Product" or dst.obj_type != "Work Product":
                     return False, f"{conn_type} links must connect Work Products"
-<<<<<<< HEAD
-=======
-                sname = src.properties.get("name")
->>>>>>> a8a41f0a
                 dname = dst.properties.get("name")
                 if dname not in SAFETY_ANALYSIS_WORK_PRODUCTS:
                     return False, (
                         f"{conn_type} links must target a safety analysis work product",
-<<<<<<< HEAD
-=======
-                    )
-                if sname in SAFETY_ANALYSIS_WORK_PRODUCTS:
-                    return False, (
-                        f"{conn_type} links cannot connect two safety analysis work products"
->>>>>>> a8a41f0a
                     )
             else:
                 allowed = {
