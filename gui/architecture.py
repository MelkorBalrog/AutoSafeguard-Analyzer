--- conflicted
+++ resolved
@@ -527,13 +527,6 @@
     """Ensure ``count`` part instances exist according to ``multiplicity``."""
 
     low, high = _parse_multiplicity_range(multiplicity)
-<<<<<<< HEAD
-=======
-
-    desired = count if count is not None else low
-    if high is not None:
-        desired = min(desired, high)
->>>>>>> d08eacb3
 
     diag_id = repo.get_linked_diagram(whole_id)
     diag = repo.diagrams.get(diag_id)
