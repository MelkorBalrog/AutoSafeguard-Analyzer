--- conflicted
+++ resolved
@@ -7711,7 +7711,6 @@
         if dialog.result:
             diag_id = getattr(self.master, "diagram_id", None)
             for rid in dialog.result:
-<<<<<<< HEAD
                 req = global_requirements.get(rid)
                 if not req:
                     continue
@@ -7728,7 +7727,6 @@
                 if not any(r.get("id") == rid for r in self.obj.requirements):
                     self.obj.requirements.append(req)
                     self.req_list.insert(tk.END, f"[{req['id']}] {req.get('text','')}")
-=======
                 before = [r.get("id") for r in getattr(self.obj, "requirements", [])]
                 link_requirement_to_object(self.obj, rid, diag_id)
                 if rid not in before and self.obj.obj_type != "Work Product":
@@ -7740,7 +7738,6 @@
                     req = global_requirements.get(rid)
                     if req and rid not in [self.req_list.get(i).split("]", 1)[0][1:] for i in range(self.req_list.size())]:
                         self.req_list.insert(tk.END, f"[{req['id']}] {req.get('text','')}")
->>>>>>> ae976054
         self._update_asil()
 
     def remove_requirement(self):
