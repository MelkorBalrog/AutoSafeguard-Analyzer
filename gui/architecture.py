# Author: Miguel Marina <karel.capek.robotics@gmail.com>
import tkinter as tk
import tkinter.font as tkFont
import textwrap
from tkinter import ttk, simpledialog
from gui import messagebox, format_name_with_phase
try:  # Guard against environments where the tooltip module is unavailable
    from gui.tooltip import ToolTip
except Exception:  # pragma: no cover - fallback for minimal installs
    ToolTip = None  # type: ignore
import math
import re
import types
from pathlib import Path
from dataclasses import dataclass, field, asdict, replace
from typing import Dict, List, Tuple

from sysml.sysml_repository import SysMLRepository, SysMLDiagram, SysMLElement
from gui.style_manager import StyleManager
from gui.drawing_helper import fta_drawing_helper
from config import load_diagram_rules
import json

from sysml.sysml_spec import SYSML_PROPERTIES
from analysis.models import (
    global_requirements,
    ASIL_ORDER,
    StpaDoc,
    REQUIREMENT_WORK_PRODUCTS,
    REQUIREMENT_TYPE_OPTIONS,
)
from analysis.safety_management import (
    ALLOWED_PROPAGATIONS,
    ALLOWED_ANALYSIS_USAGE,
    ACTIVE_TOOLBOX,
    SAFETY_ANALYSIS_WORK_PRODUCTS,
    ALLOWED_USAGE,
    UNRESTRICTED_USAGE_SOURCES,
)

# ---------------------------------------------------------------------------
# Appearance customization
# ---------------------------------------------------------------------------
# Colors for AutoML object types come from the global StyleManager so diagrams
# can be easily re-themed.
OBJECT_COLORS = StyleManager.get_instance().styles


_next_obj_id = 1
# Pixel distance used when detecting clicks on connection lines
CONNECTION_SELECT_RADIUS = 15


_CONFIG_PATH = Path(__file__).resolve().parents[1] / "config/diagram_rules.json"
_CONFIG = load_diagram_rules(_CONFIG_PATH)

# Diagram types that belong to the generic "Architecture Diagram" work product
ARCH_DIAGRAM_TYPES = set(_CONFIG.get("arch_diagram_types", []))

# Elements available in the Safety & AI Lifecycle toolbox
SAFETY_AI_NODES = _CONFIG.get("ai_nodes", [])
SAFETY_AI_NODE_TYPES = set(SAFETY_AI_NODES)

# Relation labels treated as Safety & AI links
SAFETY_AI_RELATIONS = _CONFIG.get("ai_relations", [])
SAFETY_AI_RELATION_SET = set(SAFETY_AI_RELATIONS)

# Relationship labels available in the Safety & AI toolbox
SAFETY_AI_RELATIONS: list[str] = _CONFIG.get("ai_relations", [])

# Elements from the governance toolbox that may participate in
# Safety & AI relationships
GOVERNANCE_NODE_TYPES = set(_CONFIG.get("governance_node_types", []))

# Directed relationship rules for connections between Safety & AI elements.
# Each entry maps a connection type to allowed source and target element
# combinations. Rules are only enforced when both endpoints are Safety & AI
# nodes.
SAFETY_AI_RELATION_RULES: dict[str, dict[str, set[str]]] = {
    conn: {src: set(dests) for src, dests in srcs.items()}
    for conn, srcs in _CONFIG.get("safety_ai_relation_rules", {}).items()
}

# Basic source/target constraints per diagram and connection type
CONNECTION_RULES: dict[str, dict[str, dict[str, set[str]]]] = {
    diag: {
        conn: {src: set(dests) for src, dests in srcs.items()}
        for conn, srcs in conns.items()
    }
    for diag, conns in _CONFIG.get("connection_rules", {}).items()
}

# Maximum number of connections allowed per node type
NODE_CONNECTION_LIMITS: dict[str, int] = _CONFIG.get("node_connection_limits", {})

# Node types that require guards on outgoing flows
GUARD_NODES = set(_CONFIG.get("guard_nodes", []))


# Connection types excluding Safety & AI relations used for membership checks
_BASE_CONN_TYPES = {
    "Association",
    "Include",
    "Extend",
    "Flow",
    "Propagate",
    "Propagate by Review",
    "Propagate by Approval",
    "Used By",
    "Used after Review",
    "Used after Approval",
    "Re-use",
    "Trace",
    "Satisfied by",
    "Derived from",
    "Connector",
    "Generalize",
    "Generalization",
    "Communication Path",
    "Aggregation",
    "Composite Aggregation",
    "Control Action",
    "Feedback",
}

# Ordered list of base connection tools for toolbox composition
_BASE_CONN_TOOLS = [
    "Association",
    "Include",
    "Extend",
    "Flow",
    "Propagate",
    "Propagate by Review",
    "Propagate by Approval",
    "Used By",
    "Used after Review",
    "Used after Approval",
    "Re-use",
    "Trace",
    "Satisfied by",
    "Derived from",
    "Connector",
    "Generalize",
    "Generalization",
    "Communication Path",
    "Aggregation",
    "Composite Aggregation",
    "Control Action",
    "Feedback",
]

# Connection types that default to forward arrows
_ARROW_FORWARD_BASE = {
    "Propagate",
    "Propagate by Review",
    "Propagate by Approval",
    "Used By",
    "Used after Review",
    "Used after Approval",
    "Re-use",
    "Satisfied by",
    "Derived from",
}


def _all_connection_tools() -> tuple[str, ...]:
    """Return all connection tools including Safety & AI relations."""
    return tuple(_BASE_CONN_TOOLS + SAFETY_AI_RELATIONS)


def _arrow_forward_types() -> set[str]:
    """Return connection types that use forward arrowheads."""
    return _ARROW_FORWARD_BASE | SAFETY_AI_RELATION_SET


def reload_config() -> None:
    """Reload diagram rule configuration at runtime."""
<<<<<<< HEAD
    global _CONFIG, ARCH_DIAGRAM_TYPES, SAFETY_AI_NODES, SAFETY_AI_NODE_TYPES
    global SAFETY_AI_RELATIONS, SAFETY_AI_RELATION_SET, GOVERNANCE_NODE_TYPES
    global SAFETY_AI_RELATION_RULES, CONNECTION_RULES, NODE_CONNECTION_LIMITS, GUARD_NODES
    _CONFIG = load_diagram_rules(_CONFIG_PATH)
    ARCH_DIAGRAM_TYPES = set(_CONFIG.get("arch_diagram_types", []))
    SAFETY_AI_NODES = _CONFIG.get("ai_nodes", [])
    SAFETY_AI_NODE_TYPES = set(SAFETY_AI_NODES)
    SAFETY_AI_RELATIONS = _CONFIG.get("ai_relations", [])
    SAFETY_AI_RELATION_SET = set(SAFETY_AI_RELATIONS)
=======
    global _CONFIG, ARCH_DIAGRAM_TYPES, SAFETY_AI_NODE_TYPES, GOVERNANCE_NODE_TYPES
    global SAFETY_AI_RELATIONS, SAFETY_AI_RELATION_RULES, CONNECTION_RULES
    global NODE_CONNECTION_LIMITS, GUARD_NODES
    _CONFIG = load_diagram_rules(_CONFIG_PATH)
    ARCH_DIAGRAM_TYPES = set(_CONFIG.get("arch_diagram_types", []))
    SAFETY_AI_NODE_TYPES = set(_CONFIG.get("ai_nodes", []))
    SAFETY_AI_RELATIONS = _CONFIG.get("ai_relations", [])
>>>>>>> 651a1bde
    GOVERNANCE_NODE_TYPES = set(_CONFIG.get("governance_node_types", []))
    SAFETY_AI_RELATION_RULES = {
        conn: {src: set(dests) for src, dests in srcs.items()}
        for conn, srcs in _CONFIG.get("safety_ai_relation_rules", {}).items()
    }
    CONNECTION_RULES = {
        diag: {
            conn: {src: set(dests) for src, dests in srcs.items()}
            for conn, srcs in conns.items()
        }
        for diag, conns in _CONFIG.get("connection_rules", {}).items()
    }
    NODE_CONNECTION_LIMITS = _CONFIG.get("node_connection_limits", {})
    GUARD_NODES = set(_CONFIG.get("guard_nodes", []))


def _work_product_name(diag_type: str) -> str:
    """Return work product name for a given diagram type."""
    return "Architecture Diagram" if diag_type in ARCH_DIAGRAM_TYPES else diag_type


def _diag_matches_wp(diag_type: str, work_product: str) -> bool:
    """Return True if *diag_type* is part of *work_product*."""
    if work_product == "Architecture Diagram":
        return diag_type in ARCH_DIAGRAM_TYPES
    return diag_type == work_product


def stpa_tool_enabled(app) -> bool:
    """Return True if STPA Analysis should be available for the diagram.

    The STPA Analysis tool is only enabled when the active governance phase
    declares a "Used" style relationship from an Architecture Diagram to the
    STPA work product and any lifecycle conditions on that relationship are
    satisfied.  In practice this means:

    * "Used By" relations always enable the button.
    * "Used after Review" requires the diagram to be reviewed or approved.
    * "Used after Approval" requires the diagram to be approved.
    * The relationship must be part of the active lifecycle phase if one is
      selected in the safety management toolbox.
    """

    toolbox = getattr(app, "safety_mgmt_toolbox", None) or ACTIVE_TOOLBOX
    if not toolbox:
        return True
    review = getattr(app, "current_review", None)
    reviewed = getattr(review, "reviewed", False)
    approved = getattr(review, "approved", False)
    return "Architecture Diagram" in toolbox.analysis_inputs(
        "STPA", reviewed=reviewed, approved=approved
    )


def _get_next_id() -> int:
    global _next_obj_id
    val = _next_obj_id
    _next_obj_id += 1
    return val


def _format_label(_win, name: str, _phase: str | None) -> str:
    """Return ``name`` unchanged for diagram labels."""
    return name or ""


def _parse_float(val: str | None, default: float) -> float:
    """Convert *val* to ``float`` or return ``default`` if conversion fails."""
    try:
        return float(val)
    except (TypeError, ValueError):
        return default


def _part_prop_key(raw: str) -> str:
    """Return canonical property name for a raw part property entry."""
    if not raw:
        return ""
    part = raw.split(":", 1)[0]
    part = part.split("[", 1)[0]
    return part.strip()


def _part_elem_keys(elem) -> set[str]:
    """Return canonical keys for a Part element."""
    if not elem:
        return set()
    name = elem.name or ""
    comp = elem.properties.get("component", "")
    if comp and (not name or name.startswith("Part")):
        name = comp
    if "_" in name and name.rsplit("_", 1)[1].isdigit():
        name = name.rsplit("_", 1)[0]
    base = _part_prop_key(name)
    keys = {base}
    definition = elem.properties.get("definition")
    if definition:
        keys.add(f"{base}:{definition}")
    return keys

def _part_elem_key(elem) -> str:
    """Return a single canonical key (for backward compatibility)."""
    keys = _part_elem_keys(elem)
    return next(iter(keys), "")


def parse_part_property(raw: str) -> tuple[str, str]:
    """Return (property name, block name) parsed from a part property entry."""
    raw = raw.strip()
    prop = raw
    block = raw
    if ":" in raw:
        prop, block = raw.split(":", 1)
    prop = prop.split("[", 1)[0].strip()
    block = block.split("[", 1)[0].strip()
    return (prop or block, block)


def _find_parent_blocks(repo: SysMLRepository, block_id: str) -> set[str]:
    """Return all blocks that directly use ``block_id`` as a part or are
    associated with it."""
    parents: set[str] = set()
    # check IBDs for parts referencing this block
    for parent_id, diag_id in repo.element_diagrams.items():
        diag = repo.diagrams.get(diag_id)
        if not diag:
            continue
        for obj in getattr(diag, "objects", []):
            if obj.get("obj_type") != "Part":
                continue
            if obj.get("properties", {}).get("definition") == block_id:
                parents.add(parent_id)
                break
    # also follow Association and Generalization relationships
    for rel in repo.relationships:
        if rel.rel_type not in ("Association", "Generalization"):
            continue
        if rel.rel_type == "Generalization":
            if rel.source == block_id and rel.target in repo.elements:
                parents.add(rel.target)
            continue
        if rel.source == block_id and rel.target in repo.elements:
            parents.add(rel.target)
        elif rel.target == block_id and rel.source in repo.elements:
            parents.add(rel.source)
    # include father block from internal block diagram linkage
    diag_id = repo.get_linked_diagram(block_id)
    diag = repo.diagrams.get(diag_id)
    if diag and getattr(diag, "father", None) in repo.elements:
        parents.add(diag.father)
    return parents


def _collect_parent_parts(repo: SysMLRepository, block_id: str, visited=None) -> list[str]:
    """Recursively gather parts from all parent blocks of ``block_id``."""
    if visited is None:
        visited = set()
    parts: list[str] = []
    for parent in _find_parent_blocks(repo, block_id):
        if parent in visited:
            continue
        visited.add(parent)
        elem = repo.elements.get(parent)
        if elem:
            parts.extend(
                [
                    p.strip()
                    for p in elem.properties.get("partProperties", "").split(",")
                    if p.strip()
                ]
            )
        parts.extend(_collect_parent_parts(repo, parent, visited))
    seen = []
    for p in parts:
        if p not in seen:
            seen.append(p)
    return seen


def extend_block_parts_with_parents(repo: SysMLRepository, block_id: str) -> None:
    """Merge parts from generalization parents into ``block_id``."""

    block = repo.elements.get(block_id)
    if not block:
        return

    def _parent_parts() -> list[str]:
        return _collect_parent_parts(repo, block_id)

    names = [p.strip() for p in block.properties.get("partProperties", "").split(",") if p.strip()]
    for p in _parent_parts():
        if p not in names:
            names.append(p)

    joined = ", ".join(names)
    block.properties["partProperties"] = joined
    for d in repo.diagrams.values():
        for o in getattr(d, "objects", []):
            if o.get("element_id") == block_id:
                o.setdefault("properties", {})["partProperties"] = joined


def _find_blocks_with_part(repo: SysMLRepository, part_id: str) -> set[str]:
    """Return all blocks that directly include ``part_id`` as a part."""
    blocks: set[str] = set()
    for blk_id, diag_id in repo.element_diagrams.items():
        diag = repo.diagrams.get(diag_id)
        if not diag:
            continue
        for obj in getattr(diag, "objects", []):
            if obj.get("obj_type") != "Part":
                continue
            if obj.get("properties", {}).get("definition") == part_id:
                blocks.add(blk_id)
                break
    return blocks


def _find_blocks_with_aggregation(repo: SysMLRepository, part_id: str) -> set[str]:
    """Return blocks that have an aggregation relationship to ``part_id``."""
    blocks: set[str] = set()
    for rel in repo.relationships:
        if (
            rel.rel_type in ("Aggregation", "Composite Aggregation")
            and rel.target == part_id
        ):
            blocks.add(rel.source)
    return blocks


def _aggregation_exists(repo: SysMLRepository, whole_id: str, part_id: str) -> bool:
    """Return ``True`` if ``whole_id`` or its ancestors already aggregate ``part_id``."""

    src_ids = [whole_id] + _collect_generalization_parents(repo, whole_id)
    diag_id = repo.get_linked_diagram(whole_id)
    diag = repo.diagrams.get(diag_id)
    father = getattr(diag, "father", None) if diag else None
    if father:
        src_ids.append(father)
        src_ids.extend(_collect_generalization_parents(repo, father))

    for rel in repo.relationships:
        if (
            rel.rel_type in ("Aggregation", "Composite Aggregation")
            and rel.source in src_ids
            and rel.target == part_id
        ):
            return True

    for sid in src_ids[1:]:
        diag_id = repo.get_linked_diagram(sid)
        diag = repo.diagrams.get(diag_id)
        if not diag:
            continue
        for obj in getattr(diag, "objects", []):
            if (
                obj.get("obj_type") == "Part"
                and obj.get("properties", {}).get("definition") == part_id
            ):
                return True
    return False


def _reverse_aggregation_exists(
    repo: SysMLRepository, whole_id: str, part_id: str
) -> bool:
    """Return ``True`` if ``part_id`` or its ancestors aggregate ``whole_id``."""

    src_ids = [part_id] + _collect_generalization_parents(repo, part_id)
    for rel in repo.relationships:
        if (
            rel.rel_type in ("Aggregation", "Composite Aggregation")
            and rel.source in src_ids
            and rel.target == whole_id
        ):
            return True
    return False


def _parse_multiplicity_range(mult: str) -> tuple[int, int | None]:
    """Return (lower, upper) bounds parsed from *mult*."""

    mult = mult.strip()
    if not mult:
        return 1, 1
    if ".." in mult:
        low, high = mult.split("..", 1)
        low_val = int(low) if low.isdigit() else 0
        if high == "*" or not high:
            return low_val, None
        return low_val, int(high)
    if mult == "*":
        return 0, None
    if mult.isdigit():
        val = int(mult)
        return val, val
    return 1, None


def _is_default_part_name(def_name: str, part_name: str) -> bool:
    """Return ``True`` if *part_name* is derived from ``def_name``."""

    if not part_name:
        return True
    if part_name == def_name:
        return True
    pattern = re.escape(def_name) + r"\[\d+\]$"
    return re.fullmatch(pattern, part_name) is not None

def _multiplicity_limit_exceeded(
    repo: SysMLRepository,
    parent_id: str,
    def_id: str,
    diagram_objects: list,
    self_elem_id: str | None = None,
) -> bool:
    """Return ``True`` if assigning *def_id* would exceed multiplicity."""

    rels = [
        r
        for r in repo.relationships
        if r.source == parent_id
        and r.target == def_id
        and r.rel_type in ("Aggregation", "Composite Aggregation")
    ]
    if not rels:
        return False

    limit: int | None = 0
    for rel in rels:
        mult = rel.properties.get("multiplicity", "1")

        low, high = _parse_multiplicity_range(mult)
        if high is None:
            limit = None
            break
        limit += high

    if limit is None:
        return False

    # gather all diagrams containing parts for this block
    diag_ids: set[str] = set()
    linked = repo.get_linked_diagram(parent_id)
    if linked:
        diag_ids.add(linked)
    for d in repo.diagrams.values():
        if d.diag_type != "Internal Block Diagram":
            continue
        for o in getattr(d, "objects", []):
            if o.get("obj_type") == "Block Boundary" and o.get("element_id") == parent_id:
                diag_ids.add(d.diag_id)
                break

    seen: set[str] = set()
    count = 0
    for did in diag_ids:
        diag = repo.diagrams.get(did)
        if not diag:
            continue
        for o in getattr(diag, "objects", []):
            if (
                o.get("obj_type") == "Part"
                and o.get("properties", {}).get("definition") == def_id
            ):
                elem_id = o.get("element_id")
                if elem_id != self_elem_id and elem_id not in seen:
                    seen.add(elem_id)
                    count += 1

    for obj in diagram_objects:
        data = obj.__dict__ if hasattr(obj, "__dict__") else obj
        if (
            data.get("obj_type") == "Part"
            and data.get("properties", {}).get("definition") == def_id
        ):
            elem_id = data.get("element_id")
            if elem_id != self_elem_id and elem_id not in seen:
                seen.add(elem_id)
                count += 1

    return count >= limit


def _part_name_exists(
    repo: SysMLRepository,
    parent_id: str,
    name: str,
    self_elem_id: str | None = None,
) -> bool:
    """Return ``True`` if another part with ``name`` already exists."""

    if not name:
        return False

    diag_ids: set[str] = set()
    linked = repo.get_linked_diagram(parent_id)
    if linked:
        diag_ids.add(linked)
    for d in repo.diagrams.values():
        if d.diag_type != "Internal Block Diagram":
            continue
        for o in getattr(d, "objects", []):
            if o.get("obj_type") == "Block Boundary" and o.get("element_id") == parent_id:
                diag_ids.add(d.diag_id)
                break

    for did in diag_ids:
        diag = repo.diagrams.get(did)
        if not diag:
            continue
        for obj in getattr(diag, "objects", []):
            if obj.get("obj_type") != "Part":
                continue
            if obj.get("element_id") == self_elem_id:
                continue
            elem_id = obj.get("element_id")
            if elem_id in repo.elements and repo.elements[elem_id].name == name:
                return True

    return False

def _find_generalization_children(repo: SysMLRepository, parent_id: str) -> set[str]:
    """Return all blocks that generalize ``parent_id``."""
    children: set[str] = set()
    for rel in repo.relationships:
        if rel.rel_type == "Generalization" and rel.target == parent_id:
            children.add(rel.source)
    return children


def _collect_generalization_parents(
    repo: SysMLRepository, block_id: str, visited: set[str] | None = None
) -> list[str]:
    """Return all parent blocks of ``block_id`` reachable through generalizations."""

    if visited is None:
        visited = set()
    parents: list[str] = []
    for rel in repo.relationships:
        if rel.rel_type == "Generalization" and rel.source == block_id:
            target = rel.target
            if target in visited:
                continue
            visited.add(target)
            parents.append(target)
            parents.extend(_collect_generalization_parents(repo, target, visited))
    return parents


def _shared_generalization_parent(
    repo: SysMLRepository, a_id: str, b_id: str
) -> bool:
    """Return ``True`` if *a_id* and *b_id* share a common direct parent."""

    a_parents = {
        rel.target
        for rel in repo.relationships
        if rel.rel_type == "Generalization" and rel.source == a_id
    }
    if not a_parents:
        return False
    b_parents = {
        rel.target
        for rel in repo.relationships
        if rel.rel_type == "Generalization" and rel.source == b_id
    }
    return bool(a_parents & b_parents)


def rename_block(repo: SysMLRepository, block_id: str, new_name: str) -> None:
    """Rename ``block_id`` and propagate changes to related blocks."""
    if repo.element_read_only(block_id):
        return
    repo.push_undo_state()
    block = repo.elements.get(block_id)
    if not block or block.elem_type != "Block":
        return
    old_name = block.name
    new_name = repo.ensure_unique_element_name(new_name, block_id)
    if old_name == new_name:
        return
    block.name = new_name
    # update part elements referencing this block
    for elem in repo.elements.values():
        if elem.elem_type != "Part":
            continue
        def_val = elem.properties.get("definition")
        if def_val == block_id or def_val == old_name:
            elem.name = new_name
            elem.properties["definition"] = block_id
    for diag in repo.diagrams.values():
        for obj in getattr(diag, "objects", []):
            if obj.get("obj_type") != "Part":
                continue
            def_val = obj.get("properties", {}).get("definition")
            if def_val == old_name:
                obj.setdefault("properties", {})["definition"] = block_id
    # update blocks that include this block as a part
    related = _find_blocks_with_part(repo, block_id) | _find_blocks_with_aggregation(repo, block_id)
    for parent_id in related:
        parent = repo.elements.get(parent_id)
        if not parent:
            continue
        parts = [p.strip() for p in parent.properties.get("partProperties", "").split(",") if p.strip()]
        changed = False
        for idx, val in enumerate(parts):
            base = val.split("[")[0].strip()
            suffix = val[len(base):]
            if base == old_name or base == block_id:
                parts[idx] = new_name + suffix
                changed = True
        if changed:
            for child_id in _find_generalization_children(repo, parent_id):
                remove_inherited_block_properties(repo, child_id, parent_id)
            parent.properties["partProperties"] = ", ".join(parts)
            for d in repo.diagrams.values():
                for o in getattr(d, "objects", []):
                    if o.get("element_id") == parent_id:
                        o.setdefault("properties", {})["partProperties"] = parent.properties["partProperties"]
            for child_id in _find_generalization_children(repo, parent_id):
                inherit_block_properties(repo, child_id)
    # propagate property inheritance to children blocks
    for child_id in _find_generalization_children(repo, block_id):
        inherit_block_properties(repo, child_id)

    # update any Block Boundary objects referencing this block
    for diag in repo.diagrams.values():
        updated = False
        for obj in getattr(diag, "objects", []):
            if obj.get("element_id") == block_id:
                if obj.get("obj_type") == "Block Boundary" or obj.get("obj_type") == "Block":
                    obj.setdefault("properties", {})["name"] = new_name
                    updated = True
        if updated:
            repo.touch_diagram(diag.diag_id)

    # update Block objects referencing this block
    for diag in repo.diagrams.values():
        updated = False
        for obj in getattr(diag, "objects", []):
            if obj.get("obj_type") == "Block" and obj.get("element_id") == block_id:
                obj.setdefault("properties", {})["name"] = new_name
                updated = True
        if updated:
            repo.touch_diagram(diag.diag_id)


def add_aggregation_part(
    repo: SysMLRepository,
    whole_id: str,
    part_id: str,
    multiplicity: str = "",
    app=None,
) -> None:
    """Add *part_id* as a part of *whole_id* block."""
    repo.push_undo_state()
    whole = repo.elements.get(whole_id)
    part = repo.elements.get(part_id)
    if not whole or not part:
        return
    if part_id == whole_id:
        return
    if part_id in _collect_generalization_parents(repo, whole_id):
        return
    if _reverse_aggregation_exists(repo, whole_id, part_id):
        return
    name = part.name or part_id
    entry = f"{name}[{multiplicity}]" if multiplicity else name
    parts = [p.strip() for p in whole.properties.get("partProperties", "").split(",") if p.strip()]
    base = [p.split("[")[0].strip() for p in parts]
    if name in base:
        for idx, b in enumerate(base):
            if b == name:
                parts[idx] = entry
                break
    else:
        parts.append(entry)
    whole.properties["partProperties"] = ", ".join(parts)
    for d in repo.diagrams.values():
        for o in getattr(d, "objects", []):
            if o.get("element_id") == whole_id:
                o.setdefault("properties", {})["partProperties"] = ", ".join(parts)

    # ensure a Part element exists representing the aggregation
    rel = next(
        (
            r
            for r in repo.relationships
            if r.rel_type == "Aggregation"
            and r.source == whole_id
            and r.target == part_id
        ),
        None,
    )
    if not rel:
        rel = next(
            (
                r
                for r in repo.relationships
                if r.rel_type == "Composite Aggregation"
                and r.source == whole_id
                and r.target == part_id
            ),
            None,
        )
    if not rel:
        rel = repo.create_relationship("Aggregation", whole_id, part_id, record_undo=False)
    if multiplicity:
        rel.properties["multiplicity"] = multiplicity
    else:
        rel.properties.pop("multiplicity", None)
    if not rel.properties.get("part_elem"):
        part_elem = repo.create_element(
            "Part",
            name=repo.elements.get(part_id).name or part_id,
            properties={"definition": part_id},
            owner=repo.root_package.elem_id,
        )
        repo._undo_stack.pop()
        rel.properties["part_elem"] = part_elem.elem_id

    # propagate changes to any generalization children
    for child_id in _find_generalization_children(repo, whole_id):
        remove_inherited_block_properties(repo, child_id, whole_id)
        inherit_block_properties(repo, child_id)
    # ensure multiplicity instances if composite diagram exists
    add_multiplicity_parts(repo, whole_id, part_id, multiplicity, app=app)


def add_composite_aggregation_part(
    repo: SysMLRepository,
    whole_id: str,
    part_id: str,
    multiplicity: str = "",
    app=None,
) -> None:
    """Add *part_id* as a composite part of *whole_id* block and create the
    part object in the whole's Internal Block Diagram if present."""
    repo.push_undo_state()

    add_aggregation_part(repo, whole_id, part_id, multiplicity, app=app)
    diag_id = repo.get_linked_diagram(whole_id)
    diag = repo.diagrams.get(diag_id)
    # locate the relationship for future reference
    rel = next(
        (
            r
            for r in repo.relationships
            if r.rel_type == "Composite Aggregation"
            and r.source == whole_id
            and r.target == part_id
        ),
        None,
    )
    if not rel:
        rel = repo.create_relationship("Composite Aggregation", whole_id, part_id, record_undo=False)
    if multiplicity:
        rel.properties["multiplicity"] = multiplicity
    else:
        rel.properties.pop("multiplicity", None)
    if not diag or diag.diag_type != "Internal Block Diagram":
        if rel and not rel.properties.get("part_elem"):
            part_elem = repo.create_element(
                "Part",
                name=repo.elements.get(part_id).name or part_id,
                properties={"definition": part_id, "force_ibd": "true"},
                owner=repo.root_package.elem_id,
            )
            repo._undo_stack.pop()
            rel.properties["part_elem"] = part_elem.elem_id
        elif rel and rel.properties.get("part_elem"):
            pid = rel.properties["part_elem"]
            elem = repo.elements.get(pid)
            if elem:
                elem.properties["force_ibd"] = "true"
        return
    diag.objects = getattr(diag, "objects", [])
    existing_defs = {
        o.get("properties", {}).get("definition")
        for o in diag.objects
        if o.get("obj_type") == "Part"
    }
    if part_id in existing_defs:
        return
    if rel and rel.properties.get("part_elem") and rel.properties["part_elem"] in repo.elements:
        part_elem = repo.elements[rel.properties["part_elem"]]
        part_elem.properties["force_ibd"] = "true"
    else:
        part_elem = repo.create_element(
            "Part",
            name=repo.elements.get(part_id).name or part_id,
            properties={"definition": part_id, "force_ibd": "true"},
            owner=repo.root_package.elem_id,
        )
        if rel:
            rel.properties["part_elem"] = part_elem.elem_id
    repo.add_element_to_diagram(diag.diag_id, part_elem.elem_id)
    obj_dict = {
        "obj_id": _get_next_id(),
        "obj_type": "Part",
        "x": 50.0,
        "y": 50.0 + 60.0 * len(existing_defs),
        "element_id": part_elem.elem_id,
        "properties": {"definition": part_id},
        "locked": True,
    }
    diag.objects.append(obj_dict)
    _add_ports_for_part(repo, diag, obj_dict, app=app)
    if app:
        for win in getattr(app, "ibd_windows", []):
            if getattr(win, "diagram_id", None) == diag.diag_id:
                win.objects.append(SysMLObject(**obj_dict))
                win.redraw()
                win._sync_to_repository()

    # ensure additional instances per multiplicity
    add_multiplicity_parts(repo, whole_id, part_id, multiplicity, app=app)

    # propagate composite part addition to any generalization children
    for child_id in _find_generalization_children(repo, whole_id):
        inherit_block_properties(repo, child_id)


def add_multiplicity_parts(
    repo: SysMLRepository,
    whole_id: str,
    part_id: str,
    multiplicity: str,
    count: int | None = None,
    app=None,
) -> list[dict]:
    """Ensure ``count`` part instances exist according to ``multiplicity``."""

    low, high = _parse_multiplicity_range(multiplicity)

    diag_id = repo.get_linked_diagram(whole_id)
    diag = repo.diagrams.get(diag_id)
    if not diag or diag.diag_type != "Internal Block Diagram":
        return []
    diag.objects = getattr(diag, "objects", [])
    existing = [
        o
        for o in diag.objects
        if o.get("obj_type") == "Part"
        and o.get("properties", {}).get("definition") == part_id
    ]
    total = len(existing)

    desired = count if count is not None else low
    if high is not None:
        desired = min(desired, high)
    if count is not None:
        target_total = total + desired
        if high is not None:
            target_total = min(target_total, high)
    else:
        target_total = total
        if total < low:
            target_total = low
        if high is not None and target_total > high:
            target_total = high


    added: list[dict] = []
    base_name = repo.elements.get(part_id).name or part_id

    # remove extra part objects if multiplicity decreased
    if total > target_total:
        to_remove = existing[target_total:]
        remove_ids = {o["obj_id"] for o in to_remove}
        for obj in to_remove:
            diag.objects.remove(obj)
            repo.delete_element(obj.get("element_id"))
            repo._undo_stack.pop()
        diag.objects = [
            o
            for o in diag.objects
            if not (
                o.get("obj_type") == "Port"
                and o.get("properties", {}).get("parent") in {str(rid) for rid in remove_ids}
            )
        ]
        existing = existing[:target_total]
        total = target_total
        if app:
            for win in getattr(app, "ibd_windows", []):
                if getattr(win, "diagram_id", None) == diag.diag_id:
                    win.objects = [
                        o
                        for o in win.objects
                        if getattr(o, "obj_id", None) not in remove_ids
                    ]
                    win.redraw()
                    win._sync_to_repository()

    # rename remaining part elements if they still have default names
    for idx, obj in enumerate(existing):
        elem = repo.elements.get(obj.get("element_id"))
        if elem:
            expected = repo.ensure_unique_element_name(
                f"{base_name}[{idx + 1}]", elem.elem_id
            )
            if _is_default_part_name(base_name, elem.name) and elem.name != expected:
                elem.name = expected

    base_x = 50.0
    base_y = 50.0 + 60.0 * len(diag.objects)
    for i in range(total, target_total):
        part_elem = repo.create_element(
            "Part",
            name=f"{base_name}[{i + 1}]",
            properties={"definition": part_id, "force_ibd": "true"},
            owner=repo.root_package.elem_id,
        )
        repo.add_element_to_diagram(diag.diag_id, part_elem.elem_id)
        obj_dict = {
            "obj_id": _get_next_id(),
            "obj_type": "Part",
            "x": base_x,
            "y": base_y,
            "element_id": part_elem.elem_id,
            "properties": {"definition": part_id},
            "locked": True,
        }
        base_y += 60.0
        diag.objects.append(obj_dict)
        _add_ports_for_part(repo, diag, obj_dict, app=app)
        if app:
            for win in getattr(app, "ibd_windows", []):
                if getattr(win, "diagram_id", None) == diag.diag_id:
                    win.objects.append(SysMLObject(**obj_dict))
                    win.redraw()
                    win._sync_to_repository()
        added.append(obj_dict)
    # rename all part elements to ensure sequential numbering
    all_objs = [
        o
        for o in diag.objects
        if o.get("obj_type") == "Part"
        and o.get("properties", {}).get("definition") == part_id
    ]
    for idx, obj in enumerate(all_objs):
        elem = repo.elements.get(obj.get("element_id"))
        if elem:
            expected = repo.ensure_unique_element_name(
                f"{base_name}[{idx + 1}]", elem.elem_id
            )
            if _is_default_part_name(base_name, elem.name) and elem.name != expected:
                elem.name = expected

    return added


def _enforce_ibd_multiplicity(
    repo: SysMLRepository, block_id: str, app=None
) -> list[dict]:
    """Ensure ``block_id``'s IBD obeys aggregation multiplicities.

    Returns a list of added part object dictionaries."""

    added: list[dict] = []
    src_ids = [block_id] + _collect_generalization_parents(repo, block_id)
    for rel in repo.relationships:
        if (
            rel.rel_type in ("Aggregation", "Composite Aggregation")
            and rel.source in src_ids
        ):
            mult = rel.properties.get("multiplicity", "")
            if mult:
                added.extend(
                    add_multiplicity_parts(repo, block_id, rel.target, mult, app=app)
                )
    return added


def _sync_ibd_composite_parts(
    repo: SysMLRepository, block_id: str, app=None
) -> list[dict]:
    """Ensure *block_id*'s IBD includes parts for existing composite aggregations.

    Returns the list of added part object dictionaries."""

    diag_id = repo.get_linked_diagram(block_id)
    diag = repo.diagrams.get(diag_id)
    if not diag or diag.diag_type != "Internal Block Diagram":
        return []
    diag.objects = getattr(diag, "objects", [])
    existing_defs = {
        o.get("properties", {}).get("definition")
        for o in diag.objects
        if o.get("obj_type") == "Part"
    }
    src_ids = [block_id] + _collect_generalization_parents(repo, block_id)
    rels = [
        rel
        for rel in repo.relationships
        if rel.rel_type == "Composite Aggregation" and rel.source in src_ids
    ]
    added: list[dict] = []
    base_x = 50.0
    base_y = 50.0 + 60.0 * len(existing_defs)
    for rel in rels:
        pid = rel.target
        if pid in existing_defs:
            continue
        if rel.properties.get("part_elem") and rel.properties["part_elem"] in repo.elements:
            part_elem = repo.elements[rel.properties["part_elem"]]
            part_elem.properties["force_ibd"] = "true"
        else:
            part_elem = repo.create_element(
                "Part",
                name=repo.elements.get(pid).name or pid,
                properties={"definition": pid, "force_ibd": "true"},
                owner=repo.root_package.elem_id,
            )
            rel.properties["part_elem"] = part_elem.elem_id
        repo.add_element_to_diagram(diag.diag_id, part_elem.elem_id)
        obj_dict = {
            "obj_id": _get_next_id(),
            "obj_type": "Part",
            "x": base_x,
            "y": base_y,
            "element_id": part_elem.elem_id,
            "properties": {"definition": pid},
            "locked": True,
        }
        base_y += 60.0
        diag.objects.append(obj_dict)
        added.append(obj_dict)
        added += _add_ports_for_part(repo, diag, obj_dict, app=app)
        if app:
            for win in getattr(app, "ibd_windows", []):
                if getattr(win, "diagram_id", None) == diag.diag_id:
                    win.objects.append(SysMLObject(**obj_dict))
                    win.redraw()
                    win._sync_to_repository()
    return added


def _sync_ibd_aggregation_parts(
    repo: SysMLRepository, block_id: str, app=None
) -> list[dict]:
    """Ensure ``block_id``'s IBD includes parts for regular aggregations.

    Returns the list of added part object dictionaries."""

    diag_id = repo.get_linked_diagram(block_id)
    diag = repo.diagrams.get(diag_id)
    if not diag or diag.diag_type != "Internal Block Diagram":
        return []
    diag.objects = getattr(diag, "objects", [])
    existing_defs = {
        o.get("properties", {}).get("definition")
        for o in diag.objects
        if o.get("obj_type") == "Part"
    }
    src_ids = [block_id] + _collect_generalization_parents(repo, block_id)
    rels = [
        rel
        for rel in repo.relationships
        if rel.rel_type == "Aggregation" and rel.source in src_ids
    ]
    added: list[dict] = []
    base_x = 50.0
    base_y = 50.0 + 60.0 * len(existing_defs)
    for rel in rels:
        pid = rel.target
        if pid in existing_defs:
            continue
        if rel.properties.get("part_elem") and rel.properties["part_elem"] in repo.elements:
            part_elem = repo.elements[rel.properties["part_elem"]]
        else:
            part_elem = repo.create_element(
                "Part",
                name=repo.elements.get(pid).name or pid,
                properties={"definition": pid},
                owner=repo.root_package.elem_id,
            )
            rel.properties["part_elem"] = part_elem.elem_id
        repo.add_element_to_diagram(diag.diag_id, part_elem.elem_id)
        obj_dict = {
            "obj_id": _get_next_id(),
            "obj_type": "Part",
            "x": base_x,
            "y": base_y,
            "element_id": part_elem.elem_id,
            "properties": {"definition": pid},
        }
        base_y += 60.0
        diag.objects.append(obj_dict)
        added.append(obj_dict)
        added += _add_ports_for_part(repo, diag, obj_dict, app=app)
        if app:
            for win in getattr(app, "ibd_windows", []):
                if getattr(win, "diagram_id", None) == diag.diag_id:
                    win.objects.append(SysMLObject(**obj_dict))
                    win.redraw()
                    win._sync_to_repository()
    return added


def _sync_ibd_partproperty_parts(
    repo: SysMLRepository,
    block_id: str,
    names: list[str] | None = None,
    app=None,
    visible: bool = False,
    hidden: bool | None = None,
) -> list[dict]:
    """Ensure ``block_id``'s IBD includes parts for given ``names``.

    If *names* is ``None``, the block's ``partProperties`` attribute is parsed.
    Returns the list of added part object dictionaries.

    ``hidden`` is provided for backwards compatibility and overrides the
    ``visible`` flag when specified."""

    if hidden is not None:
        visible = not hidden

    diag_id = repo.get_linked_diagram(block_id)
    diag = repo.diagrams.get(diag_id)
    if not diag or diag.diag_type != "Internal Block Diagram":
        return []
    block = repo.elements.get(block_id)
    if not block:
        return []

    diag.objects = getattr(diag, "objects", [])
    existing_defs = {
        o.get("properties", {}).get("definition")
        for o in diag.objects
        if o.get("obj_type") == "Part"
    }
    existing_keys: set[str] = set()
    for o in diag.objects:
        if o.get("obj_type") == "Part" and o.get("element_id") in repo.elements:
            existing_keys.update(_part_elem_keys(repo.elements[o.get("element_id")]))
    if names is None:
        entries = [p for p in block.properties.get("partProperties", "").split(",") if p.strip()]
    else:
        entries = [n for n in names if n.strip()]
    parsed_raw = [parse_part_property(e) for e in entries]
    seen_keys = set()
    parsed = []
    for prop_name, block_name in parsed_raw:
        key = _part_prop_key(prop_name)
        if key in seen_keys:
            continue
        seen_keys.add(key)
        parsed.append((prop_name, block_name))
    added: list[dict] = []
    boundary = next((o for o in diag.objects if o.get("obj_type") == "Block Boundary"), None)
    existing_count = sum(1 for o in diag.objects if o.get("obj_type") == "Part")
    if boundary:
        base_x = boundary["x"] - boundary["width"] / 2 + 30.0
        base_y = boundary["y"] - boundary["height"] / 2 + 30.0 + 60.0 * existing_count
    else:
        base_x = 50.0
        base_y = 50.0 + 60.0 * existing_count
    for prop_name, block_name in parsed:
        target_id = next(
            (
                eid
                for eid, elem in repo.elements.items()
                if elem.elem_type == "Block" and elem.name == block_name
            ),
            None,
        )
        if not target_id:
            continue
        base = _part_prop_key(prop_name)
        cand_key = f"{base}:{target_id}"
        if cand_key in existing_keys or base in existing_keys:
            continue
        # enforce multiplicity based on aggregation relationships
        limit = None
        for rel in repo.relationships:
            if (
                rel.source == block_id
                and rel.target == target_id
                and rel.rel_type in ("Aggregation", "Composite Aggregation")
            ):
                mult = rel.properties.get("multiplicity", "")
                low, high = _parse_multiplicity_range(mult)
                if high is not None:
                    limit = high
                break
        if limit is not None:
            current = sum(
                1
                for o in diag.objects
                if o.get("obj_type") == "Part"
                and o.get("properties", {}).get("definition") == target_id
            )
            if current >= limit:
                continue
        part_elem = repo.create_element(
            "Part",
            name=prop_name,
            properties={"definition": target_id, "force_ibd": "true"},
            owner=repo.root_package.elem_id,
        )
        repo.add_element_to_diagram(diag.diag_id, part_elem.elem_id)
        obj_dict = {
            "obj_id": _get_next_id(),
            "obj_type": "Part",
            "x": base_x,
            "y": base_y,
            "width": 80.0,
            "height": 40.0,
            "element_id": part_elem.elem_id,
            "properties": {"definition": target_id},
            "hidden": not visible,
        }
        base_y += 60.0
        diag.objects.append(obj_dict)
        added.append(obj_dict)
        existing_keys.update(_part_elem_keys(part_elem))
        existing_defs.add(target_id)
        if app:
            for win in getattr(app, "ibd_windows", []):
                if getattr(win, "diagram_id", None) == diag.diag_id:
                    win.objects.append(SysMLObject(**obj_dict))
                    win.redraw()
                    win._sync_to_repository()

    boundary = next(
        (o for o in diag.objects if o.get("obj_type") == "Block Boundary"), None
    )
    if boundary and any(not a.get("hidden", False) for a in added):
        b_obj = SysMLObject(**boundary)
        objs = [SysMLObject(**o) for o in diag.objects]
        ensure_boundary_contains_parts(b_obj, objs)
        boundary["width"] = b_obj.width
        boundary["height"] = b_obj.height
        boundary["x"] = b_obj.x
        boundary["y"] = b_obj.y
        if app:
            for win in getattr(app, "ibd_windows", []):
                if getattr(win, "diagram_id", None) == diag.diag_id:
                    for obj in win.objects:
                        if obj.obj_type == "Block Boundary":
                            obj.width = b_obj.width
                            obj.height = b_obj.height
                            obj.x = b_obj.x
                            obj.y = b_obj.y
                            win.redraw()
                            win._sync_to_repository()

    return added


def _propagate_boundary_parts(
    repo: SysMLRepository, block_id: str, parts: list[dict], app=None
) -> None:
    """Insert *parts* into diagrams containing boundaries for ``block_id``."""

    for diag in repo.diagrams.values():
        if diag.diag_type != "Internal Block Diagram":
            continue
        boundary = next(
            (
                o
                for o in getattr(diag, "objects", [])
                if o.get("obj_type") == "Block Boundary" and o.get("element_id") == block_id
            ),
            None,
        )
        if not boundary:
            continue
        diag.objects = getattr(diag, "objects", [])
        existing = {o.get("element_id") for o in diag.objects if o.get("obj_type") == "Part"}
        base_x = boundary["x"] - boundary["width"] / 2 + 30.0
        base_y = boundary["y"] - boundary["height"] / 2 + 30.0
        for obj in parts:
            if obj.get("element_id") in existing:
                continue
            new_obj = obj.copy()
            new_obj["obj_id"] = _get_next_id()
            new_obj["x"] = base_x
            new_obj["y"] = base_y
            new_obj["hidden"] = False
            diag.objects.append(new_obj)
            repo.add_element_to_diagram(diag.diag_id, new_obj["element_id"])
            base_y += 60.0
            if app:
                for win in getattr(app, "ibd_windows", []):
                    if getattr(win, "diagram_id", None) == diag.diag_id:
                        win.objects.append(SysMLObject(**new_obj))
                        win.redraw()
                        win._sync_to_repository()



def _sync_block_parts_from_ibd(repo: SysMLRepository, diag_id: str) -> None:
    """Ensure the block linked to ``diag_id`` lists all part definitions."""

    diag = repo.diagrams.get(diag_id)
    if not diag or diag.diag_type != "Internal Block Diagram":
        return
    block_id = (
        getattr(diag, "father", None)
        or next((eid for eid, did in repo.element_diagrams.items() if did == diag_id), None)
    )
    if not block_id or block_id not in repo.elements:
        return
    block = repo.elements[block_id]
    names = [
        p.strip()
        for p in block.properties.get("partProperties", "").split(",")
        if p.strip()
    ]
    bases = {n.split("[")[0].strip() for n in names}
    for obj in getattr(diag, "objects", []):
        if obj.get("obj_type") != "Part":
            continue
        def_id = obj.get("properties", {}).get("definition")
        if def_id and def_id in repo.elements:
            pname = repo.elements[def_id].name or def_id
            if pname not in bases:
                names.append(pname)
                bases.add(pname)
    if names:
        joined = ", ".join(names)
        block.properties["partProperties"] = joined
        for d in repo.diagrams.values():
            for o in getattr(d, "objects", []):
                if o.get("element_id") == block_id:
                    o.setdefault("properties", {})["partProperties"] = joined
        for child_id in _find_generalization_children(repo, block_id):
            inherit_block_properties(repo, child_id)


def _ensure_ibd_boundary(repo: SysMLRepository, diagram: SysMLDiagram, block_id: str, app=None) -> list[dict]:
    """Create a boundary object for the IBD father block if needed."""

    diagram.objects = getattr(diagram, "objects", [])
    boundary = next((o for o in diagram.objects if o.get("obj_type") == "Block Boundary"), None)
    added: list[dict] = []
    if not boundary:
        obj_dict = {
            "obj_id": _get_next_id(),
            "obj_type": "Block Boundary",
            "x": 100.0,
            "y": 80.0,
            "width": 200.0,
            "height": 120.0,
            "element_id": block_id,
            "properties": {"name": repo.elements.get(block_id).name or block_id},
        }
        diagram.objects.insert(0, obj_dict)
        added.append(obj_dict)
        added += _add_ports_for_boundary(repo, diagram, obj_dict, app=app)
    else:
        if boundary.get("element_id") != block_id:
            boundary["element_id"] = block_id
        added += _add_ports_for_boundary(repo, diagram, boundary, app=app)
    # propagate parts for the boundary from the block's own IBD or definition
    diag_id = repo.get_linked_diagram(block_id)
    src = repo.diagrams.get(diag_id)
    parts: list[dict] = []
    if src and src.diag_type == "Internal Block Diagram":
        parts = [o for o in getattr(src, "objects", []) if o.get("obj_type") == "Part"]
    else:
        block = repo.elements.get(block_id)
        if block:
            entries = [p for p in block.properties.get("partProperties", "").split(",") if p.strip()]
            base_x = boundary["x"] - boundary["width"] / 2 + 30.0
            base_y = boundary["y"] - boundary["height"] / 2 + 30.0
            for prop_name, blk_name in [parse_part_property(e) for e in entries]:
                target_id = next(
                    (eid for eid, elem in repo.elements.items() if elem.elem_type == "Block" and elem.name == blk_name),
                    None,
                )
                if not target_id:
                    continue
                part_elem = repo.create_element(
                    "Part",
                    name=prop_name,
                    properties={"definition": target_id, "force_ibd": "true"},
                    owner=repo.root_package.elem_id,
                )
                obj = {
                    "obj_id": _get_next_id(),
                    "obj_type": "Part",
                    "x": base_x,
                    "y": base_y,
                    "width": 80.0,
                    "height": 40.0,
                    "element_id": part_elem.elem_id,
                    "properties": {"definition": target_id},
                    "hidden": False,
                }
                base_y += 60.0
                parts.append(obj)
    if parts:
        _propagate_boundary_parts(repo, block_id, parts, app=app)
    return added


def _remove_ibd_boundary(repo: SysMLRepository, diagram: SysMLDiagram) -> None:
    """Remove boundary object and ports from the diagram."""

    diagram.objects = getattr(diagram, "objects", [])
    boundary = next((o for o in diagram.objects if o.get("obj_type") == "Block Boundary"), None)
    if not boundary:
        return
    bid = boundary.get("obj_id")
    diagram.objects = [o for o in diagram.objects if not (o.get("obj_type") == "Port" and o.get("properties", {}).get("parent") == str(bid))]
    diagram.objects.remove(boundary)


def set_ibd_father(
    repo: SysMLRepository, diagram: SysMLDiagram, father_id: str | None, app=None
) -> list[dict]:
    """Assign *father_id* as the block represented by *diagram*.

    Links the diagram to the block and syncs composite parts. Returns any added
    part object dictionaries."""

    prev = getattr(diagram, "father", None)
    diagram.father = father_id
    if prev and prev != father_id:
        repo.link_diagram(prev, None)
    if father_id:
        repo.link_diagram(father_id, diagram.diag_id)
    added = _sync_ibd_composite_parts(repo, father_id, app=app) if father_id else []
    if father_id:
        added += _ensure_ibd_boundary(repo, diagram, father_id, app=app)
        added += _sync_ibd_partproperty_parts(repo, father_id, app=app, visible=True)
        parts = [o for o in getattr(diagram, "objects", []) if o.get("obj_type") == "Part"]
        _propagate_boundary_parts(repo, father_id, parts, app=app)
    else:
        _remove_ibd_boundary(repo, diagram)
    return added


def link_block_to_ibd(
    repo: SysMLRepository, block_id: str, diag_id: str | None, app=None
) -> list[dict]:
    """Link *block_id* to *diag_id* and ensure the IBD boundary is created."""

    if diag_id and diag_id in repo.diagrams:
        diagram = repo.diagrams[diag_id]
        if diagram.diag_type == "Internal Block Diagram":
            return set_ibd_father(repo, diagram, block_id, app=app)
    repo.link_diagram(block_id, diag_id)
    return []


def update_block_parts_from_ibd(repo: SysMLRepository, diagram: SysMLDiagram) -> None:
    """Sync the father block's ``partProperties`` from diagram part objects."""

    if diagram.diag_type != "Internal Block Diagram":
        return
    block_id = getattr(diagram, "father", None)
    if not block_id:
        block_id = next((eid for eid, did in repo.element_diagrams.items() if did == diagram.diag_id), None)
    if not block_id or block_id not in repo.elements:
        return
    block = repo.elements[block_id]
    existing = [p.strip() for p in block.properties.get("partProperties", "").split(",") if p.strip()]
    diag_entries: list[tuple[str, str]] = []
    diag_bases: set[str] = set()
    for obj in getattr(diagram, "objects", []):
        if obj.get("obj_type") != "Part":
            continue
        name = ""
        elem_id = obj.get("element_id")
        if elem_id and elem_id in repo.elements:
            elem = repo.elements[elem_id]
            name = elem.name or elem.properties.get("component", "")
        if not name:
            def_id = obj.get("properties", {}).get("definition")
            if def_id and def_id in repo.elements:
                name = repo.elements[def_id].name or def_id
        if not name:
            name = obj.get("properties", {}).get("component", "")
        base = name.split("[")[0].strip() if name else ""
        def_id = obj.get("properties", {}).get("definition")
        base_def = ""
        if def_id and def_id in repo.elements:
            base_def = (repo.elements[def_id].name or def_id).split("[")[0].strip()
        key = base_def or base
        if key and key not in diag_bases:
            diag_entries.append((key, name or key))
            diag_bases.add(key)

    merged_names = list(existing)
    bases = {n.split("[")[0].strip() for n in merged_names}
    for base, name in diag_entries:
        if base not in bases:
            merged_names.append(name)
            bases.add(base)

    if merged_names != existing:
        joined = ", ".join(merged_names)
        block.properties["partProperties"] = joined
        for d in repo.diagrams.values():
            for o in getattr(d, "objects", []):
                if o.get("element_id") == block_id:
                    o.setdefault("properties", {})["partProperties"] = joined
        for child_id in _find_generalization_children(repo, block_id):
            inherit_block_properties(repo, child_id)
        repo.touch_element(block_id)


def remove_aggregation_part(
    repo: SysMLRepository,
    whole_id: str,
    part_id: str,
    remove_object: bool = False,
    app=None,
) -> None:
    """Remove *part_id* from *whole_id* block's part list.

    If *remove_object* is True, also delete any part object representing
    *part_id* in the Internal Block Diagram linked to *whole_id*.
    """
    repo.push_undo_state()
    whole = repo.elements.get(whole_id)
    part = repo.elements.get(part_id)
    if not whole or not part:
        return
    name = part.name or part_id
    parts = [p.strip() for p in whole.properties.get("partProperties", "").split(",") if p.strip()]
    new_parts = [p for p in parts if p.split("[")[0].strip() != name]
    if len(new_parts) != len(parts):
        if new_parts:
            whole.properties["partProperties"] = ", ".join(new_parts)
        else:
            whole.properties.pop("partProperties", None)
        for d in repo.diagrams.values():
            for o in getattr(d, "objects", []):
                if o.get("element_id") == whole_id:
                    if new_parts:
                        o.setdefault("properties", {})["partProperties"] = ", ".join(new_parts)
                    else:
                        o.setdefault("properties", {}).pop("partProperties", None)

    # propagate removals to any generalization children
    for child_id in _find_generalization_children(repo, whole_id):
        child = repo.elements.get(child_id)
        if not child:
            continue
        child_parts = [
            p.strip() for p in child.properties.get("partProperties", "").split(",") if p.strip()
        ]
        child_parts = [p for p in child_parts if p.split("[")[0].strip() != name]
        if child_parts:
            child.properties["partProperties"] = ", ".join(child_parts)
        else:
            child.properties.pop("partProperties", None)
        for d in repo.diagrams.values():
            for o in getattr(d, "objects", []):
                if o.get("element_id") == child_id:
                    if child_parts:
                        o.setdefault("properties", {})["partProperties"] = ", ".join(child_parts)
                    else:
                        o.setdefault("properties", {}).pop("partProperties", None)
    if remove_object:
        diag_id = repo.get_linked_diagram(whole_id)
        diag = repo.diagrams.get(diag_id)
        if diag and diag.diag_type == "Internal Block Diagram":
            diag.objects = getattr(diag, "objects", [])
            before = len(diag.objects)
            diag.objects = [
                o
                for o in diag.objects
                if not (
                    o.get("obj_type") == "Part"
                    and o.get("properties", {}).get("definition") == part_id
                )
            ]
            if len(diag.objects) != before and app:
                for win in getattr(app, "ibd_windows", []):
                    if getattr(win, "diagram_id", None) == diag_id:
                        win.objects = [
                            o
                            for o in win.objects
                            if not (
                                o.obj_type == "Part"
                                and o.properties.get("definition") == part_id
                            )
                        ]
                        win.redraw()
                        win._sync_to_repository()
        # remove stored part element if any
        rel = next(
            (
                r
                for r in repo.relationships
                if r.rel_type in ("Composite Aggregation", "Aggregation")
                and r.source == whole_id
                and r.target == part_id
            ),
            None,
        )
        if rel:
            pid = rel.properties.pop("part_elem", None)
            if pid and pid in repo.elements:
                repo.delete_element(pid)
                repo._undo_stack.pop()


def _propagate_part_removal(
    repo: SysMLRepository,
    block_id: str,
    prop_name: str,
    target_id: str,
    remove_object: bool = False,
    app=None,
) -> None:
    """Helper used by :func:`remove_partproperty_entry` to drop a part.

    This delegates to :func:`remove_aggregation_part` which already handles
    updating descendant blocks and any diagrams linked to ``block_id`` when
    ``remove_object`` is ``True``.
    """

    remove_aggregation_part(
        repo,
        block_id,
        target_id,
        remove_object=remove_object,
        app=app,
    )


def _remove_parts_from_ibd(
    repo: SysMLRepository, block_id: str, target_id: str, app=None
) -> None:
    """Remove part objects referencing ``target_id`` from ``block_id``'s IBD."""

    diag_id = repo.get_linked_diagram(block_id)
    diag = repo.diagrams.get(diag_id)
    if not diag or diag.diag_type != "Internal Block Diagram":
        return
    diag.objects = getattr(diag, "objects", [])
    before = len(diag.objects)
    diag.objects = [
        o
        for o in diag.objects
        if not (
            o.get("obj_type") == "Part"
            and o.get("properties", {}).get("definition") == target_id
        )
    ]
    if len(diag.objects) != before and app:
        for win in getattr(app, "ibd_windows", []):
            if getattr(win, "diagram_id", None) == diag_id:
                win.objects = [
                    o
                    for o in win.objects
                    if not (
                        o.obj_type == "Part"
                        and o.properties.get("definition") == target_id
                    )
                ]
                win.redraw()
                win._sync_to_repository()


def _propagate_ibd_part_removal(
    repo: SysMLRepository, block_id: str, target_id: str, app=None
) -> None:
    """Recursively remove part objects from descendants of ``block_id``."""

    for child_id in _find_generalization_children(repo, block_id):
        _remove_parts_from_ibd(repo, child_id, target_id, app=app)
        _propagate_ibd_part_removal(repo, child_id, target_id, app=app)


def remove_partproperty_entry(
    repo: SysMLRepository, block_id: str, entry: str, app=None
) -> None:
    """Remove a part property entry and update descendant diagrams."""
    repo.push_undo_state()

    block = repo.elements.get(block_id)
    if not block:
        return
    prop_name, blk_name = parse_part_property(entry)
    target_id = next(
        (
            eid
            for eid, elem in repo.elements.items()
            if elem.elem_type == "Block" and elem.name == blk_name
        ),
        None,
    )
    if not target_id:
        return

    parts = [p.strip() for p in block.properties.get("partProperties", "").split(",") if p.strip()]
    parts = [p for p in parts if _part_prop_key(p) != _part_prop_key(entry)]
    if parts:
        block.properties["partProperties"] = ", ".join(parts)
    else:
        block.properties.pop("partProperties", None)
    for d in repo.diagrams.values():
        for o in getattr(d, "objects", []):
            if o.get("element_id") == block_id:
                if parts:
                    o.setdefault("properties", {})["partProperties"] = ", ".join(parts)
                else:
                    o.setdefault("properties", {}).pop("partProperties", None)

    _propagate_part_removal(
        repo,
        block_id,
        prop_name,
        target_id,
        remove_object=True,
        app=app,
    )
    _remove_parts_from_ibd(repo, block_id, target_id, app=app)
    _propagate_ibd_part_removal(repo, block_id, target_id, app=app)


def inherit_block_properties(repo: SysMLRepository, block_id: str) -> None:
    """Merge parent block properties into the given block."""
    extend_block_parts_with_parents(repo, block_id)
    block = repo.elements.get(block_id)
    if not block:
        return
    for parent_id in _find_parent_blocks(repo, block_id):
        parent = repo.elements.get(parent_id)
        if not parent:
            continue
        for prop in SYSML_PROPERTIES.get("BlockUsage", []):
            if prop == "partProperties":
                continue
            if prop == "operations":
                child_ops = parse_operations(block.properties.get(prop, ""))
                child_names = {o.name for o in child_ops}
                for op in parse_operations(parent.properties.get(prop, "")):
                    if op.name not in child_names:
                        child_ops.append(op)
                        child_names.add(op.name)
                block.properties[prop] = operations_to_json(child_ops)
            else:
                child_vals = [
                    v.strip() for v in block.properties.get(prop, "").split(",") if v.strip()
                ]
                parent_vals = [
                    v.strip() for v in parent.properties.get(prop, "").split(",") if v.strip()
                ]
                for v in parent_vals:
                    if v not in child_vals:
                        child_vals.append(v)
                if child_vals:
                    block.properties[prop] = ", ".join(child_vals)
    for d in repo.diagrams.values():
        for o in getattr(d, "objects", []):
            if o.get("element_id") == block_id:
                o.setdefault("properties", {}).update(block.properties)


def remove_inherited_block_properties(repo: SysMLRepository, child_id: str, parent_id: str) -> None:
    """Remove properties of *parent_id* from *child_id* block."""
    child = repo.elements.get(child_id)
    parent = repo.elements.get(parent_id)
    if not child or not parent:
        return

    # handle partProperties separately
    child_parts = [
        v.strip() for v in child.properties.get("partProperties", "").split(",") if v.strip()
    ]
    parent_parts = [
        v.strip() for v in parent.properties.get("partProperties", "").split(",") if v.strip()
    ]
    parent_bases = {p.split("[")[0].strip() for p in parent_parts}

    removed_parts = [
        v for v in child_parts if v.split("[")[0].strip() in parent_bases
    ]

    child_parts = [
        v for v in child_parts if v.split("[")[0].strip() not in parent_bases
    ]

    if child_parts:
        child.properties["partProperties"] = ", ".join(child_parts)
    else:
        child.properties.pop("partProperties", None)

    # remove inherited part objects from child IBDs
    for entry in removed_parts:
        _pname, blk_name = parse_part_property(entry)
        target_id = next(
            (
                eid
                for eid, elem in repo.elements.items()
                if elem.elem_type == "Block" and elem.name == blk_name
            ),
            None,
        )
        if target_id:
            _remove_parts_from_ibd(repo, child_id, target_id)
            _propagate_ibd_part_removal(repo, child_id, target_id)

    for prop in SYSML_PROPERTIES.get("BlockUsage", []):
        if prop == "partProperties":
            continue
        if prop == "operations":
            child_ops = parse_operations(child.properties.get(prop, ""))
            parent_ops = parse_operations(parent.properties.get(prop, ""))
            parent_names = {o.name for o in parent_ops}
            child_ops = [op for op in child_ops if op.name not in parent_names]
            if child_ops:
                child.properties[prop] = operations_to_json(child_ops)
            else:
                child.properties.pop(prop, None)
        else:
            child_vals = [v.strip() for v in child.properties.get(prop, "").split(",") if v.strip()]
            parent_vals = [
                v.strip() for v in parent.properties.get(prop, "").split(",") if v.strip()
            ]
            child_vals = [v for v in child_vals if v not in parent_vals]
            if child_vals:
                child.properties[prop] = ", ".join(child_vals)
            else:
                child.properties.pop(prop, None)

    # propagate changes to diagrams referencing the child block
    for d in repo.diagrams.values():
        for o in getattr(d, "objects", []):
            if o.get("element_id") == child_id:
                o.setdefault("properties", {}).update(child.properties)

    # ensure child's internal block diagram matches updated parts
    _sync_ibd_partproperty_parts(repo, child_id, hidden=False)


def inherit_father_parts(repo: SysMLRepository, diagram: SysMLDiagram) -> list[dict]:
    """Copy parts from the diagram's father block into the diagram.

    Returns a list with the inherited object dictionaries (parts and ports)."""
    father = getattr(diagram, "father", None)
    if not father:
        return []
    father_diag_id = repo.get_linked_diagram(father)
    father_diag = repo.diagrams.get(father_diag_id)
    if not father_diag:
        return []
    diagram.objects = getattr(diagram, "objects", [])
    added: list[dict] = []
    # Track existing parts by element id and canonical name to avoid duplicates
    existing = {o.get("element_id") for o in diagram.objects if o.get("obj_type") == "Part"}
    existing_keys: set[str] = set()
    for eid in existing:
        if eid in repo.elements:
            existing_keys.update(_part_elem_keys(repo.elements[eid]))

    # Map of source part obj_id -> new obj_id so ports can be updated
    part_map: dict[int, int] = {}

    # Pre-filter father diagram objects so the logic matches older releases
    father_parts = [
        o for o in getattr(father_diag, "objects", []) if o.get("obj_type") == "Part"
    ]

    # ------------------------------------------------------------------
    # Copy parts from the father diagram
    # ------------------------------------------------------------------
    for obj in father_parts:
        if obj.get("obj_type") != "Part":
            continue
        if obj.get("element_id") in existing:
            continue
        key_set: set[str] = set()
        if obj.get("element_id") in repo.elements:
            key_set = _part_elem_keys(repo.elements[obj.get("element_id")])
        if any(k in existing_keys for k in key_set):
            continue
        new_obj = obj.copy()
        new_obj["obj_id"] = _get_next_id()
        diagram.objects.append(new_obj)
        repo.add_element_to_diagram(diagram.diag_id, obj.get("element_id"))
        added.append(new_obj)
        part_map[obj.get("obj_id")] = new_obj["obj_id"]
        existing.add(obj.get("element_id"))
        if key_set:
            existing_keys.update(key_set)

    # ------------------------------------------------------------------
    # Copy ports belonging to the inherited parts so orientation and other
    # attributes are preserved. Only ports referencing a copied part are
    # considered.
    # ------------------------------------------------------------------
    for obj in getattr(father_diag, "objects", []):
        if obj.get("obj_type") != "Port":
            continue
        parent_id = obj.get("properties", {}).get("parent")
        if not parent_id:
            continue
        try:
            parent_id_int = int(parent_id)
        except Exception:
            continue
        new_parent = part_map.get(parent_id_int)
        if not new_parent:
            continue
        new_obj = obj.copy()
        new_obj["obj_id"] = _get_next_id()
        new_obj.setdefault("properties", {})["parent"] = str(new_parent)
        diagram.objects.append(new_obj)
        added.append(new_obj)
    # update child block partProperties with inherited names
    child_id = next(
        (eid for eid, did in repo.element_diagrams.items() if did == diagram.diag_id),
        None,
    )
    if child_id and father in repo.elements:
        child = repo.elements[child_id]
        father_elem = repo.elements[father]
        names = [
            p.strip() for p in child.properties.get("partProperties", "").split(",") if p.strip()
        ]
        father_names = [
            p.strip()
            for p in father_elem.properties.get("partProperties", "").split(",")
            if p.strip()
        ]
        for n in father_names:
            if n not in names:
                names.append(n)
        joined = ", ".join(names)
        child.properties["partProperties"] = joined
        for d in repo.diagrams.values():
            for o in getattr(d, "objects", []):
                if o.get("element_id") == child_id:
                    o.setdefault("properties", {})["partProperties"] = joined
        inherit_block_properties(repo, child_id)
    return added


@dataclass
class SysMLObject:
    obj_id: int
    obj_type: str
    x: float
    y: float
    element_id: str | None = None
    width: float = 80.0
    height: float = 40.0
    properties: Dict[str, str] = field(default_factory=dict)
    requirements: List[dict] = field(default_factory=list)
    locked: bool = False
    hidden: bool = False
    collapsed: Dict[str, bool] = field(default_factory=dict)
    phase: str | None = field(default_factory=lambda: SysMLRepository.get_instance().active_phase)

    # ------------------------------------------------------------
    def display_name(self) -> str:
        """Return the object's name annotated with its creation phase."""
        name = self.properties.get("name", "")
        return f"{name} ({self.phase})" if name and self.phase else name


@dataclass
class OperationParameter:
    """Representation of a SysML parameter."""

    name: str
    type: str = ""
    direction: str = "in"


@dataclass
class OperationDefinition:
    """Operation with a list of parameters and an optional return type."""

    name: str
    parameters: List[OperationParameter] = field(default_factory=list)
    return_type: str = ""


def calculate_allocated_asil(requirements: List[dict]) -> str:
    """Return highest ASIL level from the given requirement list."""
    asil = "QM"
    for req in requirements:
        level = req.get("asil") or global_requirements.get(req.get("id"), {}).get("asil", "QM")
        if ASIL_ORDER.get(level, 0) > ASIL_ORDER.get(asil, 0):
            asil = level
    return asil


def link_requirement_to_object(obj, req_id: str, diagram_id: str | None = None) -> None:
    """Link requirement *req_id* to *obj* and update global traces.

    ``obj`` may be a :class:`SysMLObject` instance or a plain dictionary
    representing a diagram object.  If ``obj`` is a Work Product the
    requirement ID is stored in its ``trace_to`` property instead of the
    ``requirements`` list.
    """

    req = global_requirements.get(req_id)
    if not req or obj is None:
        return

    # Determine identifier used for trace bookkeeping
    elem_id = getattr(obj, "element_id", None) or obj.get("element_id") if isinstance(obj, dict) else None
    trace = elem_id or diagram_id
    traces = req.setdefault("traces", [])
    if trace and trace not in traces:
        traces.append(trace)

    obj_type = getattr(obj, "obj_type", None) or obj.get("obj_type") if isinstance(obj, dict) else None

    if obj_type == "Work Product":
        # Work products use the ``trace_to`` property
        if isinstance(obj, dict):
            current = [s.strip() for s in obj.get("trace_to", "").split(",") if s.strip()]
            if req_id not in current:
                current.append(req_id)
                obj["trace_to"] = ", ".join(current)
        else:
            val = obj.properties.get("trace_to", "")
            current = [s.strip() for s in val.split(",") if s.strip()]
            if req_id not in current:
                current.append(req_id)
                obj.properties["trace_to"] = ", ".join(current)
    else:
        if isinstance(obj, dict):
            reqs = obj.setdefault("requirements", [])
            if not any(r.get("id") == req_id for r in reqs):
                reqs.append(req)
        else:
            if not any(r.get("id") == req_id for r in obj.requirements):
                obj.requirements.append(req)


def unlink_requirement_from_object(obj, req_id: str, diagram_id: str | None = None) -> None:
    """Remove requirement *req_id* from *obj* and global traces."""

    if obj is None:
        return

    elem_id = getattr(obj, "element_id", None) or obj.get("element_id") if isinstance(obj, dict) else None
    trace = elem_id or diagram_id
    req = global_requirements.get(req_id)
    if req and trace:
        traces = req.get("traces", [])
        if trace in traces:
            traces.remove(trace)

    obj_type = getattr(obj, "obj_type", None) or obj.get("obj_type") if isinstance(obj, dict) else None

    if obj_type == "Work Product":
        if isinstance(obj, dict):
            vals = [s.strip() for s in obj.get("trace_to", "").split(",") if s.strip()]
            if req_id in vals:
                vals.remove(req_id)
                if vals:
                    obj["trace_to"] = ", ".join(vals)
                else:
                    obj.pop("trace_to", None)
        else:
            vals = [s.strip() for s in obj.properties.get("trace_to", "").split(",") if s.strip()]
            if req_id in vals:
                vals.remove(req_id)
                if vals:
                    obj.properties["trace_to"] = ", ".join(vals)
                else:
                    obj.properties.pop("trace_to", None)
    else:
        if isinstance(obj, dict):
            obj["requirements"] = [r for r in obj.get("requirements", []) if r.get("id") != req_id]
        else:
            obj.requirements = [r for r in obj.requirements if r.get("id") != req_id]


# ---------------------------------------------------------------------------
def link_trace_between_objects(src_obj, dst_obj, diagram_id: str):
    """Create a ``Trace`` connection between two diagram objects.

    Both ``src_obj`` and ``dst_obj`` may be :class:`SysMLObject` instances or
    plain dictionaries representing diagram objects. The connection is stored in
    the diagram's connection list and mirrored as bidirectional ``Trace``
    relationships between the underlying elements when available.
    """

    repo = SysMLRepository.get_instance()

    src_id = getattr(src_obj, "obj_id", None) or src_obj.get("obj_id")
    dst_id = getattr(dst_obj, "obj_id", None) or dst_obj.get("obj_id")
    if src_id is None or dst_id is None:
        return None

    conn = DiagramConnection(src_id, dst_id, "Trace", arrow="both", stereotype="trace")

    diag = repo.diagrams.get(diagram_id)
    if diag is not None:
        diag.connections = getattr(diag, "connections", [])
        diag.connections.append(conn.__dict__)
        # Remove any leftover placeholder Trace objects that may exist from
        # earlier versions where traces were represented as nodes.
        diag.objects = [
            o for o in getattr(diag, "objects", []) if o.get("obj_type") != "Trace"
        ]

    src_elem = getattr(src_obj, "element_id", None) or src_obj.get("element_id")
    dst_elem = getattr(dst_obj, "element_id", None) or dst_obj.get("element_id")
    if src_elem and dst_elem:
        rel1 = repo.create_relationship("Trace", src_elem, dst_elem)
        rel2 = repo.create_relationship("Trace", dst_elem, src_elem)
        repo.add_relationship_to_diagram(diagram_id, rel1.rel_id)
        repo.add_relationship_to_diagram(diagram_id, rel2.rel_id)

    return conn


# ---------------------------------------------------------------------------
def link_requirements(src_id: str, relation: str, dst_id: str) -> None:
    """Create a requirement relationship and mirror the inverse."""

    src = global_requirements.get(src_id)
    dst = global_requirements.get(dst_id)
    if not src or not dst:
        return
    rel = {"type": relation, "id": dst_id}
    rels = src.setdefault("relations", [])
    if rel not in rels:
        rels.append(rel)
    inverse = None
    if relation == "satisfied by":
        inverse = "satisfies"
    elif relation == "derived from":
        inverse = "derives"
    if inverse:
        inv = {"type": inverse, "id": src_id}
        dlist = dst.setdefault("relations", [])
        if inv not in dlist:
            dlist.append(inv)


def unlink_requirements(src_id: str, relation: str, dst_id: str) -> None:
    """Remove a requirement relationship."""

    src = global_requirements.get(src_id)
    dst = global_requirements.get(dst_id)
    if not src or not dst:
        return
    src_rels = src.get("relations", [])
    src["relations"] = [r for r in src_rels if not (r.get("type") == relation and r.get("id") == dst_id)]
    inverse = None
    if relation == "satisfied by":
        inverse = "satisfies"
    elif relation == "derived from":
        inverse = "derives"
    if inverse:
        dst_rels = dst.get("relations", [])
        dst["relations"] = [r for r in dst_rels if not (r.get("type") == inverse and r.get("id") == src_id)]


def remove_orphan_ports(objs: List[SysMLObject]) -> None:
    """Delete ports that don't reference an existing parent part."""
    part_ids = {o.obj_id for o in objs if o.obj_type in ("Part", "Block Boundary")}
    filtered: List[SysMLObject] = []
    for o in objs:
        if o.obj_type == "Port":
            pid = o.properties.get("parent")
            if not pid or int(pid) not in part_ids:
                continue
        filtered.append(o)
    objs[:] = filtered


def rename_port(
    repo: SysMLRepository, port: SysMLObject, objs: List[SysMLObject], new_name: str
) -> None:
    """Rename *port* and update its parent's port list."""
    if port.element_id and repo.element_read_only(port.element_id):
        return
    old_name = port.properties.get("name", "")
    if old_name == new_name:
        return
    port.properties["name"] = new_name
    if port.element_id and port.element_id in repo.elements:
        repo.elements[port.element_id].name = new_name
        repo.elements[port.element_id].properties["name"] = new_name
    parent_id = port.properties.get("parent")
    if not parent_id:
        return
    try:
        pid = int(parent_id)
    except (TypeError, ValueError):
        return
    parent = next((o for o in objs if o.obj_id == pid), None)
    if not parent:
        return
    ports = [p.strip() for p in parent.properties.get("ports", "").split(",") if p.strip()]
    if old_name in ports:
        ports[ports.index(old_name)] = new_name
    elif new_name not in ports:
        ports.append(new_name)
    joined = ", ".join(ports)
    parent.properties["ports"] = joined
    if parent.element_id and parent.element_id in repo.elements:
        repo.elements[parent.element_id].properties["ports"] = joined


def remove_port(
    repo: SysMLRepository, port: SysMLObject, objs: List[SysMLObject]
) -> None:
    """Remove *port* from *objs* and update the parent's port list."""

    parent_id = port.properties.get("parent")
    if parent_id:
        try:
            pid = int(parent_id)
        except (TypeError, ValueError):
            pid = None
        if pid is not None:
            parent = next((o for o in objs if o.obj_id == pid), None)
            if parent:
                ports = [p.strip() for p in parent.properties.get("ports", "").split(",") if p.strip()]
                if port.properties.get("name") in ports:
                    ports.remove(port.properties.get("name"))
                    joined = ", ".join(ports)
                    parent.properties["ports"] = joined
                    if parent.element_id and parent.element_id in repo.elements:
                        repo.elements[parent.element_id].properties["ports"] = joined


def snap_port_to_parent_obj(port: SysMLObject, parent: SysMLObject) -> None:
    """Position *port* along the closest edge of *parent*."""
    px = port.x
    py = port.y
    left = parent.x - parent.width / 2
    right = parent.x + parent.width / 2
    top = parent.y - parent.height / 2
    bottom = parent.y + parent.height / 2
    d_left = abs(px - left)
    d_right = abs(px - right)
    d_top = abs(py - top)
    d_bottom = abs(py - bottom)
    min_d = min(d_left, d_right, d_top, d_bottom)
    if min_d == d_left:
        port.x = left
        port.y = min(max(py, top), bottom)
        port.properties["side"] = "W"
    elif min_d == d_right:
        port.x = right
        port.y = min(max(py, top), bottom)
        port.properties["side"] = "E"
    elif min_d == d_top:
        port.y = top
        port.x = min(max(px, left), right)
        port.properties["side"] = "N"
    else:
        port.y = bottom
        port.x = min(max(px, left), right)
        port.properties["side"] = "S"


def update_ports_for_part(part: SysMLObject, objs: List[SysMLObject]) -> None:
    """Snap all ports referencing *part* to its border."""
    for o in objs:
        if o.obj_type == "Port" and o.properties.get("parent") == str(part.obj_id):
            snap_port_to_parent_obj(o, part)


def update_ports_for_boundary(boundary: SysMLObject, objs: List[SysMLObject]) -> None:
    """Snap all ports referencing *boundary* to its border."""
    for o in objs:
        if o.obj_type == "Port" and o.properties.get("parent") == str(boundary.obj_id):
            snap_port_to_parent_obj(o, boundary)


def _boundary_min_size(boundary: SysMLObject, objs: List[SysMLObject]) -> tuple[float, float]:
    """Return minimum width and height for *boundary* to contain all parts."""
    parts = [
        o for o in objs if o.obj_type == "Part" and not getattr(o, "hidden", False)
    ]
    if not parts:
        return (20.0, 20.0)
    pad = 20.0
    left = min(p.x - p.width / 2 for p in parts)
    right = max(p.x + p.width / 2 for p in parts)
    top = min(p.y - p.height / 2 for p in parts)
    bottom = max(p.y + p.height / 2 for p in parts)
    return right - left + pad, bottom - top + pad


def ensure_boundary_contains_parts(boundary: SysMLObject, objs: List[SysMLObject]) -> None:
    """Expand *boundary* if any part lies outside its borders."""
    parts = [
        o for o in objs if o.obj_type == "Part" and not getattr(o, "hidden", False)
    ]
    if not parts:
        return
    min_w, min_h = _boundary_min_size(boundary, objs)
    if boundary.width < min_w:
        boundary.width = min_w
    if boundary.height < min_h:
        boundary.height = min_h
    left = min(p.x - p.width / 2 for p in parts)
    right = max(p.x + p.width / 2 for p in parts)
    top = min(p.y - p.height / 2 for p in parts)
    bottom = max(p.y + p.height / 2 for p in parts)
    boundary.x = (left + right) / 2
    boundary.y = (top + bottom) / 2


def _add_ports_for_part(
    repo: SysMLRepository,
    diag: SysMLDiagram,
    part_obj: dict,
    app=None,
) -> list[dict]:
    """Create port objects for ``part_obj`` based on its block definition."""

    part_elem = repo.elements.get(part_obj.get("element_id"))
    if not part_elem:
        return []
    block_id = part_elem.properties.get("definition")
    names: list[str] = []
    if block_id and block_id in repo.elements:
        block_elem = repo.elements[block_id]
        names.extend([
            p.strip()
            for p in block_elem.properties.get("ports", "").split(",")
            if p.strip()
        ])
    names.extend([
        p.strip() for p in part_elem.properties.get("ports", "").split(",") if p.strip()
    ])
    if not names:
        return []
    added: list[dict] = []
    parent = SysMLObject(
        part_obj.get("obj_id"),
        "Part",
        part_obj.get("x", 0.0),
        part_obj.get("y", 0.0),
        element_id=part_obj.get("element_id"),
        width=part_obj.get("width", 80.0),
        height=part_obj.get("height", 40.0),
        properties=part_obj.get("properties", {}).copy(),
        locked=part_obj.get("locked", False),
    )
    for name in names:
        port = SysMLObject(
            _get_next_id(),
            "Port",
            parent.x + parent.width / 2 + 20,
            parent.y,
            properties={
                "name": name,
                "parent": str(parent.obj_id),
                "side": "E",
                "labelX": "8",
                "labelY": "-8",
            },
        )
        snap_port_to_parent_obj(port, parent)
        port_dict = asdict(port)
        diag.objects.append(port_dict)
        added.append(port_dict)
        if app:
            for win in getattr(app, "ibd_windows", []):
                if getattr(win, "diagram_id", None) == diag.diag_id:
                    win.objects.append(port)
                    win.redraw()
                    win._sync_to_repository()
    part_obj.setdefault("properties", {})["ports"] = ", ".join(names)
    part_elem.properties["ports"] = ", ".join(names)
    return added


def _add_ports_for_boundary(
    repo: SysMLRepository,
    diag: SysMLDiagram,
    boundary_obj: dict,
    app=None,
) -> list[dict]:
    """Create port objects for a boundary based on its block definition."""

    block = repo.elements.get(boundary_obj.get("element_id"))
    if not block:
        return []
    names = [p.strip() for p in block.properties.get("ports", "").split(",") if p.strip()]
    if not names:
        return []
    added: list[dict] = []
    parent = SysMLObject(
        boundary_obj.get("obj_id"),
        "Block Boundary",
        boundary_obj.get("x", 0.0),
        boundary_obj.get("y", 0.0),
        width=boundary_obj.get("width", 160.0),
        height=boundary_obj.get("height", 100.0),
    )
    for name in names:
        port = SysMLObject(
            _get_next_id(),
            "Port",
            parent.x + parent.width / 2 + 20,
            parent.y,
            properties={
                "name": name,
                "parent": str(parent.obj_id),
                "side": "E",
                "labelX": "8",
                "labelY": "-8",
            },
        )
        snap_port_to_parent_obj(port, parent)
        port_dict = asdict(port)
        diag.objects.append(port_dict)
        added.append(port_dict)
        if app:
            for win in getattr(app, "ibd_windows", []):
                if getattr(win, "diagram_id", None) == diag.diag_id:
                    win.objects.append(port)
                    win.redraw()
                    win._sync_to_repository()
    boundary_obj.setdefault("properties", {})["ports"] = ", ".join(names)
    block.properties["ports"] = ", ".join(names)
    return added


def _sync_ports_for_part(repo: SysMLRepository, diag: SysMLDiagram, part_obj: dict) -> None:
    """Update port objects for ``part_obj`` to match its definition."""

    part_elem = repo.elements.get(part_obj.get("element_id"))
    if not part_elem:
        return
    block_id = part_elem.properties.get("definition")
    names: list[str] = []
    if block_id and block_id in repo.elements:
        block_elem = repo.elements[block_id]
        names.extend([
            p.strip()
            for p in block_elem.properties.get("ports", "").split(",")
            if p.strip()
        ])
    names.extend([
        p.strip() for p in part_elem.properties.get("ports", "").split(",") if p.strip()
    ])
    names = list(dict.fromkeys(names))
    part_obj.setdefault("properties", {})["ports"] = ", ".join(names)
    part_elem.properties["ports"] = ", ".join(names)

    existing = [
        o
        for o in list(diag.objects)
        if o.get("obj_type") == "Port" and o.get("properties", {}).get("parent") == str(part_obj.get("obj_id"))
    ]
    existing_names = {o.get("properties", {}).get("name") for o in existing}
    parent = SysMLObject(
        part_obj.get("obj_id"),
        "Part",
        part_obj.get("x", 0.0),
        part_obj.get("y", 0.0),
        width=part_obj.get("width", 80.0),
        height=part_obj.get("height", 40.0),
    )
    for name in names:
        if name in existing_names:
            continue
        port = SysMLObject(
            _get_next_id(),
            "Port",
            parent.x + parent.width / 2 + 20,
            parent.y,
            properties={
                "name": name,
                "parent": str(parent.obj_id),
                "side": "E",
                "labelX": "8",
                "labelY": "-8",
            },
        )
        snap_port_to_parent_obj(port, parent)
        diag.objects.append(asdict(port))
    for obj in existing:
        if obj.get("properties", {}).get("name") not in names:
            diag.objects.remove(obj)


def _sync_ports_for_boundary(repo: SysMLRepository, diag: SysMLDiagram, boundary_obj: dict) -> None:
    """Update port objects for ``boundary_obj`` to match its block definition."""

    block_id = boundary_obj.get("element_id")
    block_elem = repo.elements.get(block_id)
    if not block_elem:
        return
    names = [p.strip() for p in block_elem.properties.get("ports", "").split(",") if p.strip()]
    boundary_obj.setdefault("properties", {})["ports"] = ", ".join(names)

    existing = [
        o
        for o in list(diag.objects)
        if o.get("obj_type") == "Port" and o.get("properties", {}).get("parent") == str(boundary_obj.get("obj_id"))
    ]
    existing_names = {o.get("properties", {}).get("name") for o in existing}
    parent = SysMLObject(
        boundary_obj.get("obj_id"),
        "Block Boundary",
        boundary_obj.get("x", 0.0),
        boundary_obj.get("y", 0.0),
        width=boundary_obj.get("width", 160.0),
        height=boundary_obj.get("height", 100.0),
    )
    for name in names:
        if name in existing_names:
            continue
        port = SysMLObject(
            _get_next_id(),
            "Port",
            parent.x + parent.width / 2 + 20,
            parent.y,
            properties={
                "name": name,
                "parent": str(parent.obj_id),
                "side": "E",
                "labelX": "8",
                "labelY": "-8",
            },
        )
        snap_port_to_parent_obj(port, parent)
        diag.objects.append(asdict(port))
    for obj in existing:
        if obj.get("properties", {}).get("name") not in names:
            diag.objects.remove(obj)


def propagate_block_port_changes(repo: SysMLRepository, block_id: str) -> None:
    """Propagate port updates on ``block_id`` to all parts referencing it."""

    block = repo.elements.get(block_id)
    if not block or block.elem_type != "Block":
        return
    names = [p.strip() for p in block.properties.get("ports", "").split(",") if p.strip()]
    for elem in repo.elements.values():
        if elem.elem_type != "Part" or elem.properties.get("definition") != block_id:
            continue
        elem.properties["ports"] = ", ".join(names)
        for diag in repo.diagrams.values():
            if diag.diag_type != "Internal Block Diagram":
                continue
            diag.objects = getattr(diag, "objects", [])
            updated = False
            for obj in diag.objects:
                if obj.get("obj_type") == "Part" and obj.get("element_id") == elem.elem_id:
                    obj.setdefault("properties", {})["ports"] = ", ".join(names)
                    _sync_ports_for_part(repo, diag, obj)
                    updated = True
            if updated:
                repo.touch_diagram(diag.diag_id)

    # update boundaries referencing this block
    for diag in repo.diagrams.values():
        if diag.diag_type != "Internal Block Diagram":
            continue
        diag.objects = getattr(diag, "objects", [])
        updated = False
        for obj in diag.objects:
            if obj.get("obj_type") == "Block Boundary" and obj.get("element_id") == block_id:
                obj.setdefault("properties", {})["ports"] = ", ".join(names)
                _sync_ports_for_boundary(repo, diag, obj)
                updated = True
        if updated:
            repo.touch_diagram(diag.diag_id)


def propagate_block_part_changes(repo: SysMLRepository, block_id: str) -> None:
    """Propagate attribute updates on ``block_id`` to all parts referencing it."""

    block = repo.elements.get(block_id)
    if not block or block.elem_type != "Block":
        return
    props = ["operations", "partProperties", "behaviors"]
    for elem in repo.elements.values():
        if elem.elem_type != "Part" or elem.properties.get("definition") != block_id:
            continue
        elem.name = repo.ensure_unique_element_name(block.name, elem.elem_id)

        for prop in props:
            if prop in block.properties:
                elem.properties[prop] = block.properties[prop]
            else:
                elem.properties.pop(prop, None)


def _propagate_block_requirement_changes(
    repo: SysMLRepository, parent_id: str, child_id: str
) -> None:
    """Add requirements from ``parent_id`` objects to ``child_id`` objects."""

    parent_req_ids: set[str] = set()
    for diag in repo.diagrams.values():
        for obj in getattr(diag, "objects", []):
            if obj.get("element_id") != block_id:
                continue
            for req in obj.get("requirements", []):
                if req not in reqs:
                    reqs.append(req)
    return reqs


def _collect_block_requirements(repo: SysMLRepository, block_id: str) -> list[dict]:
    """Return a unique list of requirements associated with ``block_id``."""

    reqs: list[dict] = []
    seen: set[str] = set()
    for diag in repo.diagrams.values():
        for obj in getattr(diag, "objects", []):
            if obj.get("element_id") != block_id:
                continue
            for req in obj.get("requirements", []):
                rid = req.get("id")
                if rid is not None:
                    if rid in seen:
                        continue
                    seen.add(rid)
                reqs.append(req)
    return reqs


def _propagate_requirements(repo: SysMLRepository, src_reqs: list[dict], dst_id: str) -> None:
    """Merge *src_reqs* into all objects referencing *dst_id*."""
    if not src_reqs:
        return
    for diag in repo.diagrams.values():
        updated = False
        for obj in getattr(diag, "objects", []):
            if obj.get("element_id") != dst_id:
                continue
            obj.setdefault("requirements", [])
            existing = {r.get("id") for r in obj["requirements"]}
            for req in src_reqs:
                if req.get("id") not in existing:
                    obj["requirements"].append(req)
                    existing.add(req.get("id"))
                    updated = True
        if updated:
            repo.touch_diagram(diag.diag_id)


def propagate_block_changes(repo: SysMLRepository, block_id: str, visited: set[str] | None = None) -> None:
    """Propagate updates on ``block_id`` to blocks that generalize it."""

    if visited is None:
        visited = set()
    if block_id in visited:
        return
    visited.add(block_id)
    reqs = _collect_block_requirements(repo, block_id)
    for child_id in _find_generalization_children(repo, block_id):
        inherit_block_properties(repo, child_id)
        propagate_block_port_changes(repo, child_id)
        _propagate_requirements(repo, reqs, child_id)
        _sync_ibd_partproperty_parts(repo, child_id, hidden=False)
        propagate_block_changes(repo, child_id, visited)


def parse_operations(raw: str) -> List[OperationDefinition]:
    """Return a list of operations parsed from *raw* JSON or comma text."""
    if not raw:
        return []
    try:
        data = json.loads(raw)
        ops = []
        for o in data:
            params = [OperationParameter(**p) for p in o.get("parameters", [])]
            ops.append(OperationDefinition(o.get("name", ""), params, o.get("return_type", "")))
        return ops
    except Exception:
        return [OperationDefinition(n) for n in [p.strip() for p in raw.split(",") if p.strip()]]


def format_operation(op: OperationDefinition) -> str:
    """Return a readable string for an operation."""
    plist = ", ".join(f"{p.name}: {p.type}" if p.type else p.name for p in op.parameters)
    ret = f" : {op.return_type}" if op.return_type else ""
    return f"{op.name}({plist}){ret}"


def operations_to_json(ops: List[OperationDefinition]) -> str:
    return json.dumps([asdict(o) for o in ops])


@dataclass
class BehaviorAssignment:
    """Mapping of a block operation to an activity diagram."""

    operation: str
    diagram: str


def parse_behaviors(raw: str) -> List[BehaviorAssignment]:
    """Return a list of BehaviorAssignments from *raw* JSON."""
    if not raw:
        return []
    try:
        data = json.loads(raw)
        return [BehaviorAssignment(**b) for b in data]
    except Exception:
        return []


def behaviors_to_json(behaviors: List[BehaviorAssignment]) -> str:
    return json.dumps([asdict(b) for b in behaviors])


def get_block_behavior_elements(repo: "SysMLRepository", block_id: str) -> List["SysMLElement"]:
    """Return Action, Activity and Operation elements that define behaviors of ``block_id``."""
    elements: List["SysMLElement"] = []
    block = repo.elements.get(block_id)
    if not block:
        return elements
    behaviors = parse_behaviors(block.properties.get("behaviors", ""))
    for beh in behaviors:
        # operations with matching name
        for elem in repo.elements.values():
            if elem.elem_type == "Operation" and elem.name == beh.operation:
                elements.append(elem)
        diag = repo.diagrams.get(beh.diagram)
        if not diag:
            continue
        # elements referenced in the diagram
        for obj in getattr(diag, "objects", []):
            elem_id = obj.get("element_id")
            typ = obj.get("obj_type") or obj.get("type")
            if elem_id and typ in ("Action", "Action Usage", "CallBehaviorAction", "Activity"):
                elem = repo.elements.get(elem_id)
                if elem:
                    elements.append(elem)
        for elem_id in getattr(diag, "elements", []):
            elem = repo.elements.get(elem_id)
            if elem and elem.elem_type in ("Action", "Activity"):
                elements.append(elem)
    seen: set[str] = set()
    unique = []
    for e in elements:
        if e.elem_id not in seen:
            unique.append(e)
            seen.add(e.elem_id)
    return unique


@dataclass
class DiagramConnection:
    src: int
    dst: int
    conn_type: str
    style: str = "Straight"  # Straight, Squared, Custom
    points: List[Tuple[float, float]] = field(default_factory=list)
    src_pos: Tuple[float, float] | None = None  # relative anchor (x,y)
    dst_pos: Tuple[float, float] | None = None
    name: str = ""
    arrow: str = "none"  # none, forward, backward, both
    mid_arrow: bool = False
    guard: List[str] = field(default_factory=list)
    guard_ops: List[str] = field(default_factory=list)
    element_id: str = ""
    stereotype: str = ""
    multiplicity: str = ""
    stereotype: str = ""
    phase: str | None = field(default_factory=lambda: SysMLRepository.get_instance().active_phase)

    def __post_init__(self) -> None:
        if isinstance(self.guard, str):
            self.guard = [self.guard]
        elif self.guard is None:
            self.guard = []
        if isinstance(self.guard_ops, str):
            self.guard_ops = [self.guard_ops]
        elif self.guard_ops is None:
            self.guard_ops = []


def format_control_flow_label(
    conn: DiagramConnection, repo: "SysMLRepository", diag_type: str | None
) -> str:
    """Return the label to display for a connection.

    For control flow diagrams, guards are combined with configured logical
    operators and shown before the action or activity name.
    """
    label = conn.name or ""
    if conn.conn_type == "Control Action" and not label and conn.element_id:
        elem = repo.elements.get(conn.element_id)
        if elem:
            label = elem.name or ""
    stereo = conn.stereotype or conn.conn_type.lower()
    special_case = (
        diag_type == "Control Flow Diagram"
        and conn.conn_type in ("Control Action", "Feedback")
        or diag_type == "Governance Diagram"
    )
    if special_case:
        base = f"<<{stereo}>> {label}".strip() if stereo else label
        if conn.guard:
            lines: List[str] = []
            for i, g in enumerate(conn.guard):
                if i == 0:
                    lines.append(g)
                else:
                    op = conn.guard_ops[i - 1] if i - 1 < len(conn.guard_ops) else "AND"
                    lines.append(f"{op} {g}")
            guard_text = "\n".join(lines)
            return f"[{guard_text}] / {base}" if base else f"[{guard_text}]"
        return base
    if stereo:
        return f"<<{stereo}>> {label}".strip() if label else f"<<{stereo}>>"
    return label


def diagram_type_abbreviation(diag_type: str | None) -> str:
    """Return an abbreviation for a diagram type.

    The abbreviation is formed by taking the first letter of each word in the
    diagram type and uppercasing it. For example, "Control Flow Diagram" becomes
    "CFD" and "Internal Block Diagram" becomes "IBD".
    """
    if not diag_type:
        return ""
    return "".join(word[0] for word in diag_type.split()).upper()


def format_diagram_name(diagram: "SysMLDiagram | None") -> str:
    """Return the diagram name with its stereotype abbreviation appended."""
    if not diagram:
        return ""
    abbr = diagram_type_abbreviation(diagram.diag_type)
    name = diagram.name or diagram.diag_id
    return f"{name} : {abbr}" if abbr else name


class SysMLDiagramWindow(tk.Frame):
    """Base frame for AutoML diagrams with zoom and pan support."""

    def __init__(
        self,
        master,
        title,
        tools,
        diagram_id: str | None = None,
        app=None,
        history=None,
        relation_tools: list[str] | None = None,
        tool_groups: dict[str, list[str]] | None = None,
    ):
        super().__init__(master)
        self.app = app
        self.diagram_history: list[str] = list(history) if history else []
        self.master.title(title) if isinstance(self.master, tk.Toplevel) else None
        if isinstance(self.master, tk.Toplevel):
            self.master.geometry("800x600")

        self.repo = SysMLRepository.get_instance()
        if diagram_id and diagram_id in self.repo.diagrams:
            diagram = self.repo.diagrams[diagram_id]
        else:
            diagram = self.repo.create_diagram(title, name=title, diag_id=diagram_id)
        self.diagram_id = diagram.diag_id
        if isinstance(self.master, tk.Toplevel):
            self.master.protocol("WM_DELETE_WINDOW", self.on_close)

        # Load any saved objects and connections for this diagram
        self.objects: List[SysMLObject] = []
        for data in self.repo.visible_objects(diagram.diag_id):
            if "requirements" not in data:
                data["requirements"] = []
            obj = SysMLObject(**data)
            if obj.obj_type == "Part":
                asil = calculate_allocated_asil(obj.requirements)
                obj.properties.setdefault("asil", asil)
                if obj.element_id and obj.element_id in self.repo.elements:
                    self.repo.elements[obj.element_id].properties.setdefault(
                        "asil", asil
                    )
            self.objects.append(obj)
        self.sort_objects()
        self.connections: List[DiagramConnection] = [
            DiagramConnection(**data)
            for data in self.repo.visible_connections(diagram.diag_id)
        ]
        if self.objects:
            global _next_obj_id
            _next_obj_id = max(o.obj_id for o in self.objects) + 1

        self.zoom = 1.0
        self.font = tkFont.Font(family="Arial", size=int(8 * self.zoom))
        self.current_tool = None
        self.start = None
        self.selected_obj: SysMLObject | None = None
        self.selected_objs: list[SysMLObject] = []
        self.selected_conn: DiagramConnection | None = None
        self.drag_offset = (0, 0)
        self.dragging_point_index: int | None = None
        self.dragging_endpoint: str | None = None  # "src" or "dst"
        self.conn_drag_offset: tuple[float, float] | None = None
        self.dragging_conn_mid: tuple[float, float] | None = None
        self.dragging_conn_vec: tuple[float, float] | None = None
        self.clipboard: SysMLObject | None = None
        self.resizing_obj: SysMLObject | None = None
        self.resize_edge: str | None = None
        self.select_rect_start: tuple[float, float] | None = None
        self.select_rect_id: int | None = None
        self.temp_line_end: tuple[float, float] | None = None
        self.endpoint_drag_pos: tuple[float, float] | None = None
        self.rc_dragged = False

        self.toolbox_container = ttk.Frame(self)
        self.toolbox_container.pack(side=tk.LEFT, fill=tk.Y)
        self.toolbox_container.pack_propagate(False)
        self.toolbox_canvas = tk.Canvas(self.toolbox_container, highlightthickness=0)
        self.toolbox_canvas.pack(side=tk.LEFT, fill=tk.Y)
        self.toolbox_scroll = ttk.Scrollbar(
            self.toolbox_container, orient=tk.VERTICAL, command=self.toolbox_canvas.yview
        )
        self.toolbox_scroll.pack(side=tk.RIGHT, fill=tk.Y)
        self.toolbox_canvas.configure(yscrollcommand=self.toolbox_scroll.set)
        self.toolbox = ttk.Frame(self.toolbox_canvas)
        self._toolbox_window = self.toolbox_canvas.create_window(
            (0, 0), window=self.toolbox, anchor="nw"
        )
        self.toolbox.bind(
            "<Configure>",
            lambda e: self.toolbox_canvas.configure(
                scrollregion=self.toolbox_canvas.bbox("all")
            ),
        )
        self.toolbox_canvas.bind(
            "<Configure>",
            lambda e: self.toolbox_canvas.itemconfig(
                self._toolbox_window, width=e.width
            ),
        )

        self.back_btn = ttk.Button(self.toolbox, text="Go Back", command=self.go_back)
        self.back_btn.pack(fill=tk.X, padx=2, pady=2)
        self.back_btn.configure(state=tk.NORMAL if self.diagram_history else tk.DISABLED)

        # Always provide a select tool at the top of the toolbox
        self.tool_buttons: dict[str, ttk.Button] = {}
        self.tools_frame = ttk.Frame(self.toolbox)
        self.tools_frame.pack(fill=tk.X, padx=2, pady=2)
        select_btn = ttk.Button(
            self.tools_frame,
            text="Select",
            command=lambda: self.select_tool("Select"),
        )
        select_btn.pack(fill=tk.X, padx=2, pady=2)
        self.tool_buttons["Select"] = select_btn

        # Group element tools by category when provided
        if tool_groups:
            groups = tool_groups
        else:
            groups = {"": tools}
        self.element_frames: dict[str, ttk.Frame] = {}
        for name, group_tools in groups.items():
            frame = (
                ttk.LabelFrame(self.tools_frame, text=name)
                if name
                else ttk.Frame(self.tools_frame)
            )
            frame.pack(fill=tk.X, padx=2, pady=2)
            self.element_frames[name] = frame
            for tool in group_tools:
                btn = ttk.Button(
                    frame,
                    text=tool,
                    command=lambda t=tool: self.select_tool(t),
                )
                btn.pack(fill=tk.X, padx=2, pady=2)
                self.tool_buttons[tool] = btn

        if relation_tools:
            self.rel_frame = ttk.LabelFrame(self.toolbox, text="Relationships")
            self.rel_frame.pack(fill=tk.X, padx=2, pady=2)
            for tool in relation_tools:
                ttk.Button(
                    self.rel_frame,
                    text=tool,
                    command=lambda t=tool: self.select_tool(t),
                ).pack(fill=tk.X, padx=2, pady=2)

        self.prop_frame = ttk.LabelFrame(self.toolbox, text="Properties")
        self.prop_frame.pack(fill=tk.BOTH, expand=True, padx=2, pady=2)
        self.prop_view = ttk.Treeview(
            self.prop_frame,
            columns=("field", "value"),
            show="headings",
            height=8,
        )
        self.prop_view.heading("field", text="Field")
        self.prop_view.heading("value", text="Value")
        self.prop_view.column("field", width=80, anchor="w")
        self.prop_view.column("value", width=120, anchor="w")
        self.prop_view.pack(fill=tk.BOTH, expand=True)

        canvas_frame = ttk.Frame(self)
        canvas_frame.pack(side=tk.RIGHT, fill=tk.BOTH, expand=True)
        self.canvas = tk.Canvas(canvas_frame, bg=StyleManager.get_instance().canvas_bg)
        vbar = ttk.Scrollbar(canvas_frame, orient="vertical", command=self.canvas.yview)
        hbar = ttk.Scrollbar(canvas_frame, orient="horizontal", command=self.canvas.xview)
        self.canvas.configure(yscrollcommand=vbar.set, xscrollcommand=hbar.set)
        self.canvas.grid(row=0, column=0, sticky="nsew")
        vbar.grid(row=0, column=1, sticky="ns")
        hbar.grid(row=1, column=0, sticky="ew")
        canvas_frame.columnconfigure(0, weight=1)
        canvas_frame.rowconfigure(0, weight=1)

        # Keep references to gradient images used for element backgrounds
        self.gradient_cache: dict[int, tk.PhotoImage] = {}
        # Track bounding boxes for compartment toggle buttons
        self.compartment_buttons: list[tuple[int, str, tuple[float, float, float, float]]] = []

        self.canvas.bind("<Button-1>", self.on_left_press)
        self.canvas.bind("<B1-Motion>", self.on_left_drag)
        self.canvas.bind("<ButtonRelease-1>", self.on_left_release)
        self.canvas.bind("<Double-Button-1>", self.on_double_click)
        self.canvas.bind("<ButtonPress-3>", self.on_rc_press)
        self.canvas.bind("<B3-Motion>", self.on_rc_drag)
        self.canvas.bind("<ButtonRelease-3>", self.on_rc_release)
        self.canvas.bind(
            "<Configure>",
            lambda e: self.canvas.configure(scrollregion=self.canvas.bbox("all")),
        )
        self.canvas.bind("<Delete>", self.delete_selected)
        self.canvas.bind("<Motion>", self.on_mouse_move)
        self.canvas.bind("<Control-MouseWheel>", self.on_ctrl_mousewheel)
        self.bind("<Control-c>", self.copy_selected)
        self.bind("<Control-x>", self.cut_selected)
        self.bind("<Control-v>", self.paste_selected)
        if self.app:
            self.bind("<Control-z>", lambda e: self.app.undo())
        self.bind("<Delete>", self.delete_selected)
        # Refresh from the repository whenever the window gains focus
        self.bind("<FocusIn>", self.refresh_from_repository)

        self.after_idle(self._fit_toolbox)
        self.redraw()
        self.update_property_view()
        if not isinstance(self.master, tk.Toplevel):
            self.pack(fill=tk.BOTH, expand=True)

    def _fit_toolbox(self) -> None:
        """Resize the toolbox to the smallest width that shows all button text."""
        self.toolbox.update_idletasks()

        def max_button_width(widget: tk.Misc) -> int:
            width = 0
            for child in widget.winfo_children():
                if isinstance(child, ttk.Button):
                    width = max(width, child.winfo_reqwidth())
                else:
                    width = max(width, max_button_width(child))
            return width

        button_width = max_button_width(self.toolbox)
        prop_width = self.prop_view.winfo_reqwidth()
        content_width = max(button_width, prop_width)
        scroll_width = self.toolbox_scroll.winfo_reqwidth()
        self.toolbox_container.configure(width=content_width + scroll_width)
        self.toolbox_canvas.configure(width=content_width)
        self.toolbox_canvas.itemconfig(self._toolbox_window, width=content_width)

    def update_property_view(self) -> None:
        """Display properties and metadata for the selected object."""
        if not hasattr(self, "prop_view"):
            return
        self.prop_view.delete(*self.prop_view.get_children())
        obj = self.selected_obj
        if not obj:
            return
        self.prop_view.insert("", "end", values=("Type", obj.obj_type))
        name = obj.properties.get("name", "")
        if name:
            self.prop_view.insert("", "end", values=("Name", name))
        for k, v in obj.properties.items():
            if k == "name":
                continue
            self.prop_view.insert("", "end", values=(k, v))
        if obj.element_id:
            elem = self.repo.elements.get(obj.element_id)
            if elem:
                self.prop_view.insert("", "end", values=("Author", getattr(elem, "author", "")))
                self.prop_view.insert("", "end", values=("Created", getattr(elem, "created", "")))
                self.prop_view.insert("", "end", values=("Modified", getattr(elem, "modified", "")))
                self.prop_view.insert("", "end", values=("ModifiedBy", getattr(elem, "modified_by", "")))

    def select_tool(self, tool):
        self.current_tool = tool
        self.start = None
        self.temp_line_end = None
        self.selected_obj = None
        self.selected_objs = []
        self.selected_conn = None
        self.dragging_point_index = None
        self.dragging_endpoint = None
        self.conn_drag_offset = None
        cursor = "arrow"
        if tool != "Select":
            cursor = "crosshair" if tool in _all_connection_tools() else "tcross"
        self.canvas.configure(cursor=cursor)
        self.update_property_view()

    # ------------------------------------------------------------
    # Event handlers
    # ------------------------------------------------------------
    def validate_connection(
        self, src: SysMLObject, dst: SysMLObject, conn_type: str
    ) -> tuple[bool, str]:
        """Return (valid, message) for a potential connection."""
        diag = self.repo.diagrams.get(self.diagram_id)
        diag_type = diag.diag_type if diag else ""

        if conn_type in _BASE_CONN_TYPES or conn_type in SAFETY_AI_RELATION_SET:
            if src == dst:
                return False, "Cannot connect an element to itself"

        # Config-driven source/target constraints
        diag_rules = CONNECTION_RULES.get(diag_type, {})
        conn_rules = diag_rules.get(conn_type)
        if conn_rules:
            targets = conn_rules.get(src.obj_type, set())
            if dst.obj_type not in targets:
                return False, (
                    f"{conn_type} from {src.obj_type} to {dst.obj_type} is not allowed"
                )

        if diag_type == "Block Diagram":
            if conn_type == "Generalization":
                if _shared_generalization_parent(
                    self.repo, src.element_id, dst.element_id
                ):
                    return False, "Blocks already share a generalized parent"
                if dst.element_id in _collect_generalization_parents(
                    self.repo, src.element_id
                ) or src.element_id in _collect_generalization_parents(
                    self.repo, dst.element_id
                ):
                    return False, "Blocks cannot generalize each other"
            elif conn_type in ("Aggregation", "Composite Aggregation"):
                if _aggregation_exists(self.repo, src.element_id, dst.element_id):
                    return False, "Aggregation already defined for this block"
                if _reverse_aggregation_exists(self.repo, src.element_id, dst.element_id):
                    return False, "Blocks cannot aggregate each other"

        elif diag_type == "Internal Block Diagram":
            if conn_type == "Connector":
                if src.obj_type == "Block Boundary" or dst.obj_type == "Block Boundary":
                    return False, "Connectors must link Parts or Ports"
                if src.obj_type == "Port" and dst.obj_type == "Port":
                    dir_a = src.properties.get("direction", "inout").lower()
                    dir_b = dst.properties.get("direction", "inout").lower()
                    if {dir_a, dir_b} != {"in", "out"}:
                        return False, "Ports must connect one 'in' and one 'out'"
                    def flow_dir(conn: DiagramConnection, port_id: int) -> str | None:
                        if conn.arrow == "both":
                            return None
                        if port_id == conn.src:
                            if conn.arrow == "forward":
                                return "out"
                            if conn.arrow == "backward":
                                return "in"
                        elif port_id == conn.dst:
                            if conn.arrow == "forward":
                                return "in"
                            if conn.arrow == "backward":
                                return "out"
                        return None
                    new_dir_a = "out" if dir_a == "out" else "in"
                    new_dir_b = "out" if dir_b == "out" else "in"
                    connections = getattr(self, "connections", None)
                    if connections is None:
                        return False, "Inconsistent data flow on port"
                    for c in connections:
                        if c.conn_type != "Connector":
                            continue
                        if src.obj_id in (c.src, c.dst):
                            ex = flow_dir(c, src.obj_id)
                            if ex and ex != new_dir_a:
                                return False, "Inconsistent data flow on port"
                        if dst.obj_id in (c.src, c.dst):
                            ex = flow_dir(c, dst.obj_id)
                            if ex and ex != new_dir_b:
                                return False, "Inconsistent data flow on port"

        elif diag_type == "Control Flow Diagram":
            if conn_type in ("Control Action", "Feedback"):
                max_offset = (src.width + dst.width) / 2
                if abs(src.x - dst.x) > max_offset:
                    return False, "Connections must be vertical"

        elif diag_type == "Activity Diagram":
            if src.obj_type == "Final":
                return False, "Flows cannot originate from Final nodes"
            if dst.obj_type == "Initial":
                return False, "Flows cannot terminate at an Initial node"
        elif diag_type == "Governance Diagram":
            if conn_type in (
                "Propagate",
                "Propagate by Review",
                "Propagate by Approval",
            ):
                if src.obj_type != "Work Product" or dst.obj_type != "Work Product":
                    return False, "Propagation links must connect Work Products"
                src_name = src.properties.get("name")
                dst_name = dst.properties.get("name")
                if (src_name, dst_name) not in ALLOWED_PROPAGATIONS:
                    return False, f"Propagation from {src_name} to {dst_name} is not allowed"
            elif conn_type == "Re-use":
                if src.obj_type not in ("Work Product", "Lifecycle Phase") or dst.obj_type != "Lifecycle Phase":
                    return False, "Re-use links must originate from a Work Product or Lifecycle Phase and target a Lifecycle Phase"
            elif conn_type in ("Satisfied by", "Derived from"):
                if src.obj_type != "Work Product" or dst.obj_type != "Work Product":
                    return False, "Requirement relations must connect Work Products"
                from analysis.models import REQUIREMENT_WORK_PRODUCTS
                req_wps = set(REQUIREMENT_WORK_PRODUCTS)
                sname = src.properties.get("name")
                dname = dst.properties.get("name")
                if sname not in req_wps or dname not in req_wps:
                    return False, "Requirement relations must connect requirement work products"
            elif conn_type == "Trace":
                if src.obj_type != "Work Product" or dst.obj_type != "Work Product":
                    return False, "Trace links must connect Work Products"
                from analysis.models import REQUIREMENT_WORK_PRODUCTS
                req_wps = set(REQUIREMENT_WORK_PRODUCTS)
                sname = src.properties.get("name")
                dname = dst.properties.get("name")
                if sname in req_wps and dname in req_wps:
                    return False, (
                        "Requirement work products must use 'Satisfied by' or 'Derived from'"
                    )
                if (
                    sname in SAFETY_ANALYSIS_WORK_PRODUCTS
                    and dname in SAFETY_ANALYSIS_WORK_PRODUCTS
                ):
                    return False, "Trace links cannot connect safety analysis work products"
            elif conn_type in SAFETY_AI_RELATION_SET:
                allowed = SAFETY_AI_NODE_TYPES | GOVERNANCE_NODE_TYPES
                if not (
                    src.obj_type in allowed
                    and dst.obj_type in allowed
                    and (
                        src.obj_type in SAFETY_AI_NODE_TYPES
                        or dst.obj_type in SAFETY_AI_NODE_TYPES
                    )
                ):
                    return False, (
                        "Safety & AI relationships must connect Safety & AI and/or Governance elements"
                    )
                rule = SAFETY_AI_RELATION_RULES.get(conn_type)
                if (
                    rule
                    and src.obj_type in SAFETY_AI_NODE_TYPES
                    and dst.obj_type in SAFETY_AI_NODE_TYPES
                ):
                    targets = rule.get(src.obj_type, set())
                    if dst.obj_type not in targets:
                        return (
                            False,
                            f"{conn_type} from {src.obj_type} to {dst.obj_type} is not allowed",
                        )
            elif conn_type in (
                "Used By",
                "Used after Review",
                "Used after Approval",
            ):
                if src.obj_type != "Work Product" or dst.obj_type != "Work Product":
                    return False, f"{conn_type} links must connect Work Products"
                sname = src.properties.get("name")
                dname = dst.properties.get("name")
                if sname not in UNRESTRICTED_USAGE_SOURCES and (
                    sname, dname
                ) not in ALLOWED_USAGE:
                    return False, (
                        "No metamodel dependency between these work products"
                    )
                if dname not in SAFETY_ANALYSIS_WORK_PRODUCTS and not (
                    sname == "ODD" and dname == "Scenario Library"
                ):
                    return False, f"{conn_type} links must target a safety analysis work product"
                if (
                    sname in SAFETY_ANALYSIS_WORK_PRODUCTS
                    and dname in SAFETY_ANALYSIS_WORK_PRODUCTS
                ):
                    if sname != "Mission Profile":
                        if (sname, dname) in ALLOWED_PROPAGATIONS:
                            return False, "Use a Propagate relationship between safety analysis work products"
                        if (sname, dname) not in ALLOWED_ANALYSIS_USAGE:
                            return False, "No metamodel dependency between these safety analyses"
                # Prevent multiple 'Used' relationships between the same
                # work products within the active lifecycle phase. Only one
                # of "Used By", "Used after Review" or "Used after Approval"
                # may exist for a given source/target pair.
                phase = self.repo.active_phase
                used_stereos = {
                    "used by",
                    "used after review",
                    "used after approval",
                }
                for rel in self.repo.relationships:
                    if (
                        rel.source == src.element_id
                        and rel.target == dst.element_id
                        and rel.stereotype in used_stereos
                        and rel.phase == phase
                    ):
                        return False, (
                            "A 'Used' relationship between these work products "
                            "already exists in this phase",
                        )

        for node in (src, dst):
            limit = NODE_CONNECTION_LIMITS.get(node.obj_type)
            if limit is not None:
                used = self._decision_used_corners(node.obj_id)
                if len(used) >= limit:
                    return False, f"{node.obj_type} nodes support at most {limit} connections"

        return True, ""

    def _constrain_horizontal_movement(
        self, obj: SysMLObject, new_x: float
    ) -> float:
        """Return adjusted x to keep control flow connectors vertical."""
        diag = self.repo.diagrams.get(self.diagram_id)
        if not diag or diag.diag_type != "Control Flow Diagram":
            return new_x
        adjusted_x = new_x
        for conn in self.connections:
            if conn.conn_type in ("Control Action", "Feedback") and (
                conn.src == obj.obj_id or conn.dst == obj.obj_id
            ):
                other_id = conn.dst if conn.src == obj.obj_id else conn.src
                for other in self.objects:
                    if other.obj_id == other_id:
                        max_diff = (obj.width + other.width) / 2
                        diff = adjusted_x - other.x
                        if diff > max_diff:
                            adjusted_x = other.x + max_diff
                        elif diff < -max_diff:
                            adjusted_x = other.x - max_diff
        return adjusted_x

    def _constrain_control_flow_x(
        self, conn: DiagramConnection, new_x: float
    ) -> float:
        """Clamp connector x within the horizontal overlap of its objects."""
        diag = self.repo.diagrams.get(self.diagram_id)
        if not diag or diag.diag_type != "Control Flow Diagram":
            return new_x
        src = next((o for o in self.objects if o.obj_id == conn.src), None)
        dst = next((o for o in self.objects if o.obj_id == conn.dst), None)
        if not src or not dst:
            return new_x
        min_x = max(src.x - src.width / 2, dst.x - dst.width / 2)
        max_x = min(src.x + src.width / 2, dst.x + dst.width / 2)
        if new_x < min_x:
            return min_x
        if new_x > max_x:
            return max_x
        return new_x

    def on_left_press(self, event):
        x = self.canvas.canvasx(event.x)
        y = self.canvas.canvasy(event.y)
        conn_tools = _all_connection_tools()
        prefer = self.current_tool in conn_tools
        t = self.current_tool
        if t in (None, "Select"):
            conn = self.find_connection(x, y)
            if conn:
                if (event.state & 0x0001) and conn.style == "Custom":
                    conn.points.append((x / self.zoom, y / self.zoom))
                    self._sync_to_repository()
                self.selected_conn = conn
                self.selected_obj = None
                self.selected_objs = []
                self.dragging_point_index = None
                self.dragging_endpoint = None
                self.dragging_conn_mid = None
                self.dragging_conn_vec = None
                self.update_property_view()
                if conn.style == "Custom":
                    for idx, (px, py) in enumerate(conn.points):
                        hx = px * self.zoom
                        hy = py * self.zoom
                        if abs(hx - x) <= 4 and abs(hy - y) <= 4:
                            self.dragging_point_index = idx
                            self.conn_drag_offset = (x - hx, y - hy)
                            break
                elif conn.style == "Squared":
                    src_obj = self.get_object(conn.src)
                    dst_obj = self.get_object(conn.dst)
                    if src_obj and dst_obj:
                        mx = (
                            conn.points[0][0] * self.zoom
                            if conn.points
                            else ((src_obj.x + dst_obj.x) / 2 * self.zoom)
                        )
                        my = (src_obj.y + dst_obj.y) / 2 * self.zoom
                        if abs(mx - x) <= 4 and abs(my - y) <= 4:
                            self.dragging_point_index = 0
                            self.conn_drag_offset = (x - mx, 0)
                elif (
                    self.repo.diagrams.get(self.diagram_id).diag_type
                    == "Control Flow Diagram"
                    and conn.conn_type in ("Control Action", "Feedback")
                ):
                    src_obj = self.get_object(conn.src)
                    dst_obj = self.get_object(conn.dst)
                    if src_obj and dst_obj:
                        x_val = (
                            conn.points[0][0]
                            if conn.points
                            else (
                                max(
                                    src_obj.x - src_obj.width / 2,
                                    dst_obj.x - dst_obj.width / 2,
                                )
                                + min(
                                    src_obj.x + src_obj.width / 2,
                                    dst_obj.x + dst_obj.width / 2,
                                )
                            )
                            / 2
                        )
                        x_val = SysMLDiagramWindow._constrain_control_flow_x(
                            self, conn, x_val
                        )
                        mx = x_val * self.zoom
                        my = (src_obj.y + dst_obj.y) / 2 * self.zoom
                        if abs(mx - x) <= 4 and abs(my - y) <= 4:
                            self.dragging_point_index = 0
                            self.conn_drag_offset = (x - mx, 0)
                elif (
                    self.repo.diagrams.get(self.diagram_id).diag_type
                    == "Governance Diagram"
                    and conn.style == "Straight"
                ):
                    src_obj = self.get_object(conn.src)
                    dst_obj = self.get_object(conn.dst)
                    if src_obj and dst_obj:
                        sx, sy = self.edge_point(
                            src_obj,
                            dst_obj.x * self.zoom,
                            dst_obj.y * self.zoom,
                            conn.src_pos,
                        )
                        ex, ey = self.edge_point(
                            dst_obj,
                            src_obj.x * self.zoom,
                            src_obj.y * self.zoom,
                            conn.dst_pos,
                        )
                        mx = (sx + ex) / 2
                        my = (sy + ey) / 2
                        if abs(mx - x) <= 4 and abs(my - y) <= 4:
                            self.dragging_conn_mid = (mx, my)
                            self.conn_drag_offset = (x - mx, y - my)
                            self.dragging_conn_vec = (ex - sx, ey - sy)
                # check for dragging endpoints
                src_obj = self.get_object(conn.src)
                dst_obj = self.get_object(conn.dst)
                if src_obj and dst_obj:
                    sx, sy = self.edge_point(
                        src_obj,
                        dst_obj.x * self.zoom,
                        dst_obj.y * self.zoom,
                        conn.src_pos,
                    )
                    dxp, dyp = self.edge_point(
                        dst_obj,
                        src_obj.x * self.zoom,
                        src_obj.y * self.zoom,
                        conn.dst_pos,
                    )
                    if abs(sx - x) <= 6 and abs(sy - y) <= 6:
                        self.dragging_endpoint = "src"
                        self.conn_drag_offset = (x - sx, y - sy)
                        self.endpoint_drag_pos = None
                    elif abs(dxp - x) <= 6 and abs(dyp - y) <= 6:
                        self.dragging_endpoint = "dst"
                        self.conn_drag_offset = (x - dxp, y - dyp)
                        self.endpoint_drag_pos = None
                self.redraw()
                return

        obj = self.find_object(x, y, prefer_port=prefer)

        if obj and obj.obj_type == "Block" and t in (None, "Select"):
            hit = self.hit_compartment_toggle(obj, x, y)
            if hit:
                obj.collapsed[hit] = not obj.collapsed.get(hit, False)
                self._sync_to_repository()
                self.redraw()
                return

        if t in _all_connection_tools():
            if self.start is None:
                if obj:
                    self.start = obj
                    # Do not highlight objects while adding a connection
                    self.selected_obj = None
                    self.update_property_view()
                    self.temp_line_end = (x, y)
                    self.redraw()
            else:
                if obj and obj != self.start:
                    valid, msg = self.validate_connection(self.start, obj, t)
                    if valid:
                        if t == "Control Action":
                            arrow_default = "forward"
                        elif t == "Feedback":
                            arrow_default = "backward"
                        elif t == "Trace":
                            arrow_default = "both"
                        elif t in (
                            "Flow",
                            "Generalize",
                            "Generalization",
                            "Include",
                            "Extend",
                            "Propagate",
                            "Propagate by Review",
                            "Propagate by Approval",
                            "Used By",
                            "Used after Review",
                            "Used after Approval",
                            "Re-use",
                            "Satisfied by",
                            "Derived from",
                        ):
                            arrow_default = "forward"
                        else:
                            arrow_default = "none"
                        conn_stereo = (
                            "control action"
                            if t == "Control Action"
                            else "feedback" if t == "Feedback" else t.lower()
                        )
                        conn = DiagramConnection(
                            self.start.obj_id,
                            obj.obj_id,
                            t,
                            arrow=arrow_default,
                            stereotype=conn_stereo,
                        )
                        ok = True
                        if self.start.obj_type in ("Decision", "Merge"):
                            pref = self._nearest_diamond_corner(
                                self.start, obj.x * self.zoom, obj.y * self.zoom
                            )
                            w = self.start.width * self.zoom / 2
                            h = self.start.height * self.zoom / 2
                            cx = self.start.x * self.zoom
                            cy = self.start.y * self.zoom
                            rel = ((pref[0] - cx) / w, (pref[1] - cy) / h)
                            ok = self._assign_decision_corner(
                                conn, self.start, "src_pos", rel
                            )
                        if ok and obj.obj_type in ("Decision", "Merge"):
                            pref = self._nearest_diamond_corner(
                                obj, self.start.x * self.zoom, self.start.y * self.zoom
                            )
                            w = obj.width * self.zoom / 2
                            h = obj.height * self.zoom / 2
                            cx = obj.x * self.zoom
                            cy = obj.y * self.zoom
                            rel = ((pref[0] - cx) / w, (pref[1] - cy) / h)
                            ok = self._assign_decision_corner(conn, obj, "dst_pos", rel)
                        if ok:
                            self.connections.append(conn)
                        else:
                            messagebox.showwarning(
                                "Invalid Connection",
                                "Decision nodes support at most 4 connections",
                            )
                            conn = None
                        src_id = self.start.element_id
                        dst_id = obj.element_id
                        if conn and src_id and dst_id:
                            rel_stereo = (
                                "control action"
                                if t == "Control Action"
                                else "feedback" if t == "Feedback" else None
                            )
                            if t == "Trace":
                                rel1 = self.repo.create_relationship(
                                    t, src_id, dst_id, stereotype=rel_stereo
                                )
                                rel2 = self.repo.create_relationship(
                                    t, dst_id, src_id, stereotype=rel_stereo
                                )
                                self.repo.add_relationship_to_diagram(
                                    self.diagram_id, rel1.rel_id
                                )
                                self.repo.add_relationship_to_diagram(
                                    self.diagram_id, rel2.rel_id
                                )
                            else:
                                rel = self.repo.create_relationship(
                                    t, src_id, dst_id, stereotype=rel_stereo
                                )
                                self.repo.add_relationship_to_diagram(
                                    self.diagram_id, rel.rel_id
                                )
                                if t == "Generalization":
                                    inherit_block_properties(self.repo, src_id)
                        if conn:
                            self._sync_to_repository()
                            ConnectionDialog(self, conn)
                    else:
                        messagebox.showwarning("Invalid Connection", msg)
                self.start = None
                self.temp_line_end = None
                self.selected_obj = None
                self.update_property_view()
                # Return to select mode after completing a connection
                self.current_tool = "Select"
                self.canvas.configure(cursor="arrow")
                self.redraw()
        elif t and t != "Select":
            if t == "Existing Element":
                names = []
                id_map = {}
                diag = self.repo.diagrams.get(self.diagram_id)
                allowed = {"Actor", "Block"} if diag and diag.diag_type == "Control Flow Diagram" else None
                for eid, el in self.repo.elements.items():
                    if el.elem_type != "Package" and (not allowed or el.elem_type in allowed):
                        name = el.name or eid
                        names.append(name)
                        id_map[name] = eid
                if not names:
                    messagebox.showinfo("Add Element", "No elements available")
                    return
                dlg = SysMLObjectDialog.SelectElementDialog(self, names, title="Select Element")
                selected = dlg.result
                if not selected:
                    return
                elem_id = id_map[selected]
                element = self.repo.elements.get(elem_id)
                self.repo.add_element_to_diagram(self.diagram_id, elem_id)
                new_obj = SysMLObject(
                    _get_next_id(),
                    "Existing Element",
                    x / self.zoom,
                    y / self.zoom,
                    element_id=elem_id,
                    properties={"name": element.name if element else selected},
                )
            else:
                if t == "Port":
                    parent_obj = (
                        obj if obj and obj.obj_type in ("Part", "Block Boundary") else None
                    )
                    if parent_obj is None:
                        # Default to the IBD boundary if present
                        parent_obj = next(
                            (o for o in self.objects if o.obj_type == "Block Boundary"),
                            None,
                        )
                    if parent_obj is None:
                        return
                pkg = self.repo.diagrams[self.diagram_id].package
                element = self.repo.create_element(t, owner=pkg)
                self.repo.add_element_to_diagram(self.diagram_id, element.elem_id)
                new_obj = SysMLObject(
                    _get_next_id(),
                    t,
                    x / self.zoom,
                    y / self.zoom,
                    element_id=element.elem_id,
                )
            if t == "Block":
                new_obj.height = 140.0
                new_obj.width = 160.0
            elif t == "System Boundary":
                new_obj.width = 200.0
                new_obj.height = 120.0
            elif t in ("Decision", "Merge"):
                new_obj.width = 40.0
                new_obj.height = 40.0
            elif t == "Initial":
                new_obj.width = 20.0
                new_obj.height = 20.0
            elif t == "Final":
                new_obj.width = 30.0
                new_obj.height = 30.0
            elif t in ("Fork", "Join"):
                new_obj.width = 60.0
                new_obj.height = 10.0
            elif t == "Database":
                new_obj.width = 80.0
                new_obj.height = 60.0
                new_obj.properties.setdefault("name", "Database")
            elif t == "ANN":
                new_obj.width = 120.0
                new_obj.height = 80.0
                new_obj.properties.setdefault("name", "ANN")
            elif t == "Data acquisition":
                new_obj.width = 120.0
                new_obj.height = 80.0
                new_obj.properties.setdefault("compartments", ";;")
                new_obj.properties.setdefault("name", "Data acquisition")
            key = f"{t.replace(' ', '')}Usage"

            for prop in SYSML_PROPERTIES.get(key, []):
                new_obj.properties.setdefault(prop, "")
            if t == "Port":
                new_obj.properties.setdefault("labelX", "8")
                new_obj.properties.setdefault("labelY", "-8")
                if parent_obj:
                    new_obj.properties["parent"] = str(parent_obj.obj_id)
                    self.snap_port_to_parent(new_obj, parent_obj)
                    # Persist the port by adding it to the parent object's list
                    pname = new_obj.properties.get("name") or ""
                    ports = [
                        p.strip()
                        for p in parent_obj.properties.get("ports", "").split(",")
                        if p.strip()
                    ]
                    if not pname:
                        base = "Port"
                        idx = 1
                        existing = set(ports)
                        existing.update(
                            p.properties.get("name")
                            for p in self.objects
                            if p.obj_type == "Port"
                            and p.properties.get("parent") == str(parent_obj.obj_id)
                        )
                        pname = base
                        while pname in existing:
                            pname = f"{base}{idx}"
                            idx += 1
                        new_obj.properties["name"] = pname
                        element.name = pname
                    if pname not in ports:
                        ports.append(pname)
                        parent_obj.properties["ports"] = ", ".join(ports)
                        if parent_obj.element_id and parent_obj.element_id in self.repo.elements:
                            self.repo.elements[parent_obj.element_id].properties["ports"] = (
                                parent_obj.properties["ports"]
                            )
            element.properties.update(new_obj.properties)
            self.ensure_text_fits(new_obj)
            if t == "System Boundary":
                self.objects.insert(0, new_obj)
            else:
                self.objects.append(new_obj)
            self.sort_objects()
            self._sync_to_repository()
            self.selected_obj = new_obj
            # After placing one object, revert to select mode so additional
            # clicks do not keep adding elements unintentionally
            self.current_tool = "Select"
            self.canvas.configure(cursor="arrow")
            self.redraw()
            self.update_property_view()
        else:
            if obj:
                self.selected_obj = obj
                self.selected_objs = [obj]
                self.drag_offset = (x / self.zoom - obj.x, y / self.zoom - obj.y)
                self.resizing_obj = None
                self.resize_edge = self.hit_resize_handle(obj, x, y)
                if self.resize_edge:
                    self.resizing_obj = obj
                self.redraw()
                self.update_property_view()
            else:
                conn = self.find_connection(x, y)
                if conn:
                    if (event.state & 0x0001) and conn.style == "Custom":
                        conn.points.append((x / self.zoom, y / self.zoom))
                        self._sync_to_repository()
                    self.selected_conn = conn
                    self.selected_obj = None
                    self.selected_objs = []
                    self.dragging_point_index = None
                    self.dragging_endpoint = None
                    self.update_property_view()
                    if conn.style == "Custom":
                        for idx, (px, py) in enumerate(conn.points):
                            hx = px * self.zoom
                            hy = py * self.zoom
                            if abs(hx - x) <= 4 and abs(hy - y) <= 4:
                                self.dragging_point_index = idx
                                self.conn_drag_offset = (x - hx, y - hy)
                                break
                    elif conn.style == "Squared":
                        src_obj = self.get_object(conn.src)
                        dst_obj = self.get_object(conn.dst)
                        if src_obj and dst_obj:
                            mx = (
                                conn.points[0][0] * self.zoom
                                if conn.points
                                else ((src_obj.x + dst_obj.x) / 2 * self.zoom)
                            )
                            my = (src_obj.y + dst_obj.y) / 2 * self.zoom
                            if abs(mx - x) <= 4 and abs(my - y) <= 4:
                                self.dragging_point_index = 0
                                self.conn_drag_offset = (x - mx, 0)
                    # check for dragging endpoints
                    src_obj = self.get_object(conn.src)
                    dst_obj = self.get_object(conn.dst)
                    if src_obj and dst_obj:
                        sx, sy = self.edge_point(
                            src_obj,
                            dst_obj.x * self.zoom,
                            dst_obj.y * self.zoom,
                            conn.src_pos,
                        )
                        dxp, dyp = self.edge_point(
                            dst_obj,
                            src_obj.x * self.zoom,
                            src_obj.y * self.zoom,
                            conn.dst_pos,
                        )
                        if abs(sx - x) <= 6 and abs(sy - y) <= 6:
                            self.dragging_endpoint = "src"
                            self.conn_drag_offset = (x - sx, y - sy)
                            self.endpoint_drag_pos = None
                        elif abs(dxp - x) <= 6 and abs(dyp - y) <= 6:
                            self.dragging_endpoint = "dst"
                            self.conn_drag_offset = (x - dxp, y - dyp)
                            self.endpoint_drag_pos = None
                    self.redraw()
                else:
                    # allow clicking on the resize handle even if outside the object
                    if self.selected_obj:
                        self.resize_edge = self.hit_resize_handle(self.selected_obj, x, y)
                        if self.resize_edge:
                            self.resizing_obj = self.selected_obj
                            return
                    self.selected_obj = None
                    self.selected_objs = []
                    self.selected_conn = None
                    self.resizing_obj = None
                    self.resize_edge = None
                    if self.current_tool == "Select":
                        self.select_rect_start = (x, y)
                        self.select_rect_id = self.canvas.create_rectangle(
                            x, y, x, y, dash=(2, 2), outline="blue"
                        )
                    self.redraw()
                    self.update_property_view()

    def on_left_drag(self, event):
        if self.start and self.current_tool in _all_connection_tools():
            x = self.canvas.canvasx(event.x)
            y = self.canvas.canvasy(event.y)
            self.temp_line_end = (x, y)
            self.redraw()
            return
        if self.select_rect_start:
            x = self.canvas.canvasx(event.x)
            y = self.canvas.canvasy(event.y)
            self.canvas.coords(
                self.select_rect_id,
                self.select_rect_start[0],
                self.select_rect_start[1],
                x,
                y,
            )
            self._update_drag_selection(x, y)
            return
        if (
            getattr(self, "dragging_conn_mid", None)
            and self.selected_conn
            and self.current_tool == "Select"
        ):
            x = self.canvas.canvasx(event.x) - self.conn_drag_offset[0]
            y = self.canvas.canvasy(event.y) - self.conn_drag_offset[1]
            src_obj = self.get_object(self.selected_conn.src)
            dst_obj = self.get_object(self.selected_conn.dst)
            vec = getattr(self, "dragging_conn_vec", None)
            if src_obj and dst_obj and vec:
                dx, dy = vec
                sx, sy = self._line_rect_intersection(x, y, -dx, -dy, src_obj)
                ex, ey = self._line_rect_intersection(x, y, dx, dy, dst_obj)
                rx = (sx / self.zoom - src_obj.x) / (src_obj.width / 2)
                ry = (sy / self.zoom - src_obj.y) / (src_obj.height / 2)
                if src_obj.obj_type in ("Decision", "Merge"):
                    if not self._assign_decision_corner(
                        self.selected_conn, src_obj, "src_pos", (rx, ry)
                    ):
                        pass
                else:
                    self.selected_conn.src_pos = (rx, ry)
                rx = (ex / self.zoom - dst_obj.x) / (dst_obj.width / 2)
                ry = (ey / self.zoom - dst_obj.y) / (dst_obj.height / 2)
                if dst_obj.obj_type in ("Decision", "Merge"):
                    if not self._assign_decision_corner(
                        self.selected_conn, dst_obj, "dst_pos", (rx, ry)
                    ):
                        pass
                else:
                    self.selected_conn.dst_pos = (rx, ry)
            self.redraw()
            return
        if (
            self.dragging_endpoint is not None
            and self.selected_conn
            and self.current_tool == "Select"
        ):
            x = self.canvas.canvasx(event.x) - self.conn_drag_offset[0]
            y = self.canvas.canvasy(event.y) - self.conn_drag_offset[1]
            if self.dragging_endpoint == "src":
                obj = self.get_object(self.selected_conn.src)
            else:
                obj = self.get_object(self.selected_conn.dst)
            if obj:
                cx = obj.x * self.zoom
                cy = obj.y * self.zoom
                w = obj.width * self.zoom / 2
                h = obj.height * self.zoom / 2
                thresh = max(w, h) + CONNECTION_SELECT_RADIUS
                if math.hypot(x - cx, y - cy) <= thresh:
                    self.endpoint_drag_pos = None
                    ex, ey = self.edge_point(obj, x, y, apply_radius=False)
                    rx = (ex / self.zoom - obj.x) / (obj.width / 2)
                    ry = (ey / self.zoom - obj.y) / (obj.height / 2)
                    if self.dragging_endpoint == "src":
                        if obj.obj_type in ("Decision", "Merge"):
                            if not self._assign_decision_corner(
                                self.selected_conn, obj, "src_pos", (rx, ry)
                            ):
                                pass
                        else:
                            self.selected_conn.src_pos = (rx, ry)
                    else:
                        if obj.obj_type in ("Decision", "Merge"):
                            if not self._assign_decision_corner(
                                self.selected_conn, obj, "dst_pos", (rx, ry)
                            ):
                                pass
                        else:
                            self.selected_conn.dst_pos = (rx, ry)
                else:
                    self.endpoint_drag_pos = (x, y)
            self.redraw()
            return
        if (
            self.dragging_point_index is not None
            and self.selected_conn
            and self.current_tool == "Select"
        ):
            x = self.canvas.canvasx(event.x)
            y = self.canvas.canvasy(event.y)
            px = (x - self.conn_drag_offset[0]) / self.zoom
            py = (y - self.conn_drag_offset[1]) / self.zoom
            if self.selected_conn.style == "Squared":
                if not self.selected_conn.points:
                    self.selected_conn.points.append((px, 0))
                else:
                    self.selected_conn.points[0] = (px, 0)
            elif (
                self.repo.diagrams.get(self.diagram_id).diag_type
                == "Control Flow Diagram"
                and self.selected_conn.conn_type in ("Control Action", "Feedback")
            ):
                px = SysMLDiagramWindow._constrain_control_flow_x(
                    self, self.selected_conn, px
                )
                if not self.selected_conn.points:
                    self.selected_conn.points.append((px, 0))
                else:
                    self.selected_conn.points[0] = (px, 0)
            else:
                self.selected_conn.points[self.dragging_point_index] = (px, py)
            self.redraw()
            return
        if not self.selected_obj:
            return
        x = self.canvas.canvasx(event.x)
        y = self.canvas.canvasy(event.y)
        if self.resizing_obj:
            obj = self.resizing_obj
            if obj.obj_type in (
                "Initial",
                "Final",
                "Actor",
                "Decision",
                "Merge",
                "Work Product",
            ):
                return
            min_w, min_h = (10.0, 10.0)
            if obj.obj_type == "Block":
                min_w, min_h = self._min_block_size(obj)
            elif obj.obj_type in ("Action", "CallBehaviorAction"):
                min_w, min_h = self._min_action_size(obj)
            elif obj.obj_type == "Block Boundary":
                min_w, min_h = _boundary_min_size(obj, self.objects)
            left = obj.x - obj.width / 2
            right = obj.x + obj.width / 2
            top = obj.y - obj.height / 2
            bottom = obj.y + obj.height / 2
            if "e" in self.resize_edge:
                new_right = x / self.zoom
                if new_right - left < min_w:
                    new_right = left + min_w
                right = new_right
            if "w" in self.resize_edge:
                new_left = x / self.zoom
                if right - new_left < min_w:
                    new_left = right - min_w
                left = new_left
            if obj.obj_type not in ("Fork", "Join", "Existing Element"):
                if "s" in self.resize_edge:
                    new_bottom = y / self.zoom
                    if new_bottom - top < min_h:
                        new_bottom = top + min_h
                    bottom = new_bottom
                if "n" in self.resize_edge:
                    new_top = y / self.zoom
                    if bottom - new_top < min_h:
                        new_top = bottom - min_h
                    top = new_top
            new_w = right - left
            new_h = bottom - top
            obj.x = (left + right) / 2
            obj.y = (top + bottom) / 2
            obj.width = new_w
            obj.height = new_h
            if obj.obj_type == "Part":
                update_ports_for_part(obj, self.objects)
            if obj.obj_type == "Block Boundary":
                update_ports_for_boundary(obj, self.objects)
                ensure_boundary_contains_parts(obj, self.objects)
            self.redraw()
            return
        if self.selected_obj.obj_type == "Port" and "parent" in self.selected_obj.properties:
            parent = self.get_object(int(self.selected_obj.properties["parent"]))
            if parent:
                self.selected_obj.x = x / self.zoom
                self.selected_obj.y = y / self.zoom
                self.snap_port_to_parent(self.selected_obj, parent)
        else:
            old_x = self.selected_obj.x
            old_y = self.selected_obj.y
            new_x = x / self.zoom - self.drag_offset[0]
            new_x = self._constrain_horizontal_movement(self.selected_obj, new_x)
            self.selected_obj.x = new_x
            self.selected_obj.y = y / self.zoom - self.drag_offset[1]
            dx = self.selected_obj.x - old_x
            dy = self.selected_obj.y - old_y
            if self.selected_obj.obj_type in ("Part", "Block Boundary"):
                for p in self.objects:
                    if p.obj_type == "Port" and p.properties.get("parent") == str(
                        self.selected_obj.obj_id
                    ):
                        p.x += dx
                        p.y += dy
                        self.snap_port_to_parent(p, self.selected_obj)
            if self.selected_obj.obj_type == "Block Boundary":
                for o in self.objects:
                    if o.obj_type == "Part":
                        o.x += dx
                        o.y += dy
                        for p in self.objects:
                            if (
                                p.obj_type == "Port"
                                and p.properties.get("parent") == str(o.obj_id)
                            ):
                                p.x += dx
                                p.y += dy
            if self.selected_obj.obj_type == "System Boundary":
                for o in self.objects:
                    if o.properties.get("boundary") == str(self.selected_obj.obj_id):
                        o.x += dx
                        o.y += dy
            boundary = self.get_ibd_boundary()
            if boundary:
                ensure_boundary_contains_parts(boundary, self.objects)
        self.redraw()
        self._sync_to_repository()
        if self.app:
            self.app.update_views()

    def on_left_release(self, event):
        if self.start and self.current_tool in _all_connection_tools():
            x = self.canvas.canvasx(event.x)
            y = self.canvas.canvasy(event.y)
            obj = self.find_object(
                x,
                y,
                prefer_port=True,
            )
            if obj and obj != self.start:
                valid, msg = self.validate_connection(self.start, obj, self.current_tool)
                if valid:
                    if self.current_tool == "Control Action":
                        arrow_default = "forward"
                    elif self.current_tool == "Feedback":
                        arrow_default = "backward"
                    elif self.current_tool == "Trace":
                        arrow_default = "both"
                    elif self.current_tool in _arrow_forward_types():
                        arrow_default = "forward"
                    else:
                        arrow_default = "none"
                    conn_stereo = (
                        "control action"
                        if self.current_tool == "Control Action"
                        else "feedback" if self.current_tool == "Feedback" else self.current_tool.lower()
                    )
                    conn = DiagramConnection(
                        self.start.obj_id,
                        obj.obj_id,
                        self.current_tool,
                        arrow=arrow_default,
                        stereotype=conn_stereo,
                    )
                    if self.current_tool == "Connector":
                        src_flow = self.start.properties.get("flow") if self.start.obj_type == "Port" else None
                        dst_flow = obj.properties.get("flow") if obj.obj_type == "Port" else None
                        if src_flow or dst_flow:
                            conn.mid_arrow = True
                            if src_flow and dst_flow:
                                dir_a = self.start.properties.get("direction", "out").lower()
                                dir_b = obj.properties.get("direction", "out").lower()
                                if dir_a == "out":
                                    conn.name = src_flow
                                    conn.arrow = "forward"
                                elif dir_b == "out":
                                    conn.name = dst_flow
                                    conn.arrow = "backward"
                                else:
                                    conn.name = src_flow
                                    conn.arrow = "both"
                            elif src_flow:
                                conn.name = src_flow
                                dir_attr = self.start.properties.get("direction", "out")
                                if dir_attr == "in":
                                    conn.arrow = "backward"
                                elif dir_attr == "out":
                                    conn.arrow = "forward"
                                else:
                                    conn.arrow = "both"
                            else:
                                conn.name = dst_flow
                                dir_attr = obj.properties.get("direction", "out")
                                if dir_attr == "in":
                                    conn.arrow = "forward"
                                elif dir_attr == "out":
                                    conn.arrow = "backward"
                                else:
                                    conn.arrow = "both"
                    self._assign_decision_corners(conn)
                    self.connections.append(conn)
                    if self.start.element_id and obj.element_id:
                        rel_stereo = (
                            "control action"
                            if self.current_tool == "Control Action"
                            else "feedback"
                            if self.current_tool == "Feedback"
                            else None
                        )
                        if self.current_tool == "Trace":
                            rel1 = self.repo.create_relationship(
                                self.current_tool,
                                self.start.element_id,
                                obj.element_id,
                                stereotype=rel_stereo,
                            )
                            rel2 = self.repo.create_relationship(
                                self.current_tool,
                                obj.element_id,
                                self.start.element_id,
                                stereotype=rel_stereo,
                            )
                            self.repo.add_relationship_to_diagram(
                                self.diagram_id, rel1.rel_id
                            )
                            self.repo.add_relationship_to_diagram(
                                self.diagram_id, rel2.rel_id
                            )
                        else:
                            rel = self.repo.create_relationship(
                                self.current_tool,
                                self.start.element_id,
                                obj.element_id,
                                stereotype=rel_stereo,
                            )
                            self.repo.add_relationship_to_diagram(
                                self.diagram_id, rel.rel_id
                            )
                            if self.current_tool == "Generalization":
                                inherit_block_properties(
                                    self.repo, self.start.element_id
                                )
                    self._sync_to_repository()
                    ConnectionDialog(self, conn)
                else:
                    messagebox.showwarning("Invalid Connection", msg)
        if self.select_rect_start:
            x = self.canvas.canvasx(event.x)
            y = self.canvas.canvasy(event.y)
            self.canvas.coords(
                self.select_rect_id,
                self.select_rect_start[0],
                self.select_rect_start[1],
                x,
                y,
            )
            self._update_drag_selection(x, y)
            self.canvas.delete(self.select_rect_id)
            self.select_rect_start = None
            self.select_rect_id = None
        self.start = None
        self.temp_line_end = None
        # Return to select mode after completing a connection
        self.current_tool = "Select"
        self.canvas.configure(cursor="arrow")
        self.resizing_obj = None
        self.resize_edge = None
        if self.dragging_point_index is not None and self.selected_conn:
            self._sync_to_repository()
        self.dragging_point_index = None
        if getattr(self, "dragging_conn_mid", None) and self.selected_conn:
            self._sync_to_repository()
        self.dragging_conn_mid = None
        self.dragging_conn_vec = None
        if self.dragging_endpoint is not None and self.selected_conn:
            x = self.canvas.canvasx(event.x)
            y = self.canvas.canvasy(event.y)
            obj = self.find_object(x, y, prefer_port=True)
            src_obj = self.get_object(self.selected_conn.src)
            dst_obj = self.get_object(self.selected_conn.dst)
            if obj and obj not in (src_obj, dst_obj):
                if self.dragging_endpoint == "src":
                    valid, msg = self.validate_connection(
                        obj, dst_obj, self.selected_conn.conn_type
                    )
                else:
                    valid, msg = self.validate_connection(
                        src_obj, obj, self.selected_conn.conn_type
                    )
                if valid and src_obj and dst_obj and obj.element_id:
                    for rel in self.repo.relationships:
                        if (
                            rel.source == src_obj.element_id
                            and rel.target == dst_obj.element_id
                            and rel.rel_type == self.selected_conn.conn_type
                        ):
                            if self.selected_conn.conn_type == "Generalization":
                                if self.dragging_endpoint == "dst":
                                    msgbox = "Changing inheritance will remove all inherited parts, properties and attributes. Continue?"
                                    if not messagebox.askyesno("Change Inheritance", msgbox):
                                        break
                                    remove_inherited_block_properties(
                                        self.repo, src_obj.element_id, dst_obj.element_id
                                    )
                                    rel.target = obj.element_id
                                    self.selected_conn.dst = obj.obj_id
                                    inherit_block_properties(self.repo, src_obj.element_id)
                                else:
                                    msgbox = "Changing inheritance will remove all inherited parts, properties and attributes. Continue?"
                                    if not messagebox.askyesno("Change Inheritance", msgbox):
                                        break
                                    remove_inherited_block_properties(
                                        self.repo, src_obj.element_id, dst_obj.element_id
                                    )
                                    rel.source = obj.element_id
                                    self.selected_conn.src = obj.obj_id
                                    inherit_block_properties(self.repo, obj.element_id)
                            else:
                                if self.selected_conn.conn_type in (
                                    "Aggregation",
                                    "Composite Aggregation",
                                ):
                                    msg = "Delete aggregation and its part?"
                                    if messagebox.askyesno(
                                        "Remove Aggregation", msg
                                    ):
                                        remove_aggregation_part(
                                            self.repo,
                                            src_obj.element_id,
                                            dst_obj.element_id,
                                            remove_object=self.selected_conn.conn_type
                                            == "Composite Aggregation",
                                            app=getattr(self, "app", None),
                                        )
                                if self.dragging_endpoint == "dst":
                                    rel.target = obj.element_id
                                    self.selected_conn.dst = obj.obj_id
                                    new_whole = src_obj.element_id
                                    new_part = obj.element_id
                                else:
                                    rel.source = obj.element_id
                                    self.selected_conn.src = obj.obj_id
                                    new_whole = obj.element_id
                                    new_part = dst_obj.element_id
                                if self.selected_conn.conn_type == "Composite Aggregation":
                                    add_composite_aggregation_part(
                                        self.repo,
                                        new_whole,
                                        new_part,
                                        self.selected_conn.multiplicity,
                                        app=getattr(self, "app", None),
                                    )
                                elif self.selected_conn.conn_type == "Aggregation":
                                    add_aggregation_part(
                                        self.repo,
                                        new_whole,
                                        new_part,
                                        self.selected_conn.multiplicity,
                                        app=getattr(self, "app", None),
                                    )
                                else:
                                    if self.dragging_endpoint == "dst":
                                        rel.target = obj.element_id
                                        self.selected_conn.dst = obj.obj_id
                                    else:
                                        rel.source = obj.element_id
                                        self.selected_conn.src = obj.obj_id
                            break
                    self._assign_decision_corners(self.selected_conn)
                    self._sync_to_repository()
                elif not valid:
                    messagebox.showwarning("Invalid Connection", msg)
            elif obj is None:
                if self.selected_conn in self.connections:
                    self.connections.remove(self.selected_conn)
                    if (
                        src_obj
                        and dst_obj
                        and src_obj.element_id
                        and dst_obj.element_id
                    ):
                        for rel in list(self.repo.relationships):
                            if (
                                rel.source == src_obj.element_id
                                and rel.target == dst_obj.element_id
                                and rel.rel_type == self.selected_conn.conn_type
                            ):
                                self.repo.relationships.remove(rel)
                                diag = self.repo.diagrams.get(self.diagram_id)
                                if diag and rel.rel_id in diag.relationships:
                                    diag.relationships.remove(rel.rel_id)
                                if self.selected_conn.conn_type == "Generalization":
                                    remove_inherited_block_properties(
                                        self.repo,
                                        src_obj.element_id,
                                        dst_obj.element_id,
                                    )
                                    inherit_block_properties(
                                        self.repo, src_obj.element_id
                                    )
                                elif self.selected_conn.conn_type in (
                                    "Aggregation",
                                    "Composite Aggregation",
                                ):
                                    remove_aggregation_part(
                                        self.repo,
                                        src_obj.element_id,
                                        dst_obj.element_id,
                                        remove_object=self.selected_conn.conn_type
                                        == "Composite Aggregation",
                                        app=getattr(self, "app", None),
                                    )
                                break
                    self.selected_conn = None
                    self._sync_to_repository()
            else:
                self._sync_to_repository()
            self.dragging_endpoint = None
            self.conn_drag_offset = None
            self.endpoint_drag_pos = None
        else:
            self.dragging_endpoint = None
            self.conn_drag_offset = None
            self.endpoint_drag_pos = None
        if self.selected_obj and self.current_tool == "Select":
            if self.selected_obj.obj_type != "System Boundary":
                b = self.find_boundary_for_obj(self.selected_obj)
                if b:
                    self.selected_obj.properties["boundary"] = str(b.obj_id)
                else:
                    self.selected_obj.properties.pop("boundary", None)
            self._sync_to_repository()
        self.redraw()

    def on_mouse_move(self, event):
        if self.start and self.current_tool in (
            "Association",
            "Include",
            "Extend",
            "Flow",
            "Propagate",
            "Propagate by Review",
            "Propagate by Approval",
            "Used By",
            "Used after Review",
            "Used after Approval",
            "Re-use",
            "Trace",
            "Connector",
            "Generalization",
            "Generalize",
            "Communication Path",
            "Aggregation",
            "Composite Aggregation",
            "Control Action",
            "Feedback",
        ):
            x = self.canvas.canvasx(event.x)
            y = self.canvas.canvasy(event.y)
            self.temp_line_end = (x, y)
            self.redraw()

    def on_mouse_move(self, event):
        if self.start and self.current_tool in (
            "Association",
            "Include",
            "Extend",
            "Flow",
            "Propagate",
            "Propagate by Review",
            "Propagate by Approval",
            "Used By",
            "Used after Review",
            "Used after Approval",
            "Re-use",
            "Trace",
            "Connector",
            "Generalization",
            "Generalize",
            "Communication Path",
            "Aggregation",
            "Composite Aggregation",
            "Control Action",
            "Feedback",
        ):
            x = self.canvas.canvasx(event.x)
            y = self.canvas.canvasy(event.y)
            self.temp_line_end = (x, y)
            self.redraw()

    def on_double_click(self, event):
        x = self.canvas.canvasx(event.x)
        y = self.canvas.canvasy(event.y)
        conn = self.find_connection(x, y)
        obj = None
        if conn is None:
            obj = self.find_object(x, y)
        if conn:
            ConnectionDialog(self, conn)
            self.redraw()
        elif obj:
            if self._open_linked_diagram(obj):
                return
            SysMLObjectDialog(self, obj)
            self._sync_to_repository()
            self.redraw()
            if getattr(self, "app", None):
                self.app.update_views()

    def on_rc_press(self, event):
        self.rc_dragged = False
        self.canvas.scan_mark(event.x, event.y)

    def on_rc_drag(self, event):
        self.rc_dragged = True
        self.canvas.scan_dragto(event.x, event.y, gain=1)

    def on_rc_release(self, event):
        if not self.rc_dragged:
            self.show_context_menu(event)

    def show_context_menu(self, event):
        x = self.canvas.canvasx(event.x)
        y = self.canvas.canvasy(event.y)
        conn = self.find_connection(x, y)
        obj = None
        if not conn:
            obj = self.find_object(x, y)
            if not obj:
                diag = self.repo.diagrams.get(self.diagram_id)
                if diag and diag.diag_type == "Internal Block Diagram":
                    menu = tk.Menu(self, tearoff=0)
                    menu.add_command(label="Set Father", command=self._set_diagram_father)
                    menu.tk_popup(event.x_root, event.y_root)
                return
        self.selected_obj = obj
        self.selected_conn = conn
        menu = tk.Menu(self, tearoff=0)
        if obj:
            menu.add_command(label="Properties", command=lambda: self._edit_object(obj))
            diag_id = self.repo.get_linked_diagram(obj.element_id)
            if diag_id and diag_id in self.repo.diagrams or obj.properties.get("view"):
                menu.add_command(
                    label="Open Linked Diagram", command=lambda: self._open_linked_diagram(obj)
                )
            menu.add_separator()
            menu.add_command(label="Copy", command=self.copy_selected)
            menu.add_command(label="Cut", command=self.cut_selected)
            menu.add_command(label="Paste", command=self.paste_selected)
            diag = self.repo.diagrams.get(self.diagram_id)
            if diag and diag.diag_type == "Internal Block Diagram" and obj.obj_type == "Part":
                menu.add_separator()
                menu.add_command(
                    label="Remove Part from Diagram",
                    command=lambda: self.remove_part_diagram(obj),
                )
                menu.add_command(
                    label="Remove Part from Model",
                    command=lambda: self.remove_part_model(obj),
                )
            menu.add_separator()
            menu.add_command(label="Delete", command=self.delete_selected)
        elif conn:
            menu.add_command(label="Properties", command=lambda: ConnectionDialog(self, conn))
            menu.add_separator()
            menu.add_command(label="Delete", command=self.delete_selected)
        menu.tk_popup(event.x_root, event.y_root)

    def _edit_object(self, obj):
        SysMLObjectDialog(self, obj)
        self._sync_to_repository()
        self.redraw()
        if self.app:
            self.app.update_views()
        self.update_property_view()
        if getattr(self, "app", None):
            self.app.update_views()

    def _open_linked_diagram(self, obj) -> bool:
        diag_id = self.repo.get_linked_diagram(obj.element_id)
        if not diag_id and obj.obj_type == "Part":
            def_id = obj.properties.get("definition")
            if def_id:
                diag_id = self.repo.get_linked_diagram(def_id)
        view_id = obj.properties.get("view")
        if (
            obj.obj_type in ("CallBehaviorAction", "Action")
            and diag_id
            and view_id
            and view_id in self.repo.diagrams
        ):
            if messagebox.askyesno("Open Diagram", "Open Behavior Diagram?\nChoose No for View"):
                chosen = diag_id
            else:
                chosen = view_id
        else:
            chosen = diag_id or view_id
        if not chosen or chosen not in self.repo.diagrams:
            return False
        # Avoid opening duplicate windows for the same diagram within the
        # current container. If a child frame already displays the chosen
        # diagram, simply return.
        for child in self.master.winfo_children():
            if getattr(child, "diagram_id", None) == chosen:
                return True
        diag = self.repo.diagrams[chosen]
        history = self.diagram_history + [self.diagram_id]
        if diag.diag_type == "Use Case Diagram":
            UseCaseDiagramWindow(self.master, self.app, diagram_id=chosen, history=history)
        elif diag.diag_type == "Activity Diagram":
            ActivityDiagramWindow(self.master, self.app, diagram_id=chosen, history=history)
        elif diag.diag_type == "Governance Diagram":
            GovernanceDiagramWindow(self.master, self.app, diagram_id=chosen, history=history)
        elif diag.diag_type == "Block Diagram":
            BlockDiagramWindow(self.master, self.app, diagram_id=chosen, history=history)
        elif diag.diag_type == "Internal Block Diagram":
            InternalBlockDiagramWindow(self.master, self.app, diagram_id=chosen, history=history)
        self._sync_to_repository()
        self.destroy()
        return True

    def _set_diagram_father(self) -> None:
        diag = self.repo.diagrams.get(self.diagram_id)
        if not diag or diag.diag_type != "Internal Block Diagram":
            return
        dlg = DiagramPropertiesDialog(self, diag)
        for data in getattr(dlg, "added_parts", []):
            self.objects.append(SysMLObject(**data))
        self._sync_to_repository()
        self.redraw()
        if self.app:
            self.app.update_views()

    def go_back(self):
        if not self.diagram_history:
            return
        prev_id = self.diagram_history.pop()
        diag = self.repo.diagrams.get(prev_id)
        if not diag:
            return
        if diag.diag_type == "Use Case Diagram":
            UseCaseDiagramWindow(
                self.master, self.app, diagram_id=prev_id, history=self.diagram_history
            )
        elif diag.diag_type == "Activity Diagram":
            ActivityDiagramWindow(
                self.master, self.app, diagram_id=prev_id, history=self.diagram_history
            )
        elif diag.diag_type == "Governance Diagram":
            GovernanceDiagramWindow(
                self.master, self.app, diagram_id=prev_id, history=self.diagram_history
            )
        elif diag.diag_type == "Block Diagram":
            BlockDiagramWindow(
                self.master, self.app, diagram_id=prev_id, history=self.diagram_history
            )
        elif diag.diag_type == "Internal Block Diagram":
            InternalBlockDiagramWindow(
                self.master, self.app, diagram_id=prev_id, history=self.diagram_history
            )
        self._sync_to_repository()
        self.destroy()

    def on_ctrl_mousewheel(self, event):
        if event.delta > 0:
            self.zoom_in()
        else:
            self.zoom_out()

    # ------------------------------------------------------------
    # Utility methods
    # ------------------------------------------------------------
    def find_object(self, x: float, y: float, prefer_port: bool = False) -> SysMLObject | None:
        """Return the diagram object under ``(x, y)``.

        When ``prefer_port`` is ``True`` ports are looked up first so they
        are selected over overlapping parent objects like a Block Boundary.
        """
        if prefer_port:
            for obj in reversed(self.objects):
                if obj.obj_type != "Port":
                    continue
                ox = obj.x * self.zoom
                oy = obj.y * self.zoom
                w = obj.width * self.zoom / 2
                h = obj.height * self.zoom / 2
                if ox - w <= x <= ox + w and oy - h <= y <= oy + h:
                    return obj

        for obj in reversed(self.objects):
            ox = obj.x * self.zoom
            oy = obj.y * self.zoom
            w = obj.width * self.zoom / 2
            h = obj.height * self.zoom / 2
            if obj.obj_type in ("Initial", "Final"):
                r = min(w, h)
                if (x - ox) ** 2 + (y - oy) ** 2 <= r**2:
                    return obj
            elif ox - w <= x <= ox + w and oy - h <= y <= oy + h:
                return obj
        return None

    def hit_resize_handle(self, obj: SysMLObject, x: float, y: float) -> str | None:
        if obj.obj_type in (
            "Initial",
            "Final",
            "Actor",
            "Decision",
            "Merge",
            "Work Product",
        ):
            return None
        margin = 5
        ox = obj.x * self.zoom
        oy = obj.y * self.zoom
        w = obj.width * self.zoom / 2
        h = obj.height * self.zoom / 2
        left = ox - w
        right = ox + w
        top = oy - h
        bottom = oy + h
        near_left = abs(x - left) <= margin
        near_right = abs(x - right) <= margin
        near_top = abs(y - top) <= margin
        near_bottom = abs(y - bottom) <= margin
        if near_left and near_top:
            return "nw"
        if near_right and near_top:
            return "ne"
        if near_left and near_bottom:
            return "sw"
        if near_right and near_bottom:
            return "se"
        if near_left:
            return "w"
        if near_right:
            return "e"
        if near_top:
            return "n"
        if near_bottom:
            return "s"
        return None

    def hit_compartment_toggle(self, obj: SysMLObject, x: float, y: float) -> str | None:
        """Return the label of the compartment toggle hit at *(x, y)* or ``None``."""
        for oid, label, (x1, y1, x2, y2) in self.compartment_buttons:
            if oid == obj.obj_id and x1 <= x <= x2 and y1 <= y <= y2:
                return label
        return None

    def _dist_to_segment(self, p, a, b) -> float:
        px, py = p
        ax, ay = a
        bx, by = b
        if ax == bx and ay == by:
            return ((px - ax) ** 2 + (py - ay) ** 2) ** 0.5
        t = ((px - ax) * (bx - ax) + (py - ay) * (by - ay)) / ((bx - ax) ** 2 + (by - ay) ** 2)
        t = max(0, min(1, t))
        lx = ax + t * (bx - ax)
        ly = ay + t * (by - ay)
        return ((px - lx) ** 2 + (py - ly) ** 2) ** 0.5

    def _segment_intersection(self, p1, p2, p3, p4):
        """Return intersection point (x, y, t) of segments *p1*-*p2* and *p3*-*p4* or None."""
        x1, y1 = p1
        x2, y2 = p2
        x3, y3 = p3
        x4, y4 = p4
        denom = (y4 - y3) * (x2 - x1) - (x4 - x3) * (y2 - y1)
        if denom == 0:
            return None
        t = ((x3 - x1) * (y4 - y3) - (y3 - y1) * (x4 - x3)) / denom
        u = ((x3 - x1) * (y2 - y1) - (y3 - y1) * (x2 - x1)) / denom
        if 0 <= t <= 1 and 0 <= u <= 1:
            ix = x1 + t * (x2 - x1)
            iy = y1 + t * (y2 - y1)
            return ix, iy, t
        return None

    def _nearest_diamond_corner(self, obj: SysMLObject, tx: float, ty: float) -> Tuple[float, float]:
        """Return the diamond corner of *obj* closest to the target (*tx*, *ty*)."""
        x = obj.x * self.zoom
        y = obj.y * self.zoom
        w = obj.width * self.zoom / 2
        h = obj.height * self.zoom / 2
        corners = [
            (x, y - h),
            (x + w, y),
            (x, y + h),
            (x - w, y),
        ]
        return min(corners, key=lambda p: (p[0] - tx) ** 2 + (p[1] - ty) ** 2)

    def _corner_index(self, pos: tuple[float, float]) -> int:
        rx, ry = pos
        if abs(rx) >= abs(ry):
            return 1 if rx >= 0 else 3
        else:
            return 2 if ry >= 0 else 0

    def _decision_used_corners(
        self, obj_id: int, exclude: DiagramConnection | None = None
    ) -> set[int]:
        used: set[int] = set()
        for conn in self.connections:
            if conn is exclude:
                continue
            if conn.src == obj_id and conn.src_pos:
                used.add(self._corner_index(conn.src_pos))
            if conn.dst == obj_id and conn.dst_pos:
                used.add(self._corner_index(conn.dst_pos))
        return used

    def _choose_decision_corner(
        self, node: SysMLObject, other: SysMLObject, used: set[int]
    ) -> tuple[float, float] | None:
        corners = [(0.0, -1.0), (1.0, 0.0), (0.0, 1.0), (-1.0, 0.0)]
        w = node.width * self.zoom / 2
        h = node.height * self.zoom / 2
        corner_pts = [
            (node.x * self.zoom, node.y * self.zoom - h),
            (node.x * self.zoom + w, node.y * self.zoom),
            (node.x * self.zoom, node.y * self.zoom + h),
            (node.x * self.zoom - w, node.y * self.zoom),
        ]
        pref = self._nearest_diamond_corner(node, other.x * self.zoom, other.y * self.zoom)
        pref_idx = corner_pts.index(pref)
        order = [pref_idx, (pref_idx + 1) % 4, (pref_idx + 3) % 4, (pref_idx + 2) % 4]
        for idx in order:
            if idx not in used:
                return corners[idx]
        return None

    def _assign_decision_corner(
        self,
        conn: DiagramConnection,
        node: SysMLObject,
        attr: str,
        pref: tuple[float, float] | None = None,
    ) -> bool:
        """Assign a connection endpoint to a unique corner of *node*.

        ``attr`` is either ``"src_pos"`` or ``"dst_pos"`` identifying which
        endpoint to update.  ``pref`` optionally provides a preferred relative
        location.  The method ensures that each decision/merge node is limited to
        four connections, one per corner.  Returns ``True`` if a corner was
        assigned, ``False`` when no free corner is available.
        """

        corners = [(0.0, -1.0), (1.0, 0.0), (0.0, 1.0), (-1.0, 0.0)]

        # Determine which corners are already occupied by other connections
        used: set[int] = set()
        for other in self.connections:
            if other is conn:
                continue
            if other.src == node.obj_id and other.src_pos:
                rx, ry = other.src_pos
            elif other.dst == node.obj_id and other.dst_pos:
                rx, ry = other.dst_pos
            else:
                continue
            if abs(rx) >= abs(ry):
                used.add(1 if rx >= 0 else 3)
            else:
                used.add(2 if ry >= 0 else 0)

        # If a preferred corner was provided, try to use it
        if pref is not None:
            rx, ry = pref
            if abs(rx) >= abs(ry):
                idx = 1 if rx >= 0 else 3
            else:
                idx = 2 if ry >= 0 else 0
            if idx in used:
                return False
            setattr(conn, attr, corners[idx])
            return True

        # Choose the corner nearest to the other object, falling back to the
        # first available corner if necessary
        other = self.get_object(conn.dst if attr == "src_pos" else conn.src)
        if other:
            x = node.x * self.zoom
            y = node.y * self.zoom
            w = node.width * self.zoom / 2
            h = node.height * self.zoom / 2
            corner_pts = [(x, y - h), (x + w, y), (x, y + h), (x - w, y)]
            tx = other.x * self.zoom
            ty = other.y * self.zoom
            pref_idx = min(range(4), key=lambda i: (corner_pts[i][0] - tx) ** 2 + (corner_pts[i][1] - ty) ** 2)
            order = [pref_idx, (pref_idx + 1) % 4, (pref_idx + 3) % 4, (pref_idx + 2) % 4]
            for idx in order:
                if idx not in used:
                    setattr(conn, attr, corners[idx])
                    return True

        for idx, corner in enumerate(corners):
            if idx not in used:
                setattr(conn, attr, corner)
                return True
        return False

    def _assign_decision_corners(self, conn: DiagramConnection) -> None:
        src_obj = self.get_object(conn.src)
        dst_obj = self.get_object(conn.dst)
        corners = [(0.0, -1.0), (1.0, 0.0), (0.0, 1.0), (-1.0, 0.0)]

        if src_obj and src_obj.obj_type in ("Decision", "Merge") and dst_obj:
            used = self._decision_used_corners(src_obj.obj_id, exclude=conn)
            pair_idx = None
            for other in self.connections:
                if other is conn:
                    continue
                if other.src == dst_obj.obj_id and other.dst == src_obj.obj_id and other.dst_pos:
                    pair_idx = self._corner_index(other.dst_pos)
                    break
            corner = None
            if pair_idx is not None:
                opp_idx = (pair_idx + 2) % 4
                if opp_idx not in used:
                    corner = corners[opp_idx]
            if corner is None:
                corner = self._choose_decision_corner(src_obj, dst_obj, used)
            if corner:
                conn.src_pos = corner

        if dst_obj and dst_obj.obj_type in ("Decision", "Merge") and src_obj:
            used = self._decision_used_corners(dst_obj.obj_id, exclude=conn)
            pair_idx = None
            for other in self.connections:
                if other is conn:
                    continue
                if other.src == dst_obj.obj_id and other.dst == src_obj.obj_id and other.src_pos:
                    pair_idx = self._corner_index(other.src_pos)
                    break
            corner = None
            if pair_idx is not None:
                opp_idx = (pair_idx + 2) % 4
                if opp_idx not in used:
                    corner = corners[opp_idx]
            if corner is None:
                corner = self._choose_decision_corner(dst_obj, src_obj, used)
            if corner:
                conn.dst_pos = corner

    def find_connection(self, x: float, y: float) -> DiagramConnection | None:
        diag = self.repo.diagrams.get(self.diagram_id)
        for conn in self.connections:
            src = self.get_object(conn.src)
            dst = self.get_object(conn.dst)
            if not src or not dst:
                continue
            # Control flow connectors are drawn as a vertical line between
            # elements. Mirror that behavior so they can be located when
            # selecting.
            if diag and diag.diag_type == "Control Flow Diagram" and conn.conn_type in (
                "Control Action",
                "Feedback",
            ):
                a_left = src.x - src.width / 2
                a_right = src.x + src.width / 2
                b_left = dst.x - dst.width / 2
                b_right = dst.x + dst.width / 2
                cx_val = (
                    conn.points[0][0]
                    if conn.points
                    else (max(a_left, b_left) + min(a_right, b_right)) / 2
                )
                cx_val = SysMLDiagramWindow._constrain_control_flow_x(
                    self, conn, cx_val
                )
                cx = cx_val * self.zoom
                ayc = src.y * self.zoom
                byc = dst.y * self.zoom
                if ayc <= byc:
                    cy1 = ayc + src.height / 2 * self.zoom
                    cy2 = byc - dst.height / 2 * self.zoom
                else:
                    cy1 = ayc - src.height / 2 * self.zoom
                    cy2 = byc + dst.height / 2 * self.zoom
                if (
                    self._dist_to_segment((x, y), (cx, cy1), (cx, cy2))
                    <= CONNECTION_SELECT_RADIUS
                ):
                    return conn
                continue

            if conn.src == conn.dst:
                sx, sy = self.edge_point(src, 0, 0, (1, 0))
                size = max(src.width, src.height) * 0.5 * self.zoom
                points = [
                    (sx, sy),
                    (sx + size, sy),
                    (sx + size, sy - size),
                    (sx, sy - size),
                    (sx, sy),
                ]
            else:
                sx, sy = self.edge_point(
                    src,
                    dst.x * self.zoom,
                    dst.y * self.zoom,
                    conn.src_pos,
                )
                points = [(sx, sy)]
                if conn.style == "Squared":
                    if conn.points:
                        mx = conn.points[0][0] * self.zoom
                    else:
                        mx = (src.x + dst.x) / 2 * self.zoom
                    points.extend([(mx, points[-1][1]), (mx, dst.y * self.zoom)])
                elif conn.style == "Custom":
                    for px, py in conn.points:
                        xpt = px * self.zoom
                        ypt = py * self.zoom
                        last = points[-1]
                        points.extend([(xpt, last[1]), (xpt, ypt)])
                ex, ey = self.edge_point(
                    dst,
                    src.x * self.zoom,
                    src.y * self.zoom,
                    conn.dst_pos,
                )
                points.append((ex, ey))
            for a, b in zip(points[:-1], points[1:]):
                if self._dist_to_segment((x, y), a, b) <= CONNECTION_SELECT_RADIUS:
                    return conn
        return None

    def snap_port_to_parent(self, port: SysMLObject, parent: SysMLObject) -> None:
        snap_port_to_parent_obj(port, parent)

    def edge_point(
        self,
        obj: SysMLObject,
        tx: float,
        ty: float,
        rel: tuple[float, float] | None = None,
        apply_radius: bool = True,
    ) -> Tuple[float, float]:
        cx = obj.x * self.zoom
        cy = obj.y * self.zoom

        def _intersect(vx: float, vy: float, w: float, h: float, r: float) -> Tuple[float, float]:
            """Return intersection of a ray from the origin with a rounded rectangle."""
            if vx == 0 and vy == 0:
                return 0.0, 0.0

            wi, hi = w - r, h - r
            signx = 1 if vx >= 0 else -1
            signy = 1 if vy >= 0 else -1
            candidates: list[tuple[float, float, float]] = []

            if vx != 0:
                t_v = (signx * w) / vx
                if t_v >= 0:
                    y_v = vy * t_v
                    if abs(y_v) <= hi:
                        candidates.append((t_v, signx * w, y_v))

            if vy != 0:
                t_h = (signy * h) / vy
                if t_h >= 0:
                    x_h = vx * t_h
                    if abs(x_h) <= wi:
                        candidates.append((t_h, x_h, signy * h))

            if r > 0:
                cx_arc, cy_arc = signx * wi, signy * hi
                a = vx * vx + vy * vy
                b = -2 * (vx * cx_arc + vy * cy_arc)
                c = cx_arc * cx_arc + cy_arc * cy_arc - r * r
                disc = b * b - 4 * a * c
                if disc >= 0:
                    sqrt_disc = math.sqrt(disc)
                    for t_arc in ((-b - sqrt_disc) / (2 * a), (-b + sqrt_disc) / (2 * a)):
                        if t_arc >= 0:
                            x_arc = vx * t_arc
                            y_arc = vy * t_arc
                            if signx * x_arc >= wi and signy * y_arc >= hi:
                                candidates.append((t_arc, x_arc, y_arc))

            if not candidates:
                return 0.0, 0.0

            t, ix, iy = min(candidates, key=lambda c: c[0])
            return ix, iy

        if obj.obj_type == "Port":
            # Ports are drawn as 12x12 squares regardless of object width/height.
            # Compute the intersection with this square so connectors touch its edge
            # rather than reaching the center.
            w = h = 6 * self.zoom
            if rel is not None:
                rx, ry = rel
                vx = rx * w
                vy = ry * h
            else:
                vx = tx - cx
                vy = ty - cy
            ix, iy = _intersect(vx, vy, w, h, 0.0)
            return cx + ix, cy + iy

        w = obj.width * self.zoom / 2
        h = obj.height * self.zoom / 2
        radius = 0.0
        if apply_radius:
            if obj.obj_type == "Block":
                radius = 6 * self.zoom
            elif obj.obj_type == "System Boundary":
                radius = 12 * self.zoom
            elif obj.obj_type in ("Action Usage", "Action", "CallBehaviorAction"):
                radius = 8 * self.zoom

        if rel is not None:
            rx, ry = rel
            if obj.obj_type in ("Decision", "Merge"):
                if abs(rx) >= abs(ry):
                    return (cx + (w if rx >= 0 else -w), cy)
                else:
                    return (cx, cy + (h if ry >= 0 else -h))
            vx = rx * obj.width / 2 * self.zoom
            vy = ry * obj.height / 2 * self.zoom
            ix, iy = _intersect(vx, vy, w, h, radius if apply_radius else 0.0)
            return cx + ix, cy + iy

        dx = tx - cx
        dy = ty - cy
        if obj.obj_type in ("Initial", "Final"):
            r = min(w, h)
            dist = (dx**2 + dy**2) ** 0.5 or 1
            return cx + dx / dist * r, cy + dy / dist * r
        if obj.obj_type in ("Decision", "Merge"):
            points = [
                (cx, cy - h),
                (cx + w, cy),
                (cx, cy + h),
                (cx - w, cy),
            ]
            best = None
            for i in range(len(points)):
                p3 = points[i]
                p4 = points[(i + 1) % len(points)]
                inter = SysMLDiagramWindow._segment_intersection(
                    self, (cx, cy), (tx, ty), p3, p4
                )
                if inter:
                    ix, iy, t = inter
                    if best is None or t < best[2]:
                        best = (ix, iy, t)
            if best:
                return best[0], best[1]

        ix, iy = _intersect(dx, dy, w, h, radius)
        return cx + ix, cy + iy

    def _line_rect_intersection(
        self,
        px: float,
        py: float,
        dx: float,
        dy: float,
        obj: SysMLObject,
    ) -> Tuple[float, float]:
        cx = obj.x * self.zoom
        cy = obj.y * self.zoom
        hw = obj.width * self.zoom / 2
        hh = obj.height * self.zoom / 2
        left, right = cx - hw, cx + hw
        top, bottom = cy - hh, cy + hh
        candidates: list[tuple[float, float, float]] = []
        if dx != 0:
            t = (left - px) / dx
            if t >= 0:
                y = py + t * dy
                if top <= y <= bottom:
                    candidates.append((t, left, y))
            t = (right - px) / dx
            if t >= 0:
                y = py + t * dy
                if top <= y <= bottom:
                    candidates.append((t, right, y))
        if dy != 0:
            t = (top - py) / dy
            if t >= 0:
                x = px + t * dx
                if left <= x <= right:
                    candidates.append((t, x, top))
            t = (bottom - py) / dy
            if t >= 0:
                x = px + t * dx
                if left <= x <= right:
                    candidates.append((t, x, bottom))
        if not candidates:
            return px, py
        t, ix, iy = min(candidates, key=lambda c: c[0])
        return ix, iy

    def sync_ports(self, part: SysMLObject) -> None:
        names: List[str] = []
        block_id = part.properties.get("definition")
        if block_id and block_id in self.repo.elements:
            block_elem = self.repo.elements[block_id]
            names.extend(
                [p.strip() for p in block_elem.properties.get("ports", "").split(",") if p.strip()]
            )
        names.extend([p.strip() for p in part.properties.get("ports", "").split(",") if p.strip()])
        existing_ports = [
            o
            for o in self.objects
            if o.obj_type == "Port" and o.properties.get("parent") == str(part.obj_id)
        ]
        existing: dict[str, SysMLObject] = {}
        for p in list(existing_ports):
            name = p.properties.get("name")
            if name in existing:
                self.objects.remove(p)
            else:
                existing[name] = p
        for n in names:
            if n not in existing:
                port = SysMLObject(
                    _get_next_id(),
                    "Port",
                    part.x + part.width / 2 + 20,
                    part.y,
                    properties={
                        "name": n,
                        "parent": str(part.obj_id),
                        "side": "E",
                        "labelX": "8",
                        "labelY": "-8",
                    },
                )
                self.snap_port_to_parent(port, part)
                self.objects.append(port)
                existing[n] = port
        for n, obj in list(existing.items()):
            if n not in names:
                self.objects.remove(obj)
        self.sort_objects()

    def sync_boundary_ports(self, boundary: SysMLObject) -> None:
        names: List[str] = []
        block_id = boundary.element_id
        if block_id and block_id in self.repo.elements:
            block_elem = self.repo.elements[block_id]
            names.extend([
                p.strip() for p in block_elem.properties.get("ports", "").split(",") if p.strip()
            ])
        existing_ports = [
            o
            for o in self.objects
            if o.obj_type == "Port" and o.properties.get("parent") == str(boundary.obj_id)
        ]
        existing: dict[str, SysMLObject] = {}
        for p in list(existing_ports):
            name = p.properties.get("name")
            if name in existing:
                self.objects.remove(p)
            else:
                existing[name] = p
        for n in names:
            if n not in existing:
                port = SysMLObject(
                    _get_next_id(),
                    "Port",
                    boundary.x + boundary.width / 2 + 20,
                    boundary.y,
                    properties={
                        "name": n,
                        "parent": str(boundary.obj_id),
                        "side": "E",
                        "labelX": "8",
                        "labelY": "-8",
                    },
                )
                self.snap_port_to_parent(port, boundary)
                self.objects.append(port)
                existing[n] = port
        for n, obj in list(existing.items()):
            if n not in names:
                self.objects.remove(obj)
        self.sort_objects()

    def zoom_in(self):
        self.zoom *= 1.2
        self.font.config(size=int(8 * self.zoom))
        self.redraw()

    def zoom_out(self):
        self.zoom /= 1.2
        self.font.config(size=int(8 * self.zoom))
        self.redraw()

    def _block_compartments(self, obj: SysMLObject) -> list[tuple[str, str]]:
        """Return the list of compartments displayed for a Block."""
        parts = "\n".join(
            p.strip()
            for p in obj.properties.get("partProperties", "").split(",")
            if p.strip()
        )
        operations = "\n".join(
            format_operation(op)
            for op in parse_operations(obj.properties.get("operations", ""))
        )
        ports = "\n".join(
            p.strip() for p in obj.properties.get("ports", "").split(",") if p.strip()
        )
        reliability = "\n".join(
            f"{label}={obj.properties.get(key, '')}"
            for label, key in (
                ("FIT", "fit"),
                ("Qual", "qualification"),
                ("FM", "failureModes"),
            )
            if obj.properties.get(key, "")
        )
        requirements = "\n".join(r.get("id") for r in obj.requirements)
        return [
            ("Parts", parts),
            ("Operations", operations),
            ("Ports", ports),
            ("Reliability", reliability),
            ("Requirements", requirements),
        ]

    def _min_block_size(self, obj: SysMLObject) -> tuple[float, float]:
        """Return minimum width and height to display all Block text."""
        name = _format_label(self, obj.properties.get('name', ''), obj.phase)
        header = f"<<block>> {name}".strip()
        width_px = self.font.measure(header) + 8 * self.zoom
        compartments = self._block_compartments(obj)
        total_lines = 1
        button_w = 12 * self.zoom
        for label, text in compartments:
            collapsed = obj.collapsed.get(label, False)
            lines = text.splitlines() if text else [""]
            if collapsed:
                # When collapsed only show the compartment name, not the first
                # element. Previously the first line of the compartment content
                # was appended which caused the label to display e.g.
                # "Parts: Motor". The design has changed to only display the
                # compartment title when collapsed so that it simply reads
                # "Parts".
                disp = f"{label}:"
                width_px = max(width_px, self.font.measure(disp) + button_w + 8 * self.zoom)
                total_lines += 1
            else:
                disp = f"{label}:"
                width_px = max(width_px, self.font.measure(disp) + button_w + 8 * self.zoom)
                for line in lines:
                    width_px = max(width_px, self.font.measure(line) + 8 * self.zoom)
                total_lines += 1 + len(lines)
        height_px = total_lines * 20 * self.zoom
        return width_px / self.zoom, height_px / self.zoom

    def _min_action_size(self, obj: SysMLObject) -> tuple[float, float]:
        """Return minimum width and height to display Action text without wrapping."""
        full_width_obj = replace(obj, width=10_000)
        lines = self._object_label_lines(full_width_obj)
        if not lines:
            return (10.0, 10.0)
        text_width = max(self.font.measure(line) for line in lines)
        text_height = self.font.metrics("linespace") * len(lines)
        padding = 6 * self.zoom
        return (text_width + padding) / self.zoom, (text_height + padding) / self.zoom

    def _wrap_text_to_width(self, text: str, width_px: float) -> list[str]:
        """Return *text* wrapped to fit within *width_px* pixels."""
        if self.font.measure(text) <= width_px:
            return [text]
        words = text.split()
        if not words:
            words = [text]

        if len(words) == 1 and self.font.measure(words[0]) > width_px:
            # single long word - wrap by characters
            lines: list[str] = []
            current = ""
            for ch in words[0]:
                if self.font.measure(current + ch) <= width_px:
                    current += ch
                else:
                    if current:
                        lines.append(current)
                    current = ch
            if current:
                lines.append(current)
            return lines

        lines: list[str] = []
        current = words[0]
        for word in words[1:]:
            candidate = current + " " + word
            if self.font.measure(candidate) <= width_px:
                current = candidate
            else:
                lines.append(current)
                if self.font.measure(word) <= width_px:
                    current = word
                else:
                    # break long word
                    part = ""
                    for ch in word:
                        if self.font.measure(part + ch) <= width_px:
                            part += ch
                        else:
                            if part:
                                lines.append(part)
                            part = ch
                    current = part
        if current:
            lines.append(current)
        return lines

    def _object_label_lines(self, obj: SysMLObject) -> list[str]:
        """Return the lines of text displayed inside *obj*."""
        if obj.obj_type == "System Boundary" or obj.obj_type == "Block Boundary":
            name = _format_label(self, obj.properties.get("name", ""), obj.phase)
            return [name] if name else []

        if obj.obj_type in ("Block", "Port"):
            # Blocks and ports use custom drawing logic
            return []

        name = obj.properties.get("name", "")
        has_name = False
        def_id = obj.properties.get("definition")
        if obj.element_id and obj.element_id in self.repo.elements:
            elem = self.repo.elements[obj.element_id]
            name = elem.name or elem.properties.get("component", "")
            def_id = def_id or elem.properties.get("definition")
            def_name = ""
            if def_id and def_id in self.repo.elements:
                def_name = self.repo.elements[def_id].name or def_id
            has_name = bool(name) and not _is_default_part_name(def_name, name)

        if not has_name:
            name = ""
        if obj.obj_type == "Part":
            asil = calculate_allocated_asil(obj.requirements)
            if obj.properties.get("asil") != asil:
                obj.properties["asil"] = asil
                if obj.element_id and obj.element_id in self.repo.elements:
                    self.repo.elements[obj.element_id].properties["asil"] = asil
            def_id = obj.properties.get("definition")
            mult = None
            comp = obj.properties.get("component", "")
            if def_id and def_id in self.repo.elements:
                def_name = self.repo.elements[def_id].name or def_id
                diag = self.repo.diagrams.get(self.diagram_id)
                block_id = (
                    getattr(diag, "father", None)
                    or next(
                        (
                            eid
                            for eid, did in self.repo.element_diagrams.items()
                            if did == self.diagram_id
                        ),
                        None,
                    )
                )
                if block_id:
                    for rel in self.repo.relationships:
                        if (
                            rel.rel_type in ("Aggregation", "Composite Aggregation")
                            and rel.source == block_id
                            and rel.target == def_id
                        ):
                            mult = rel.properties.get("multiplicity", "1")
                            if mult in ("", "1"):
                                mult = None
                            break
                base = name
                index = None
                m = re.match(r"^(.*)\[(\d+)\]$", name)
                if m:
                    base = m.group(1)
                    index = int(m.group(2))
                if index is not None:
                    base = f"{base} {index}"
                name = base
                if obj.element_id and obj.element_id in self.repo.elements and not comp:
                    comp = self.repo.elements[obj.element_id].properties.get("component", "")
                if comp and comp == def_name:
                    comp = ""
                if mult:
                    if ".." in mult:
                        upper = mult.split("..", 1)[1] or "*"
                        disp = f"{index or 1}..{upper}"
                    elif mult == "*":
                        disp = f"{index or 1}..*"
                    else:
                        disp = f"{index or 1}..{mult}"
                    def_part = f"{def_name} [{disp}]"
                else:
                    def_part = def_name
                if comp:
                    def_part = f"{comp} / {def_part}"
                if name and def_part != name:
                    name = f"{name} : {def_part}"
                elif not name:
                    name = f" : {def_part}"

        name = _format_label(self, name, obj.phase)
        lines: list[str] = []
        diag_id = self.repo.get_linked_diagram(obj.element_id)
        if diag_id and diag_id in self.repo.diagrams:
            diag = self.repo.diagrams[diag_id]
            diag_name = _format_label(self, diag.name or diag_id, diag.phase)
            lines.append(diag_name)

        if obj.obj_type in ("Action", "CallBehaviorAction") and name:
            max_width = obj.width * self.zoom - 6 * self.zoom
            if max_width > 0:
                wrapped = self._wrap_text_to_width(name, max_width)
                lines.extend(wrapped)
            else:
                lines.append(name)
        elif obj.obj_type == "Work Product" and name:
            lines.extend(name.split())
        else:
            lines.append(name)

        key = obj.obj_type.replace(" ", "")
        if not key.endswith("Usage"):
            key += "Usage"
        for prop in SYSML_PROPERTIES.get(key, []):
            if obj.obj_type == "Part" and prop in (
                "fit",
                "qualification",
                "failureModes",
                "asil",
            ):
                continue
            val = obj.properties.get(prop)
            if val:
                lines.append(f"{prop}: {val}")

        if obj.obj_type == "Part":
            rel_items = []
            for lbl, key in (
                ("ASIL", "asil"),
                ("FIT", "fit"),
                ("Qual", "qualification"),
                ("FM", "failureModes"),
            ):
                val = obj.properties.get(key)
                if val:
                    rel_items.append(f"{lbl}: {val}")
            if rel_items:
                lines.extend(rel_items)
            reqs = "; ".join(r.get("id") for r in obj.requirements)
            if reqs:
                lines.append(f"Reqs: {reqs}")

        return lines

    def ensure_text_fits(self, obj: SysMLObject) -> None:
        """Expand the object's size so its label is fully visible."""
        if obj.obj_type == "Block":
            b_w, b_h = self._min_block_size(obj)
            min_w, min_h = b_w, b_h
        else:
            label_lines = self._object_label_lines(obj)
            if not label_lines:
                return

            text_width = max(self.font.measure(line) for line in label_lines)
            text_height = self.font.metrics("linespace") * len(label_lines)
            if obj.obj_type in ("Action", "CallBehaviorAction"):
                padding = 6 * self.zoom
                if text_width + padding <= obj.width * self.zoom:
                    min_w = obj.width
                else:
                    min_w = (text_width + padding) / self.zoom
            else:
                padding = 10 * self.zoom
                min_w = (text_width + padding) / self.zoom
            min_h = (text_height + padding) / self.zoom

        if obj.obj_type in ("Block",):
            # _min_block_size already accounts for text padding
            pass
        elif obj.obj_type in (
            "Fork",
            "Join",
            "Initial",
            "Final",
            "Decision",
            "Merge",
        ):
            min_h = obj.height  # height remains unchanged for these types
        if min_w > obj.width:
            obj.width = min_w
        if obj.obj_type not in (
            "Fork",
            "Join",
            "Initial",
            "Final",
            "Decision",
            "Merge",
        ) and min_h > obj.height:
            obj.height = min_h
    def sort_objects(self) -> None:
        """Order objects so boundaries render behind and their ports above."""

        def key(o: SysMLObject) -> int:
            if o.obj_type in ("System Boundary", "Block Boundary", "Existing Element"):
                return 0
            if o.obj_type == "Port":
                parent_id = o.properties.get("parent")
                if parent_id:
                    try:
                        pid = int(parent_id)
                    except (TypeError, ValueError):
                        pid = None
                    if pid is not None:
                        for obj in self.objects:
                            if obj.obj_id == pid and obj.obj_type == "Block Boundary":
                                return 2
            return 1

        self.objects.sort(key=key)

    def redraw(self):
        self.canvas.configure(bg=StyleManager.get_instance().canvas_bg)
        self.canvas.delete("all")
        self.gradient_cache.clear()
        self.compartment_buttons = []
        self.sort_objects()
        remove_orphan_ports(self.objects)
        for obj in list(self.objects):
            if getattr(obj, "hidden", False):
                continue
            if obj.obj_type == "Part":
                self.sync_ports(obj)
            if obj.obj_type == "Block Boundary":
                self.sync_boundary_ports(obj)
            self.ensure_text_fits(obj)
            self.draw_object(obj)
        for conn in self.connections:
            src = self.get_object(conn.src)
            dst = self.get_object(conn.dst)
            if (
                src
                and dst
                and not getattr(src, "hidden", False)
                and not getattr(dst, "hidden", False)
            ):
                if (
                    conn is self.selected_conn
                    and self.dragging_endpoint is not None
                    and self.endpoint_drag_pos
                ):
                    continue
                self.draw_connection(src, dst, conn, conn is self.selected_conn)
        if (
            self.selected_conn
            and self.dragging_endpoint is not None
            and self.endpoint_drag_pos
        ):
            other = (
                self.get_object(self.selected_conn.dst)
                if self.dragging_endpoint == "src"
                else self.get_object(self.selected_conn.src)
            )
            if other:
                rel = (
                    self.selected_conn.dst_pos
                    if self.dragging_endpoint == "src"
                    else self.selected_conn.src_pos
                )
                sx, sy = self.edge_point(other, *self.endpoint_drag_pos, rel)
                ex, ey = self.endpoint_drag_pos
                forward = self.selected_conn.arrow in ("forward", "both")
                backward = self.selected_conn.arrow in ("backward", "both")
                if self.dragging_endpoint == "src":
                    arrow_start = backward
                    arrow_end = forward
                else:
                    arrow_start = backward
                    arrow_end = forward
                if arrow_start and arrow_end:
                    style = tk.BOTH
                elif arrow_end:
                    style = tk.LAST
                elif arrow_start:
                    style = tk.FIRST
                else:
                    style = tk.NONE
                self.canvas.create_line(
                    sx,
                    sy,
                    ex,
                    ey,
                    dash=(2, 2),
                    arrow=style,
                    tags="connection",
                )
        if (
            self.start
            and self.temp_line_end
            and self.current_tool
            in (
                "Association",
                "Include",
                "Extend",
                "Flow",
                "Connector",
                "Generalization",
                "Generalize",
                "Communication Path",
                "Aggregation",
                "Composite Aggregation",
                "Control Action",
                "Feedback",
            )
        ):
            sx, sy = self.edge_point(self.start, *self.temp_line_end)
            ex, ey = self.temp_line_end
            self.canvas.create_line(
                sx, sy, ex, ey, dash=(2, 2), arrow=tk.LAST, tags="connection"
            )
        self.canvas.tag_raise("connection")
        self.canvas.config(scrollregion=self.canvas.bbox("all"))

    def _create_round_rect(self, x1, y1, x2, y2, radius=10, **kwargs):
        """Draw a rectangle with rounded corners on the canvas."""
        rad = min(radius, abs(x2 - x1) / 2, abs(y2 - y1) / 2)
        points = [
            x1 + rad,
            y1,
            x2 - rad,
            y1,
            x2,
            y1,
            x2,
            y1 + rad,
            x2,
            y2 - rad,
            x2,
            y2,
            x2 - rad,
            y2,
            x1 + rad,
            y2,
            x1,
            y2,
            x1,
            y2 - rad,
            x1,
            y1 + rad,
            x1,
            y1,
        ]
        return self.canvas.create_polygon(points, smooth=True, splinesteps=36, **kwargs)

    def _create_gradient_image(self, width: int, height: int, color: str) -> tk.PhotoImage:
        """Return a left-to-right gradient image from white to *color*."""
        width = max(1, int(width))
        height = max(1, int(height))
        img = tk.PhotoImage(width=width, height=height)
        r = int(color[1:3], 16)
        g = int(color[3:5], 16)
        b = int(color[5:7], 16)
        for x in range(width):
            ratio = x / (width - 1) if width > 1 else 1
            nr = int(255 * (1 - ratio) + r * ratio)
            ng = int(255 * (1 - ratio) + g * ratio)
            nb = int(255 * (1 - ratio) + b * ratio)
            img.put(f"#{nr:02x}{ng:02x}{nb:02x}", to=(x, 0, x + 1, height))
        return img

    def _draw_gradient_rect(self, x1: float, y1: float, x2: float, y2: float, color: str, obj_id: int) -> None:
        """Draw a gradient rectangle on the canvas and cache the image."""
        img = self._create_gradient_image(abs(int(x2 - x1)), abs(int(y2 - y1)), color)
        self.canvas.create_image(min(x1, x2), min(y1, y2), anchor="nw", image=img)
        self.gradient_cache[obj_id] = img


    def _draw_open_arrow(
        self,
        start: Tuple[float, float],
        end: Tuple[float, float],
        color: str = "black",
        width: int = 1,
        tags: str = "connection",
    ) -> None:
        """Draw an open triangular arrow head from *start* to *end*.

        This helper creates the classic hollow triangle used for
        generalization relationships. The interior is filled with the
        canvas background so the outline color defines the arrow shape.
        """
        dx = end[0] - start[0]
        dy = end[1] - start[1]
        length = math.hypot(dx, dy)
        if length == 0:
            return
        size = 10 * self.zoom
        angle = math.atan2(dy, dx)
        spread = math.radians(20)
        p1 = (
            end[0] - size * math.cos(angle - spread),
            end[1] - size * math.sin(angle - spread),
        )
        p2 = (
            end[0] - size * math.cos(angle + spread),
            end[1] - size * math.sin(angle + spread),
        )
        # Draw the arrowhead as a small white triangle with the requested
        # outline color. Using a filled polygon ensures the arrowhead remains
        # visible regardless of the canvas background color.
        self.canvas.create_polygon(
            end,
            p1,
            p2,
            fill="white",
            outline=color,
            width=width,
            tags=tags,
        )

    def _draw_line_arrow(
        self,
        start: Tuple[float, float],
        end: Tuple[float, float],
        color: str = "black",
        width: int = 1,
        tags: str = "connection",
    ) -> None:
        """Draw an open arrow using only line segments.

        The arrow head is composed of two lines so that the center line of
        the connection meets the arrow tip directly, providing a cleaner
        look for port direction indicators.
        """
        dx = end[0] - start[0]
        dy = end[1] - start[1]
        length = math.hypot(dx, dy)
        if length == 0:
            return
        # Use a slightly smaller arrow head so the direction indicator
        # fits nicely on the tiny port square.
        size = 6 * self.zoom
        angle = math.atan2(dy, dx)
        spread = math.radians(20)
        p1 = (
            end[0] - size * math.cos(angle - spread),
            end[1] - size * math.sin(angle - spread),
        )
        p2 = (
            end[0] - size * math.cos(angle + spread),
            end[1] - size * math.sin(angle + spread),
        )
        self.canvas.create_line(
            end[0],
            end[1],
            p1[0],
            p1[1],
            fill=color,
            width=width,
            tags=tags,
        )
        self.canvas.create_line(
            end[0],
            end[1],
            p2[0],
            p2[1],
            fill=color,
            width=width,
            tags=tags,
        )

    def _draw_line_arrow(
        self,
        start: Tuple[float, float],
        end: Tuple[float, float],
        color: str = "black",
        width: int = 1,
        tags: str = "connection",
    ) -> None:
        """Draw an open arrow using only line segments.

        The arrow head is composed of two lines so that the center line of
        the connection meets the arrow tip directly, providing a cleaner
        look for port direction indicators.
        """
        dx = end[0] - start[0]
        dy = end[1] - start[1]
        length = math.hypot(dx, dy)
        if length == 0:
            return
        # Use a tiny arrow head so the indicator does not dwarf the port.
        size = 3 * self.zoom
        angle = math.atan2(dy, dx)
        spread = math.radians(20)
        p1 = (
            end[0] - size * math.cos(angle - spread),
            end[1] - size * math.sin(angle - spread),
        )
        p2 = (
            end[0] - size * math.cos(angle + spread),
            end[1] - size * math.sin(angle + spread),
        )
        self.canvas.create_line(
            end[0],
            end[1],
            p1[0],
            p1[1],
            fill=color,
            width=width,
            tags=tags,
        )
        self.canvas.create_line(
            end[0],
            end[1],
            p2[0],
            p2[1],
            fill=color,
            width=width,
            tags=tags,
        )

    def _draw_filled_arrow(
        self,
        start: Tuple[float, float],
        end: Tuple[float, float],
        color: str = "black",
        width: int = 1,
        tags: str = "connection",
    ) -> None:
        """Draw a filled triangular arrow from *start* to *end*."""
        dx = end[0] - start[0]
        dy = end[1] - start[1]
        length = math.hypot(dx, dy)
        if length == 0:
            return
        size = 10 * self.zoom
        angle = math.atan2(dy, dx)
        spread = math.radians(20)
        p1 = (
            end[0] - size * math.cos(angle - spread),
            end[1] - size * math.sin(angle - spread),
        )
        p2 = (
            end[0] - size * math.cos(angle + spread),
            end[1] - size * math.sin(angle + spread),
        )
        self.canvas.create_polygon(
            end,
            p1,
            p2,
            fill=color,
            outline=color,
            width=width,
            tags=tags,
        )

    def _draw_open_diamond(
        self,
        start: Tuple[float, float],
        end: Tuple[float, float],
        color: str = "black",
        width: int = 1,
        tags: str = "connection",
    ) -> None:
        """Draw an open diamond from *start* to *end*."""
        dx = end[0] - start[0]
        dy = end[1] - start[1]
        length = math.hypot(dx, dy)
        if length == 0:
            return
        size = 10 * self.zoom
        angle = math.atan2(dy, dx)
        p1 = (
            end[0] - size * math.cos(angle),
            end[1] - size * math.sin(angle),
        )
        p2 = (
            p1[0] - size * math.sin(angle) / 2,
            p1[1] + size * math.cos(angle) / 2,
        )
        p3 = (
            end[0] - 2 * size * math.cos(angle),
            end[1] - 2 * size * math.sin(angle),
        )
        p4 = (
            p1[0] + size * math.sin(angle) / 2,
            p1[1] - size * math.cos(angle) / 2,
        )
        self.canvas.create_polygon(
            end,
            p2,
            p3,
            p4,
            fill=self.canvas.cget("background"),
            outline=color,
            width=width,
            tags=tags,
        )

    def _draw_filled_diamond(
        self,
        start: Tuple[float, float],
        end: Tuple[float, float],
        color: str = "black",
        width: int = 1,
        tags: str = "connection",
    ) -> None:
        """Draw a filled diamond from *start* to *end*."""
        dx = end[0] - start[0]
        dy = end[1] - start[1]
        length = math.hypot(dx, dy)
        if length == 0:
            return
        size = 10 * self.zoom
        angle = math.atan2(dy, dx)
        p1 = (
            end[0] - size * math.cos(angle),
            end[1] - size * math.sin(angle),
        )
        p2 = (
            p1[0] - size * math.sin(angle) / 2,
            p1[1] + size * math.cos(angle) / 2,
        )
        p3 = (
            end[0] - 2 * size * math.cos(angle),
            end[1] - 2 * size * math.sin(angle),
        )
        p4 = (
            p1[0] + size * math.sin(angle) / 2,
            p1[1] - size * math.cos(angle) / 2,
        )
        self.canvas.create_polygon(
            end,
            p2,
            p3,
            p4,
            fill=color,
            outline=color,
            width=width,
            tags=tags,
        )

    def _draw_center_triangle(
        self,
        start: Tuple[float, float],
        end: Tuple[float, float],
        color: str = "black",
        width: int = 1,
        tags: str = "connection",
    ) -> None:
        """Draw a small triangular arrow pointing from *start* to *end*.

        The triangle is centered on the line segment defined by the start
        and end points and scales with the current zoom level.
        """
        dx = end[0] - start[0]
        dy = end[1] - start[1]
        length = math.hypot(dx, dy)
        if length == 0:
            return
        mx = (start[0] + end[0]) / 2
        my = (start[1] + end[1]) / 2
        # Slightly enlarge the arrowhead to make flow direction clearer
        size = 10 * self.zoom
        angle = math.atan2(dy, dx)
        spread = math.radians(20)
        p1 = (mx, my)
        p2 = (
            mx - size * math.cos(angle - spread),
            my - size * math.sin(angle - spread),
        )
        p3 = (
            mx - size * math.cos(angle + spread),
            my - size * math.sin(angle + spread),
        )
        self.canvas.create_polygon(
            p1,
            p2,
            p3,
            fill=color,
            outline=color,
            width=width,
            tags=tags,
        )

    def _draw_subdiagram_marker(self, right: float, bottom: float) -> None:
        """Draw a small indicator showing a linked lower level diagram."""

        size = 8 * self.zoom
        pad = 2 * self.zoom
        x1 = right - size - pad
        y1 = bottom - size - pad
        x2 = right - pad
        y2 = bottom - pad
        self.canvas.create_rectangle(
            x1,
            y1,
            x2,
            y2,
            outline=StyleManager.get_instance().outline_color,
            fill="white",
        )
        cx = (x1 + x2) / 2
        cy = (y1 + y2) / 2
        self.canvas.create_text(
            cx,
            cy,
            text="∞",
            font=("Arial", int(6 * self.zoom)),
            fill="black",
        )

    def draw_object(self, obj: SysMLObject):
        x = obj.x * self.zoom
        y = obj.y * self.zoom
        w = obj.width * self.zoom / 2
        h = obj.height * self.zoom / 2
        color = StyleManager.get_instance().get_color(obj.obj_type)
        outline = StyleManager.get_instance().outline_color
        if color == "#FFFFFF":
            if obj.obj_type == "Database":
                color = "#cfe2f3"
            elif obj.obj_type == "ANN":
                color = "#d5e8d4"
            elif obj.obj_type == "Data acquisition":
                color = "#ffe6cc"
        if obj.obj_type == "Actor":
            sx = obj.width / 80.0 * self.zoom
            sy = obj.height / 40.0 * self.zoom
            self.canvas.create_oval(
                x - 10 * sx,
                y - 30 * sy,
                x + 10 * sx,
                y - 10 * sy,
                outline=outline,
                fill=color,
            )
            self.canvas.create_line(x, y - 10 * sy, x, y + 20 * sy, fill=outline)
            self.canvas.create_line(x - 15 * sx, y, x + 15 * sx, y, fill=outline)
            self.canvas.create_line(
                x,
                y + 20 * sy,
                x - 10 * sx,
                y + 40 * sy,
                fill=outline,
            )
            self.canvas.create_line(
                x,
                y + 20 * sy,
                x + 10 * sx,
                y + 40 * sy,
                fill=outline,
            )
        elif obj.obj_type == "Use Case":
            self.canvas.create_oval(
                x - w,
                y - h,
                x + w,
                y + h,
                fill=color,
                outline=outline,
            )
        elif obj.obj_type == "System Boundary":
            self._draw_gradient_rect(x - w, y - h, x + w, y + h, color, obj.obj_id)
            self._create_round_rect(
                x - w,
                y - h,
                x + w,
                y + h,
                radius=12 * self.zoom,
                dash=(4, 2),
                outline=outline,
                fill="",
            )
            label = _format_label(self, obj.properties.get("name", ""), obj.phase)
            if label:
                # Wrap and scale the label so it always fits within the boundary box
                avail_w = max(obj.width * self.zoom - 16 * self.zoom, 1)
                avail_h = max(obj.height * self.zoom - 16 * self.zoom, 1)

                try:
                    font = tkFont.Font(font=self.font)
                    char_w = max(font.measure("M"), 1)
                    line_h = max(font.metrics("linespace"), 1)
                except Exception:
                    font = None
                    char_w = 8
                    line_h = 16

                max_chars = max(int(avail_h / char_w), 1)
                max_lines = max(int(avail_w / line_h), 1)

                wrap_width = max_chars
                wrapped = textwrap.fill(label, width=wrap_width)
                lines = wrapped.count("\n") + 1

                # Reduce font size until the wrapped text fits horizontally
                if font is not None:
                    while lines > max_lines and font.cget("size") > 6:
                        font.configure(size=font.cget("size") - 1)
                        char_w = max(font.measure("M"), 1)
                        line_h = max(font.metrics("linespace"), 1)
                        max_chars = max(int(avail_h / char_w), 1)
                        max_lines = max(int(avail_w / line_h), 1)
                        wrap_width = max_chars
                        wrapped = textwrap.fill(label, width=wrap_width)
                        lines = wrapped.count("\n") + 1

                # Truncate wrapped lines if they still exceed available space
                wrapped_lines = wrapped.splitlines()
                if len(wrapped_lines) > max_lines:
                    wrapped_lines = wrapped_lines[:max_lines]
                    wrapped = "\n".join(wrapped_lines)
                    lines = len(wrapped_lines)

                # create a compartment on the left for the vertical title
                label_w = lines * line_h + 16 * self.zoom
                label_w = min(label_w, obj.width * self.zoom)
                cx = x - w + label_w
                self.canvas.create_line(
                    cx,
                    y - h + self.zoom,
                    cx,
                    y + h - self.zoom,
                    fill=outline,
                )

                lx = x - w + label_w / 2
                ly = y + 4 * self.zoom
                self.canvas.create_text(
                    lx,
                    ly,
                    text=wrapped,
                    anchor="center",
                    angle=90,
                    font=font or self.font,
                    justify="center",
                )
        elif obj.obj_type == "Block Boundary":
            self._create_round_rect(
                x - w,
                y - h,
                x + w,
                y + h,
                radius=12 * self.zoom,
                dash=(4, 2),
                outline=outline,
                fill="",
            )
            label = _format_label(self, obj.properties.get("name", ""), obj.phase)
            if label:
                lx = x
                ly = y - h - 4 * self.zoom
                self.canvas.create_text(
                    lx,
                    ly,
                    text=label,
                    anchor="s",
                    font=self.font,
                )
        elif obj.obj_type == "Work Product":
            label = _format_label(self, obj.properties.get("name", ""), obj.phase)
            diagram_products = {
                "Architecture Diagram",
                "Safety & Security Concept",
                "Product Goal Specification",
                *REQUIREMENT_WORK_PRODUCTS,
            }
            analysis_products = {
                "HAZOP",
                "STPA",
                "Threat Analysis",
                "FI2TC",
                "TC2FI",
                "Risk Assessment",
                "FTA",
                "FMEA",
                "FMEDA",
            }
            if label in diagram_products:
                color = "#cfe2f3"
            elif label in analysis_products:
                color = "#d5e8d4"
            else:
                color = "#ffffff"
            self._create_round_rect(
                x - w,
                y - h,
                x + w,
                y + h,
                radius=8 * self.zoom,
                outline=outline,
                fill=color,
            )
            fold = 10 * self.zoom
            fold_color = "#fdfdfd"
            self.canvas.create_polygon(
                x + w - fold,
                y - h,
                x + w,
                y - h,
                x + w,
                y - h + fold,
                fill=fold_color,
                outline=outline,
            )
            self.canvas.create_line(
                x + w - fold,
                y - h,
                x + w - fold,
                y - h + fold,
                fill=outline,
            )
            if label:
                self.canvas.create_text(
                    x,
                    y,
                    text=label.replace(" ", "\n"),
                    anchor="center",
                    font=self.font,
                    width=obj.width * self.zoom,
                )
        elif obj.obj_type == "Lifecycle Phase":
            color = "#F4D698"
            tab_h = 10 * self.zoom
            tab_w = min(obj.width * self.zoom / 2, 40 * self.zoom)
            body_top = y - h + tab_h
            self._draw_gradient_rect(x - w, body_top, x + w, y + h, color, obj.obj_id)
            self.canvas.create_rectangle(
                x - w,
                body_top,
                x + w,
                y + h,
                outline=outline,
                fill="",
            )
            self.canvas.create_rectangle(
                x - w,
                y - h,
                x - w + tab_w,
                body_top,
                outline=outline,
                fill=color,
            )
            label = _format_label(self, obj.properties.get("name", ""), obj.phase)
            if label:
                self.canvas.create_text(
                    x,
                    y,
                    text=label,
                    anchor="center",
                    font=self.font,
                    width=obj.width * self.zoom,
                )
        elif obj.obj_type == "Existing Element":
            element = self.repo.elements.get(obj.element_id)
            if element:
                color = StyleManager.get_instance().get_color(element.elem_type)
            outline = color
            self._draw_gradient_rect(x - w, y - h, x + w, y + h, color, obj.obj_id)
            self._create_round_rect(
                x - w,
                y - h,
                x + w,
                y + h,
                radius=12 * self.zoom,
                dash=(),
                outline=outline,
                fill="",
            )
            diag = self.repo.diagrams.get(self.diagram_id)
            if not diag or diag.diag_type != "Control Flow Diagram":
                label = _format_label(self, obj.properties.get("name", ""), obj.phase)
                if label:
                    lx = x
                    ly = y - h - 4 * self.zoom
                    self.canvas.create_text(
                        lx,
                        ly,
                        text=label,
                        anchor="s",
                        font=self.font,
                    )
        elif obj.obj_type in ("Action Usage", "Action", "CallBehaviorAction", "Part", "Port"):
            dash = ()
            if obj.obj_type == "Part":
                dash = (4, 2)
            if obj.obj_type == "Port":
                side = obj.properties.get("side", "E")
                sz = 6 * self.zoom
                self._draw_gradient_rect(x - sz, y - sz, x + sz, y + sz, color, obj.obj_id)
                self.canvas.create_rectangle(
                    x - sz,
                    y - sz,
                    x + sz,
                    y + sz,
                    fill="",
                    outline=outline,
                )
                arrow_len = sz * 1.2
                half = arrow_len / 2
                direction = obj.properties.get("direction", "out")

                if side in ("E", "W"):
                    if side == "E":
                        inside = -half
                        outside = half
                    else:
                        inside = half
                        outside = -half
                    if direction == "in":
                        self.canvas.create_line(x + outside, y, x + inside, y)
                        self._draw_line_arrow(
                            (x + outside, y),
                            (x + inside, y),
                            color=outline,
                            tags="connection",
                        )
                    elif direction == "out":
                        self.canvas.create_line(x + inside, y, x + outside, y)
                        self._draw_line_arrow(
                            (x + inside, y),
                            (x + outside, y),
                            color=outline,
                            tags="connection",
                        )
                    else:
                        self.canvas.create_line(x - half, y, x + half, y)
                        self._draw_line_arrow(
                            (x, y),
                            (x + half, y),
                            color=outline,
                            tags="connection",
                        )
                        self._draw_line_arrow(
                            (x, y),
                            (x - half, y),
                            color=outline,
                            tags="connection",
                        )
                else:  # N or S
                    if side == "S":
                        inside = -half
                        outside = half
                    else:
                        inside = half
                        outside = -half
                    if direction == "in":
                        self.canvas.create_line(x, y + outside, x, y + inside)
                        self._draw_line_arrow(
                            (x, y + outside),
                            (x, y + inside),
                            color=outline,
                            tags="connection",
                        )
                    elif direction == "out":
                        self.canvas.create_line(x, y + inside, x, y + outside)
                        self._draw_line_arrow(
                            (x, y + inside),
                            (x, y + outside),
                            color=outline,
                            tags="connection",
                        )
                    else:
                        self.canvas.create_line(x, y - half, x, y + half)
                        self._draw_line_arrow(
                            (x, y),
                            (x, y + half),
                            color=outline,
                            tags="connection",
                        )
                        self._draw_line_arrow(
                            (x, y),
                            (x, y - half),
                            color=outline,
                            tags="connection",
                        )

                lx_off = _parse_float(obj.properties.get("labelX"), 8.0)
                ly_off = _parse_float(obj.properties.get("labelY"), -8.0)
                lx = x + lx_off * self.zoom
                ly = y + ly_off * self.zoom
                port_label = _format_label(
                    self, obj.properties.get("name", ""), obj.phase
                )
                self.canvas.create_text(
                    lx,
                    ly,
                    text=port_label,
                    anchor="center",
                    font=self.font,
                )
            else:
                if obj.obj_type in ("Action Usage", "Action", "CallBehaviorAction"):
                    self._draw_gradient_rect(x - w, y - h, x + w, y + h, color, obj.obj_id)
                    self._create_round_rect(
                        x - w,
                        y - h,
                        x + w,
                        y + h,
                        radius=8 * self.zoom,
                        dash=dash,
                        fill="",
                        outline=outline,
                    )
                else:
                    self._draw_gradient_rect(x - w, y - h, x + w, y + h, color, obj.obj_id)
                    self.canvas.create_rectangle(
                        x - w,
                        y - h,
                        x + w,
                        y + h,
                        dash=dash,
                        fill="",
                        outline=outline,
                    )
        elif obj.obj_type == "Block":
            left, top = x - w, y - h
            right, bottom = x + w, y + h
            self._draw_gradient_rect(left, top, right, bottom, color, obj.obj_id)
            self._create_round_rect(
                left,
                top,
                right,
                bottom,
                radius=6 * self.zoom,
                fill="",
                outline=outline,
            )
            name = _format_label(self, obj.properties.get('name', ''), obj.phase)
            header = f"<<block>> {name}".strip()
            self.canvas.create_line(left, top + 20 * self.zoom, right, top + 20 * self.zoom)
            self.canvas.create_text(
                left + 4 * self.zoom,
                top + 10 * self.zoom,
                text=header,
                anchor="w",
                font=self.font,
            )
            compartments = self._block_compartments(obj)
            cy = top + 20 * self.zoom
            for label, text in compartments:
                lines = text.splitlines() if text else [""]
                collapsed = obj.collapsed.get(label, False)
                self.canvas.create_line(left, cy, right, cy)
                btn_sz = 8 * self.zoom
                bx1 = left + 2 * self.zoom
                by1 = cy + (20 * self.zoom - btn_sz) / 2
                bx2 = bx1 + btn_sz
                by2 = by1 + btn_sz
                self.canvas.create_rectangle(
                    bx1,
                    by1,
                    bx2,
                    by2,
                    outline=StyleManager.get_instance().outline_color,
                    fill="white",
                )
                self.canvas.create_text((bx1 + bx2) / 2, (by1 + by2) / 2, text="-" if not collapsed else "+", font=self.font)
                self.compartment_buttons.append((obj.obj_id, label, (bx1, by1, bx2, by2)))
                tx = bx2 + 2 * self.zoom
                if collapsed:
                    # Only display the compartment title when collapsed rather
                    # than showing the first item's text. This keeps the
                    # collapsed view concise and avoids confusion when the
                    # compartment contains multiple elements.
                    self.canvas.create_text(
                        tx,
                        cy + 10 * self.zoom,
                        text=f"{label}:",
                        anchor="w",
                        font=self.font,
                    )
                    cy += 20 * self.zoom
                else:
                    self.canvas.create_text(
                        tx,
                        cy + 10 * self.zoom,
                        text=f"{label}:",
                        anchor="w",
                        font=self.font,
                    )
                    cy += 20 * self.zoom
                    for line in lines:
                        self.canvas.create_text(
                            left + 4 * self.zoom,
                            cy + 10 * self.zoom,
                            text=line,
                            anchor="w",
                            font=self.font,
                        )
                        cy += 20 * self.zoom
        elif obj.obj_type in ("Initial", "Final"):
            if obj.obj_type == "Initial":
                r = min(obj.width, obj.height) / 2 * self.zoom
                self.canvas.create_oval(x - r, y - r, x + r, y + r, fill="black")
            else:
                r = min(obj.width, obj.height) / 2 * self.zoom
                inner = max(r - 5 * self.zoom, 0)
                self.canvas.create_oval(x - r, y - r, x + r, y + r)
                self.canvas.create_oval(x - inner, y - inner, x + inner, y + inner, fill="black")
        elif obj.obj_type in ("Decision", "Merge"):
                self.canvas.create_polygon(
                    x,
                    y - h,
                    x + w,
                    y,
                    x,
                    y + h,
                    x - w,
                    y,
                    fill=color,
                    outline=outline,
                )
        elif obj.obj_type == "Database":
            top = y - h
            bottom = y + h
            oval_h = 10 * self.zoom
            self._draw_gradient_rect(x - w, top, x + w, bottom, color, obj.obj_id)
            self.canvas.create_rectangle(
                x - w,
                top,
                x + w,
                bottom,
                outline=outline,
                fill="",
            )
            self.canvas.create_oval(
                x - w,
                top - oval_h,
                x + w,
                top + oval_h,
                fill=color,
                outline=outline,
            )
            self.canvas.create_oval(
                x - w,
                bottom - oval_h,
                x + w,
                bottom + oval_h,
                fill=color,
                outline=outline,
            )
            label = obj.properties.get("name", obj.obj_type)
            self.canvas.create_text(x, bottom + 20 * self.zoom, text=label, font=self.font)
        elif obj.obj_type == "ANN":
            # Draw three layers of neurons connected
            layers = [3, 6, 2]
            spacing_x = obj.width * self.zoom / (len(layers) - 1)
            max_neurons = max(layers)
            spacing_y = obj.height * self.zoom / (max_neurons - 1 if max_neurons > 1 else 1)
            layer_x = x - obj.width * self.zoom / 2

            # Calculate neuron positions for each layer without drawing
            neuron_positions: list[list[tuple[float, float]]] = []
            for count in layers:
                xs = layer_x
                ys = y - ((count - 1) * spacing_y) / 2
                positions = []
                for i in range(count):
                    cx = xs
                    cy = ys + i * spacing_y
                    positions.append((cx, cy))
                neuron_positions.append(positions)
                layer_x += spacing_x

            # Draw connections first so they appear behind the neuron nodes
            for i in range(len(neuron_positions) - 1):
                for src in neuron_positions[i]:
                    for dst in neuron_positions[i + 1]:
                        self.canvas.create_line(src[0], src[1], dst[0], dst[1], fill=outline)

            # Now draw the neuron nodes on top of the connections
            for layer in neuron_positions:
                for cx, cy in layer:
                    r = 5 * self.zoom
                    fta_drawing_helper._fill_gradient_circle(self.canvas, cx, cy, r, color)
                    self.canvas.create_oval(
                        cx - r,
                        cy - r,
                        cx + r,
                        cy + r,
                        outline=outline,
                        fill="",
                    )

            label = obj.properties.get("name", obj.obj_type)
            self.canvas.create_text(x, y + h + 10 * self.zoom, text=label, font=self.font)
        elif obj.obj_type == "Data acquisition":
            left, top = x - w, y - h
            right, bottom = x + w, y + h
            self._draw_gradient_rect(left, top, right, bottom, color, obj.obj_id)
            self.canvas.create_rectangle(left, top, right, bottom, outline=outline, fill="")
            compartments = obj.properties.get("compartments", ";;").split(";")
            n = max(len(compartments), 1)
            step = (bottom - top) / n
            for idx in range(1, n):
                self.canvas.create_line(left, top + idx * step, right, top + idx * step)
            for idx, text in enumerate(compartments):
                cy = top + idx * step + step / 2
                self.canvas.create_text(x, cy, text=text, font=self.font)
            label = obj.properties.get("name", obj.obj_type)
            self.canvas.create_text(x, bottom + 10 * self.zoom, text=label, font=self.font)
        elif obj.obj_type in ("Fork", "Join"):
            half = obj.width / 2 * self.zoom
            self.canvas.create_rectangle(
                x - half, y - 5 * self.zoom, x + half, y + 5 * self.zoom, fill="black"
            )
        else:
            self._create_round_rect(
                x - w,
                y - h,
                x + w,
                y + h,
                radius=6 * self.zoom,
                fill=color,
                outline=outline,
            )

        if obj.obj_type not in (
            "Block",
            "System Boundary",
            "Block Boundary",
            "Port",
            "Work Product",
            "Database",
            "ANN",
            "Data acquisition",
        ):
            if hasattr(self, "_object_label_lines"):
                label_lines = self._object_label_lines(obj)
            else:
                label_lines = SysMLDiagramWindow._object_label_lines(self, obj)
            if obj.obj_type == "Actor":
                sy = obj.height / 40.0 * self.zoom
                label_x = x
                label_y = y + 40 * sy + 10 * self.zoom
                self.canvas.create_text(
                    label_x,
                    label_y,
                    text="\n".join(label_lines),
                    anchor="n",
                    font=self.font,
                )
            elif obj.obj_type in ("Initial", "Final"):
                label_y = y + obj.height / 2 * self.zoom + 10 * self.zoom
                self.canvas.create_text(
                    x,
                    label_y,
                    text="\n".join(label_lines),
                    anchor="n",
                    font=self.font,
                )
            else:
                self.canvas.create_text(
                    x,
                    y,
                    text="\n".join(label_lines),
                    anchor="center",
                    font=self.font,
                )

        show_marker = False
        if obj.obj_type in ("Block", "Action Usage", "Action", "CallBehaviorAction"):
            diag_id = self.repo.get_linked_diagram(obj.element_id)
            view_id = obj.properties.get("view")
            show_marker = bool(
                (diag_id and diag_id in self.repo.diagrams)
                or (view_id and view_id in self.repo.diagrams)
            )
        if show_marker:
            self._draw_subdiagram_marker(x + w, y + h)

        if obj in self.selected_objs:
            bx = x - w
            by = y - h
            ex = x + w
            ey = y + h
            self.canvas.create_rectangle(bx, by, ex, ey, outline="red", dash=(2, 2))
            if obj == self.selected_obj and obj.obj_type != "Actor":
                s = 4
                for hx, hy in [(bx, by), (bx, ey), (ex, by), (ex, ey)]:
                    self.canvas.create_rectangle(
                        hx - s,
                        hy - s,
                        hx + s,
                        hy + s,
                        outline="red",
                        fill="white",
                    )

    def _label_offset(self, conn: DiagramConnection, diag_type: str | None) -> float:
        """Return a vertical offset for a connection label.

        When multiple connections exist between the same two objects, their
        stereotype labels are offset so they do not overlap. The offset is
        determined by the index of ``conn`` among all labeled connections
        between the object pair.
        """
        pair = {conn.src, conn.dst}
        labeled: list[DiagramConnection] = []
        connections = getattr(self, "connections", [])
        for c in connections:
            if {c.src, c.dst} == pair:
                if format_control_flow_label(c, self.repo, diag_type):
                    labeled.append(c)
        if len(labeled) <= 1:
            return 0.0
        idx = next((i for i, c in enumerate(labeled) if c is conn), 0)
        return (idx - (len(labeled) - 1) / 2) * 15 * self.zoom

    def draw_connection(
        self, a: SysMLObject, b: SysMLObject, conn: DiagramConnection, selected: bool = False
    ):
        axc, ayc = a.x * self.zoom, a.y * self.zoom
        bxc, byc = b.x * self.zoom, b.y * self.zoom
        dash = ()
        diag = self.repo.diagrams.get(self.diagram_id)
        diag_type = diag.diag_type if diag else None
        label = format_control_flow_label(conn, self.repo, diag_type)
        if diag and diag.diag_type == "Control Flow Diagram" and conn.conn_type in ("Control Action", "Feedback"):
            a_left = a.x - a.width / 2
            a_right = a.x + a.width / 2
            b_left = b.x - b.width / 2
            b_right = b.x + b.width / 2
            x_val = (
                conn.points[0][0]
                if conn.points
                else (max(a_left, b_left) + min(a_right, b_right)) / 2
            )
            x_val = SysMLDiagramWindow._constrain_control_flow_x(
                self, conn, x_val
            )
            if conn.points:
                conn.points[0] = (x_val, 0)
            x = x_val * self.zoom
            if ayc <= byc:
                y1 = ayc + a.height / 2 * self.zoom
                y2 = byc - b.height / 2 * self.zoom
            else:
                y1 = ayc - a.height / 2 * self.zoom
                y2 = byc + b.height / 2 * self.zoom
            color = "red" if selected else "black"
            width = 2 if selected else 1
            self.canvas.create_line(
                x,
                y1,
                x,
                y2,
                arrow=tk.LAST,
                dash=(),
                fill=color,
                width=width,
                tags="connection",
            )
            if label:
                offset = (
                    self._label_offset(conn, diag_type)
                    if hasattr(self, "_label_offset")
                    else 0
                )
                self.canvas.create_text(
                    x + offset,
                    (y1 + y2) / 2 - 10 * self.zoom,
                    text=label,
                    font=self.font,
                    tags="connection",
                )
            if selected:
                s = 3
                for hx, hy in [(x, y1), (x, y2), (x, (y1 + y2) / 2)]:
                    self.canvas.create_rectangle(
                        hx - s,
                        hy - s,
                        hx + s,
                        hy + s,
                        outline="red",
                        fill="white",
                        tags="connection",
                    )
            return
        if a.obj_id == b.obj_id:
            ax, ay = self.edge_point(a, 0, 0, (1, 0))
            bx, by = ax, ay
        else:
            ax, ay = self.edge_point(a, bxc, byc, conn.src_pos)
            bx, by = self.edge_point(b, axc, ayc, conn.dst_pos)
        if conn.conn_type in ("Include", "Extend"):
            dash = (4, 2)
            if label and ">> " in label:
                label = label.replace(">> ", ">>\n", 1)
        elif conn.conn_type in ("Generalize", "Generalization", "Communication Path"):
            dash = (2, 2)
        src_flow = a.properties.get("flow") if a.obj_type == "Port" else None
        dst_flow = b.properties.get("flow") if b.obj_type == "Port" else None
        points = [(ax, ay)]
        if a.obj_id == b.obj_id:
            size = max(a.width, a.height) * 0.5 * self.zoom
            points.extend(
                [
                    (ax + size, ay),
                    (ax + size, ay - size),
                    (ax, ay - size),
                ]
            )
        elif conn.style == "Squared":
            if conn.points:
                mx = conn.points[0][0] * self.zoom
            else:
                mx = (ax + bx) / 2
            points.extend([(mx, ay), (mx, by)])
        elif conn.style == "Custom":
            for px, py in conn.points:
                x = px * self.zoom
                y = py * self.zoom
                last = points[-1]
                points.extend([(x, last[1]), (x, y)])
        points.append((bx, by))
        flat = [coord for pt in points for coord in pt]
        color = "red" if selected else "black"
        width = 2 if selected else 1
        arrow_style = tk.NONE
        open_arrow = conn.conn_type in ("Include", "Extend")
        diamond_src = conn.conn_type in ("Aggregation", "Composite Aggregation")
        filled_diamond = conn.conn_type == "Composite Aggregation"
        forward = conn.arrow in ("forward", "both")
        backward = conn.arrow in ("backward", "both")
        mid_forward = forward
        mid_backward = backward
        if conn.conn_type == "Connector" and (src_flow or dst_flow):
            arrow_style = tk.NONE
            conn.mid_arrow = True
            if src_flow and dst_flow:
                dir_a = a.properties.get("direction", "out").lower()
                dir_b = b.properties.get("direction", "out").lower()
                if dir_a == "out":
                    label = src_flow
                    mid_forward, mid_backward = True, False
                elif dir_b == "out":
                    label = dst_flow
                    mid_forward, mid_backward = False, True
                else:
                    label = src_flow
                    mid_forward, mid_backward = True, True
            elif src_flow:
                label = src_flow
                dir_attr = a.properties.get("direction", "out")
                if dir_attr == "in":
                    mid_forward, mid_backward = False, True
                elif dir_attr == "out":
                    mid_forward, mid_backward = True, False
                else:
                    mid_forward, mid_backward = True, True
            else:
                label = dst_flow
                dir_attr = b.properties.get("direction", "out")
                if dir_attr == "in":
                    mid_forward, mid_backward = True, False
                elif dir_attr == "out":
                    mid_forward, mid_backward = False, True
                else:
                    mid_forward, mid_backward = True, True
            label = f"<<{conn.stereotype or conn.conn_type.lower()}>> {label}".strip()
        self.canvas.create_line(
            *flat,
            arrow=arrow_style,
            dash=dash,
            fill=color,
            width=width,
            tags="connection",
        )
        if open_arrow:
            if forward:
                self._draw_open_arrow(
                    points[-2], points[-1], color=color, width=width, tags="connection"
                )
            if backward:
                self._draw_open_arrow(
                    points[1], points[0], color=color, width=width, tags="connection"
                )
        elif conn.conn_type in ("Generalize", "Generalization"):
            # SysML uses an open triangular arrow head for generalization
            # relationships. Use the open arrow drawing helper so the arrow
            # interior matches the canvas background (typically white).
            if forward:
                self._draw_open_arrow(
                    points[-2], points[-1], color=color, width=width, tags="connection"
                )
            if backward:
                self._draw_filled_arrow(
                    points[1], points[0], color=color, width=width, tags="connection"
                )
        elif diamond_src:
            if filled_diamond:
                self._draw_filled_diamond(
                    points[1], points[0], color=color, width=width, tags="connection"
                )
            else:
                self._draw_open_diamond(
                    points[1], points[0], color=color, width=width, tags="connection"
                )
        else:
            if forward:
                self._draw_filled_arrow(
                    points[-2], points[-1], color=color, width=width, tags="connection"
                )
            if backward:
                self._draw_filled_arrow(
                    points[1], points[0], color=color, width=width, tags="connection"
                )
        flow_port = None
        flow_name = ""
        if a.obj_type == "Port" and a.properties.get("flow"):
            flow_port = a
            flow_name = a.properties.get("flow", "")
        elif b.obj_type == "Port" and b.properties.get("flow"):
            flow_port = b
            flow_name = b.properties.get("flow", "")

        if conn.mid_arrow or flow_port:
            mid_idx = len(points) // 2
            if mid_idx > 0:
                mstart = points[mid_idx - 1]
                mend = points[mid_idx]
                if flow_port:
                    direction = flow_port.properties.get("direction", "")
                    if flow_port is b:
                        direction = "in" if direction == "out" else "out" if direction == "in" else direction
                    if direction == "inout":
                        self._draw_center_triangle(
                            mstart, mend, color=color, width=width, tags="connection"
                        )
                        self._draw_center_triangle(
                            mend, mstart, color=color, width=width, tags="connection"
                        )
                    elif direction == "in":
                        self._draw_center_triangle(
                            mend, mstart, color=color, width=width, tags="connection"
                        )
                    else:
                        self._draw_center_triangle(
                            mstart, mend, color=color, width=width, tags="connection"
                        )
                    mx = (mstart[0] + mend[0]) / 2
                    my = (mstart[1] + mend[1]) / 2
                    self.canvas.create_text(
                        mx,
                        my - 10 * self.zoom,
                        text=flow_name,
                        font=self.font,
                        tags="connection",
                    )
                else:
                    if mid_forward or not mid_backward:
                        self._draw_center_triangle(
                            mstart, mend, color=color, width=width, tags="connection"
                        )
                    if mid_backward:
                        self._draw_center_triangle(
                            mend, mstart, color=color, width=width, tags="connection"
                        )
        if selected:
            if conn.style == "Custom":
                for px, py in conn.points:
                    hx = px * self.zoom
                    hy = py * self.zoom
                    s = 3
                    self.canvas.create_rectangle(
                    hx - s,
                    hy - s,
                    hx + s,
                    hy + s,
                    outline="red",
                    fill="white",
                    tags="connection",
                )
            elif conn.style == "Squared":
                if conn.points:
                    mx = conn.points[0][0] * self.zoom
                else:
                    mx = (ax + bx) / 2
                hy = (ay + by) / 2
                s = 3
                self.canvas.create_rectangle(
                    mx - s,
                    hy - s,
                    mx + s,
                    hy + s,
                    outline="red",
                    fill="white",
                    tags="connection",
                )
            elif diag and diag.diag_type == "Governance Diagram" and conn.style == "Straight":
                mx, my = (ax + bx) / 2, (ay + by) / 2
                s = 3
                self.canvas.create_rectangle(
                    mx - s,
                    my - s,
                    mx + s,
                    my + s,
                    outline="red",
                    fill="white",
                    tags="connection",
                )
            # draw endpoint handles
            for hx, hy in [(ax, ay), (bx, by)]:
                s = 3
                self.canvas.create_rectangle(
                    hx - s,
                    hy - s,
                    hx + s,
                    hy + s,
                    outline="red",
                    fill="white",
                    tags="connection",
                )
        if conn.multiplicity and conn.conn_type in ("Aggregation", "Composite Aggregation"):
            end_x, end_y = points[-1]
            prev_x, prev_y = points[-2]
            dx = prev_x - end_x
            dy = prev_y - end_y
            length = math.hypot(dx, dy)
            if length:
                offset = 15 * self.zoom
                mx = end_x + dx / length * offset
                my = end_y + dy / length * offset
            else:
                mx, my = end_x, end_y
            self.canvas.create_text(
                mx,
                my - 10 * self.zoom,
                text=conn.multiplicity,
                font=self.font,
                tags="connection",
            )
        if label:
            mx, my = (ax + bx) / 2, (ay + by) / 2
            offset = (
                self._label_offset(conn, diag_type)
                if hasattr(self, "_label_offset")
                else 0
            )
            if math.isclose(ax, bx):
                self.canvas.create_text(
                    mx + offset,
                    my - 10 * self.zoom,
                    text=label,
                    font=self.font,
                    tags="connection",
                )
            else:
                self.canvas.create_text(
                    mx,
                    my - 10 * self.zoom - offset,
                    text=label,
                    font=self.font,
                    tags="connection",
                )

    def get_object(self, oid: int) -> SysMLObject | None:
        for o in self.objects:
            if o.obj_id == oid:
                return o
        return None

    def get_ibd_boundary(self) -> SysMLObject | None:
        """Return the Block Boundary object if present."""
        for o in self.objects:
            if o.obj_type == "Block Boundary":
                return o
        return None

    def _object_within(self, obj: SysMLObject, boundary: SysMLObject) -> bool:
        left = boundary.x - boundary.width / 2
        right = boundary.x + boundary.width / 2
        top = boundary.y - boundary.height / 2
        bottom = boundary.y + boundary.height / 2
        ox = obj.x
        oy = obj.y
        return left <= ox <= right and top <= oy <= bottom

    def find_boundary_for_obj(self, obj: SysMLObject) -> SysMLObject | None:
        for b in self.objects:
            if b.obj_type == "System Boundary" and self._object_within(obj, b):
                return b
        return None

    def _update_drag_selection(self, x: float, y: float) -> None:
        if not self.select_rect_start:
            return
        x0, y0 = self.select_rect_start
        left, right = sorted([x0, x])
        top, bottom = sorted([y0, y])
        selected: list[SysMLObject] = []
        for obj in self.objects:
            ox = obj.x * self.zoom
            oy = obj.y * self.zoom
            w = obj.width * self.zoom / 2
            h = obj.height * self.zoom / 2
            if left <= ox - w and ox + w <= right and top <= oy - h and oy + h <= bottom:
                selected.append(obj)
        self.selected_objs = selected
        self.selected_obj = selected[0] if len(selected) == 1 else None
        self.redraw()
        self.update_property_view()

    # ------------------------------------------------------------
    # Clipboard operations
    # ------------------------------------------------------------
    def copy_selected(self, _event=None):
        if self.selected_obj:
            import copy

            self.clipboard = copy.deepcopy(self.selected_obj)

    def cut_selected(self, _event=None):
        if self.selected_obj:
            import copy

            self.clipboard = copy.deepcopy(self.selected_obj)
            self.remove_object(self.selected_obj)
            self.selected_obj = None
            self._sync_to_repository()
            self.redraw()
            self.update_property_view()

    def paste_selected(self, _event=None):
        if self.clipboard:
            import copy

            new_obj = copy.deepcopy(self.clipboard)
            new_obj.obj_id = _get_next_id()
            new_obj.x += 20
            new_obj.y += 20
            if new_obj.obj_type == "System Boundary":
                self.objects.insert(0, new_obj)
            else:
                self.objects.append(new_obj)
            self.sort_objects()
            diag = self.repo.diagrams.get(self.diagram_id)
            if diag and new_obj.element_id and new_obj.element_id not in diag.elements:
                diag.elements.append(new_obj.element_id)
            self.selected_obj = new_obj
            self._sync_to_repository()
            self.redraw()
            self.update_property_view()

    def delete_selected(self, _event=None):
        if self.selected_objs:
            result = messagebox.askyesnocancel(
                "Delete",
                "Remove element from model?\nYes = Model, No = Diagram",
            )
            if result is None:
                return
            for obj in list(self.selected_objs):
                if obj.obj_type == "Work Product":
                    name = obj.properties.get("name", "")
                    if getattr(self.app, "can_remove_work_product", None):
                        if not self.app.can_remove_work_product(name):
                            messagebox.showerror(
                                "Delete",
                                f"Cannot delete work product '{name}' with existing artifacts.",
                            )
                            continue
                    getattr(self.app, "disable_work_product", lambda *_: None)(name)
                    toolbox = getattr(self.app, "safety_mgmt_toolbox", None)
                    if toolbox:
                        diag = self.repo.diagrams.get(self.diagram_id)
                        diagram_name = diag.name if diag else ""
                        toolbox.remove_work_product(diagram_name, name)
                if result:
                    if obj.obj_type == "Part":
                        self.remove_part_model(obj)
                    else:
                        self.remove_element_model(obj)
                else:
                    self.remove_object(obj)
            self.selected_objs = []
            self.selected_obj = None
            if getattr(self.app, "refresh_tool_enablement", None):
                self.app.refresh_tool_enablement()
            return
        if self.selected_conn:
            if self.selected_conn in self.connections:
                src_elem = self.get_object(self.selected_conn.src)
                dst_elem = self.get_object(self.selected_conn.dst)
                if (
                    self.selected_conn.conn_type == "Generalization"
                    and src_elem
                    and dst_elem
                ):
                    msg = (
                        "Removing this inheritance will delete all inherited parts, "
                        "properties and attributes. Continue?"
                    )
                    if not messagebox.askyesno("Remove Inheritance", msg):
                        return
                elif self.selected_conn.conn_type in (
                    "Aggregation",
                    "Composite Aggregation",
                ):
                    msg = "Delete aggregation and its part?"
                    if not messagebox.askyesno("Remove Aggregation", msg):
                        return
                self.connections.remove(self.selected_conn)
                # remove matching repository relationship
                if src_elem and dst_elem and src_elem.element_id and dst_elem.element_id:
                    for rel in list(self.repo.relationships):
                        if (
                            rel.source == src_elem.element_id
                            and rel.target == dst_elem.element_id
                            and rel.rel_type == self.selected_conn.conn_type
                        ):
                            self.repo.relationships.remove(rel)
                            diag = self.repo.diagrams.get(self.diagram_id)
                            if diag and rel.rel_id in diag.relationships:
                                diag.relationships.remove(rel.rel_id)
                            if self.selected_conn.conn_type == "Generalization":
                                remove_inherited_block_properties(
                                    self.repo, src_elem.element_id, dst_elem.element_id
                                )
                                inherit_block_properties(self.repo, src_elem.element_id)
                            elif self.selected_conn.conn_type in ("Aggregation", "Composite Aggregation"):
                                remove_aggregation_part(
                                    self.repo,
                                    src_elem.element_id,
                                    dst_elem.element_id,
                                    remove_object=self.selected_conn.conn_type == "Composite Aggregation",
                                    app=getattr(self, "app", None),
                                )
                            break
                self.selected_conn = None
                self._sync_to_repository()
                self.redraw()
                self.update_property_view()

    def remove_object(self, obj: SysMLObject) -> None:
        if getattr(obj, "locked", False):
            return
        removed_ids = {obj.obj_id}
        if obj in self.objects:
            self.objects.remove(obj)
        if obj.obj_type == "Part":
            before = {o.obj_id for o in self.objects}
            remove_orphan_ports(self.objects)
            removed_ids.update(before - {o.obj_id for o in self.objects})
        elif obj.obj_type == "Port":
            remove_port(self.repo, obj, self.objects)
        self.connections = [
            c for c in self.connections if c.src not in removed_ids and c.dst not in removed_ids
        ]
        diag = self.repo.diagrams.get(self.diagram_id)
        if diag and obj.element_id in diag.elements:
            diag.elements.remove(obj.element_id)

        prev_parts = None
        block_id = None
        if obj.obj_type == "Part" and diag:
            block_id = getattr(diag, "father", None) or next(
                (eid for eid, did in self.repo.element_diagrams.items() if did == self.diagram_id),
                None,
            )
            if block_id and block_id in self.repo.elements:
                block = self.repo.elements[block_id]
                prev_parts = block.properties.get("partProperties")

        self._sync_to_repository()

        if prev_parts is not None and block_id and block_id in self.repo.elements:
            block = self.repo.elements[block_id]
            if prev_parts:
                block.properties["partProperties"] = prev_parts
            else:
                block.properties.pop("partProperties", None)
            for d in self.repo.diagrams.values():
                for o in getattr(d, "objects", []):
                    if o.get("element_id") == block_id:
                        if prev_parts:
                            o.setdefault("properties", {})["partProperties"] = prev_parts
                        else:
                            o.setdefault("properties", {}).pop("partProperties", None)

    # ------------------------------------------------------------
    # Part removal helpers
    # ------------------------------------------------------------
    def remove_part_diagram(self, obj: SysMLObject) -> None:
        """Remove *obj* from the current diagram but keep it in the model."""
        if obj.obj_type != "Part":
            return
        obj.hidden = True
        self.selected_obj = None
        self._sync_to_repository()
        self.redraw()
        self.update_property_view()

    def remove_part_model(self, obj: SysMLObject) -> None:
        """Remove *obj* from the repository and all diagrams."""
        if obj.obj_type != "Part":
            return
        self.remove_object(obj)
        part_id = obj.element_id
        repo = self.repo
        # remove from other diagrams
        for diag in repo.diagrams.values():
            diag.objects = [o for o in getattr(diag, "objects", []) if o.get("element_id") != part_id]
            if part_id in getattr(diag, "elements", []):
                diag.elements.remove(part_id)
        # update any open windows
        app = getattr(self, "app", None)
        if app:
            for win in getattr(app, "ibd_windows", []):
                win.objects = [o for o in win.objects if o.element_id != part_id]
                remove_orphan_ports(win.objects)
                win.redraw()
                win._sync_to_repository()
        # update block properties
        diag = repo.diagrams.get(self.diagram_id)
        block_id = getattr(diag, "father", None) or next((eid for eid, did in repo.element_diagrams.items() if did == self.diagram_id), None)
        name = ""
        elem = repo.elements.get(part_id)
        if elem:
            name = elem.name or elem.properties.get("component", "")
            def_id = elem.properties.get("definition")
            if not name and def_id and def_id in repo.elements:
                name = repo.elements[def_id].name or def_id
        if block_id and name and block_id in repo.elements:
            block = repo.elements[block_id]
            parts = [p.strip() for p in block.properties.get("partProperties", "").split(",") if p.strip()]
            parts = [p for p in parts if p.split("[")[0].strip() != name]
            if parts:
                block.properties["partProperties"] = ", ".join(parts)
            else:
                block.properties.pop("partProperties", None)
            for d in repo.diagrams.values():
                for o in getattr(d, "objects", []):
                    if o.get("element_id") == block_id:
                        if parts:
                            o.setdefault("properties", {})["partProperties"] = ", ".join(parts)
                        else:
                            o.setdefault("properties", {}).pop("partProperties", None)
        repo.delete_element(part_id)
        repo._undo_stack.pop()
        self._sync_to_repository()
        self.redraw()
        self.update_property_view()

    def remove_element_model(self, obj: SysMLObject) -> None:
        """Remove *obj* and its element from all diagrams and the repository."""
        elem_id = obj.element_id
        if not elem_id:
            self.remove_object(obj)
            return
        self.remove_object(obj)
        repo = self.repo
        for diag in repo.diagrams.values():
            removed_ids = [o.get("obj_id") for o in getattr(diag, "objects", []) if o.get("element_id") == elem_id]
            if removed_ids:
                diag.objects = [o for o in diag.objects if o.get("element_id") != elem_id]
                diag.connections = [
                    c
                    for c in getattr(diag, "connections", [])
                    if c.get("src") not in removed_ids and c.get("dst") not in removed_ids
                ]
            if elem_id in getattr(diag, "elements", []):
                diag.elements.remove(elem_id)
        # remove part elements that reference this element
        to_delete = [
            eid
            for eid, e in repo.elements.items()
            if e.elem_type == "Part" and e.properties.get("definition") == elem_id
        ]
        for pid in to_delete:
            for diag in repo.diagrams.values():
                removed = [o.get("obj_id") for o in getattr(diag, "objects", []) if o.get("element_id") == pid]
                if removed:
                    diag.objects = [o for o in diag.objects if o.get("element_id") != pid]
                    diag.connections = [
                        c
                        for c in getattr(diag, "connections", [])
                        if c.get("src") not in removed and c.get("dst") not in removed
                    ]
                if pid in getattr(diag, "elements", []):
                    diag.elements.remove(pid)
            repo.delete_element(pid)
            if repo._undo_stack:
                repo._undo_stack.pop()

        repo.delete_element(elem_id)
        if repo._undo_stack:
            repo._undo_stack.pop()

        self._sync_to_repository()
        self.redraw()
        self.update_property_view()

    def _sync_to_repository(self) -> None:
        """Persist current objects and connections back to the repository."""
        self.repo.push_undo_state()
        diag = self.repo.diagrams.get(self.diagram_id)
        if diag:
            existing_objs = getattr(diag, "objects", [])
            hidden_objs = [
                o for o in existing_objs if not self.repo.object_visible(o, self.diagram_id)
            ]
            diag.objects = hidden_objs + [obj.__dict__ for obj in self.objects]
            existing_conns = getattr(diag, "connections", [])
            hidden_conns = [
                c
                for c in existing_conns
                if not self.repo.connection_visible(c, self.diagram_id)
            ]
            diag.connections = hidden_conns + [conn.__dict__ for conn in self.connections]
            update_block_parts_from_ibd(self.repo, diag)
            self.repo.touch_diagram(self.diagram_id)
            _sync_block_parts_from_ibd(self.repo, self.diagram_id)
            if diag.diag_type == "Internal Block Diagram":
                block_id = (
                    getattr(diag, "father", None)
                    or next(
                        (
                            eid
                            for eid, did in self.repo.element_diagrams.items()
                            if did == self.diagram_id
                        ),
                        None,
                    )
                )
                if block_id:
                    added_mult = _enforce_ibd_multiplicity(
                        self.repo, block_id, app=getattr(self, "app", None)
                    )
                    if added_mult and not getattr(self, "app", None):
                        for data in added_mult:
                            if not any(
                                o.obj_id == data["obj_id"] for o in self.objects
                            ):
                                self.objects.append(SysMLObject(**data))

    def refresh_from_repository(self, _event=None) -> None:
        """Reload diagram objects from the repository and redraw."""
        diag = self.repo.diagrams.get(self.diagram_id)
        if not diag:
            return
        self.objects = []
        for data in self.repo.visible_objects(diag.diag_id):
            if "requirements" not in data:
                data["requirements"] = []
            obj = SysMLObject(**data)
            if obj.obj_type == "Part":
                asil = calculate_allocated_asil(obj.requirements)
                obj.properties.setdefault("asil", asil)
                if obj.element_id and obj.element_id in self.repo.elements:
                    self.repo.elements[obj.element_id].properties.setdefault(
                        "asil", asil
                    )
            if obj.element_id:
                targets = [
                    self.repo.elements[r.target].name
                    for r in self.repo.relationships
                    if r.rel_type == "Trace"
                    and r.source == obj.element_id
                    and r.target in self.repo.elements
                ]
                if targets:
                    obj.properties["trace_to"] = ", ".join(sorted(targets))
            self.objects.append(obj)
        self.sort_objects()
        self.connections = []
        for data in self.repo.visible_connections(diag.diag_id):
            data.setdefault("stereotype", data.get("conn_type", "").lower())
            self.connections.append(DiagramConnection(**data))
        if self.objects:
            global _next_obj_id
            _next_obj_id = max(o.obj_id for o in self.objects) + 1
        self.redraw()
        self.update_property_view()

    def on_close(self):
        self._sync_to_repository()
        self.destroy()


class SysMLObjectDialog(simpledialog.Dialog):
    """Simple dialog for editing AutoML object properties."""

    def __init__(self, master, obj: SysMLObject):
        if not hasattr(obj, "requirements"):
            obj.requirements = []
        self.obj = obj
        super().__init__(master, title=f"Edit {obj.obj_type}")

    class SelectRequirementsDialog(simpledialog.Dialog):
        def __init__(self, parent, title="Select Requirements"):
            self.selected_vars = {}
            super().__init__(parent, title=title)

        def body(self, master):
            ttk.Label(master, text="Select requirements:").pack(padx=5, pady=5)
            container = ttk.Frame(master)
            container.pack(fill=tk.BOTH, expand=True)
            canvas = tk.Canvas(container, borderwidth=0)
            scrollbar = ttk.Scrollbar(container, orient="vertical", command=canvas.yview)
            self.check_frame = ttk.Frame(canvas)
            self.check_frame.bind(
                "<Configure>", lambda e: canvas.configure(scrollregion=canvas.bbox("all"))
            )
            canvas.create_window((0, 0), window=self.check_frame, anchor="nw")
            canvas.configure(yscrollcommand=scrollbar.set)
            canvas.pack(side="left", fill="both", expand=True)
            scrollbar.pack(side="right", fill="y")
            for req_id, req in global_requirements.items():
                var = tk.BooleanVar(value=False)
                self.selected_vars[req_id] = var
                text = f"[{req['id']}] {req['text']}"
                ttk.Checkbutton(self.check_frame, text=text, variable=var).pack(
                    anchor="w", padx=2, pady=2
                )
            return self.check_frame

        def apply(self):
            self.result = [rid for rid, var in self.selected_vars.items() if var.get()]

    class SelectComponentsDialog(simpledialog.Dialog):
        """Dialog to choose which components should become parts."""

        def __init__(self, parent, components):
            self.components = components
            self.selected = {}
            super().__init__(parent, title="Select Components")

        def body(self, master):
            ttk.Label(master, text="Select components:").pack(padx=5, pady=5)
            frame = ttk.Frame(master)
            frame.pack(fill=tk.BOTH, expand=True)
            canvas = tk.Canvas(frame, borderwidth=0)
            scrollbar = ttk.Scrollbar(frame, orient="vertical", command=canvas.yview)
            self.check_frame = ttk.Frame(canvas)
            self.check_frame.bind(
                "<Configure>", lambda e: canvas.configure(scrollregion=canvas.bbox("all"))
            )
            canvas.create_window((0, 0), window=self.check_frame, anchor="nw")
            canvas.configure(yscrollcommand=scrollbar.set)
            canvas.pack(side="left", fill="both", expand=True)
            scrollbar.pack(side="right", fill="y")
            for comp in self.components:
                var = tk.BooleanVar(value=True)
                self.selected[comp] = var
                ttk.Checkbutton(self.check_frame, text=comp.name, variable=var).pack(
                    anchor="w", padx=2, pady=2
                )
            return self.check_frame

        def apply(self):
            self.result = [c for c, var in self.selected.items() if var.get()]

    class SelectTraceDialog(simpledialog.Dialog):
        """Dialog to choose target elements for trace links."""

        def __init__(
            self,
            parent,
            repo: SysMLRepository,
            work_products: list[str],
            source_id: int | None,
            source_diag: str | None,
        ):
            self.repo = repo
            self.work_products = work_products
            self.source_id = source_id
            self.source_diag = source_diag
            self.selection: list[str] = []
            super().__init__(parent, title="Select Trace Targets")

        def body(self, master):  # pragma: no cover - requires tkinter
            ttk.Label(master, text="Select targets:").pack(anchor="w", padx=5, pady=5)
            self.lb = tk.Listbox(master, selectmode=tk.MULTIPLE, width=40)
            self._tokens: list[str] = []
            for diag in self.repo.diagrams.values():
                if not any(_diag_matches_wp(diag.diag_type, wp) for wp in self.work_products):
                    continue
                dname = diag.name or diag.diag_id
                for obj in getattr(diag, "objects", []):
                    if diag.diag_id == self.source_diag and obj.get("obj_id") == self.source_id:
                        continue
                    name = obj.get("properties", {}).get("name") or obj.get("obj_type", "")
                    token = f"{diag.diag_id}:{obj.get('obj_id')}"
                    self._tokens.append(token)
                    self.lb.insert(tk.END, f"{dname}:{name}")
            self.lb.pack(fill=tk.BOTH, expand=True, padx=5, pady=5)
            return self.lb

        def apply(self):  # pragma: no cover - requires tkinter
            sels = self.lb.curselection()
            self.selection = [self._tokens[i] for i in sels]

    class SelectNamesDialog(simpledialog.Dialog):
        """Dialog to choose which part names should be added."""

        def __init__(self, parent, names, title="Select Parts"):
            self.names = names
            self.selected = {}
            super().__init__(parent, title=title)

        def body(self, master):
            ttk.Label(master, text="Select parts:").pack(padx=5, pady=5)
            frame = ttk.Frame(master)
            frame.pack(fill=tk.BOTH, expand=True)
            canvas = tk.Canvas(frame, borderwidth=0)
            scrollbar = ttk.Scrollbar(frame, orient="vertical", command=canvas.yview)
            self.check_frame = ttk.Frame(canvas)
            self.check_frame.bind(
                "<Configure>", lambda e: canvas.configure(scrollregion=canvas.bbox("all"))
            )
            canvas.create_window((0, 0), window=self.check_frame, anchor="nw")
            canvas.configure(yscrollcommand=scrollbar.set)
            canvas.pack(side="left", fill="both", expand=True)
            scrollbar.pack(side="right", fill="y")
            for name in self.names:
                var = tk.BooleanVar(value=True)
                self.selected[name] = var
                ttk.Checkbutton(self.check_frame, text=name, variable=var).pack(
                    anchor="w", padx=2, pady=2
                )
            return self.check_frame

        def apply(self):
            self.result = [n for n, var in self.selected.items() if var.get()]

    class SelectElementDialog(simpledialog.Dialog):
        """Dialog to choose a single existing element."""

        def __init__(self, parent, names, title="Select Element"):
            self.names = names
            self.result = None
            super().__init__(parent, title=title)

        def body(self, master):
            ttk.Label(master, text="Select element:").pack(padx=5, pady=5)
            self.listbox = tk.Listbox(master)
            for name in self.names:
                self.listbox.insert(tk.END, name)
            self.listbox.pack(fill=tk.BOTH, expand=True, padx=5, pady=5)
            return self.listbox

        def apply(self):
            sel = self.listbox.curselection()
            if sel:
                self.result = self.names[sel[0]]

    class ManagePartsDialog(simpledialog.Dialog):
        """Dialog to toggle visibility of contained parts."""

        def __init__(self, parent, names, visible, hidden):
            self.names = names
            self.visible = visible
            self.hidden = hidden
            self.selected = {}
            super().__init__(parent, title="Add Contained Parts")

        def body(self, master):
            ttk.Label(master, text="Select parts to show:").pack(padx=5, pady=5)
            frame = ttk.Frame(master)
            frame.pack(fill=tk.BOTH, expand=True)
            canvas = tk.Canvas(frame, borderwidth=0)
            scrollbar = ttk.Scrollbar(frame, orient="vertical", command=canvas.yview)
            self.check_frame = ttk.Frame(canvas)
            self.check_frame.bind(
                "<Configure>", lambda e: canvas.configure(scrollregion=canvas.bbox("all"))
            )
            canvas.create_window((0, 0), window=self.check_frame, anchor="nw")
            canvas.configure(yscrollcommand=scrollbar.set)
            canvas.pack(side="left", fill="both", expand=True)
            scrollbar.pack(side="right", fill="y")
            for name in self.names:
                var = tk.BooleanVar(value=name in self.visible)
                self.selected[name] = var
                ttk.Checkbutton(self.check_frame, text=name, variable=var).pack(
                    anchor="w", padx=2, pady=2
                )
            return self.check_frame

        def apply(self):
            self.result = [n for n, var in self.selected.items() if var.get()]

    def body(self, master):
        # Disable window resizing so the layout remains consistent
        self.resizable(False, False)

        # Use a notebook to keep the dialog compact by grouping fields
        self.nb = ttk.Notebook(master)
        self.nb.grid(row=0, column=0, columnspan=3, sticky="nsew")

        gen_frame = ttk.Frame(self.nb)
        prop_frame = ttk.Frame(self.nb)
        rel_frame = ttk.Frame(self.nb)
        link_frame = ttk.Frame(self.nb)
        req_frame = ttk.Frame(self.nb)

        self.nb.add(gen_frame, text="General")
        self.nb.add(prop_frame, text="Properties")
        self.nb.add(rel_frame, text="Reliability")
        self.nb.add(link_frame, text="Links")
        self.nb.add(req_frame, text="Requirements")

        gen_row = 0
        ttk.Label(gen_frame, text="Name:").grid(row=gen_row, column=0, sticky="e", padx=4, pady=4)
        self.name_var = tk.StringVar(value=self.obj.properties.get("name", ""))
        name_state = "readonly" if self.obj.obj_type == "Work Product" else "normal"
        ttk.Entry(gen_frame, textvariable=self.name_var, state=name_state).grid(
            row=gen_row, column=1, padx=4, pady=4
        )
        gen_row += 1
        ttk.Label(gen_frame, text="Width:").grid(row=gen_row, column=0, sticky="e", padx=4, pady=2)
        self.width_var = tk.StringVar(value=str(self.obj.width))
        width_state = (
            "readonly"
            if self.obj.obj_type in ("Initial", "Final", "Actor", "Decision", "Merge")
            else "normal"
        )
        ttk.Entry(gen_frame, textvariable=self.width_var, state=width_state).grid(
            row=gen_row, column=1, padx=4, pady=2
        )
        gen_row += 1
        if self.obj.obj_type not in ("Fork", "Join"):
            ttk.Label(gen_frame, text="Height:").grid(
                row=gen_row, column=0, sticky="e", padx=4, pady=2
            )
            self.height_var = tk.StringVar(value=str(self.obj.height))
            height_state = (
                "readonly"
                if self.obj.obj_type
                in ("Initial", "Final", "Actor", "Decision", "Merge")
                else "normal"
            )
            ttk.Entry(gen_frame, textvariable=self.height_var, state=height_state).grid(
                row=gen_row, column=1, padx=4, pady=2
            )
            gen_row += 1
        else:
            self.height_var = tk.StringVar(value=str(self.obj.height))
        self.entries = {}
        self.listboxes = {}
        self._operations: List[OperationDefinition] = []
        self._behaviors: List[BehaviorAssignment] = []
        prop_row = 0
        rel_row = 0
        if self.obj.obj_type == "Part":
            self.obj.properties.setdefault("asil", calculate_allocated_asil(self.obj.requirements))
        key = f"{self.obj.obj_type.replace(' ', '')}Usage"
        if key not in SYSML_PROPERTIES and self.obj.obj_type == "Block Boundary":
            key = "BlockUsage"
        list_props = {
            "ports",
            "operations",
            "behaviors",
            "failureModes",
        }
        editable_list_props = {"ports"}
        if self.obj.obj_type != "Block":
            list_props.add("partProperties")
            editable_list_props.add("partProperties")
        reliability_props = {
            "analysis",
            "component",
            "fit",
            "qualification",
            "failureModes",
            "asil",
        }
        app = getattr(self.master, "app", None)
        props = SYSML_PROPERTIES.get(key, [])
        if self.obj.obj_type == "Block":
            props = [p for p in props if p != "partProperties"]
        for prop in props:
            frame = rel_frame if prop in reliability_props else prop_frame
            row = rel_row if prop in reliability_props else prop_row
            ttk.Label(frame, text=f"{prop}:").grid(row=row, column=0, sticky="e", padx=4, pady=2)
            if prop == "operations":
                lb = tk.Listbox(frame, height=4)
                self._operations = parse_operations(self.obj.properties.get(prop, ""))
                for op in self._operations:
                    lb.insert(tk.END, format_operation(op))
                lb.grid(row=row, column=1, padx=4, pady=2, sticky="we")
                btnf = ttk.Frame(frame)
                btnf.grid(row=row, column=2, padx=2)
                ttk.Button(btnf, text="Add", command=self.add_operation).pack(side=tk.TOP)
                ttk.Button(btnf, text="Edit", command=self.edit_operation).pack(side=tk.TOP)
                ttk.Button(btnf, text="Remove", command=self.remove_operation).pack(side=tk.TOP)
                self.listboxes[prop] = lb
            elif prop == "behaviors":
                lb = tk.Listbox(frame, height=4)
                self._behaviors = parse_behaviors(self.obj.properties.get(prop, ""))
                repo = SysMLRepository.get_instance()
                for beh in self._behaviors:
                    name = repo.diagrams.get(beh.diagram)
                    label = f"{beh.operation} -> {name.name if name else beh.diagram}"
                    lb.insert(tk.END, label)
                lb.grid(row=row, column=1, padx=4, pady=2, sticky="we")
                btnf = ttk.Frame(frame)
                btnf.grid(row=row, column=2, padx=2)
                ttk.Button(btnf, text="Add", command=self.add_behavior).pack(side=tk.TOP)
                ttk.Button(btnf, text="Edit", command=self.edit_behavior).pack(side=tk.TOP)
                ttk.Button(btnf, text="Remove", command=self.remove_behavior).pack(side=tk.TOP)
                self.listboxes[prop] = lb
            elif prop in list_props:
                lb = tk.Listbox(frame, height=4)
                items = [
                    p.strip() for p in self.obj.properties.get(prop, "").split(",") if p.strip()
                ]
                for it in items:
                    lb.insert(tk.END, it)
                lb.grid(row=row, column=1, padx=4, pady=2, sticky="we")
                btnf = ttk.Frame(frame)
                btnf.grid(row=row, column=2, padx=2)
                if prop == "ports":
                    ttk.Button(btnf, text="Add", command=self.add_port).pack(side=tk.TOP)
                else:
                    ttk.Button(
                        btnf, text="Add", command=lambda p=prop: self.add_list_item(p)
                    ).pack(side=tk.TOP)
                if prop in editable_list_props:
                    if prop == "ports":
                        ttk.Button(btnf, text="Edit", command=self.edit_port).pack(side=tk.TOP)
                    else:
                        ttk.Button(
                            btnf, text="Edit", command=lambda p=prop: self.edit_list_item(p)
                        ).pack(side=tk.TOP)
                ttk.Button(
                    btnf, text="Remove", command=lambda p=prop: self.remove_list_item(p)
                ).pack(side=tk.TOP)
                self.listboxes[prop] = lb
            elif prop == "direction":
                var = tk.StringVar(value=self.obj.properties.get(prop, "in"))
                conns = [
                    c
                    for c in self.master.connections
                    if c.conn_type == "Connector" and self.obj.obj_id in (c.src, c.dst)
                ]
                state = "readonly" if conns else "normal"
                ttk.Combobox(
                    frame,
                    textvariable=var,
                    values=["in", "out", "inout"],
                    state=state,
                ).grid(row=row, column=1, padx=4, pady=2)
                self.entries[prop] = var
            elif self.obj.obj_type == "Use Case" and prop == "useCaseDefinition":
                repo = SysMLRepository.get_instance()
                diags = [
                    d
                    for d in repo.diagrams.values()
                    if d.diag_type == "Use Case Diagram" and d.diag_id != self.master.diagram_id
                ]
                idmap = {d.name or d.diag_id: d.diag_id for d in diags}
                self.ucdef_map = idmap
                cur_id = self.obj.properties.get(prop, "")
                cur_name = next((n for n, i in idmap.items() if i == cur_id), "")
                var = tk.StringVar(value=cur_name)
                ttk.Combobox(frame, textvariable=var, values=list(idmap.keys())).grid(
                    row=row, column=1, padx=4, pady=2
                )
                self.entries[prop] = var
            elif self.obj.obj_type == "Use Case" and prop == "includedUseCase":
                repo = SysMLRepository.get_instance()
                targets = [
                    repo.elements[t].name or t
                    for rel in repo.relationships
                    if rel.rel_type == "Include" and rel.source == self.obj.element_id
                    if (t := rel.target) in repo.elements
                ]
                ttk.Label(frame, text=", ".join(targets)).grid(
                    row=row, column=1, sticky="w", padx=4, pady=2
                )
            elif prop == "analysis" and app:
                analyses = getattr(app, "reliability_analyses", [])
                names = [ra.name for ra in analyses]
                var = tk.StringVar(value=self.obj.properties.get(prop, ""))
                cb = ttk.Combobox(frame, textvariable=var, values=names, state="readonly")
                cb.grid(row=row, column=1, padx=4, pady=2)
                self.entries[prop] = var
                self._analysis_map = {ra.name: ra for ra in analyses}

                def sync_analysis(_):
                    name = var.get()
                    ra = self._analysis_map.get(name)
                    if not ra:
                        return
                    if "fit" in self.entries:
                        self.entries["fit"].set(f"{ra.total_fit:.2f}")
                    else:
                        self.obj.properties["fit"] = f"{ra.total_fit:.2f}"
                    # update part list preview from analysis BOM
                    names = [c.name for c in ra.components]
                    joined = ", ".join(names)
                    if "partProperties" in self.listboxes:
                        lb = self.listboxes["partProperties"]
                        lb.delete(0, tk.END)
                        for n in names:
                            lb.insert(tk.END, n)
                    else:
                        self.obj.properties["partProperties"] = joined

                cb.bind("<<ComboboxSelected>>", sync_analysis)
            elif prop == "component" and app:
                comps = [
                    c
                    for ra in getattr(app, "reliability_analyses", [])
                    for c in ra.components
                    if c.comp_type != "circuit"
                ]
                comps.extend(
                    c
                    for c in getattr(app, "reliability_components", [])
                    if c.comp_type != "circuit"
                )
                names = list({c.name for c in comps})
                var = tk.StringVar(value=self.obj.properties.get(prop, ""))
                cb = ttk.Combobox(frame, textvariable=var, values=names, state="readonly")
                cb.grid(row=row, column=1, padx=4, pady=2)
                self.entries[prop] = var
                self._comp_map = {c.name: c for c in comps}

                def sync_component(_):
                    name = var.get()
                    comp = self._comp_map.get(name)
                    if not comp:
                        return
                    if "fit" in self.entries:
                        self.entries["fit"].set(f"{comp.fit:.2f}")
                    else:
                        self.obj.properties["fit"] = f"{comp.fit:.2f}"
                    if "qualification" in self.entries:
                        self.entries["qualification"].set(comp.qualification)
                    else:
                        self.obj.properties["qualification"] = comp.qualification
                    modes = self._get_failure_modes(app, comp.name)
                    if "failureModes" in self.entries:
                        self.entries["failureModes"].set(modes)
                    else:
                        self.obj.properties["failureModes"] = modes

                cb.bind("<<ComboboxSelected>>", sync_component)
            else:
                var = tk.StringVar(value=self.obj.properties.get(prop, ""))
                state = "normal"
                if self.obj.obj_type == "Block" and prop in ("fit", "qualification"):
                    state = "readonly"
                if self.obj.obj_type == "Part" and prop == "asil":
                    state = "readonly"
                ttk.Entry(frame, textvariable=var, state=state).grid(
                    row=row, column=1, padx=4, pady=2
                )
                self.entries[prop] = var
            if prop in reliability_props:
                rel_row += 1
            else:
                prop_row += 1

        # Display inherited reliability values only for Blocks
        if self.obj.obj_type == "Block":
            for prop in ("fit", "qualification"):
                if prop not in self.entries and self.obj.properties.get(prop, ""):
                    ttk.Label(rel_frame, text=f"{prop}:").grid(
                        row=rel_row, column=0, sticky="e", padx=4, pady=2
                    )
                    var = tk.StringVar(value=self.obj.properties.get(prop, ""))
                    ttk.Entry(rel_frame, textvariable=var, state="readonly").grid(
                        row=rel_row, column=1, padx=4, pady=2
                    )
                    self.entries[prop] = var
                    rel_row += 1

        repo = SysMLRepository.get_instance()
        current_diagram = repo.diagrams.get(getattr(self.master, "diagram_id", ""))
        self.current_diagram = current_diagram
        toolbox = getattr(app, "safety_mgmt_toolbox", None)
        wp_map = {wp.analysis: wp for wp in toolbox.get_work_products()} if toolbox else {}
        diag_type = getattr(current_diagram, "diag_type", "")
        analysis_name = _work_product_name(diag_type)
        diagram_wp = wp_map.get(analysis_name)
        diag_trace_opts = sorted(getattr(diagram_wp, "traceable", [])) if diagram_wp else []
        self._target_work_product = (
            self.obj.properties.get("name", "")
            if self.obj.obj_type == "Work Product"
            else getattr(diagram_wp, "analysis", analysis_name)
        )
        link_row = 0
        trace_shown = False
        if self.obj.obj_type == "Block":
            diags = [d for d in repo.diagrams.values() if d.diag_type == "Internal Block Diagram"]
            ids = {d.name or d.diag_id: d.diag_id for d in diags}
            ttk.Label(link_frame, text="Internal Block Diagram:").grid(
                row=link_row, column=0, sticky="e", padx=4, pady=2
            )
            self.diag_map = ids
            cur_id = repo.get_linked_diagram(self.obj.element_id)
            cur_name = next((n for n, i in ids.items() if i == cur_id), "")
            self.diagram_var = tk.StringVar(value=cur_name)
            ttk.Combobox(link_frame, textvariable=self.diagram_var, values=list(ids.keys())).grid(
                row=link_row, column=1, padx=4, pady=2
            )
            link_row += 1
        elif self.obj.obj_type == "Work Product":
            name = self.obj.properties.get("name", "")
            targets = wp_map.get(name)
            trace_opts = sorted(getattr(targets, "traceable", [])) if targets else []
            if trace_opts:
                ttk.Label(link_frame, text="Trace To:").grid(
                    row=link_row, column=0, sticky="e", padx=4, pady=2
                )
                lb = tk.Listbox(link_frame, height=4, selectmode=tk.MULTIPLE)
                for opt in trace_opts:
                    lb.insert(tk.END, opt)
                current = [
                    s.strip()
                    for s in self.obj.properties.get("trace_to", "").split(",")
                    if s.strip()
                ]
                for idx, opt in enumerate(trace_opts):
                    if opt in current:
                        lb.selection_set(idx)
                lb.grid(row=link_row, column=1, padx=4, pady=2, sticky="we")
                self.trace_list = lb
                link_row += 1
                trace_shown = True
        elif self.obj.obj_type == "Use Case":
            diagrams = [d for d in repo.diagrams.values() if d.diag_type == "Governance Diagram"]
            self.behavior_map = {d.name or d.diag_id: d.diag_id for d in diagrams}
            ttk.Label(link_frame, text="Behavior Diagram:").grid(
                row=link_row, column=0, sticky="e", padx=4, pady=2
            )
            cur_id = repo.get_linked_diagram(self.obj.element_id)
            cur_name = next((n for n, i in self.behavior_map.items() if i == cur_id), "")
            self.behavior_var = tk.StringVar(value=cur_name)
            ttk.Combobox(
                link_frame, textvariable=self.behavior_var, values=list(self.behavior_map.keys())
            ).grid(row=link_row, column=1, padx=4, pady=2)
            link_row += 1
            if diag_trace_opts:
                ttk.Label(link_frame, text="Trace To:").grid(
                    row=link_row, column=0, sticky="e", padx=4, pady=2
                )
                lb = tk.Listbox(link_frame, height=4, selectmode=tk.MULTIPLE)
                for opt in diag_trace_opts:
                    lb.insert(tk.END, opt)
                current = [
                    s.strip()
                    for s in self.obj.properties.get("trace_to", "").split(",")
                    if s.strip()
                ]
                for idx, opt in enumerate(diag_trace_opts):
                    if opt in current:
                        lb.selection_set(idx)
                lb.grid(row=link_row, column=1, padx=4, pady=2, sticky="we")
                self.trace_list = lb
                link_row += 1
                trace_shown = True
        elif self.obj.obj_type in ("Action Usage", "Action"):
            if (
                self.obj.obj_type == "Action"
                and current_diagram
                and current_diagram.diag_type == "Governance Diagram"
            ):
                diagrams = [
                    d for d in repo.diagrams.values() if d.diag_type == "Governance Diagram"
                ]
            else:
                diagrams = [
                    d
                    for d in repo.diagrams.values()
                    if d.diag_type in ("Activity Diagram", "Governance Diagram")
                ]
            self.behavior_map = {d.name or d.diag_id: d.diag_id for d in diagrams}
            ttk.Label(link_frame, text="Behavior Diagram:").grid(
                row=link_row, column=0, sticky="e", padx=4, pady=2
            )
            cur_id = repo.get_linked_diagram(self.obj.element_id)
            cur_name = next((n for n, i in self.behavior_map.items() if i == cur_id), "")
            self.behavior_var = tk.StringVar(value=cur_name)
            ttk.Combobox(
                link_frame, textvariable=self.behavior_var, values=list(self.behavior_map.keys())
            ).grid(row=link_row, column=1, padx=4, pady=2)
            link_row += 1
        elif self.obj.obj_type == "CallBehaviorAction":
            bdiags = [
                d
                for d in repo.diagrams.values()
                if d.diag_type in ("Activity Diagram", "Governance Diagram")
            ]
            self.behavior_map = {d.name or d.diag_id: d.diag_id for d in bdiags}
            ttk.Label(link_frame, text="Behavior Diagram:").grid(
                row=link_row, column=0, sticky="e", padx=4, pady=2
            )
            cur_id = repo.get_linked_diagram(self.obj.element_id)
            cur_name = next((n for n, i in self.behavior_map.items() if i == cur_id), "")
            self.behavior_var = tk.StringVar(value=cur_name)
            ttk.Combobox(
                link_frame, textvariable=self.behavior_var, values=list(self.behavior_map.keys())
            ).grid(row=link_row, column=1, padx=4, pady=2)
            link_row += 1
            vdiags = [d for d in repo.diagrams.values() if d.diag_type == "Internal Block Diagram"]
            self.view_map = {d.name or d.diag_id: d.diag_id for d in vdiags}
            ttk.Label(link_frame, text="View:").grid(
                row=link_row, column=0, sticky="e", padx=4, pady=2
            )
            view_id = self.obj.properties.get("view", "")
            vname = next((n for n, i in self.view_map.items() if i == view_id), "")
            self.view_var = tk.StringVar(value=vname)
            ttk.Combobox(
                link_frame, textvariable=self.view_var, values=list(self.view_map.keys())
            ).grid(row=link_row, column=1, padx=4, pady=2)
            link_row += 1
        elif self.obj.obj_type == "Part":
            blocks = [e for e in repo.elements.values() if e.elem_type == "Block"]
            idmap = {b.name or b.elem_id: b.elem_id for b in blocks}
            ttk.Label(link_frame, text="Definition:").grid(
                row=link_row, column=0, sticky="e", padx=4, pady=2
            )
            self.def_map = idmap
            cur_id = self.obj.properties.get("definition", "")
            cur_name = next((n for n, i in idmap.items() if i == cur_id), "")
            self.def_var = tk.StringVar(value=cur_name)
            self.def_cb = ttk.Combobox(
                link_frame, textvariable=self.def_var, values=list(idmap.keys())
            )
            self.def_cb.grid(row=link_row, column=1, padx=4, pady=2)
            self.def_cb.bind("<<ComboboxSelected>>", self._on_def_selected)
            self._current_def_id = cur_id
            link_row += 1

        if diag_trace_opts and not trace_shown:
            ttk.Label(link_frame, text="Trace To:").grid(
                row=link_row, column=0, sticky="e", padx=4, pady=2
            )
            self.trace_list = tk.Listbox(link_frame, height=4)
            self.trace_list.grid(row=link_row, column=1, padx=4, pady=2, sticky="we")
            btnf = ttk.Frame(link_frame)
            btnf.grid(row=link_row, column=2, padx=2)
            ttk.Button(btnf, text="Add", command=lambda: self.add_trace(diag_trace_opts)).pack(side=tk.TOP)
            ttk.Button(btnf, text="Remove", command=self.remove_trace).pack(side=tk.TOP)
            self._trace_targets = []
            for token in [t.strip() for t in self.obj.properties.get("trace_to", "").split(",") if t.strip()]:
                self._trace_targets.append(token)
                self.trace_list.insert(tk.END, self._format_trace_label(token))
            link_row += 1
            trace_shown = True

        # Requirement allocation section
        req_row = 0
        ttk.Label(req_frame, text="Requirements:").grid(
            row=req_row, column=0, sticky="ne", padx=4, pady=2
        )
        can_trace_reqs = True
        if toolbox:
            diag_name = getattr(diagram_wp, "analysis", None)
            req_wp = next(iter(REQUIREMENT_WORK_PRODUCTS), None)
            if diag_name and req_wp:
                can_trace_reqs = toolbox.can_trace(diag_name, req_wp)
        state = "normal" if can_trace_reqs else "disabled"
        self.req_list = tk.Listbox(req_frame, height=4, state=state)
        self.req_list.grid(row=req_row, column=1, padx=4, pady=2, sticky="we")
        if can_trace_reqs:
            btnf = ttk.Frame(req_frame)
            btnf.grid(row=req_row, column=2, padx=2)
            ttk.Button(btnf, text="Add", command=self.add_requirement).pack(side=tk.TOP)
            ttk.Button(btnf, text="Remove", command=self.remove_requirement).pack(side=tk.TOP)
        else:
            if ToolTip:
                ToolTip(
                    self.req_list,
                    "Requirement allocation is disabled for this diagram due to governance restrictions.",
                )
        for r in self.obj.requirements:
            self.req_list.insert(tk.END, f"[{r.get('id')}] {r.get('text','')}")
        req_row += 1
        self._update_asil()

    def add_port(self):
        name = simpledialog.askstring("Port", "Name:", parent=self)
        if name:
            self.listboxes["ports"].insert(tk.END, name)

    def remove_port(self):
        sel = list(self.listboxes["ports"].curselection())
        for idx in reversed(sel):
            self.listboxes["ports"].delete(idx)

    def edit_port(self):
        lb = self.listboxes["ports"]
        sel = lb.curselection()
        if not sel:
            return
        idx = sel[0]
        cur = lb.get(idx)
        name = simpledialog.askstring("Port", "Name:", initialvalue=cur, parent=self)
        if name:
            lb.delete(idx)
            lb.insert(idx, name)

    def add_list_item(self, prop: str):
        val = simpledialog.askstring(prop, "Value:", parent=self)
        if val:
            self.listboxes[prop].insert(tk.END, val)

    def remove_list_item(self, prop: str):
        lb = self.listboxes[prop]
        sel = list(lb.curselection())
        for idx in reversed(sel):
            lb.delete(idx)

    def edit_list_item(self, prop: str):
        lb = self.listboxes[prop]
        sel = lb.curselection()
        if not sel:
            return
        idx = sel[0]
        cur = lb.get(idx)
        val = simpledialog.askstring(prop, "Value:", initialvalue=cur, parent=self)
        if val:
            lb.delete(idx)
            lb.insert(idx, val)

    def add_trace(self, trace_wps):
        repo = SysMLRepository.get_instance()
        dlg = self.SelectTraceDialog(
            self,
            repo,
            trace_wps,
            getattr(self.obj, "obj_id", None),
            getattr(self.master, "diagram_id", None),
        )
        for token in getattr(dlg, "selection", []):
            if token not in self._trace_targets:
                self._trace_targets.append(token)
                self.trace_list.insert(tk.END, self._format_trace_label(token))

    def remove_trace(self):
        sel = list(self.trace_list.curselection())
        for idx in reversed(sel):
            self.trace_list.delete(idx)
            del self._trace_targets[idx]

    def _format_trace_label(self, token: str) -> str:
        repo = SysMLRepository.get_instance()
        parts = token.split(":", 1)
        if len(parts) != 2:
            return token
        diag_id, obj_id = parts
        diag = repo.diagrams.get(diag_id)
        dname = getattr(diag, "name", diag_id) if diag else diag_id
        obj = None
        if diag:
            obj = next(
                (o for o in getattr(diag, "objects", []) if str(o.get("obj_id")) == obj_id),
                None,
            )
        oname = (
            obj.get("properties", {}).get("name") or obj.get("obj_type")
            if obj
            else obj_id
        )
        return f"{dname}:{oname}"

    class OperationDialog(simpledialog.Dialog):
        def __init__(self, parent, operation=None):
            self.operation = operation
            super().__init__(parent, title="Operation")

        def body(self, master):
            ttk.Label(master, text="Name:").grid(row=0, column=0, padx=4, pady=2, sticky="e")
            self.name_var = tk.StringVar(value=getattr(self.operation, "name", ""))
            ttk.Entry(master, textvariable=self.name_var).grid(row=0, column=1, padx=4, pady=2)
            ttk.Label(master, text="Parameters (name:type:dir)").grid(
                row=1, column=0, columnspan=2, padx=4, pady=2
            )
            self.param_text = tk.Text(master, height=4, width=30)
            if self.operation:
                lines = [f"{p.name}:{p.type}:{p.direction}" for p in self.operation.parameters]
                self.param_text.insert("1.0", "\n".join(lines))
            self.param_text.grid(row=2, column=0, columnspan=2, padx=4, pady=2)
            ttk.Label(master, text="Return type:").grid(row=3, column=0, padx=4, pady=2, sticky="e")
            self.ret_var = tk.StringVar(value=getattr(self.operation, "return_type", ""))
            ttk.Entry(master, textvariable=self.ret_var).grid(row=3, column=1, padx=4, pady=2)

        def apply(self):
            name = self.name_var.get().strip()
            params = []
            for line in self.param_text.get("1.0", tk.END).splitlines():
                line = line.strip()
                if not line:
                    continue
                parts = line.split(":")
                if len(parts) == 1:
                    params.append(OperationParameter(name=parts[0]))
                elif len(parts) == 2:
                    params.append(OperationParameter(name=parts[0], type=parts[1]))
                else:
                    params.append(
                        OperationParameter(name=parts[0], type=parts[1], direction=parts[2])
                    )
            self.result = OperationDefinition(name, params, self.ret_var.get().strip())

    class BehaviorDialog(simpledialog.Dialog):
        def __init__(self, parent, operations: list[str], diag_map: dict[str, str], assignment=None):
            self.operations = operations
            self.diag_map = diag_map
            self.assignment = assignment
            super().__init__(parent, title="Behavior")

        def body(self, master):
            ttk.Label(master, text="Operation:").grid(row=0, column=0, padx=4, pady=2, sticky="e")
            self.op_var = tk.StringVar(value=getattr(self.assignment, "operation", ""))
            ttk.Combobox(master, textvariable=self.op_var, values=self.operations, state="readonly").grid(
                row=0, column=1, padx=4, pady=2
            )
            ttk.Label(master, text="Diagram:").grid(row=1, column=0, padx=4, pady=2, sticky="e")
            cur_name = next((n for n, i in self.diag_map.items() if i == getattr(self.assignment, "diagram", "")), "")
            self.diag_var = tk.StringVar(value=cur_name)
            ttk.Combobox(master, textvariable=self.diag_var, values=list(self.diag_map.keys()), state="readonly").grid(
                row=1, column=1, padx=4, pady=2
            )

        def apply(self):
            op = self.op_var.get().strip()
            diag_id = self.diag_map.get(self.diag_var.get(), "")
            self.result = BehaviorAssignment(operation=op, diagram=diag_id)

    def add_operation(self):
        dlg = self.OperationDialog(self)
        if dlg.result:
            self._operations.append(dlg.result)
            self.listboxes["operations"].insert(tk.END, format_operation(dlg.result))

    def edit_operation(self):
        lb = self.listboxes["operations"]
        sel = lb.curselection()
        if not sel:
            return
        idx = sel[0]
        op = self._operations[idx]
        dlg = self.OperationDialog(self, op)
        if dlg.result:
            self._operations[idx] = dlg.result
            lb.delete(idx)
            lb.insert(idx, format_operation(dlg.result))

    def remove_operation(self):
        lb = self.listboxes["operations"]
        sel = list(lb.curselection())
        for idx in reversed(sel):
            lb.delete(idx)
            del self._operations[idx]

    def add_behavior(self):
        repo = SysMLRepository.get_instance()
        diagrams = [
            d
            for d in repo.diagrams.values()
            if d.diag_type in ("Activity Diagram", "Governance Diagram")
        ]
        diag_map = {d.name or d.diag_id: d.diag_id for d in diagrams}
        ops = [op.name for op in self._operations]
        dlg = self.BehaviorDialog(self, ops, diag_map)
        if dlg.result:
            self._behaviors.append(dlg.result)
            name = repo.diagrams.get(dlg.result.diagram)
            label = f"{dlg.result.operation} -> {name.name if name else dlg.result.diagram}"
            self.listboxes["behaviors"].insert(tk.END, label)

    def edit_behavior(self):
        lb = self.listboxes["behaviors"]
        sel = lb.curselection()
        if not sel:
            return
        idx = sel[0]
        repo = SysMLRepository.get_instance()
        diagrams = [
            d
            for d in repo.diagrams.values()
            if d.diag_type in ("Activity Diagram", "Governance Diagram")
        ]
        diag_map = {d.name or d.diag_id: d.diag_id for d in diagrams}
        ops = [op.name for op in self._operations]
        dlg = self.BehaviorDialog(self, ops, diag_map, self._behaviors[idx])
        if dlg.result:
            self._behaviors[idx] = dlg.result
            name = repo.diagrams.get(dlg.result.diagram)
            label = f"{dlg.result.operation} -> {name.name if name else dlg.result.diagram}"
            lb.delete(idx)
            lb.insert(idx, label)

    def remove_behavior(self):
        lb = self.listboxes["behaviors"]
        sel = list(lb.curselection())
        for idx in reversed(sel):
            lb.delete(idx)
            del self._behaviors[idx]

    def add_requirement(self):
        if not global_requirements:
            messagebox.showinfo("No Requirements", "No requirements defined.")
            return
        dialog = self.SelectRequirementsDialog(self)
        if dialog.result:
            diag_id = getattr(self.master, "diagram_id", None)
            for rid in dialog.result:
                req = global_requirements.get(rid)
                if not req:
                    continue
                toolbox = ACTIVE_TOOLBOX
                if toolbox:
                    req_wp = toolbox.requirement_work_product(req.get("req_type", ""))
                    target = self._target_work_product or ""
                    if not toolbox.can_trace(req_wp, target):
                        messagebox.showwarning(
                            "Invalid Trace",
                            f"Requirement {req['id']} cannot trace to {target}",
                        )
                        continue
                if not any(r.get("id") == rid for r in self.obj.requirements):
                    self.obj.requirements.append(req)
                    self.req_list.insert(tk.END, f"[{req['id']}] {req.get('text','')}")
                before = [r.get("id") for r in getattr(self.obj, "requirements", [])]
                link_requirement_to_object(self.obj, rid, diag_id)
                if rid not in before and self.obj.obj_type != "Work Product":
                    req = global_requirements.get(rid)
                    if req:
                        self.req_list.insert(tk.END, f"[{req['id']}] {req.get('text','')}")
                elif self.obj.obj_type == "Work Product":
                    # Always reflect selection for work products
                    req = global_requirements.get(rid)
                    if req and rid not in [self.req_list.get(i).split("]", 1)[0][1:] for i in range(self.req_list.size())]:
                        self.req_list.insert(tk.END, f"[{req['id']}] {req.get('text','')}")
        self._update_asil()

    def remove_requirement(self):
        sel = list(self.req_list.curselection())
        diag_id = getattr(self.master, "diagram_id", None)
        for idx in reversed(sel):
            if self.obj.obj_type == "Work Product":
                item = self.req_list.get(idx)
                rid = item.split("]", 1)[0][1:]
            else:
                rid = self.obj.requirements[idx].get("id")
            unlink_requirement_from_object(self.obj, rid, diag_id)
            self.req_list.delete(idx)
        self._update_asil()

    def _update_asil(self) -> None:
        """Recompute ASIL based on allocated requirements."""
        if self.obj.obj_type != "Part":
            return
        asil = calculate_allocated_asil(self.obj.requirements)
        self.obj.properties["asil"] = asil
        if "asil" in self.entries:
            self.entries["asil"].set(asil)
        repo = SysMLRepository.get_instance()
        if self.obj.element_id and self.obj.element_id in repo.elements:
            repo.elements[self.obj.element_id].properties["asil"] = asil

    def _get_failure_modes(self, app, comp_name: str) -> str:
        """Return comma separated failure modes for a component name."""
        modes = set()
        for e in getattr(app, "fmea_entries", []):
            if getattr(e, "fmea_component", "") == comp_name:
                label = getattr(e, "description", "") or getattr(e, "user_name", "")
                if label:
                    modes.add(label)
        for fmea in getattr(app, "fmeas", []):
            for e in fmea.get("entries", []):
                if getattr(e, "fmea_component", "") == comp_name:
                    label = getattr(e, "description", "") or getattr(e, "user_name", "")
                    if label:
                        modes.add(label)
        return ", ".join(sorted(modes))

    def _on_def_selected(self, event=None):
        """Callback when the definition combobox is changed."""
        repo = SysMLRepository.get_instance()
        name = self.def_var.get()
        def_id = self.def_map.get(name)
        if not def_id:
            self._current_def_id = ""
            return

        parent_id = None
        if hasattr(self.master, "diagram_id"):
            diag = repo.diagrams.get(self.master.diagram_id)
            if diag and diag.diag_type == "Internal Block Diagram":
                parent_id = getattr(diag, "father", None) or next(
                    (eid for eid, did in repo.element_diagrams.items() if did == diag.diag_id),
                    None,
                )

        if parent_id and _multiplicity_limit_exceeded(
            repo,
            parent_id,
            def_id,
            getattr(self.master, "objects", []),
            self.obj.element_id,
        ):
            messagebox.showinfo(
                "Add Part",
                "Maximum number of parts of that type has been reached",
            )
            prev_name = next(
                (n for n, i in self.def_map.items() if i == self._current_def_id),
                "",
            )
            self.def_var.set(prev_name)
            return

        self._current_def_id = def_id

    def apply(self):
        repo = SysMLRepository.get_instance()
        parent_id = None
        if self.obj.obj_type != "Work Product":
            new_name = self.name_var.get()
            if self.obj.obj_type == "Part" and hasattr(self.master, "diagram_id"):
                diag = repo.diagrams.get(self.master.diagram_id)
                if diag and diag.diag_type == "Internal Block Diagram":
                    parent_id = getattr(diag, "father", None) or next(
                        (eid for eid, did in repo.element_diagrams.items() if did == diag.diag_id),
                        None,
                    )
            if parent_id and _part_name_exists(repo, parent_id, new_name, self.obj.element_id):
                messagebox.showinfo("Add Part", "A part with that name already exists")
                new_name = self.obj.properties.get("name", "")
            new_name = repo.ensure_unique_element_name(new_name, self.obj.element_id)
            if self.obj.obj_type == "Port" and hasattr(self.master, "objects"):
                rename_port(repo, self.obj, self.master.objects, new_name)
            self.obj.properties["name"] = new_name
            if self.obj.element_id and self.obj.element_id in repo.elements:
                elem = repo.elements[self.obj.element_id]
                if self.obj.obj_type in ("Block", "Block Boundary") and elem.elem_type == "Block":
                    rename_block(repo, elem.elem_id, new_name)
                else:
                    elem.name = new_name
            if self.obj.obj_type == "Port" and hasattr(self.master, "objects"):
                rename_port(repo, self.obj, self.master.objects, new_name)
        else:
            new_name = self.obj.properties.get("name", "")
        for prop, var in self.entries.items():
            self.obj.properties[prop] = var.get()
            if self.obj.element_id and self.obj.element_id in repo.elements:
                repo.elements[self.obj.element_id].properties[prop] = var.get()
        removed_parts = []
        prev_parts = []
        if (
            self.obj.element_id
            and self.obj.element_id in repo.elements
            and "partProperties" in repo.elements[self.obj.element_id].properties
        ):
            prev_parts = [
                p.strip()
                for p in repo.elements[self.obj.element_id]
                .properties.get("partProperties", "")
                .split(",")
                if p.strip()
            ]

        for prop, lb in self.listboxes.items():
            if prop == "operations":
                self.obj.properties[prop] = operations_to_json(self._operations)
                if self.obj.element_id and self.obj.element_id in repo.elements:
                    repo.elements[self.obj.element_id].properties[prop] = self.obj.properties[prop]
            elif prop == "behaviors":
                self.obj.properties[prop] = behaviors_to_json(self._behaviors)
                if self.obj.element_id and self.obj.element_id in repo.elements:
                    repo.elements[self.obj.element_id].properties[prop] = self.obj.properties[prop]
            else:
                items = [lb.get(i) for i in range(lb.size())]
                joined = ", ".join(items)
                self.obj.properties[prop] = joined
                if self.obj.element_id and self.obj.element_id in repo.elements:
                    repo.elements[self.obj.element_id].properties[prop] = joined
                if prop == "partProperties" and prev_parts:
                    prev_keys = {_part_prop_key(p) for p in prev_parts}
                    new_keys = {_part_prop_key(i) for i in items}
                    removed_parts = [p for p in prev_parts if _part_prop_key(p) not in new_keys]

        trace_lb = getattr(self, "trace_list", None)
        if trace_lb:
            targets = getattr(self, "_trace_targets", None)
            if targets is None:
                targets = [trace_lb.get(i) for i in getattr(trace_lb, "curselection", lambda: [])()]

            current_diag = getattr(self.master, "diagram_id", None)
            # Remove existing trace connections involving this object
            if current_diag and hasattr(self.master, "connections"):
                self.master.connections = [
                    c
                    for c in self.master.connections
                    if not (
                        c.conn_type == "Trace"
                        and (c.src == self.obj.obj_id or c.dst == self.obj.obj_id)
                    )
                ]
                diag_ref = repo.diagrams.get(current_diag)
                if diag_ref:
                    diag_ref.connections = [
                        c
                        for c in getattr(diag_ref, "connections", [])
                        if not (
                            c.get("conn_type") == "Trace"
                            and (
                                c.get("src") == self.obj.obj_id
                                or c.get("dst") == self.obj.obj_id
                            )
                        )
                    ]

            removed = {
                r.rel_id
                for r in repo.relationships
                if r.rel_type == "Trace"
                and (r.source == self.obj.element_id or r.target == self.obj.element_id)
            }
            if removed:
                repo.relationships = [r for r in repo.relationships if r.rel_id not in removed]
                for diag in repo.diagrams.values():
                    diag.relationships = [rid for rid in diag.relationships if rid not in removed]

            stored_tokens: list[str] = []
            for token in targets:
                parts = token.split(":", 1)
                if len(parts) != 2:
                    stored_tokens.append(token)
                    target_elem = next(
                        (e for e in repo.elements.values() if e.name == token),
                        None,
                    )
                    if target_elem and self.obj.element_id:
                        repo.create_relationship("Trace", self.obj.element_id, target_elem.elem_id)
                        repo.create_relationship("Trace", target_elem.elem_id, self.obj.element_id)
                    continue
                diag_id, obj_id = parts
                diag = repo.diagrams.get(diag_id)
                if not diag:
                    continue
                obj = next(
                    (o for o in getattr(diag, "objects", []) if str(o.get("obj_id")) == obj_id),
                    None,
                )
                if not obj:
                    continue
                if diag_id == current_diag:
                    link_trace_between_objects(self.obj, obj, current_diag)
                else:
                    stored_tokens.append(token)
                    target_elem = obj.get("element_id")
                    if target_elem and self.obj.element_id:
                        repo.create_relationship("Trace", self.obj.element_id, target_elem)
                        repo.create_relationship("Trace", target_elem, self.obj.element_id)

            joined = ", ".join(stored_tokens)
            if joined:
                self.obj.properties["trace_to"] = joined
            else:
                self.obj.properties.pop("trace_to", None)
            if self.obj.element_id and self.obj.element_id in repo.elements:
                elem_props = repo.elements[self.obj.element_id].properties
                if joined:
                    elem_props["trace_to"] = joined
                else:
                    elem_props.pop("trace_to", None)

        if self.obj.element_id and self.obj.element_id in repo.elements:
            elem_type = repo.elements[self.obj.element_id].elem_type
            if elem_type == "Block" and self.obj.obj_type in ("Block", "Block Boundary"):
                propagate_block_port_changes(repo, self.obj.element_id)
                propagate_block_part_changes(repo, self.obj.element_id)
                propagate_block_changes(repo, self.obj.element_id)
                app_ref = getattr(self.master, "app", None)
                added = _sync_ibd_partproperty_parts(
                    repo,
                    self.obj.element_id,
                    app=app_ref,
                    visible=True,
                )
                for data in added:
                    data["hidden"] = False
                _propagate_boundary_parts(repo, self.obj.element_id, added, app=app_ref)
                father_diag_id = repo.get_linked_diagram(self.obj.element_id)
                for diag in repo.diagrams.values():
                    if (
                        diag.diag_type == "Internal Block Diagram"
                        and getattr(diag, "father", None) == self.obj.element_id
                        and diag.diag_id != father_diag_id
                    ):
                        added_child = inherit_father_parts(repo, diag)
                        for obj in added_child:
                            if obj.get("obj_type") == "Part":
                                obj["hidden"] = False
                        if app_ref:
                            for win in getattr(app_ref, "ibd_windows", []):
                                if getattr(win, "diagram_id", None) == diag.diag_id:
                                    for obj in added_child:
                                        win.objects.append(SysMLObject(**obj))
                                    win.redraw()
                                    win._sync_to_repository()
        try:
            if self.obj.obj_type not in (
                "Initial",
                "Final",
                "Decision",
                "Merge",
            ):
                self.obj.width = float(self.width_var.get())
                self.obj.height = float(self.height_var.get())
        except ValueError:
            pass

        if hasattr(self.master, "ensure_text_fits"):
            self.master.ensure_text_fits(self.obj)

        self._update_asil()

        # ensure block shows BOM components as part names when an analysis is set
        if (
            self.obj.obj_type == "Block"
            and "analysis" in self.obj.properties
            and hasattr(self, "_analysis_map")
        ):
            ra = self._analysis_map.get(self.obj.properties["analysis"], None)
            if ra:
                cur = [
                    p.strip()
                    for p in self.obj.properties.get("partProperties", "").split(",")
                    if p.strip()
                ]
                names = [c.name for c in ra.components]
                for n in names:
                    if n not in cur:
                        cur.append(n)
                joined = ", ".join(cur)
                self.obj.properties["partProperties"] = joined
                if self.obj.element_id and self.obj.element_id in repo.elements:
                    repo.elements[self.obj.element_id].properties["partProperties"] = joined
                if self.obj.element_id:
                    inherit_block_properties(repo, self.obj.element_id)
                    self.obj.properties["partProperties"] = repo.elements[
                        self.obj.element_id
                    ].properties["partProperties"]

        # Update linked diagram if applicable
        link_id = None
        if hasattr(self, "behavior_var") and self.behavior_var.get():
            link_id = self.behavior_map.get(self.behavior_var.get())
        elif hasattr(self, "diagram_var"):
            link_id = self.diag_map.get(self.diagram_var.get())
        if hasattr(self, "behavior_var") or hasattr(self, "diagram_var"):
            if (
                self.obj.obj_type == "Block"
                and hasattr(self, "diagram_var")
                and link_id
                and link_id in repo.diagrams
                and repo.diagrams[link_id].diag_type == "Internal Block Diagram"
            ):
                link_block_to_ibd(
                    repo,
                    self.obj.element_id,
                    link_id,
                    app=getattr(self.master, "app", None),
                )
            else:
                repo.link_diagram(self.obj.element_id, link_id)
        if hasattr(self, "view_var"):
            view_id = self.view_map.get(self.view_var.get())
            if view_id:
                self.obj.properties["view"] = view_id
                if self.obj.element_id and self.obj.element_id in repo.elements:
                    repo.elements[self.obj.element_id].properties["view"] = view_id
            else:
                self.obj.properties.pop("view", None)
                if self.obj.element_id and self.obj.element_id in repo.elements:
                    repo.elements[self.obj.element_id].properties.pop("view", None)
        if hasattr(self, "def_var"):
            name = self.def_var.get()
            def_id = self.def_map.get(name)
            if def_id:
                parent_id = None
                if hasattr(self.master, "diagram_id"):
                    diag = repo.diagrams.get(self.master.diagram_id)
                    if diag and diag.diag_type == "Internal Block Diagram":
                        parent_id = getattr(diag, "father", None) or next(
                            (eid for eid, did in repo.element_diagrams.items() if did == diag.diag_id),
                            None,
                        )
                if parent_id:
                    rel = next(
                        (
                            r
                            for r in repo.relationships
                            if r.source == parent_id
                            and r.target == def_id
                            and r.rel_type in ("Aggregation", "Composite Aggregation")
                        ),
                        None,
                    )
                    limit_exceeded = _multiplicity_limit_exceeded(
                        repo,
                        parent_id,
                        def_id,
                        getattr(self.master, "objects", []),
                        self.obj.element_id,
                    )
                    if limit_exceeded:
                        messagebox.showinfo(
                            "Add Part",
                            "Maximum number of parts of that type has been reached",
                        )
                        def_id = None
                if def_id:
                    self.obj.properties["definition"] = def_id
                    if self.obj.element_id and self.obj.element_id in repo.elements:
                        repo.elements[self.obj.element_id].properties["definition"] = def_id
        if hasattr(self, "ucdef_var"):
            name = self.ucdef_var.get()
            def_id = self.ucdef_map.get(name)
            if def_id:
                self.obj.properties["useCaseDefinition"] = def_id
                if self.obj.element_id and self.obj.element_id in repo.elements:
                    repo.elements[self.obj.element_id].properties["useCaseDefinition"] = def_id

        # ------------------------------------------------------------
        # Add parts from selected analysis BOM
        # ------------------------------------------------------------
        if (
            self.obj.obj_type == "Block"
            and "analysis" in self.obj.properties
            and hasattr(self, "diag_map")
        ):
            diag_id = repo.get_linked_diagram(self.obj.element_id)
            if diag_id:
                ra_name = self.obj.properties.get("analysis", "")
                ra = getattr(self, "_analysis_map", {}).get(ra_name)
                if ra and ra.components:
                    comps = list(ra.components)
                    dlg = self.SelectComponentsDialog(self, comps)
                    selected = dlg.result or []
                    if selected:
                        diag = repo.diagrams.get(diag_id)
                        if diag is not None:
                            diag.objects = getattr(diag, "objects", [])
                            existing = {
                                o.get("properties", {}).get("component")
                                for o in diag.objects
                                if o.get("obj_type") == "Part"
                            }
                            base_x = 50.0
                            base_y = 50.0
                            offset = 60.0
                            for idx, c in enumerate(selected):
                                if c.name in existing:
                                    continue
                                elem = repo.create_element(
                                    "Part",
                                    name=c.name,
                                    properties={
                                        "component": c.name,
                                        "fit": f"{c.fit:.2f}",
                                        "qualification": c.qualification,
                                        "failureModes": self._get_failure_modes(
                                            getattr(self.master, "app", None), c.name
                                        ),
                                    },
                                    owner=repo.root_package.elem_id,
                                )
                                repo.add_element_to_diagram(diag_id, elem.elem_id)
                                obj = SysMLObject(
                                    _get_next_id(),
                                    "Part",
                                    base_x,
                                    base_y + offset * idx,
                                    element_id=elem.elem_id,
                                    properties=elem.properties.copy(),
                                )
                                diag.objects.append(obj.__dict__)
                                # update any open windows for this diagram
                                app = getattr(self.master, "app", None)
                                if app:
                                    for win in getattr(app, "ibd_windows", []):
                                        if win.diagram_id == diag_id:
                                            win.objects.append(obj)
                                            win.redraw()
                                            win._sync_to_repository()
                            # update block partProperties with newly added components
                            new_names = [c.name for c in selected if c.name not in existing]
                            if new_names:
                                cur = self.obj.properties.get("partProperties", "")
                                names = [n.strip() for n in cur.split(",") if n.strip()]
                                for name in new_names:
                                    if name not in names:
                                        names.append(name)
                                joined = ", ".join(names)
                                self.obj.properties["partProperties"] = joined
                                if self.obj.element_id and self.obj.element_id in repo.elements:
                                    repo.elements[self.obj.element_id].properties[
                                        "partProperties"
                                    ] = joined
                                # update all diagram objects referencing this block element
                                for d in repo.diagrams.values():
                                    for o in getattr(d, "objects", []):
                                        if o.get("element_id") == self.obj.element_id:
                                            o.setdefault("properties", {})[
                                                "partProperties"
                                            ] = joined
                                # include parent block parts
                                if self.obj.element_id:
                                    inherit_block_properties(repo, self.obj.element_id)
                                    joined = repo.elements[self.obj.element_id].properties[
                                        "partProperties"
                                    ]
                                    self.obj.properties["partProperties"] = joined
                            repo.diagrams[diag_id] = diag
                            repo.touch_diagram(diag_id)
                            if self.obj.element_id:
                                repo.touch_element(self.obj.element_id)
                            if hasattr(self.master, "_sync_to_repository"):
                                self.master._sync_to_repository()


class ConnectionDialog(simpledialog.Dialog):
    """Edit connection style and custom routing points."""

    def __init__(self, master, connection: DiagramConnection):
        self.connection = connection
        super().__init__(master, title="Connection Properties")

    def body(self, master):
        # Disable window resizing so the property layout stays consistent
        self.resizable(False, False)
        ttk.Label(master, text="Name:").grid(row=0, column=0, sticky="e", padx=4, pady=4)
        self.name_var = tk.StringVar(value=self.connection.name)
        ttk.Entry(master, textvariable=self.name_var).grid(row=0, column=1, columnspan=2, padx=4, pady=4, sticky="we")

        ttk.Label(master, text="Style:").grid(row=1, column=0, sticky="e", padx=4, pady=4)
        self.style_var = tk.StringVar(value=self.connection.style)
        ttk.Combobox(master, textvariable=self.style_var,
                     values=["Straight", "Squared", "Custom"]).grid(row=1, column=1, padx=4, pady=4)

        ttk.Label(master, text="Points:").grid(row=2, column=0, sticky="ne", padx=4, pady=4)
        self.point_list = tk.Listbox(master, height=4)
        for px, py in self.connection.points:
            self.point_list.insert(tk.END, f"{px:.1f},{py:.1f}")
        self.point_list.grid(row=2, column=1, padx=4, pady=4, sticky="we")
        btnf = ttk.Frame(master)
        btnf.grid(row=2, column=2, padx=2)
        ttk.Button(btnf, text="Add", command=self.add_point).pack(side=tk.TOP)
        ttk.Button(btnf, text="Remove", command=self.remove_point).pack(side=tk.TOP)

        ttk.Label(master, text="Arrows:").grid(row=3, column=0, sticky="e", padx=4, pady=4)
        self.arrow_var = tk.StringVar(value=self.connection.arrow)
        self.arrow_cb = ttk.Combobox(
            master,
            textvariable=self.arrow_var,
            values=["none", "forward", "backward", "both"],
        )
        self.arrow_cb.grid(row=3, column=1, padx=4, pady=4)
        self.mid_var = tk.BooleanVar(value=self.connection.mid_arrow)
        self.mid_check = ttk.Checkbutton(
            master, text="Arrow", variable=self.mid_var
        )
        self.mid_check.grid(row=3, column=2, padx=4, pady=4)
        if self.connection.conn_type in (
            "Flow",
            "Generalize",
            "Generalization",
            "Include",
            "Extend",
        ):
            self.arrow_cb.configure(state="disabled")
            self.mid_check.configure(state="disabled")
        row = 4
        if self.connection.conn_type == "Control Action":
            repo = SysMLRepository.get_instance()
            src_obj = self.master.get_object(self.connection.src)
            beh_elems = get_block_behavior_elements(repo, getattr(src_obj, "element_id", ""))
            self.elem_map = {e.name or e.elem_id: e.elem_id for e in beh_elems}
            ttk.Label(master, text="Element:").grid(row=row, column=0, sticky="e", padx=4, pady=4)
            cur_name = next(
                (n for n, i in self.elem_map.items() if i == self.connection.element_id),
                "",
            )
            self.elem_var = tk.StringVar(value=cur_name)
            ttk.Combobox(
                master,
                textvariable=self.elem_var,
                values=list(self.elem_map.keys()),
            ).grid(row=row, column=1, padx=4, pady=4, sticky="we")
            row += 1
            ttk.Label(master, text="Guard:").grid(row=row, column=0, sticky="ne", padx=4, pady=4)
            self.guard_list = tk.Listbox(master, height=4)
            for g in self.connection.guard:
                self.guard_list.insert(tk.END, g)
            self.guard_list.grid(row=row, column=1, padx=4, pady=4, sticky="we")
            gbtn = ttk.Frame(master)
            gbtn.grid(row=row, column=2, padx=2)
            ttk.Button(gbtn, text="Add", command=self.add_guard).pack(side=tk.TOP)
            ttk.Button(gbtn, text="Remove", command=self.remove_guard).pack(side=tk.TOP)
            row += 1
            ttk.Label(master, text="Guard Ops:").grid(row=row, column=0, sticky="ne", padx=4, pady=4)
            self.guard_ops_list = tk.Listbox(master, height=4)
            for op in self.connection.guard_ops:
                self.guard_ops_list.insert(tk.END, op)
            self.guard_ops_list.grid(row=row, column=1, padx=4, pady=4, sticky="we")
            opbtn = ttk.Frame(master)
            opbtn.grid(row=row, column=2, padx=2)
            self.guard_op_choice = tk.StringVar(value="AND")
            ttk.Combobox(opbtn, textvariable=self.guard_op_choice, values=["AND", "OR"], state="readonly").pack(side=tk.TOP)
            ttk.Button(opbtn, text="Add", command=self.add_guard_op).pack(side=tk.TOP)
            ttk.Button(opbtn, text="Remove", command=self.remove_guard_op).pack(side=tk.TOP)
            row += 1
        elif (
            getattr(
                self.master.repo.diagrams.get(self.master.diagram_id), "diag_type", ""
            )
            == "Governance Diagram"
        ):
            src_obj = self.master.get_object(self.connection.src)
            if src_obj and src_obj.obj_type == "Decision":
                ttk.Label(master, text="Guard:").grid(
                    row=row, column=0, sticky="ne", padx=4, pady=4
                )
                self.guard_list = tk.Listbox(master, height=4)
                for g in self.connection.guard:
                    self.guard_list.insert(tk.END, g)
                self.guard_list.grid(row=row, column=1, padx=4, pady=4, sticky="we")
                gbtn = ttk.Frame(master)
                gbtn.grid(row=row, column=2, padx=2)
                ttk.Button(gbtn, text="Add", command=self.add_guard).pack(side=tk.TOP)
                ttk.Button(gbtn, text="Remove", command=self.remove_guard).pack(side=tk.TOP)
                row += 1
                ttk.Label(master, text="Guard Ops:").grid(
                    row=row, column=0, sticky="ne", padx=4, pady=4
                )
                self.guard_ops_list = tk.Listbox(master, height=4)
                for op in self.connection.guard_ops:
                    self.guard_ops_list.insert(tk.END, op)
                self.guard_ops_list.grid(row=row, column=1, padx=4, pady=4, sticky="we")
                opbtn = ttk.Frame(master)
                opbtn.grid(row=row, column=2, padx=2)
                self.guard_op_choice = tk.StringVar(value="AND")
                ttk.Combobox(
                    opbtn,
                    textvariable=self.guard_op_choice,
                    values=["AND", "OR"],
                    state="readonly",
                ).pack(side=tk.TOP)
                ttk.Button(opbtn, text="Add", command=self.add_guard_op).pack(
                    side=tk.TOP
                )
                ttk.Button(opbtn, text="Remove", command=self.remove_guard_op).pack(
                    side=tk.TOP
                )
                row += 1

        if self.connection.conn_type in ("Aggregation", "Composite Aggregation"):
            ttk.Label(master, text="Multiplicity:").grid(row=row, column=0, sticky="e", padx=4, pady=4)
            self.mult_var = tk.StringVar(value=self.connection.multiplicity)
            ttk.Combobox(
                master,
                textvariable=self.mult_var,
                values=["1", "0..1", "1..*", "0..*", "2", "3", "4", "5"],
            ).grid(row=row, column=1, padx=4, pady=4, sticky="we")

    def add_point(self):
        x = simpledialog.askfloat("Point", "X:", parent=self)
        y = simpledialog.askfloat("Point", "Y:", parent=self)
        if x is not None and y is not None:
            self.point_list.insert(tk.END, f"{x},{y}")

    def remove_point(self):
        sel = list(self.point_list.curselection())
        for idx in reversed(sel):
            self.point_list.delete(idx)

    def add_guard(self):
        txt = simpledialog.askstring("Guard", "Condition:", parent=self)
        if txt:
            self.guard_list.insert(tk.END, txt)

    def remove_guard(self):
        sel = list(self.guard_list.curselection())
        for idx in reversed(sel):
            self.guard_list.delete(idx)

    def add_guard_op(self):
        op = self.guard_op_choice.get()
        self.guard_ops_list.insert(tk.END, op)

    def remove_guard_op(self):
        sel = list(self.guard_ops_list.curselection())
        for idx in reversed(sel):
            self.guard_ops_list.delete(idx)

    def apply(self):
        self.connection.name = self.name_var.get()
        self.connection.style = self.style_var.get()
        pts = []
        for i in range(self.point_list.size()):
            txt = self.point_list.get(i)
            try:
                x_str, y_str = txt.split(",")
                pts.append((float(x_str), float(y_str)))
            except ValueError:
                continue
        self.connection.points = pts
        self.connection.arrow = self.arrow_var.get()
        self.connection.mid_arrow = self.mid_var.get()
        if hasattr(self, "mult_var"):
            self.connection.multiplicity = self.mult_var.get()
        if hasattr(self, "guard_list"):
            self.connection.guard = [self.guard_list.get(i) for i in range(self.guard_list.size())]
        if hasattr(self, "guard_ops_list"):
            self.connection.guard_ops = [
                self.guard_ops_list.get(i) for i in range(self.guard_ops_list.size())
            ]
        if hasattr(self, "elem_var"):
            sel = self.elem_var.get()
            self.connection.element_id = self.elem_map.get(sel, "")
            if self.connection.element_id:
                repo = SysMLRepository.get_instance()
                elem = repo.elements.get(self.connection.element_id)
                if elem and not self.connection.name:
                    self.connection.name = elem.name
                if hasattr(self.master, "repo"):
                    self.master.repo.add_element_to_diagram(
                        self.master.diagram_id, self.connection.element_id
                    )
        if hasattr(self.master, "_sync_to_repository"):
            self.master._sync_to_repository()
        if self.connection.conn_type in ("Aggregation", "Composite Aggregation"):
            if hasattr(self.master, "repo"):
                whole = self.master.get_object(self.connection.src).element_id
                part = self.master.get_object(self.connection.dst).element_id
                if self.connection.conn_type == "Composite Aggregation":
                    add_composite_aggregation_part(
                        self.master.repo,
                        whole,
                        part,
                        self.connection.multiplicity,
                        app=getattr(self.master, "app", None),
                    )
                else:
                    add_aggregation_part(
                        self.master.repo,
                        whole,
                        part,
                        self.connection.multiplicity,
                        app=getattr(self.master, "app", None),
                    )
                if hasattr(self.master, "_sync_to_repository"):
                    self.master._sync_to_repository()


class UseCaseDiagramWindow(SysMLDiagramWindow):
    def __init__(self, master, app, diagram_id: str | None = None, history=None):
        tool_groups = {
            "Nodes": ["Actor", "Use Case"],
            "Boundary": ["System Boundary"],
        }
        tools = [t for group in tool_groups.values() for t in group]
        rel_tools = [
            "Association",
            "Communication Path",
            "Generalize",
            "Include",
            "Extend",
        ]
        try:
            super().__init__(
                master,
                "Use Case Diagram",
                tools,
                diagram_id,
                app=app,
                history=history,
                relation_tools=rel_tools,
                tool_groups=tool_groups,
            )
        except TypeError:
            super().__init__(
                master,
                "Use Case Diagram",
                tools + rel_tools,
                diagram_id,
                app=app,
                history=history,
            )
        if not hasattr(self, "tools_frame"):
            self.tools_frame = self.toolbox


class ActivityDiagramWindow(SysMLDiagramWindow):
    def __init__(self, master, app, diagram_id: str | None = None, history=None):
        tool_groups = {
            "Actions": ["Action", "CallBehaviorAction"],
            "Control Nodes": [
                "Initial",
                "Final",
                "Decision",
                "Merge",
                "Fork",
                "Join",
            ],
            "Boundary": ["System Boundary"],
        }
        tools = [t for group in tool_groups.values() for t in group]
        rel_tools = ["Flow"]
        try:
            super().__init__(
                master,
                "Activity Diagram",
                tools,
                diagram_id,
                app=app,
                history=history,
                relation_tools=rel_tools,
                tool_groups=tool_groups,
            )
        except TypeError:
            super().__init__(
                master,
                "Activity Diagram",
                tools + rel_tools,
                diagram_id,
                app=app,
                history=history,
            )
        if not hasattr(self, "tools_frame"):
            self.tools_frame = self.toolbox
        ttk.Button(
            self.toolbox,
            text="Add Block Operations",
            command=self.add_block_operations,
        ).pack(fill=tk.X, padx=2, pady=2)

    class SelectOperationsDialog(simpledialog.Dialog):
        def __init__(self, parent, operations):
            self.operations = operations
            self.selected = {}
            super().__init__(parent, title="Select Operations")

        def body(self, master):
            ttk.Label(master, text="Select operations:").pack(padx=5, pady=5)
            frame = ttk.Frame(master)
            frame.pack(fill=tk.BOTH, expand=True)
            canvas = tk.Canvas(frame, borderwidth=0)
            scrollbar = ttk.Scrollbar(frame, orient="vertical", command=canvas.yview)
            self.check_frame = ttk.Frame(canvas)
            self.check_frame.bind("<Configure>", lambda e: canvas.configure(scrollregion=canvas.bbox("all")))
            canvas.create_window((0, 0), window=self.check_frame, anchor="nw")
            canvas.configure(yscrollcommand=scrollbar.set)
            canvas.pack(side="left", fill="both", expand=True)
            scrollbar.pack(side="right", fill="y")
            for label, op, diag in self.operations:
                var = tk.BooleanVar(value=True)
                self.selected[(op, diag)] = var
                ttk.Checkbutton(self.check_frame, text=label, variable=var).pack(anchor="w", padx=2, pady=2)
            return self.check_frame

        def apply(self):
            self.result = [(op, diag) for (op, diag), var in self.selected.items() if var.get()]

    def add_block_operations(self):
        repo = self.repo
        blocks = []
        for elem in repo.elements.values():
            if elem.elem_type != "Block":
                continue
            for beh in parse_behaviors(elem.properties.get("behaviors", "")):
                if beh.diagram == self.diagram_id:
                    blocks.append(elem)
                    break
        operations = []
        for blk in blocks:
            ops = parse_operations(blk.properties.get("operations", ""))
            behs = {b.operation: b.diagram for b in parse_behaviors(blk.properties.get("behaviors", ""))}
            for op in ops:
                diag_id = behs.get(op.name)
                if diag_id:
                    label = f"{blk.name}.{format_operation(op)}"
                    operations.append((label, op.name, diag_id))
        if not operations:
            messagebox.showinfo("Add Block Operations", "No operations available")
            return
        dlg = self.SelectOperationsDialog(self, operations)
        selected = dlg.result or []
        if not selected:
            return
        diag = repo.diagrams.get(self.diagram_id)
        base_x = 50.0
        base_y = 50.0
        offset = 60.0
        for idx, (op_name, d_id) in enumerate(selected):
            elem = repo.create_element("CallBehaviorAction", name=op_name, owner=diag.package)
            repo.add_element_to_diagram(self.diagram_id, elem.elem_id)
            repo.link_diagram(elem.elem_id, d_id)
            obj = SysMLObject(
                _get_next_id(),
                "CallBehaviorAction",
                base_x,
                base_y + offset * idx,
                element_id=elem.elem_id,
                properties={"name": op_name},
            )
            diag.objects.append(obj.__dict__)
            self.objects.append(obj)
        self.redraw()
        self._sync_to_repository()


class GovernanceDiagramWindow(SysMLDiagramWindow):
    def __init__(self, master, app, diagram_id: str | None = None, history=None):
        tool_groups = {
            "Tasks": ["Action"],
            "Control Nodes": ["Initial", "Final", "Decision", "Merge"],
            "Boundary": ["System Boundary"],
        }
        tools = [t for group in tool_groups.values() for t in group]
        rel_tools = ["Flow"]
        try:
            super().__init__(
                master,
                "Governance Diagram",
                tools,
                diagram_id,
                app=app,
                history=history,
                relation_tools=rel_tools,
                tool_groups=tool_groups,
            )
        except TypeError:
            super().__init__(
                master,
                "Governance Diagram",
                tools + rel_tools,
                diagram_id,
                app=app,
                history=history,
            )
        if not hasattr(self, "tools_frame"):
            self.tools_frame = self.toolbox
        btn = getattr(self, "tool_buttons", {}).get("Action")
        if btn:
            btn.configure(text="Task")
            self.tool_buttons["Task"] = self.tool_buttons.pop("Action")

        # ------------------------------------------------------------------
        # Toolbox toggle between Governance and Safety & AI Lifecycle
        # ------------------------------------------------------------------
        try:
            self.toolbox_var = tk.StringVar(value="Governance")
        except Exception:  # pragma: no cover - headless tests
            class _Var:
                def __init__(self, value):
                    self._value = value

                def get(self):
                    return self._value

                def set(self, v):
                    self._value = v

            self.toolbox_var = _Var("Governance")
        if hasattr(self.toolbox, "tk"):
            selector = ttk.Combobox(
                self.toolbox,
                values=["Governance", "Safety & AI Lifecycle"],
                state="readonly",
                textvariable=self.toolbox_var,
            )
            selector.pack(fill=tk.X, padx=2, pady=2)
            selector.bind("<<ComboboxSelected>>", lambda e: self._switch_toolbox())
        else:  # pragma: no cover - headless tests
            selector = types.SimpleNamespace(pack=lambda *a, **k: None, bind=lambda *a, **k: None, lift=lambda: None)

        # Store original governance tool frame and relationship frame
        self.gov_tools_frame = self.tools_frame
        self.gov_rel_frame = getattr(self, "rel_frame", None)

<<<<<<< HEAD
        # Create Safety & AI Lifecycle toolbox frame
        ai_nodes = SAFETY_AI_NODES
        ai_relations = SAFETY_AI_RELATIONS
=======
        # Create Safety & AI Lifecycle toolbox frame using configurable rules
        ai_nodes = sorted(SAFETY_AI_NODE_TYPES)
        ai_relations = sorted(SAFETY_AI_RELATIONS)
>>>>>>> 651a1bde
        if hasattr(self.toolbox, "tk"):
            self.ai_tools_frame = ttk.Frame(self.toolbox)
            ttk.Button(
                self.ai_tools_frame,
                text="Select",
                command=lambda: self.select_tool("Select"),
            ).pack(fill=tk.X, padx=2, pady=2)
            for name in ai_nodes:
                ttk.Button(
                    self.ai_tools_frame,
                    text=name,
                    command=lambda t=name: self.select_tool(t),
                ).pack(fill=tk.X, padx=2, pady=2)
            rel_frame = ttk.LabelFrame(self.ai_tools_frame, text="Relationships")
            rel_frame.pack(fill=tk.X, padx=2, pady=2)
            for name in ai_relations:
                ttk.Button(
                    rel_frame,
                    text=name,
                    command=lambda t=name: self.select_tool(t),
                ).pack(fill=tk.X, padx=2, pady=2)
        else:  # pragma: no cover - headless tests
            self.ai_tools_frame = types.SimpleNamespace(
                pack=lambda *a, **k: None,
                pack_forget=lambda *a, **k: None,
            )

        # Repack toolbox to include selector and default to governance frame
        if hasattr(self, "back_btn"):
            self.back_btn.pack_forget()
        if hasattr(self.gov_tools_frame, "pack_forget"):
            self.gov_tools_frame.pack_forget()
        if self.gov_rel_frame and hasattr(self.gov_rel_frame, "pack_forget"):
            self.gov_rel_frame.pack_forget()
        if hasattr(self, "prop_frame") and hasattr(self.prop_frame, "pack_forget"):
            self.prop_frame.pack_forget()

        if hasattr(self, "back_btn"):
            self.back_btn.pack(fill=tk.X, padx=2, pady=2)
        selector.lift()
        if hasattr(self.gov_tools_frame, "pack"):
            self.gov_tools_frame.pack(fill=tk.X, padx=2, pady=2)
        if self.gov_rel_frame and hasattr(self.gov_rel_frame, "pack"):
            self.gov_rel_frame.pack(fill=tk.X, padx=2, pady=2)
        if hasattr(self, "prop_frame") and hasattr(self.prop_frame, "pack"):
            self.prop_frame.pack(fill=tk.BOTH, expand=True, padx=2, pady=2)

        canvas_frame = self.canvas.master
        canvas_frame.pack_forget()

        governance_panel = ttk.LabelFrame(self, text="Governance")
        governance_panel.pack(side=tk.RIGHT, fill=tk.Y, padx=2, pady=2)

        rel_names = [
            "Propagate",
            "Propagate by Review",
            "Propagate by Approval",
            "Used By",
            "Used after Review",
            "Used after Approval",
            "Re-use",
            "Trace",
            "Satisfied by",
            "Derived from",
        ]
        rel_frame = ttk.LabelFrame(governance_panel, text="Relationships")
        rel_frame.pack(fill=tk.X, padx=2, pady=2)
        for name in rel_names:
            ttk.Button(
                rel_frame,
                text=name,
                command=lambda t=name: self.select_tool(t),
            ).pack(fill=tk.X, padx=2, pady=2)

        node_cmds = [
            ("Add Work Product", self.add_work_product),
            ("Add Generic Work Product", self.add_generic_work_product),
            ("Add Process Area", self.add_process_area),
            ("Add Lifecycle Phase", self.add_lifecycle_phase),
        ]
        for name, cmd in node_cmds:
            ttk.Button(governance_panel, text=name, command=cmd).pack(
                fill=tk.X, padx=2, pady=2
            )

        canvas_frame.pack(side=tk.RIGHT, fill=tk.BOTH, expand=True)
        self._activate_parent_phase()
        self.refresh_from_repository()
        self._pending_wp_name: str | None = None
        self._pending_area_name: str | None = None

    def _activate_parent_phase(self) -> None:
        """Activate the lifecycle phase containing this diagram.

        When a Governance diagram window is opened, switch the application's active
        lifecycle phase to the module that owns the diagram. Any tooling not
        enabled for that phase is hidden via ``on_lifecycle_selected`` or
        ``refresh_tool_enablement``.
        """

        app = getattr(self, "app", None)
        if not app or not getattr(app, "safety_mgmt_toolbox", None):
            return
        toolbox = app.safety_mgmt_toolbox
        diag = self.repo.diagrams.get(self.diagram_id)
        if not diag:
            return
        name = diag.name or ""
        phase = toolbox.module_for_diagram(name)
        if not phase:
            return
        toolbox.activate_phase(phase, app)

    # ------------------------------------------------------------------
    # Toolbox switching logic
    # ------------------------------------------------------------------
    def _switch_toolbox(self) -> None:
        choice = self.toolbox_var.get()
        before = self.prop_frame if hasattr(self, "prop_frame") else None
        if choice == "Governance":
            if hasattr(self.ai_tools_frame, "pack_forget"):
                self.ai_tools_frame.pack_forget()
            if before and hasattr(self.gov_tools_frame, "pack"):
                self.gov_tools_frame.pack(fill=tk.X, padx=2, pady=2, before=before)
                if self.gov_rel_frame and hasattr(self.gov_rel_frame, "pack"):
                    self.gov_rel_frame.pack(fill=tk.X, padx=2, pady=2, before=before)
            else:
                if hasattr(self.gov_tools_frame, "pack"):
                    self.gov_tools_frame.pack(fill=tk.X, padx=2, pady=2)
                if self.gov_rel_frame and hasattr(self.gov_rel_frame, "pack"):
                    self.gov_rel_frame.pack(fill=tk.X, padx=2, pady=2)
        else:
            if hasattr(self.gov_tools_frame, "pack_forget"):
                self.gov_tools_frame.pack_forget()
            if self.gov_rel_frame and hasattr(self.gov_rel_frame, "pack_forget"):
                self.gov_rel_frame.pack_forget()
            if before and hasattr(self.ai_tools_frame, "pack"):
                self.ai_tools_frame.pack(fill=tk.X, padx=2, pady=2, before=before)
            else:
                if hasattr(self.ai_tools_frame, "pack"):
                    self.ai_tools_frame.pack(fill=tk.X, padx=2, pady=2)

    class _SelectDialog(simpledialog.Dialog):  # pragma: no cover - requires tkinter
        def __init__(self, parent, title: str, options: list[str]):
            self.options = options
            self.selection = ""
            super().__init__(parent, title)

        def body(self, master):  # pragma: no cover - requires tkinter
            ttk.Label(master, text="Select:").pack(padx=5, pady=5)
            self.var = tk.StringVar(value=self.options[0] if self.options else "")
            combo = ttk.Combobox(
                master,
                textvariable=self.var,
                values=self.options,
                state="readonly",
            )
            combo.pack(padx=5, pady=5)
            return combo

        def apply(self):  # pragma: no cover - requires tkinter
            self.selection = self.var.get()

    def add_work_product(self):  # pragma: no cover - requires tkinter
        def _fmt(req: str) -> str:
            return " ".join(
                word.upper() if word.isupper() else word.capitalize()
                for word in req.split()
            )

        options = [
            "Architecture Diagram",
            "Safety & Security Concept",
            "Mission Profile",
            "Reliability Analysis",
            "Causal Bayesian Network Analysis",
            "Safety & Security Case",
            "GSN Argumentation",
            *REQUIREMENT_WORK_PRODUCTS,
            "HAZOP",
            "STPA",
            "Threat Analysis",
            "FI2TC",
            "TC2FI",
            "Risk Assessment",
            "Product Goal Specification",
            "FTA",
            "FMEA",
            "FMEDA",
            "Scenario Library",
            "ODD",
        ]
        options = list(dict.fromkeys(options))
        area_map = {
            "Architecture Diagram": "System Design (Item Definition)",
            "Safety & Security Concept": "System Design (Item Definition)",
            "Mission Profile": "Safety Analysis",
            "Reliability Analysis": "Safety Analysis",
            "Causal Bayesian Network Analysis": "Safety Analysis",
            "Safety & Security Case": "Safety Analysis",
            "GSN Argumentation": "Safety Analysis",
            "Product Goal Specification": "System Design (Item Definition)",
            **{wp: "System Design (Item Definition)" for wp in REQUIREMENT_WORK_PRODUCTS},
            "HAZOP": "Hazard & Threat Analysis",
            "STPA": "Hazard & Threat Analysis",
            "Threat Analysis": "Hazard & Threat Analysis",
            "FI2TC": "Hazard & Threat Analysis",
            "TC2FI": "Hazard & Threat Analysis",
            "Risk Assessment": "Risk Assessment",
            "FTA": "Safety Analysis",
            "FMEA": "Safety Analysis",
            "FMEDA": "Safety Analysis",
            "Scenario Library": "Scenario",
            "ODD": "Scenario",
        }
        areas = {
            o.properties.get("name")
            for o in self.objects
            if o.obj_type == "System Boundary"
        }
        options = [
            opt for opt in options if not area_map.get(opt) or area_map[opt] in areas
        ]
        dlg = self._SelectDialog(self, "Add Work Product", options)
        name = getattr(dlg, "selection", "")
        if not name:
            return
        required = area_map.get(name)
        if required and required not in areas:
            messagebox.showerror(
                "Missing Process Area",
                f"Add process area '{required}' before adding this work product.",
            )
            return
        if not getattr(self, "canvas", None):
            self._place_work_product(name, 100.0, 100.0)
        else:
            self._pending_wp_name = name
            try:
                self.canvas.configure(cursor="crosshair")
            except Exception:
                pass

    def add_generic_work_product(self):  # pragma: no cover - requires tkinter
        name = simpledialog.askstring("Add Work Product", "Enter work product name:")
        if not name:
            return
        if not getattr(self, "canvas", None):
            self._place_work_product(name, 100.0, 100.0)
        else:
            self._pending_wp_name = name
            try:
                self.canvas.configure(cursor="crosshair")
            except Exception:
                pass

    def add_process_area(self):  # pragma: no cover - requires tkinter
        options = [
            "System Design (Item Definition)",
            "Hazard & Threat Analysis",
            "Risk Assessment",
            "Safety Analysis",
            "Scenario",
        ]
        dlg = self._SelectDialog(self, "Add Process Area", options)
        name = getattr(dlg, "selection", "")
        if not name:
            return
        if not getattr(self, "canvas", None):
            self._place_process_area(name, 100.0, 100.0)
        else:
            self._pending_area_name = name
            try:
                self.canvas.configure(cursor="crosshair")
            except Exception:
                pass

    def _place_work_product(self, name: str, x: float, y: float) -> None:
        obj = SysMLObject(
            _get_next_id(),
            "Work Product",
            x,
            y,
            width=60.0,
            height=80.0,
            properties={"name": name},
        )
        self.objects.append(obj)
        self.sort_objects()
        self._sync_to_repository()
        self.redraw()
        toolbox = getattr(self.app, "safety_mgmt_toolbox", None)
        if toolbox:
            diag = self.repo.diagrams.get(self.diagram_id)
            diagram_name = diag.name if diag else ""
            toolbox.add_work_product(diagram_name, name, "")
        if getattr(self.app, "enable_work_product", None):
            self.app.enable_work_product(name)
        if getattr(self.app, "refresh_tool_enablement", None):
            self.app.refresh_tool_enablement()

    def _place_process_area(self, name: str, x: float, y: float) -> None:
        obj = SysMLObject(
            _get_next_id(),
            "System Boundary",
            x,
            y,
            width=200.0,
            height=150.0,
            properties={"name": name},
        )
        self.objects.insert(0, obj)
        self.sort_objects()
        self._sync_to_repository()
        self.redraw()
        if getattr(self.app, "enable_process_area", None):
            self.app.enable_process_area(name)

    def on_left_press(self, event):  # pragma: no cover - requires tkinter
        pending_wp = getattr(self, "_pending_wp_name", None)
        pending_area = getattr(self, "_pending_area_name", None)
        if pending_wp or pending_area:
            x = self.canvas.canvasx(event.x) / self.zoom
            y = self.canvas.canvasy(event.y) / self.zoom
            if pending_wp:
                self._pending_wp_name = None
                self._place_work_product(pending_wp, x, y)
            else:
                self._pending_area_name = None
                self._place_process_area(pending_area, x, y)
            try:
                self.canvas.configure(cursor="arrow")
            except Exception:
                pass
            return
        super().on_left_press(event)

    def add_lifecycle_phase(self):  # pragma: no cover - requires tkinter
        toolbox = getattr(self.app, "safety_mgmt_toolbox", None)
        if not toolbox:
            return

        def _collect(mod, prefix=""):
            path = f"{prefix}{mod.name}" if prefix else mod.name
            names.append(path)
            for sub in mod.modules:
                _collect(sub, path + "/")

        names: List[str] = []
        for mod in getattr(toolbox, "modules", []):
            _collect(mod)
        if not names:
            return

        dlg = self._SelectDialog(self, "Add Lifecycle Phase", names)
        name = getattr(dlg, "selection", "")
        if not name:
            return
        obj = SysMLObject(
            _get_next_id(),
            "Lifecycle Phase",
            100.0,
            100.0,
            width=120.0,
            height=80.0,
            properties={"name": name},
        )
        self.objects.append(obj)
        self.sort_objects()
        self._sync_to_repository()
        self.redraw()


class BlockDiagramWindow(SysMLDiagramWindow):
    def __init__(self, master, app, diagram_id: str | None = None, history=None):
        tool_groups = {"Blocks": ["Block"]}
        tools = [t for group in tool_groups.values() for t in group]
        rel_tools = [
            "Association",
            "Generalization",
            "Aggregation",
            "Composite Aggregation",
        ]
        try:
            super().__init__(
                master,
                "Block Diagram",
                tools,
                diagram_id,
                app=app,
                history=history,
                relation_tools=rel_tools,
                tool_groups=tool_groups,
            )
        except TypeError:
            super().__init__(
                master,
                "Block Diagram",
                tools + rel_tools,
                diagram_id,
                app=app,
                history=history,
            )
        if not hasattr(self, "tools_frame"):
            self.tools_frame = self.toolbox
        ttk.Button(
            self.toolbox,
            text="Add Blocks",
            command=self.add_blocks,
        ).pack(fill=tk.X, padx=2, pady=2)

    def _add_block_relationships(self) -> None:
        """Add connections for any existing relationships between blocks."""
        repo = self.repo
        diag = repo.diagrams.get(self.diagram_id)
        if not diag:
            return
        obj_map = {
            o.element_id: o.obj_id
            for o in self.objects
            if o.obj_type == "Block" and o.element_id
        }
        existing = {
            (c.src, c.dst, c.conn_type)
            for c in self.connections
        } | {
            (c.dst, c.src, c.conn_type)
            for c in self.connections
        }
        for rel in repo.relationships:
            if rel.rel_type not in (
                "Association",
                "Generalization",
                "Aggregation",
                "Composite Aggregation",
            ):
                continue
            if rel.source in obj_map and rel.target in obj_map:
                src_id = obj_map[rel.source]
                dst_id = obj_map[rel.target]
                if (src_id, dst_id, rel.rel_type) in existing:
                    continue
                if (dst_id, src_id, rel.rel_type) in existing:
                    continue
                conn = DiagramConnection(
                    src_id,
                    dst_id,
                    rel.rel_type,
                    arrow="forward" if rel.rel_type == "Generalization" else "none",
                    stereotype=rel.stereotype or "",
                )
                self.connections.append(conn)
                diag.connections.append(conn.__dict__)
                repo.add_relationship_to_diagram(self.diagram_id, rel.rel_id)

    def add_blocks(self) -> None:
        repo = self.repo
        diag = repo.diagrams.get(self.diagram_id)
        if not diag:
            return
        existing = {
            o.element_id
            for o in self.objects
            if o.obj_type == "Block" and o.element_id
        }
        candidates = set()
        for d in repo.diagrams.values():
            if d.diag_type != "Block Diagram" or d.diag_id == self.diagram_id:
                continue
            for obj in getattr(d, "objects", []):
                if obj.get("obj_type") == "Block" and obj.get("element_id"):
                    candidates.add(obj["element_id"])
        names = []
        id_map = {}
        for bid in candidates:
            if bid in existing or bid not in repo.elements:
                continue
            name = repo.elements[bid].name or bid
            names.append(name)
            id_map[name] = bid
        if not names:
            messagebox.showinfo("Add Blocks", "No blocks available")
            return
        dlg = SysMLObjectDialog.SelectNamesDialog(self, names, title="Add Blocks")
        selected = dlg.result or []
        if not selected:
            return
        base_x = 50.0
        base_y = 50.0
        offset = 180.0
        for idx, name in enumerate(selected):
            blk_id = id_map.get(name)
            if not blk_id:
                continue
            repo.add_element_to_diagram(self.diagram_id, blk_id)
            elem = repo.elements.get(blk_id)
            props = elem.properties.copy() if elem else {}
            props["name"] = elem.name if elem else blk_id
            obj = SysMLObject(
                _get_next_id(),
                "Block",
                base_x,
                base_y + offset * idx,
                element_id=blk_id,
                width=160.0,
                height=140.0,
                properties=props,
            )
            diag.objects.append(obj.__dict__)
            self.objects.append(obj)
        if hasattr(self, "_add_block_relationships"):
            self._add_block_relationships()
        self.redraw()
        self._sync_to_repository()


class InternalBlockDiagramWindow(SysMLDiagramWindow):
    def __init__(self, master, app, diagram_id: str | None = None, history=None):
        tool_groups = {"Structure": ["Part"], "Ports": ["Port"]}
        tools = [t for group in tool_groups.values() for t in group]
        rel_tools = ["Connector"]
        try:
            super().__init__(
                master,
                "Internal Block Diagram",
                tools,
                diagram_id,
                app=app,
                history=history,
                relation_tools=rel_tools,
                tool_groups=tool_groups,
            )
        except TypeError:
            super().__init__(
                master,
                "Internal Block Diagram",
                tools + rel_tools,
                diagram_id,
                app=app,
                history=history,
            )
        if not hasattr(self, "tools_frame"):
            self.tools_frame = self.toolbox
        ttk.Button(
            self.toolbox,
            text="Add Contained Parts",
            command=self.add_contained_parts,
        ).pack(fill=tk.X, padx=2, pady=2)

    def _get_failure_modes(self, comp_name: str) -> str:
        """Return comma separated failure modes for a component name."""
        app = getattr(self, "app", None)
        modes = set()
        for e in getattr(app, "fmea_entries", []):
            if getattr(e, "fmea_component", "") == comp_name:
                label = getattr(e, "description", "") or getattr(e, "user_name", "")
                if label:
                    modes.add(label)
        for fmea in getattr(app, "fmeas", []):
            for entry in fmea.get("entries", []):
                if getattr(entry, "fmea_component", "") == comp_name:
                    label = getattr(entry, "description", "") or getattr(entry, "user_name", "")
                    if label:
                        modes.add(label)
        return ", ".join(sorted(modes))

    def _get_part_name(self, obj: SysMLObject) -> str:
        repo = self.repo
        name = ""
        has_name = False
        def_id = obj.properties.get("definition")
        if obj.element_id and obj.element_id in repo.elements:
            elem = repo.elements[obj.element_id]
            name = elem.name or elem.properties.get("component", "")
            def_id = def_id or elem.properties.get("definition")
            def_name = ""
            if def_id and def_id in repo.elements:
                def_name = repo.elements[def_id].name or def_id
            has_name = bool(name) and not _is_default_part_name(def_name, name)
        if not has_name:
            name = obj.properties.get("component", "")

        def_id = obj.properties.get("definition")
        def_name = ""
        mult = ""
        comp = obj.properties.get("component", "")
        if def_id and def_id in repo.elements:
            def_name = repo.elements[def_id].name or def_id
            diag = repo.diagrams.get(self.diagram_id)
            block_id = (
                getattr(diag, "father", None)
                or next(
                    (eid for eid, did in repo.element_diagrams.items() if did == self.diagram_id),
                    None,
                )
            )
            if block_id:
                for rel in repo.relationships:
                    if (
                        rel.rel_type in ("Aggregation", "Composite Aggregation")
                        and rel.source == block_id
                        and rel.target == def_id
                    ):
                        mult = rel.properties.get("multiplicity", "1")
                        if mult in ("", "1"):
                            mult = ""
                        break

        if obj.element_id and obj.element_id in repo.elements and not comp:
            comp = repo.elements[obj.element_id].properties.get("component", "")
        if comp and comp == def_name:
            comp = ""

        base = name
        index = None
        m = re.match(r"^(.*)\[(\d+)\]$", name)
        if m:
            base = m.group(1)
            index = int(m.group(2))
            base = f"{base} {index}"

        label = base
        if def_name:
            if mult:
                if ".." in mult:
                    upper = mult.split("..", 1)[1] or "*"
                    disp = f"{index or 1}..{upper}"
                elif mult == "*":
                    disp = f"{index or 1}..*"
                else:
                    disp = f"{index or 1}..{mult}"
                def_part = f"{def_name} [{disp}]"
            else:
                def_part = def_name
            if comp:
                def_part = f"{comp} / {def_part}"
            if label and def_part != label:
                label = f"{label} : {def_part}"
            elif not label:
                label = f" : {def_part}"

        return label

    def _get_part_key(self, obj: SysMLObject) -> str:
        """Return canonical key for identifying ``obj`` regardless of renaming."""
        repo = self.repo
        def_id = obj.properties.get("definition")
        if not def_id and obj.element_id and obj.element_id in repo.elements:
            def_id = repo.elements[obj.element_id].properties.get("definition")
        name = ""
        if def_id and def_id in repo.elements:
            name = repo.elements[def_id].name or def_id
        else:
            name = self._get_part_name(obj)
        return _part_prop_key(name)

    def add_contained_parts(self) -> None:
        repo = self.repo
        block_id = next((eid for eid, did in repo.element_diagrams.items() if did == self.diagram_id), None)
        if not block_id or block_id not in repo.elements:
            messagebox.showinfo("Add Contained Parts", "No block is linked to this diagram")
            return
        block = repo.elements[block_id]
        diag = repo.diagrams.get(self.diagram_id)

        # inherit and sync aggregation/composite parts
        added_parent = inherit_father_parts(repo, diag) if diag else []
        for data in added_parent:
            self.objects.append(SysMLObject(**data))
        added_agg = _sync_ibd_aggregation_parts(repo, block_id, app=getattr(self, "app", None))
        added_comp = _sync_ibd_composite_parts(repo, block_id, app=getattr(self, "app", None))
        for data in added_agg + added_comp:
            self.objects.append(SysMLObject(**data))

        ra_name = block.properties.get("analysis", "")
        analyses = getattr(self.app, "reliability_analyses", [])
        ra_map = {ra.name: ra for ra in analyses}
        ra = ra_map.get(ra_name)
        if ra_name and (not ra or not ra.components):
            messagebox.showinfo("Add Contained Parts", "Analysis has no components")
            return
        comps = list(ra.components) if ra_name and ra and ra.components else []

        # existing parts on the diagram
        visible: dict[str, list[SysMLObject]] = {}
        hidden: dict[str, list[SysMLObject]] = {}
        def_objs: dict[str, list[SysMLObject]] = {}
        for obj in self.objects:
            if obj.obj_type != "Part":
                continue
            key = getattr(self, "_get_part_key", self._get_part_name)(obj)
            def_id = obj.properties.get("definition")
            def_objs.setdefault(def_id or "", []).append(obj)
            if getattr(obj, "hidden", False):
                hidden.setdefault(key, []).append(obj)
            else:
                visible.setdefault(key, []).append(obj)

        part_names = [n.strip() for n in block.properties.get("partProperties", "").split(",") if n.strip()]
        comp_names = [c.name for c in comps]
        prop_map = { _part_prop_key(n): n for n in part_names }
        all_keys = set(prop_map) | set(visible) | set(hidden) | { _part_prop_key(n) for n in comp_names }
        display_map: dict[str, str] = {}
        for key in all_keys:
            if key in prop_map:
                display_map[key] = prop_map[key]
            elif key in visible:
                display_map[key] = self._get_part_name(visible[key][0])
            elif key in hidden:
                display_map[key] = self._get_part_name(hidden[key][0])
            else:
                comp = next((c for c in comps if _part_prop_key(c.name) == key), None)
                display_map[key] = comp.name if comp else key

        names_list = [display_map[k] for k in sorted(display_map)]
        visible_names = {display_map[k] for k in visible}
        hidden_names = {display_map[k] for k in hidden}

        placeholder_map: dict[str, tuple[str, str]] = {}
        for rel in repo.relationships:
            if rel.rel_type in ("Aggregation", "Composite Aggregation") and rel.source == block_id:
                mult = rel.properties.get("multiplicity", "")
                if not mult:
                    continue
                target = rel.target
                low, high = _parse_multiplicity_range(mult)
                expected = high if high is not None else low
                existing = def_objs.get(target, [])
                for i in range(len(existing), expected):
                    def_name = repo.elements[target].name or target
                    if ".." in mult:
                        upper = mult.split("..", 1)[1] or "*"
                        disp = f"{i+1}..{upper}"
                    elif mult == "*":
                        disp = f"{i+1}..*"
                    elif mult.isdigit() and mult == str(expected):
                        disp = mult
                    else:
                        disp = f"{i+1}..{mult}"
                    label = f" : {def_name} [{disp}]"
                    placeholder_map[label] = (target, mult)
                    names_list.append(label)

        dlg = SysMLObjectDialog.ManagePartsDialog(
            self, names_list, visible_names, hidden_names
        )
        selected = dlg.result
        if selected is None:
            # User cancelled the dialog -> keep current visibility unchanged
            return
        selected_keys = { _part_prop_key(n) for n in selected if n not in placeholder_map }
        selected_placeholders = [placeholder_map[n] for n in selected if n in placeholder_map]

        to_add_comps = [c for c in comps if _part_prop_key(c.name) in selected_keys and _part_prop_key(c.name) not in visible and _part_prop_key(c.name) not in hidden]
        to_add_names = [n for n in part_names if _part_prop_key(n) in selected_keys and _part_prop_key(n) not in visible and _part_prop_key(n) not in hidden]
        added_ph: list[dict] = []
        for def_id, mult in selected_placeholders:
            added_ph.extend(
                add_multiplicity_parts(
                    repo, block_id, def_id, mult, count=1, app=getattr(self, "app", None)
                )
            )
        if added_ph and not self.app:
            for data in added_ph:
                if not any(o.obj_id == data["obj_id"] for o in self.objects):
                    self.objects.append(SysMLObject(**data))

        for key, objs in visible.items():
            if key not in selected_keys:
                for obj in objs:
                    obj.hidden = True
        for key, objs in hidden.items():
            if key in selected_keys:
                for obj in objs:
                    obj.hidden = False

        base_x = 50.0
        base_y = 50.0
        offset = 60.0
        added = []
        for idx, comp in enumerate(to_add_comps):
            elem = repo.create_element(
                "Part",
                name=comp.name,
                properties={
                    "component": comp.name,
                    "fit": f"{comp.fit:.2f}",
                    "qualification": comp.qualification,
                    "failureModes": self._get_failure_modes(comp.name),
                },
                owner=repo.root_package.elem_id,
            )
            repo.add_element_to_diagram(self.diagram_id, elem.elem_id)
            obj = SysMLObject(
                _get_next_id(),
                "Part",
                base_x,
                base_y + offset * idx,
                element_id=elem.elem_id,
                properties=elem.properties.copy(),
            )
            diag.objects.append(obj.__dict__)
            self.objects.append(obj)
            added.append(comp.name)

        if to_add_names:
            # Directly sync new part property parts to the repository without
            # updating windows. We then insert the returned objects ourselves so
            # we can ensure they are visible immediately.
            added_props = _sync_ibd_partproperty_parts(
                repo, block_id, names=to_add_names, app=None, hidden=True
            )
            for data in added_props:
                data["hidden"] = False
                # Avoid duplicates if the sync function already populated this
                # window via the application.
                if not any(o.obj_id == data["obj_id"] for o in self.objects):
                    self.objects.append(SysMLObject(**data))

        if added:
            names = [
                n.strip()
                for n in block.properties.get("partProperties", "").split(",")
                if n.strip()
            ]
            for name in added:
                if name not in names:
                    names.append(name)
            joined = ", ".join(names)
            block.properties["partProperties"] = joined
            inherit_block_properties(repo, block_id)
            joined = repo.elements[block_id].properties["partProperties"]
            for d in repo.diagrams.values():
                for o in getattr(d, "objects", []):
                    if o.get("element_id") == block_id:
                        o.setdefault("properties", {})["partProperties"] = joined

        # enforce multiplicity for aggregated parts
        added_mult = _enforce_ibd_multiplicity(
            repo, block_id, app=getattr(self, "app", None)
        )
        if added_mult and not self.app:
            for data in added_mult:
                if not any(o.obj_id == data["obj_id"] for o in self.objects):
                    self.objects.append(SysMLObject(**data))

        boundary = getattr(self, "get_ibd_boundary", lambda: None)()
        if boundary:
            ensure_boundary_contains_parts(boundary, self.objects)

        self.redraw()
        self._sync_to_repository()
        if self.app:
            self.app.update_views()


class ControlFlowDiagramWindow(SysMLDiagramWindow):
    def __init__(self, master, app, diagram_id: str | None = None, history=None):
        tool_groups = {"Elements": ["Existing Element"]}
        if stpa_tool_enabled(app):
            tool_groups["Analysis"] = ["STPA Analysis"]
        tools = [t for group in tool_groups.values() for t in group]
        rel_tools = ["Control Action", "Feedback"]
        try:
            super().__init__(
                master,
                "Control Flow Diagram",
                tools,
                diagram_id,
                app=app,
                history=history,
                relation_tools=rel_tools,
                tool_groups=tool_groups,
            )
        except TypeError:
            super().__init__(
                master,
                "Control Flow Diagram",
                tools + rel_tools,
                diagram_id,
                app=app,
                history=history,
            )
        if not hasattr(self, "tools_frame"):
            self.tools_frame = self.toolbox

    def select_tool(self, tool):
        if tool == "STPA Analysis":
            repo = SysMLRepository.get_instance()
            self.app.open_stpa_window()
            diag_id = self.diagram_id
            doc = next((d for d in self.app.stpa_docs if d.diagram == diag_id), None)
            if not doc:
                diag = repo.diagrams.get(diag_id)
                name = diag.name or diag.diag_id if diag else f"STPA {len(self.app.stpa_docs)+1}"
                doc = StpaDoc(name, diag_id, [])
                self.app.stpa_docs.append(doc)
            self.app.active_stpa = doc
            self.app.stpa_entries = doc.entries
            if hasattr(self.app, "_stpa_window"):
                self.app._stpa_window.refresh_docs()
                self.app._stpa_window.doc_var.set(doc.name)
                self.app._stpa_window.select_doc()
            return
        super().select_tool(tool)


class NewDiagramDialog(simpledialog.Dialog):
    """Dialog to create a new diagram and assign a name and type."""

    def __init__(self, master):
        self.name = ""
        self.diag_type = "Use Case Diagram"
        super().__init__(master, title="New Diagram")

    def body(self, master):
        ttk.Label(master, text="Name:").grid(row=0, column=0, padx=4, pady=4, sticky="e")
        self.name_var = tk.StringVar()
        ttk.Entry(master, textvariable=self.name_var).grid(row=0, column=1, padx=4, pady=4)
        ttk.Label(master, text="Type:").grid(row=1, column=0, padx=4, pady=4, sticky="e")
        self.type_var = tk.StringVar(value=self.diag_type)
        ttk.Combobox(
            master,
            textvariable=self.type_var,
                values=[
                    "Use Case Diagram",
                    "Activity Diagram",
                    "Governance Diagram",
                    "Block Diagram",
                    "Internal Block Diagram",
                    "Control Flow Diagram",
                ],
        ).grid(row=1, column=1, padx=4, pady=4)

    def apply(self):
        self.name = self.name_var.get()
        self.diag_type = self.type_var.get()


class DiagramPropertiesDialog(simpledialog.Dialog):
    """Dialog to edit a diagram's metadata."""

    def __init__(self, master, diagram: SysMLDiagram):
        self.diagram = diagram
        self.added_parts: list[dict] = []
        super().__init__(master, title="Diagram Properties")

    def body(self, master):
        ttk.Label(master, text="Name:").grid(row=0, column=0, sticky="e", padx=4, pady=2)
        self.name_var = tk.StringVar(value=self.diagram.name)
        ttk.Entry(master, textvariable=self.name_var).grid(row=0, column=1, padx=4, pady=2)
        ttk.Label(master, text="Description:").grid(row=1, column=0, sticky="e", padx=4, pady=2)
        self.desc_var = tk.StringVar(value=getattr(self.diagram, "description", ""))
        ttk.Entry(master, textvariable=self.desc_var).grid(row=1, column=1, padx=4, pady=2)
        ttk.Label(master, text="Color:").grid(row=2, column=0, sticky="e", padx=4, pady=2)
        self.color_var = tk.StringVar(value=getattr(self.diagram, "color", "#FFFFFF"))
        ttk.Entry(master, textvariable=self.color_var).grid(row=2, column=1, padx=4, pady=2)
        if self.diagram.diag_type == "Internal Block Diagram":
            repo = SysMLRepository.get_instance()
            blocks = [e for e in repo.elements.values() if e.elem_type == "Block"]
            idmap = {b.name or b.elem_id: b.elem_id for b in blocks}
            ttk.Label(master, text="Father:").grid(row=3, column=0, sticky="e", padx=4, pady=2)
            self.father_map = idmap
            cur_id = getattr(self.diagram, "father", "")
            cur_name = next((n for n, i in idmap.items() if i == cur_id), "")
            self.father_var = tk.StringVar(value=cur_name)
            ttk.Combobox(master, textvariable=self.father_var, values=list(idmap.keys())).grid(
                row=3, column=1, padx=4, pady=2
            )
        else:
            self.father_map = {}
            self.father_var = tk.StringVar()

    def apply(self):
        self.diagram.name = self.name_var.get()
        self.diagram.description = self.desc_var.get()
        self.diagram.color = self.color_var.get()
        if self.diagram.diag_type == "Internal Block Diagram":
            father_id = self.father_map.get(self.father_var.get())
            repo = SysMLRepository.get_instance()
            self.added_parts = set_ibd_father(
                repo, self.diagram, father_id, app=getattr(self.master, "app", None)
            )
            self.added_parts.extend(inherit_father_parts(repo, self.diagram))


class PackagePropertiesDialog(simpledialog.Dialog):
    """Dialog to edit a package's name."""

    def __init__(self, master, package: SysMLElement):
        self.package = package
        super().__init__(master, title="Package Properties")

    def body(self, master):
        ttk.Label(master, text="Name:").grid(row=0, column=0, sticky="e", padx=4, pady=2)
        self.name_var = tk.StringVar(value=self.package.name)
        ttk.Entry(master, textvariable=self.name_var).grid(row=0, column=1, padx=4, pady=2)

    def apply(self):
        self.package.name = self.name_var.get()


class ElementPropertiesDialog(simpledialog.Dialog):
    """Dialog to edit a generic element's name and properties."""

    def __init__(self, master, element: SysMLElement):
        self.element = element
        super().__init__(master, title=f"{element.elem_type} Properties")

    def body(self, master):
        ttk.Label(master, text="Name:").grid(row=0, column=0, sticky="e", padx=4, pady=2)
        self.name_var = tk.StringVar(value=self.element.name)
        ttk.Entry(master, textvariable=self.name_var).grid(row=0, column=1, padx=4, pady=2)
        self.entries = {}
        key = f"{self.element.elem_type.replace(' ', '')}Usage"
        row = 1
        for prop in SYSML_PROPERTIES.get(key, []):
            if prop == "partProperties":
                # Part properties are configured through dedicated dialogs.
                # Skip them in the generic properties window.
                continue
            ttk.Label(master, text=f"{prop}:").grid(row=row, column=0, sticky="e", padx=4, pady=2)
            var = tk.StringVar(value=self.element.properties.get(prop, ""))
            ttk.Entry(master, textvariable=var).grid(row=row, column=1, padx=4, pady=2)
            self.entries[prop] = var
            row += 1

    def apply(self):
        repo = SysMLRepository.get_instance()
        new_name = self.name_var.get()
        if self.element.elem_type == "Block":
            rename_block(repo, self.element.elem_id, new_name)
        else:
            self.element.name = new_name
        for prop, var in self.entries.items():
            self.element.properties[prop] = var.get()


class ArchitectureManagerDialog(tk.Frame):
    """Manage packages and diagrams in a hierarchical tree."""

    def __init__(self, master, app=None):
        if isinstance(master, tk.Toplevel):
            container = master
        else:
            container = master
        super().__init__(container)
        self.app = app
        if isinstance(master, tk.Toplevel):
            master.title("AutoML Explorer")
            master.geometry("350x400")
            self.pack(fill=tk.BOTH, expand=True)
        self.repo = SysMLRepository.get_instance()

        tree_frame = ttk.Frame(self)
        tree_frame.pack(fill=tk.BOTH, expand=True, padx=4, pady=4)
        self.tree = ttk.Treeview(tree_frame)
        vsb = ttk.Scrollbar(tree_frame, orient="vertical", command=self.tree.yview)
        hsb = ttk.Scrollbar(tree_frame, orient="horizontal", command=self.tree.xview)
        self.tree.configure(yscrollcommand=vsb.set, xscrollcommand=hsb.set)
        self.tree.grid(row=0, column=0, sticky="nsew")
        vsb.grid(row=0, column=1, sticky="ns")
        hsb.grid(row=1, column=0, sticky="ew")
        tree_frame.rowconfigure(0, weight=1)
        tree_frame.columnconfigure(0, weight=1)

        # simple icons to visually distinguish packages, diagrams and objects
        self.pkg_icon = self._create_icon("folder", "#b8860b")
        self.diagram_icons = {
            "Use Case Diagram": self._create_icon("circle", "blue"),
            "Activity Diagram": self._create_icon("arrow", "green"),
            "Governance Diagram": self._create_icon("arrow", "green"),
            "Block Diagram": self._create_icon("rect", "orange"),
            "Internal Block Diagram": self._create_icon("nested", "purple"),
        }
        self.elem_icons = {
            "Actor": self._create_icon("circle"),
            "Use Case": self._create_icon("circle"),
            "Block": self._create_icon("rect"),
            "Part": self._create_icon("rect"),
            "Port": self._create_icon("circle"),
        }
        self.default_diag_icon = self._create_icon("rect")
        self.default_elem_icon = self._create_icon("rect")
        btns = ttk.Frame(self)
        btns.pack(fill=tk.X, padx=4, pady=4)
        ttk.Button(btns, text="Open", command=self.open).pack(side=tk.LEFT, padx=2)
        ttk.Button(btns, text="Properties", command=self.properties).pack(side=tk.LEFT, padx=2)
        ttk.Button(btns, text="New Package", command=self.new_package).pack(side=tk.LEFT, padx=2)
        ttk.Button(btns, text="New Diagram", command=self.new_diagram).pack(side=tk.LEFT, padx=2)
        ttk.Button(btns, text="Cut", command=self.cut).pack(side=tk.LEFT, padx=2)
        ttk.Button(btns, text="Paste", command=self.paste).pack(side=tk.LEFT, padx=2)
        ttk.Button(btns, text="Delete", command=self.delete).pack(side=tk.LEFT, padx=2)
        ttk.Button(btns, text="Close", command=self.destroy).pack(side=tk.RIGHT, padx=2)
        self.populate()
        self.tree.bind("<Button-3>", self.on_right_click)
        self.tree.bind("<Double-1>", self.on_double)
        self.tree.bind("<ButtonPress-1>", self.on_drag_start)
        self.tree.bind("<B1-Motion>", self.on_drag_motion)
        self.tree.bind("<ButtonRelease-1>", self.on_drag_release)
        self.bind("<FocusIn>", lambda _e: self.populate())
        self.drag_item = None
        self.cut_item = None

    def populate(self):
        """Populate the tree view with packages, diagrams and elements."""
        self.tree.delete(*self.tree.get_children())
        from collections import defaultdict

        rel_children = defaultdict(list)
        for rel in self.repo.relationships:
            rel_children[rel.source].append((rel.rel_id, rel.target, rel.rel_type))

        visited: set[str] = set()

        # collect all elements that already appear on a diagram so they don't
        # show up twice in the hierarchy
        diagram_elems = {
            elem_id
            for diag in self.repo.diagrams.values()
            for elem_id in (
                list(getattr(diag, "elements", []))
                + [
                    getattr(o, "element_id", o.get("element_id"))
                    for o in getattr(diag, "objects", [])
                    if getattr(o, "element_id", o.get("element_id"))
                ]
            )
        }

        def add_elem(elem_id: str, parent: str):
            if elem_id in visited:
                return
            visited.add(elem_id)
            elem = self.repo.elements[elem_id]
            icon = self.elem_icons.get(elem.elem_type, self.default_elem_icon)
            if self.tree.exists(elem_id):
                node = elem_id
            else:
                node = self.tree.insert(
                    parent,
                    "end",
                    iid=elem_id,
                    text=format_name_with_phase(elem.name or elem_id, elem.phase),
                    values=(elem.elem_type,),
                    image=icon,
                )
            for rel_id, tgt_id, rtype in rel_children.get(elem_id, []):
                if tgt_id in self.repo.elements:
                    rel_iid = f"rel_{rel_id}"
                    if self.tree.exists(rel_iid):
                        rel_node = rel_iid
                    else:
                        rel_node = self.tree.insert(
                            node, "end", iid=rel_iid, text=rtype, values=("Relationship",)
                        )
                    add_elem(tgt_id, rel_node)
            visited.remove(elem_id)

        root_pkg = getattr(self.repo, "root_package", None)
        if not root_pkg or root_pkg.elem_id not in self.repo.elements:
            # ensure a valid root package exists
            self.repo.root_package = self.repo.create_element("Package", name="Root")
            root_pkg = self.repo.root_package

        def add_pkg(pkg_id, parent=""):
            pkg = self.repo.elements[pkg_id]
            if self.tree.exists(pkg_id):
                node = pkg_id
            else:
                node = self.tree.insert(
                    parent,
                    "end",
                    iid=pkg_id,
                    text=format_name_with_phase(pkg.name or pkg_id, pkg.phase),
                    open=True,
                    image=self.pkg_icon,
                )
            for p in self.repo.elements.values():
                if p.elem_type == "Package" and p.owner == pkg_id:
                    add_pkg(p.elem_id, node)
            for e in self.repo.elements.values():
                if (
                    e.owner == pkg_id
                    and e.elem_type not in ("Package", "Part")
                    and e.name
                    and e.elem_id not in diagram_elems
                ):
                    add_elem(e.elem_id, node)
            for d in self.repo.diagrams.values():
                if d.package == pkg_id and "safety-management" not in getattr(d, "tags", []):
                    label = format_name_with_phase(d.name or d.diag_id, d.phase)
                    icon = self.diagram_icons.get(d.diag_type, self.default_diag_icon)
                    diag_iid = f"diag_{d.diag_id}"
                    if self.tree.exists(diag_iid):
                        diag_node = diag_iid
                    else:
                        diag_node = self.tree.insert(
                            node,
                            "end",
                            iid=diag_iid,
                            text=label,
                            values=(d.diag_type,),
                            image=icon,
                        )
                    objs = sorted(
                        d.objects,
                        key=lambda o: (
                            1 if getattr(o, "obj_type", o.get("obj_type")) == "Port" else 0
                        ),
                    )
                    for obj in objs:
                        props = getattr(obj, "properties", obj.get("properties", {}))
                        name = format_name_with_phase(
                            props.get("name", getattr(obj, "obj_type", obj.get("obj_type"))),
                            getattr(obj, "phase", obj.get("phase")),
                        )
                        oid = getattr(obj, "obj_id", obj.get("obj_id"))
                        otype = getattr(obj, "obj_type", obj.get("obj_type"))
                        icon = self.elem_icons.get(otype, self.default_elem_icon)
                        parent_node = diag_node
                        if (
                            otype == "Port"
                            and props.get("parent")
                            and self.tree.exists(f"obj_{d.diag_id}_{props.get('parent')}")
                        ):
                            parent_node = f"obj_{d.diag_id}_{props.get('parent')}"
                        obj_iid = f"obj_{d.diag_id}_{oid}"
                        if self.tree.exists(obj_iid):
                            continue
                        self.tree.insert(
                            parent_node,
                            "end",
                            iid=obj_iid,
                            text=name,
                            values=(obj.get("obj_type"),),
                            image=icon,
                        )

        add_pkg(root_pkg.elem_id)
        if self.app:
            self.app.update_views()

    def selected(self):
        sel = self.tree.selection()
        if sel:
            return sel[0]
        item = self.tree.focus()
        return item if item else None

    def open(self):
        item = self.selected()
        if not item:
            return
        if item.startswith("diag_"):
            self.open_diagram(item[5:])
        elif item.startswith("obj_"):
            diag_id, oid = item[4:].split("_", 1)
            win = self.open_diagram(diag_id)
            if win:
                for o in win.objects:
                    if o.obj_id == int(oid):
                        win.selected_obj = o
                        win.redraw()
                        break

    def on_double(self, event):
        item = self.tree.identify_row(event.y)
        if item:
            self.tree.selection_set(item)
            if item.startswith("diag_"):
                self.open_diagram(item[5:])
            elif item.startswith("obj_"):
                self.open()

    def open_diagram(self, diag_id: str):
        diag = self.repo.diagrams.get(diag_id)
        if not diag:
            return None

        # If an application instance is available, open the diagram using
        # the main document notebook so duplicate tabs are avoided.
        if self.app and hasattr(self.app, "diagram_tabs"):
            idx = next(
                (i for i, d in enumerate(self.app.arch_diagrams) if d.diag_id == diag_id),
                -1,
            )
            if idx != -1:
                self.app.open_arch_window(idx)
                tab = self.app.diagram_tabs.get(diag_id)
                if tab and tab.winfo_exists():
                    for child in tab.winfo_children():
                        if isinstance(child, SysMLDiagramWindow):
                            return child
                return None

        master = self.master if self.master else self
        win = None
        if diag.diag_type == "Use Case Diagram":
            win = UseCaseDiagramWindow(master, self.app, diagram_id=diag_id)
        elif diag.diag_type == "Activity Diagram":
            win = ActivityDiagramWindow(master, self.app, diagram_id=diag_id)
        elif diag.diag_type == "Governance Diagram":
            win = GovernanceDiagramWindow(master, self.app, diagram_id=diag_id)
        elif diag.diag_type == "Block Diagram":
            win = BlockDiagramWindow(master, self.app, diagram_id=diag_id)
        elif diag.diag_type == "Internal Block Diagram":
            win = InternalBlockDiagramWindow(master, self.app, diagram_id=diag_id)
        return win

    def new_package(self):
        item = self.selected() or self.repo.root_package.elem_id
        if item.startswith("diag_"):
            item = self.repo.diagrams[item[5:]].package
        name = simpledialog.askstring("New Package", "Name:")
        if name:
            self.repo.create_package(name, parent=item)
            self.populate()

    def new_diagram(self):
        item = self.selected() or self.repo.root_package.elem_id
        if item.startswith("diag_"):
            item = self.repo.diagrams[item[5:]].package
        dlg = NewDiagramDialog(self)
        if dlg.name:
            self.repo.create_diagram(dlg.diag_type, name=dlg.name, package=item)
            self.populate()

    def delete(self):
        item = self.selected()
        if not item:
            return
        if item.startswith("diag_"):
            self.repo.delete_diagram(item[5:])
        elif item.startswith("obj_"):
            diag_id, oid = item[4:].split("_", 1)
            diag = self.repo.diagrams.get(diag_id)
            if diag:
                diag.objects = [o for o in diag.objects if str(o.get("obj_id")) != oid]
        else:
            if item == self.repo.root_package.elem_id:
                messagebox.showerror("Delete", "Cannot delete the root package.")
            else:
                self.repo.delete_package(item)
        self.populate()

    def properties(self):
        item = self.selected()
        if not item:
            return
        if item.startswith("diag_"):
            diag = self.repo.diagrams.get(item[5:])
            if diag:
                DiagramPropertiesDialog(self, diag)
                self.populate()
        elif item.startswith("obj_"):
            diag_id, oid = item[4:].split("_", 1)
            diag = self.repo.diagrams.get(diag_id)
            if diag:
                obj_data = next(
                    (o for o in diag.objects if str(o.get("obj_id")) == oid),
                    None,
                )
                if obj_data:
                    obj = SysMLObject(**obj_data)
                    SysMLObjectDialog(self, obj)
                    diag.objects = [
                        obj.__dict__ if str(o.get("obj_id")) == oid else o for o in diag.objects
                    ]
                self.populate()
        else:
            elem = self.repo.elements.get(item)
            if elem:
                if elem.elem_type == "Package":
                    PackagePropertiesDialog(self, elem)
                else:
                    ElementPropertiesDialog(self, elem)
                self.populate()

    def on_right_click(self, event):
        item = self.tree.identify_row(event.y)
        if not item:
            return
        self.tree.selection_set(item)
        menu = tk.Menu(self.tree, tearoff=0)
        menu.add_command(label="Rename", command=lambda: self.rename_item(item))
        menu.tk_popup(event.x_root, event.y_root)

    def rename_item(self, item=None):
        item = item or self.selected()
        if not item:
            return
        if item.startswith("diag_"):
            diag = self.repo.diagrams.get(item[5:])
            if diag and "safety-management" in getattr(diag, "tags", []):
                return
            if diag:
                name = simpledialog.askstring("Rename Diagram", "Name:", initialvalue=diag.name)
                if name:
                    diag.name = name
                    self.populate()
        elif item.startswith("obj_"):
            return
        else:
            elem = self.repo.elements.get(item)
            if elem:
                name = simpledialog.askstring("Rename", "Name:", initialvalue=elem.name)
                if name:
                    name = self.repo.ensure_unique_element_name(name, elem.elem_id)
                    if elem.elem_type == "Block":
                        rename_block(self.repo, elem.elem_id, name)
                    else:
                        elem.name = name
                    self.populate()

    # ------------------------------------------------------------------
    # Cut/Paste and Drag & Drop Handling
    # ------------------------------------------------------------------
    def cut(self):
        item = self.selected()
        if item:
            self.cut_item = item

    def paste(self):
        if not self.cut_item:
            return
        target = self.selected() or self.repo.root_package.elem_id
        if target.startswith("diag_"):
            target = self.repo.diagrams[target[5:]].package
        self._move_item(self.cut_item, target)
        self.cut_item = None
        self.populate()

    def on_drag_start(self, event):
        self.drag_item = self.tree.identify_row(event.y)
        if self.drag_item:
            self.tree.selection_set(self.drag_item)

    def on_drag_motion(self, _event):
        pass

    def on_drag_release(self, event):
        if not self.drag_item:
            return
        target = self.tree.identify_row(event.y)
        if not target:
            self.drag_item = None
            return
        if target == self.drag_item:
            self.drag_item = None
            return
        if self.drag_item.startswith("obj_"):
            messagebox.showerror("Drop Error", "Objects cannot be moved in the explorer.")
            self.drag_item = None
            return
        if target.startswith("obj_"):
            messagebox.showerror("Drop Error", "Cannot drop items on an object.")
            self.drag_item = None
            return
        region = self.tree.identify_region(event.x, event.y)
        if region in ("separator", "nothing"):
            parent = self.tree.parent(target)
            index = self.tree.index(target)
            self.tree.move(self.drag_item, parent, index)
            self._move_item(self.drag_item, parent)
        else:
            if target.startswith("diag_"):
                diag = self.repo.diagrams.get(target[5:])
                self._drop_on_diagram(self.drag_item, diag)
            else:
                self.tree.move(self.drag_item, target, "end")
                self._move_item(self.drag_item, target)
        self.drag_item = None
        self.populate()

    def _move_item(self, item, new_parent):
        if item.startswith("obj_") or new_parent.startswith("obj_"):
            messagebox.showerror("Drop Error", "Cannot drop items on an object.")
            return
        if new_parent == "":
            new_parent = self.repo.root_package.elem_id
        if item.startswith("diag_"):
            self.repo.diagrams[item[5:]].package = new_parent
        else:
            elem = self.repo.elements.get(item)
            if elem:
                elem.owner = new_parent

    def _drop_on_diagram(self, elem_id, diagram):
        repo = self.repo
        if elem_id.startswith("obj_"):
            messagebox.showerror("Drop Error", "Objects cannot be dropped on a diagram.")
            return
        # Dropping a diagram onto an Activity or Governance Diagram creates a behavior reference
        if elem_id.startswith("diag_"):
            src_diag = repo.diagrams.get(elem_id[5:])
            if src_diag and diagram.diag_type == "Activity Diagram" and src_diag.diag_type in (
                "Activity Diagram",
                "Internal Block Diagram",
                "Governance Diagram",
            ):
                elem_type = "Action" if diagram.diag_type == "Governance Diagram" else "CallBehaviorAction"
                act = repo.create_element(
                    elem_type, name=src_diag.name, owner=diagram.package
                )
                repo.add_element_to_diagram(diagram.diag_id, act.elem_id)
                props = {"name": src_diag.name}
                if src_diag.diag_type == "Internal Block Diagram":
                    props["view"] = src_diag.diag_id
                    repo.link_diagram(act.elem_id, None)
                else:
                    repo.link_diagram(act.elem_id, src_diag.diag_id)
                obj = SysMLObject(
                    _get_next_id(),
                    elem_type,
                    50.0,
                    50.0,
                    element_id=act.elem_id,
                    properties=props,
                )
                diagram.objects.append(obj.__dict__)
                return
            if (
                src_diag
                and diagram.diag_type == "Governance Diagram"
                and src_diag.diag_type == "Governance Diagram"
            ):
                act = repo.create_element("Action", name=src_diag.name, owner=diagram.package)
                repo.add_element_to_diagram(diagram.diag_id, act.elem_id)
                props = {"name": src_diag.name}
                repo.link_diagram(act.elem_id, src_diag.diag_id)
                obj = SysMLObject(
                    _get_next_id(),
                    "Action",
                    50.0,
                    50.0,
                    element_id=act.elem_id,
                    properties=props,
                )
                diagram.objects.append(obj.__dict__)
                return
            messagebox.showerror("Drop Error", "This item cannot be dropped on that diagram.")
            return

        allowed = diagram.diag_type == "Block Diagram"
        if allowed and repo.elements[elem_id].elem_type == "Package":
            block = repo.create_element("Block", name=repo.elements[elem_id].name, owner=elem_id)
            repo.add_element_to_diagram(diagram.diag_id, block.elem_id)
            obj = SysMLObject(_get_next_id(), "Block", 50.0, 50.0, element_id=block.elem_id)
            diagram.objects.append(obj.__dict__)
        else:
            messagebox.showerror("Drop Error", "This item cannot be dropped on that diagram.")

    def _create_icon(self, shape: str, color: str = "black") -> tk.PhotoImage:
        """Return a simple 16x16 PhotoImage representing the given shape."""
        size = 16
        img = tk.PhotoImage(width=size, height=size)
        img.put("white", to=(0, 0, size - 1, size - 1))
        c = color
        if shape == "circle":
            r = size // 2 - 2
            cx = cy = size // 2
            for y in range(size):
                for x in range(size):
                    if (x - cx) ** 2 + (y - cy) ** 2 <= r * r:
                        img.put(c, (x, y))
        elif shape == "arrow":
            mid = size // 2
            for x in range(2, mid + 1):
                img.put(c, to=(x, mid - 1, x + 1, mid + 1))
            for i in range(4):
                img.put(c, to=(mid + i, mid - 2 - i, mid + i + 1, mid - i))
                img.put(c, to=(mid + i, mid + i, mid + i + 1, mid + 2 + i))
        elif shape == "rect":
            for x in range(3, size - 3):
                img.put(c, (x, 3))
                img.put(c, (x, size - 4))
            for y in range(3, size - 3):
                img.put(c, (3, y))
                img.put(c, (size - 4, y))
        elif shape == "nested":
            for x in range(1, size - 1):
                img.put(c, (x, 1))
                img.put(c, (x, size - 2))
            for y in range(1, size - 1):
                img.put(c, (1, y))
                img.put(c, (size - 2, y))
            for x in range(5, size - 5):
                img.put(c, (x, 5))
                img.put(c, (x, size - 6))
            for y in range(5, size - 5):
                img.put(c, (5, y))
                img.put(c, (size - 6, y))
        elif shape == "folder":
            for x in range(1, size - 1):
                img.put(c, (x, 4))
                img.put(c, (x, size - 2))
            for y in range(4, size - 1):
                img.put(c, (1, y))
                img.put(c, (size - 2, y))
            for x in range(3, size - 3):
                img.put(c, (x, 2))
            img.put(c, to=(1, 3, size - 2, 4))
        else:
            img.put(c, to=(2, 2, size - 2, size - 2))
        return img<|MERGE_RESOLUTION|>--- conflicted
+++ resolved
@@ -175,7 +175,6 @@
 
 def reload_config() -> None:
     """Reload diagram rule configuration at runtime."""
-<<<<<<< HEAD
     global _CONFIG, ARCH_DIAGRAM_TYPES, SAFETY_AI_NODES, SAFETY_AI_NODE_TYPES
     global SAFETY_AI_RELATIONS, SAFETY_AI_RELATION_SET, GOVERNANCE_NODE_TYPES
     global SAFETY_AI_RELATION_RULES, CONNECTION_RULES, NODE_CONNECTION_LIMITS, GUARD_NODES
@@ -185,15 +184,6 @@
     SAFETY_AI_NODE_TYPES = set(SAFETY_AI_NODES)
     SAFETY_AI_RELATIONS = _CONFIG.get("ai_relations", [])
     SAFETY_AI_RELATION_SET = set(SAFETY_AI_RELATIONS)
-=======
-    global _CONFIG, ARCH_DIAGRAM_TYPES, SAFETY_AI_NODE_TYPES, GOVERNANCE_NODE_TYPES
-    global SAFETY_AI_RELATIONS, SAFETY_AI_RELATION_RULES, CONNECTION_RULES
-    global NODE_CONNECTION_LIMITS, GUARD_NODES
-    _CONFIG = load_diagram_rules(_CONFIG_PATH)
-    ARCH_DIAGRAM_TYPES = set(_CONFIG.get("arch_diagram_types", []))
-    SAFETY_AI_NODE_TYPES = set(_CONFIG.get("ai_nodes", []))
-    SAFETY_AI_RELATIONS = _CONFIG.get("ai_relations", [])
->>>>>>> 651a1bde
     GOVERNANCE_NODE_TYPES = set(_CONFIG.get("governance_node_types", []))
     SAFETY_AI_RELATION_RULES = {
         conn: {src: set(dests) for src, dests in srcs.items()}
@@ -9543,15 +9533,9 @@
         self.gov_tools_frame = self.tools_frame
         self.gov_rel_frame = getattr(self, "rel_frame", None)
 
-<<<<<<< HEAD
         # Create Safety & AI Lifecycle toolbox frame
         ai_nodes = SAFETY_AI_NODES
         ai_relations = SAFETY_AI_RELATIONS
-=======
-        # Create Safety & AI Lifecycle toolbox frame using configurable rules
-        ai_nodes = sorted(SAFETY_AI_NODE_TYPES)
-        ai_relations = sorted(SAFETY_AI_RELATIONS)
->>>>>>> 651a1bde
         if hasattr(self.toolbox, "tk"):
             self.ai_tools_frame = ttk.Frame(self.toolbox)
             ttk.Button(
