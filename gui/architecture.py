--- conflicted
+++ resolved
@@ -5137,10 +5137,7 @@
                 )
         elif obj.obj_type == "Existing Element":
             element = self.repo.elements.get(obj.element_id)
-<<<<<<< HEAD
             color = StyleManager.get_instance().get_color(obj.obj_type)
-=======
->>>>>>> f4ded22c
             if element:
                 color = StyleManager.get_instance().get_color(element.elem_type)
             outline = color
@@ -5151,27 +5148,9 @@
                 x + w,
                 y + h,
                 radius=12 * self.zoom,
-<<<<<<< HEAD
                 outline=outline,
                 fill="",
             )
-=======
-                dash=(),
-                outline=outline,
-                fill="",
-            )
-            label = obj.properties.get("name", "")
-            if label:
-                lx = x
-                ly = y - h - 4 * self.zoom
-                self.canvas.create_text(
-                    lx,
-                    ly,
-                    text=label,
-                    anchor="s",
-                    font=self.font,
-                )
->>>>>>> f4ded22c
         elif obj.obj_type in ("Action Usage", "Action", "CallBehaviorAction", "Part", "Port"):
             dash = ()
             if obj.obj_type == "Part":
