--- conflicted
+++ resolved
@@ -2747,12 +2747,8 @@
 
         elif diag_type == "Control Flow Diagram":
             if conn_type in ("Control Action", "Feedback"):
-<<<<<<< HEAD
                 tolerance = 5 / getattr(self, "zoom", 1)
                 if abs(src.x - dst.x) > tolerance:
-=======
-                if abs(src.x - dst.x) > 1e-6:
->>>>>>> a93c05f6
                     return False, "Connections must be vertical"
 
         elif diag_type == "Activity Diagram":
@@ -5132,11 +5128,7 @@
             element = self.repo.elements.get(obj.element_id)
             if element:
                 color = StyleManager.get_instance().get_color(element.elem_type)
-<<<<<<< HEAD
             outline = color
-=======
-                outline = color
->>>>>>> a93c05f6
             self._draw_gradient_rect(x - w, y - h, x + w, y + h, color, obj.obj_id)
             self._create_round_rect(
                 x - w,
@@ -5144,10 +5136,7 @@
                 x + w,
                 y + h,
                 radius=12 * self.zoom,
-<<<<<<< HEAD
                 dash=(),
-=======
->>>>>>> a93c05f6
                 outline=outline,
                 fill="",
             )
