# Author: Miguel Marina <karel.capek.robotics@gmail.com>
import tkinter as tk
import tkinter.font as tkFont
import textwrap
from tkinter import ttk, simpledialog, messagebox
import json
import math
from dataclasses import dataclass, field, asdict
from typing import Dict, List, Tuple

from sysml.sysml_repository import SysMLRepository, SysMLDiagram, SysMLElement

from sysml.sysml_spec import SYSML_PROPERTIES
from analysis.models import global_requirements, ASIL_ORDER

# ---------------------------------------------------------------------------
# Appearance customization
# ---------------------------------------------------------------------------
# Basic fill colors for different AutoML object types. This provides a simple
# color palette so diagrams appear less bland and more professional.
OBJECT_COLORS: dict[str, str] = {
    "Actor": "#E0F7FA",
    "Use Case": "#FFF3E0",
    "System Boundary": "#ECEFF1",
    "Block Boundary": "",
    "Action Usage": "#E8F5E9",
    "Action": "#E8F5E9",
    "CallBehaviorAction": "#E8F5E9",
    "Part": "#FFFDE7",
    "Port": "#F3E5F5",
    "Block": "#E0E0E0",
    "Decision": "#E1F5FE",
    "Merge": "#E1F5FE",
    # Fork and Join bars remain black so are not listed here
}


_next_obj_id = 1
# Pixel distance used when detecting clicks on connection lines
CONNECTION_SELECT_RADIUS = 15


def _get_next_id() -> int:
    global _next_obj_id
    val = _next_obj_id
    _next_obj_id += 1
    return val


def _parse_float(val: str | None, default: float) -> float:
    """Convert *val* to ``float`` or return ``default`` if conversion fails."""
    try:
        return float(val)
    except (TypeError, ValueError):
        return default


def _find_parent_blocks(repo: SysMLRepository, block_id: str) -> set[str]:
    """Return all blocks that directly use ``block_id`` as a part or are
    associated with it."""
    parents: set[str] = set()
    # check IBDs for parts referencing this block
    for parent_id, diag_id in repo.element_diagrams.items():
        diag = repo.diagrams.get(diag_id)
        if not diag:
            continue
        for obj in getattr(diag, "objects", []):
            if obj.get("obj_type") != "Part":
                continue
            if obj.get("properties", {}).get("definition") == block_id:
                parents.add(parent_id)
                break
    # also follow Association and Generalization relationships
    for rel in repo.relationships:
        if rel.rel_type not in ("Association", "Generalization"):
            continue
        if rel.rel_type == "Generalization":
            if rel.source == block_id and rel.target in repo.elements:
                parents.add(rel.target)
            continue
        if rel.source == block_id and rel.target in repo.elements:
            parents.add(rel.target)
        elif rel.target == block_id and rel.source in repo.elements:
            parents.add(rel.source)
    # include father block from internal block diagram linkage
    diag_id = repo.get_linked_diagram(block_id)
    diag = repo.diagrams.get(diag_id)
    if diag and getattr(diag, "father", None) in repo.elements:
        parents.add(diag.father)
    return parents


def _collect_parent_parts(repo: SysMLRepository, block_id: str, visited=None) -> list[str]:
    """Recursively gather parts from all parent blocks of ``block_id``."""
    if visited is None:
        visited = set()
    parts: list[str] = []
    for parent in _find_parent_blocks(repo, block_id):
        if parent in visited:
            continue
        visited.add(parent)
        elem = repo.elements.get(parent)
        if elem:
            parts.extend(
                [
                    p.strip()
                    for p in elem.properties.get("partProperties", "").split(",")
                    if p.strip()
                ]
            )
        parts.extend(_collect_parent_parts(repo, parent, visited))
    seen = []
    for p in parts:
        if p not in seen:
            seen.append(p)
    return seen


def extend_block_parts_with_parents(repo: SysMLRepository, block_id: str) -> None:
    """Merge parent block parts into the given block's ``partProperties``."""
    block = repo.elements.get(block_id)
    if not block:
        return
    names = [p.strip() for p in block.properties.get("partProperties", "").split(",") if p.strip()]
    for p in _collect_parent_parts(repo, block_id):
        if p not in names:
            names.append(p)
    joined = ", ".join(names)
    block.properties["partProperties"] = joined
    for d in repo.diagrams.values():
        for o in getattr(d, "objects", []):
            if o.get("element_id") == block_id:
                o.setdefault("properties", {})["partProperties"] = joined


def _find_blocks_with_part(repo: SysMLRepository, part_id: str) -> set[str]:
    """Return all blocks that directly include ``part_id`` as a part."""
    blocks: set[str] = set()
    for blk_id, diag_id in repo.element_diagrams.items():
        diag = repo.diagrams.get(diag_id)
        if not diag:
            continue
        for obj in getattr(diag, "objects", []):
            if obj.get("obj_type") != "Part":
                continue
            if obj.get("properties", {}).get("definition") == part_id:
                blocks.add(blk_id)
                break
    return blocks


def _find_blocks_with_aggregation(repo: SysMLRepository, part_id: str) -> set[str]:
    """Return blocks that have an aggregation relationship to ``part_id``."""
    blocks: set[str] = set()
    for rel in repo.relationships:
        if (
            rel.rel_type in ("Aggregation", "Composite Aggregation")
            and rel.target == part_id
        ):
            blocks.add(rel.source)
    return blocks


def _aggregation_exists(repo: SysMLRepository, whole_id: str, part_id: str) -> bool:
    """Return ``True`` if ``whole_id`` or its ancestors already aggregate ``part_id``."""

    src_ids = [whole_id] + _collect_generalization_parents(repo, whole_id)
    diag_id = repo.get_linked_diagram(whole_id)
    diag = repo.diagrams.get(diag_id)
    father = getattr(diag, "father", None) if diag else None
    if father:
        src_ids.append(father)
        src_ids.extend(_collect_generalization_parents(repo, father))

    for rel in repo.relationships:
        if (
            rel.rel_type in ("Aggregation", "Composite Aggregation")
            and rel.source in src_ids
            and rel.target == part_id
        ):
            return True

    for sid in src_ids[1:]:
        diag_id = repo.get_linked_diagram(sid)
        diag = repo.diagrams.get(diag_id)
        if not diag:
            continue
        for obj in getattr(diag, "objects", []):
            if (
                obj.get("obj_type") == "Part"
                and obj.get("properties", {}).get("definition") == part_id
            ):
                return True
    return False


def _parse_multiplicity_range(mult: str) -> tuple[int, int | None]:
    """Return (lower, upper) bounds parsed from *mult*."""

    mult = mult.strip()
    if not mult:
        return 1, 1
    if ".." in mult:
        low, high = mult.split("..", 1)
        low_val = int(low) if low.isdigit() else 0
        if high == "*" or not high:
            return low_val, None
        return low_val, int(high)
    if mult == "*":
        return 0, None
    if mult.isdigit():
        val = int(mult)
        return val, val
    return 1, None


def _find_generalization_children(repo: SysMLRepository, parent_id: str) -> set[str]:
    """Return all blocks that generalize ``parent_id``."""
    children: set[str] = set()
    for rel in repo.relationships:
        if rel.rel_type == "Generalization" and rel.target == parent_id:
            children.add(rel.source)
    return children


def _collect_generalization_parents(
    repo: SysMLRepository, block_id: str, visited: set[str] | None = None
) -> list[str]:
    """Return all parent blocks of ``block_id`` reachable through generalizations."""

    if visited is None:
        visited = set()
    parents: list[str] = []
    for rel in repo.relationships:
        if rel.rel_type == "Generalization" and rel.source == block_id:
            target = rel.target
            if target in visited:
                continue
            visited.add(target)
            parents.append(target)
            parents.extend(_collect_generalization_parents(repo, target, visited))
    return parents


def rename_block(repo: SysMLRepository, block_id: str, new_name: str) -> None:
    """Rename ``block_id`` and propagate changes to related blocks."""
    block = repo.elements.get(block_id)
    if not block or block.elem_type != "Block":
        return
    old_name = block.name
    if old_name == new_name:
        return
    block.name = new_name
    # update part elements referencing this block
    for elem in repo.elements.values():
        if elem.elem_type != "Part":
            continue
        def_val = elem.properties.get("definition")
        if def_val == block_id or def_val == old_name:
            elem.name = new_name
            elem.properties["definition"] = block_id
    for diag in repo.diagrams.values():
        for obj in getattr(diag, "objects", []):
            if obj.get("obj_type") != "Part":
                continue
            def_val = obj.get("properties", {}).get("definition")
            if def_val == old_name:
                obj.setdefault("properties", {})["definition"] = block_id
    # update blocks that include this block as a part
    related = _find_blocks_with_part(repo, block_id) | _find_blocks_with_aggregation(repo, block_id)
    for parent_id in related:
        parent = repo.elements.get(parent_id)
        if not parent:
            continue
        parts = [p.strip() for p in parent.properties.get("partProperties", "").split(",") if p.strip()]
        changed = False
        for idx, val in enumerate(parts):
            base = val.split("[")[0].strip()
            suffix = val[len(base):]
            if base == old_name or base == block_id:
                parts[idx] = new_name + suffix
                changed = True
        if changed:
            for child_id in _find_generalization_children(repo, parent_id):
                remove_inherited_block_properties(repo, child_id, parent_id)
            parent.properties["partProperties"] = ", ".join(parts)
            for d in repo.diagrams.values():
                for o in getattr(d, "objects", []):
                    if o.get("element_id") == parent_id:
                        o.setdefault("properties", {})["partProperties"] = parent.properties["partProperties"]
            for child_id in _find_generalization_children(repo, parent_id):
                inherit_block_properties(repo, child_id)
    # propagate property inheritance to children blocks
    for child_id in _find_generalization_children(repo, block_id):
        inherit_block_properties(repo, child_id)

    # update any Block Boundary objects referencing this block
    for diag in repo.diagrams.values():
        updated = False
        for obj in getattr(diag, "objects", []):
            if obj.get("obj_type") == "Block Boundary" and obj.get("element_id") == block_id:
                obj.setdefault("properties", {})["name"] = new_name
                updated = True
        if updated:
            repo.touch_diagram(diag.diag_id)


def add_aggregation_part(
    repo: SysMLRepository,
    whole_id: str,
    part_id: str,
    multiplicity: str = "",
    app=None,
) -> None:
    """Add *part_id* as a part of *whole_id* block."""
    whole = repo.elements.get(whole_id)
    part = repo.elements.get(part_id)
    if not whole or not part:
        return
    name = part.name or part_id
    entry = f"{name}[{multiplicity}]" if multiplicity else name
    parts = [p.strip() for p in whole.properties.get("partProperties", "").split(",") if p.strip()]
    base = [p.split("[")[0].strip() for p in parts]
    if name in base:
        for idx, b in enumerate(base):
            if b == name:
                parts[idx] = entry
                break
    else:
        parts.append(entry)
    whole.properties["partProperties"] = ", ".join(parts)
    for d in repo.diagrams.values():
        for o in getattr(d, "objects", []):
            if o.get("element_id") == whole_id:
                o.setdefault("properties", {})["partProperties"] = ", ".join(parts)

    # ensure a Part element exists representing the aggregation
    rel = next(
        (
            r
            for r in repo.relationships
            if r.rel_type == "Aggregation"
            and r.source == whole_id
            and r.target == part_id
        ),
        None,
    )
    if rel and not rel.properties.get("part_elem"):
        part_elem = repo.create_element(
            "Part",
            name=repo.elements.get(part_id).name or part_id,
            properties={"definition": part_id},
            owner=repo.root_package.elem_id,
        )
        rel.properties["part_elem"] = part_elem.elem_id

    # propagate changes to any generalization children
    for child_id in _find_generalization_children(repo, whole_id):
        remove_inherited_block_properties(repo, child_id, whole_id)
        inherit_block_properties(repo, child_id)
    # ensure multiplicity instances if composite diagram exists
    add_multiplicity_parts(repo, whole_id, part_id, multiplicity, app=app)


def add_composite_aggregation_part(
    repo: SysMLRepository,
    whole_id: str,
    part_id: str,
    multiplicity: str = "",
    app=None,
) -> None:
    """Add *part_id* as a composite part of *whole_id* block and create the
    part object in the whole's Internal Block Diagram if present."""

    add_aggregation_part(repo, whole_id, part_id, multiplicity, app=app)
    diag_id = repo.get_linked_diagram(whole_id)
    diag = repo.diagrams.get(diag_id)
    # locate the relationship for future reference
    rel = next(
        (
            r
            for r in repo.relationships
            if r.rel_type == "Composite Aggregation"
            and r.source == whole_id
            and r.target == part_id
        ),
        None,
    )
    if not diag or diag.diag_type != "Internal Block Diagram":
        if rel and not rel.properties.get("part_elem"):
            part_elem = repo.create_element(
                "Part",
                name=repo.elements.get(part_id).name or part_id,
                properties={"definition": part_id, "force_ibd": "true"},
                owner=repo.root_package.elem_id,
            )
            rel.properties["part_elem"] = part_elem.elem_id
        elif rel and rel.properties.get("part_elem"):
            pid = rel.properties["part_elem"]
            elem = repo.elements.get(pid)
            if elem:
                elem.properties["force_ibd"] = "true"
        return
    diag.objects = getattr(diag, "objects", [])
    existing_defs = {
        o.get("properties", {}).get("definition")
        for o in diag.objects
        if o.get("obj_type") == "Part"
    }
    if part_id in existing_defs:
        return
    if rel and rel.properties.get("part_elem") and rel.properties["part_elem"] in repo.elements:
        part_elem = repo.elements[rel.properties["part_elem"]]
        part_elem.properties["force_ibd"] = "true"
    else:
        part_elem = repo.create_element(
            "Part",
            name=repo.elements.get(part_id).name or part_id,
            properties={"definition": part_id, "force_ibd": "true"},
            owner=repo.root_package.elem_id,
        )
        if rel:
            rel.properties["part_elem"] = part_elem.elem_id
    repo.add_element_to_diagram(diag.diag_id, part_elem.elem_id)
    obj_dict = {
        "obj_id": _get_next_id(),
        "obj_type": "Part",
        "x": 50.0,
        "y": 50.0 + 60.0 * len(existing_defs),
        "element_id": part_elem.elem_id,
        "properties": {"definition": part_id},
        "locked": True,
    }
    diag.objects.append(obj_dict)
    _add_ports_for_part(repo, diag, obj_dict, app=app)
    if app:
        for win in getattr(app, "ibd_windows", []):
            if getattr(win, "diagram_id", None) == diag.diag_id:
                win.objects.append(SysMLObject(**obj_dict))
                win.redraw()
                win._sync_to_repository()

    # ensure additional instances per multiplicity
    add_multiplicity_parts(repo, whole_id, part_id, multiplicity, app=app)

    # propagate composite part addition to any generalization children
    for child_id in _find_generalization_children(repo, whole_id):
        inherit_block_properties(repo, child_id)


def add_multiplicity_parts(
    repo: SysMLRepository,
    whole_id: str,
    part_id: str,
    multiplicity: str,
    count: int | None = None,
    app=None,
) -> list[dict]:
    """Ensure ``count`` part instances exist according to ``multiplicity``."""

    low, high = _parse_multiplicity_range(multiplicity)
    if low <= 1 and high == 1:
        return []
    desired = count if count is not None else low
    if high is not None:
        desired = min(desired, high)

    diag_id = repo.get_linked_diagram(whole_id)
    diag = repo.diagrams.get(diag_id)
    if not diag or diag.diag_type != "Internal Block Diagram":
        return []
    diag.objects = getattr(diag, "objects", [])
    existing = [
        o
        for o in diag.objects
        if o.get("obj_type") == "Part"
        and o.get("properties", {}).get("definition") == part_id
    ]
    total = len(existing)
    if count is not None:
        target_total = total + desired
    else:
        target_total = max(total, desired)
    if high is not None:
        target_total = min(target_total, high)

    added: list[dict] = []
    base_name = repo.elements.get(part_id).name or part_id

    # rename existing part elements so their names follow the indexing scheme
    for idx, obj in enumerate(existing):
        elem = repo.elements.get(obj.get("element_id"))
        if elem:
            expected = f"{base_name}[{idx + 1}]"
            if elem.name != expected:
                elem.name = expected

    base_x = 50.0
    base_y = 50.0 + 60.0 * len(diag.objects)
    for i in range(total, target_total):
        part_elem = repo.create_element(
            "Part",
            name=f"{base_name}[{i + 1}]",
            properties={"definition": part_id, "force_ibd": "true"},
            owner=repo.root_package.elem_id,
        )
        repo.add_element_to_diagram(diag.diag_id, part_elem.elem_id)
        obj_dict = {
            "obj_id": _get_next_id(),
            "obj_type": "Part",
            "x": base_x,
            "y": base_y,
            "element_id": part_elem.elem_id,
            "properties": {"definition": part_id},
            "locked": True,
        }
        base_y += 60.0
        diag.objects.append(obj_dict)
        _add_ports_for_part(repo, diag, obj_dict, app=app)
        if app:
            for win in getattr(app, "ibd_windows", []):
                if getattr(win, "diagram_id", None) == diag.diag_id:
                    win.objects.append(SysMLObject(**obj_dict))
                    win.redraw()
                    win._sync_to_repository()
        added.append(obj_dict)
    return added


def _sync_ibd_composite_parts(
    repo: SysMLRepository, block_id: str, app=None
) -> list[dict]:
    """Ensure *block_id*'s IBD includes parts for existing composite aggregations.

    Returns the list of added part object dictionaries."""

    diag_id = repo.get_linked_diagram(block_id)
    diag = repo.diagrams.get(diag_id)
    if not diag or diag.diag_type != "Internal Block Diagram":
        return []
    diag.objects = getattr(diag, "objects", [])
    existing_defs = {
        o.get("properties", {}).get("definition")
        for o in diag.objects
        if o.get("obj_type") == "Part"
    }
    src_ids = [block_id] + _collect_generalization_parents(repo, block_id)
    rels = [
        rel
        for rel in repo.relationships
        if rel.rel_type == "Composite Aggregation" and rel.source in src_ids
    ]
    added: list[dict] = []
    base_x = 50.0
    base_y = 50.0 + 60.0 * len(existing_defs)
    for rel in rels:
        pid = rel.target
        if pid in existing_defs:
            continue
        if rel.properties.get("part_elem") and rel.properties["part_elem"] in repo.elements:
            part_elem = repo.elements[rel.properties["part_elem"]]
            part_elem.properties["force_ibd"] = "true"
        else:
            part_elem = repo.create_element(
                "Part",
                name=repo.elements.get(pid).name or pid,
                properties={"definition": pid, "force_ibd": "true"},
                owner=repo.root_package.elem_id,
            )
            rel.properties["part_elem"] = part_elem.elem_id
        repo.add_element_to_diagram(diag.diag_id, part_elem.elem_id)
        obj_dict = {
            "obj_id": _get_next_id(),
            "obj_type": "Part",
            "x": base_x,
            "y": base_y,
            "element_id": part_elem.elem_id,
            "properties": {"definition": pid},
            "locked": True,
        }
        base_y += 60.0
        diag.objects.append(obj_dict)
        added.append(obj_dict)
        added += _add_ports_for_part(repo, diag, obj_dict, app=app)
        if app:
            for win in getattr(app, "ibd_windows", []):
                if getattr(win, "diagram_id", None) == diag.diag_id:
                    win.objects.append(SysMLObject(**obj_dict))
                    win.redraw()
                    win._sync_to_repository()
    return added


def _sync_ibd_aggregation_parts(
    repo: SysMLRepository, block_id: str, app=None
) -> list[dict]:
    """Ensure ``block_id``'s IBD includes parts for regular aggregations.

    Returns the list of added part object dictionaries."""

    diag_id = repo.get_linked_diagram(block_id)
    diag = repo.diagrams.get(diag_id)
    if not diag or diag.diag_type != "Internal Block Diagram":
        return []
    diag.objects = getattr(diag, "objects", [])
    existing_defs = {
        o.get("properties", {}).get("definition")
        for o in diag.objects
        if o.get("obj_type") == "Part"
    }
    src_ids = [block_id] + _collect_generalization_parents(repo, block_id)
    rels = [
        rel
        for rel in repo.relationships
        if rel.rel_type == "Aggregation" and rel.source in src_ids
    ]
    added: list[dict] = []
    base_x = 50.0
    base_y = 50.0 + 60.0 * len(existing_defs)
    for rel in rels:
        pid = rel.target
        if pid in existing_defs:
            continue
        if rel.properties.get("part_elem") and rel.properties["part_elem"] in repo.elements:
            part_elem = repo.elements[rel.properties["part_elem"]]
        else:
            part_elem = repo.create_element(
                "Part",
                name=repo.elements.get(pid).name or pid,
                properties={"definition": pid},
                owner=repo.root_package.elem_id,
            )
            rel.properties["part_elem"] = part_elem.elem_id
        repo.add_element_to_diagram(diag.diag_id, part_elem.elem_id)
        obj_dict = {
            "obj_id": _get_next_id(),
            "obj_type": "Part",
            "x": base_x,
            "y": base_y,
            "element_id": part_elem.elem_id,
            "properties": {"definition": pid},
        }
        base_y += 60.0
        diag.objects.append(obj_dict)
        added.append(obj_dict)
        added += _add_ports_for_part(repo, diag, obj_dict, app=app)
        if app:
            for win in getattr(app, "ibd_windows", []):
                if getattr(win, "diagram_id", None) == diag.diag_id:
                    win.objects.append(SysMLObject(**obj_dict))
                    win.redraw()
                    win._sync_to_repository()
    return added


def _sync_ibd_partproperty_parts(
    repo: SysMLRepository, block_id: str, names: list[str] | None = None, app=None
) -> list[dict]:
    """Ensure ``block_id``'s IBD includes parts for given ``names``.

    If *names* is ``None``, the block's ``partProperties`` attribute is parsed.
    Returns the list of added part object dictionaries."""

    diag_id = repo.get_linked_diagram(block_id)
    diag = repo.diagrams.get(diag_id)
    if not diag or diag.diag_type != "Internal Block Diagram":
        return []
    block = repo.elements.get(block_id)
    if not block:
        return []

    diag.objects = getattr(diag, "objects", [])
    existing_defs = {
        o.get("properties", {}).get("definition")
        for o in diag.objects
        if o.get("obj_type") == "Part"
    }
    existing_names = {
        repo.elements[did].name
        for did in existing_defs
        if did in repo.elements and repo.elements[did].elem_type == "Block"
    }
    if names is None:
        names = [
            p.split("[")[0].strip()
            for p in block.properties.get("partProperties", "").split(",")
            if p.strip()
        ]
    added: list[dict] = []
    base_x = 50.0
    base_y = 50.0 + 60.0 * len(existing_defs)
    for name in names:
        if name in existing_names:
            continue
        target_id = next(
            (
                eid
                for eid, elem in repo.elements.items()
                if elem.elem_type == "Block" and elem.name == name
            ),
            None,
        )
        if not target_id:
            continue
        part_elem = repo.create_element(
            "Part",
            name=name,
            properties={"definition": target_id},
            owner=repo.root_package.elem_id,
        )
        repo.add_element_to_diagram(diag.diag_id, part_elem.elem_id)
        obj_dict = {
            "obj_id": _get_next_id(),
            "obj_type": "Part",
            "x": base_x,
            "y": base_y,
            "element_id": part_elem.elem_id,
            "properties": {"definition": target_id},
        }
        base_y += 60.0
        diag.objects.append(obj_dict)
        added.append(obj_dict)
        if app:
            for win in getattr(app, "ibd_windows", []):
                if getattr(win, "diagram_id", None) == diag.diag_id:
                    win.objects.append(SysMLObject(**obj_dict))
                    win.redraw()
                    win._sync_to_repository()
    return added


def _sync_block_parts_from_ibd(repo: SysMLRepository, diag_id: str) -> None:
    """Ensure the block linked to ``diag_id`` lists all part definitions."""

    diag = repo.diagrams.get(diag_id)
    if not diag or diag.diag_type != "Internal Block Diagram":
        return
    block_id = (
        getattr(diag, "father", None)
        or next((eid for eid, did in repo.element_diagrams.items() if did == diag_id), None)
    )
    if not block_id or block_id not in repo.elements:
        return
    block = repo.elements[block_id]
    names = [
        p.strip()
        for p in block.properties.get("partProperties", "").split(",")
        if p.strip()
    ]
    bases = {n.split("[")[0].strip() for n in names}
    for obj in getattr(diag, "objects", []):
        if obj.get("obj_type") != "Part":
            continue
        def_id = obj.get("properties", {}).get("definition")
        if def_id and def_id in repo.elements:
            pname = repo.elements[def_id].name or def_id
            if pname not in bases:
                names.append(pname)
                bases.add(pname)
    if names:
        joined = ", ".join(names)
        block.properties["partProperties"] = joined
        for d in repo.diagrams.values():
            for o in getattr(d, "objects", []):
                if o.get("element_id") == block_id:
                    o.setdefault("properties", {})["partProperties"] = joined
        for child_id in _find_generalization_children(repo, block_id):
            inherit_block_properties(repo, child_id)


def _ensure_ibd_boundary(repo: SysMLRepository, diagram: SysMLDiagram, block_id: str, app=None) -> list[dict]:
    """Create a boundary object for the IBD father block if needed."""

    diagram.objects = getattr(diagram, "objects", [])
    boundary = next((o for o in diagram.objects if o.get("obj_type") == "Block Boundary"), None)
    added: list[dict] = []
    if not boundary:
        obj_dict = {
            "obj_id": _get_next_id(),
            "obj_type": "Block Boundary",
            "x": 100.0,
            "y": 80.0,
            "width": 200.0,
            "height": 120.0,
            "element_id": block_id,
            "properties": {"name": repo.elements.get(block_id).name or block_id},
        }
        diagram.objects.insert(0, obj_dict)
        added.append(obj_dict)
        added += _add_ports_for_boundary(repo, diagram, obj_dict, app=app)
    else:
        if boundary.get("element_id") != block_id:
            boundary["element_id"] = block_id
        added += _add_ports_for_boundary(repo, diagram, boundary, app=app)
    return added


def _remove_ibd_boundary(repo: SysMLRepository, diagram: SysMLDiagram) -> None:
    """Remove boundary object and ports from the diagram."""

    diagram.objects = getattr(diagram, "objects", [])
    boundary = next((o for o in diagram.objects if o.get("obj_type") == "Block Boundary"), None)
    if not boundary:
        return
    bid = boundary.get("obj_id")
    diagram.objects = [o for o in diagram.objects if not (o.get("obj_type") == "Port" and o.get("properties", {}).get("parent") == str(bid))]
    diagram.objects.remove(boundary)


def set_ibd_father(
    repo: SysMLRepository, diagram: SysMLDiagram, father_id: str | None, app=None
) -> list[dict]:
    """Assign *father_id* as the block represented by *diagram*.

    Links the diagram to the block and syncs composite parts. Returns any added
    part object dictionaries."""

    prev = getattr(diagram, "father", None)
    diagram.father = father_id
    if prev and prev != father_id:
        repo.link_diagram(prev, None)
    if father_id:
        repo.link_diagram(father_id, diagram.diag_id)
    added = _sync_ibd_composite_parts(repo, father_id, app=app) if father_id else []
    if father_id:
        added += _ensure_ibd_boundary(repo, diagram, father_id, app=app)
    else:
        _remove_ibd_boundary(repo, diagram)
    return added


def link_block_to_ibd(
    repo: SysMLRepository, block_id: str, diag_id: str | None, app=None
) -> list[dict]:
    """Link *block_id* to *diag_id* and ensure the IBD boundary is created."""

    if diag_id and diag_id in repo.diagrams:
        diagram = repo.diagrams[diag_id]
        if diagram.diag_type == "Internal Block Diagram":
            return set_ibd_father(repo, diagram, block_id, app=app)
    repo.link_diagram(block_id, diag_id)
    return []


def update_block_parts_from_ibd(repo: SysMLRepository, diagram: SysMLDiagram) -> None:
    """Sync the father block's ``partProperties`` from diagram part objects."""

    if diagram.diag_type != "Internal Block Diagram":
        return
    block_id = getattr(diagram, "father", None)
    if not block_id:
        block_id = next((eid for eid, did in repo.element_diagrams.items() if did == diagram.diag_id), None)
    if not block_id or block_id not in repo.elements:
        return
    block = repo.elements[block_id]
    names = [p.strip() for p in block.properties.get("partProperties", "").split(",") if p.strip()]
    bases = [n.split("[")[0].strip() for n in names]
    changed = False
    for obj in getattr(diagram, "objects", []):
        if obj.get("obj_type") != "Part":
            continue
        name = ""
        elem_id = obj.get("element_id")
        if elem_id and elem_id in repo.elements:
            name = repo.elements[elem_id].name or name
        if not name:
            def_id = obj.get("properties", {}).get("definition")
            if def_id and def_id in repo.elements:
                name = repo.elements[def_id].name or def_id
        if name and name not in bases:
            names.append(name)
            bases.append(name)
            changed = True
    if changed:
        joined = ", ".join(names)
        block.properties["partProperties"] = joined
        for d in repo.diagrams.values():
            for o in getattr(d, "objects", []):
                if o.get("element_id") == block_id:
                    o.setdefault("properties", {})["partProperties"] = joined
        for child_id in _find_generalization_children(repo, block_id):
            inherit_block_properties(repo, child_id)
        repo.touch_element(block_id)


def remove_aggregation_part(
    repo: SysMLRepository,
    whole_id: str,
    part_id: str,
    remove_object: bool = False,
    app=None,
) -> None:
    """Remove *part_id* from *whole_id* block's part list.

    If *remove_object* is True, also delete any part object representing
    *part_id* in the Internal Block Diagram linked to *whole_id*.
    """
    whole = repo.elements.get(whole_id)
    part = repo.elements.get(part_id)
    if not whole or not part:
        return
    name = part.name or part_id
    parts = [p.strip() for p in whole.properties.get("partProperties", "").split(",") if p.strip()]
    new_parts = [p for p in parts if p.split("[")[0].strip() != name]
    if len(new_parts) != len(parts):
        if new_parts:
            whole.properties["partProperties"] = ", ".join(new_parts)
        else:
            whole.properties.pop("partProperties", None)
        for d in repo.diagrams.values():
            for o in getattr(d, "objects", []):
                if o.get("element_id") == whole_id:
                    if new_parts:
                        o.setdefault("properties", {})["partProperties"] = ", ".join(new_parts)
                    else:
                        o.setdefault("properties", {}).pop("partProperties", None)

    # propagate removals to any generalization children
    for child_id in _find_generalization_children(repo, whole_id):
        child = repo.elements.get(child_id)
        if not child:
            continue
        child_parts = [
            p.strip() for p in child.properties.get("partProperties", "").split(",") if p.strip()
        ]
        child_parts = [p for p in child_parts if p.split("[")[0].strip() != name]
        if child_parts:
            child.properties["partProperties"] = ", ".join(child_parts)
        else:
            child.properties.pop("partProperties", None)
        for d in repo.diagrams.values():
            for o in getattr(d, "objects", []):
                if o.get("element_id") == child_id:
                    if child_parts:
                        o.setdefault("properties", {})["partProperties"] = ", ".join(child_parts)
                    else:
                        o.setdefault("properties", {}).pop("partProperties", None)
    if remove_object:
        diag_id = repo.get_linked_diagram(whole_id)
        diag = repo.diagrams.get(diag_id)
        if diag and diag.diag_type == "Internal Block Diagram":
            diag.objects = getattr(diag, "objects", [])
            before = len(diag.objects)
            diag.objects = [
                o
                for o in diag.objects
                if not (
                    o.get("obj_type") == "Part"
                    and o.get("properties", {}).get("definition") == part_id
                )
            ]
            if len(diag.objects) != before and app:
                for win in getattr(app, "ibd_windows", []):
                    if getattr(win, "diagram_id", None) == diag_id:
                        win.objects = [
                            o
                            for o in win.objects
                            if not (
                                o.obj_type == "Part"
                                and o.properties.get("definition") == part_id
                            )
                        ]
                        win.redraw()
                        win._sync_to_repository()
        # remove stored part element if any
        rel = next(
            (
                r
                for r in repo.relationships
                if r.rel_type in ("Composite Aggregation", "Aggregation")
                and r.source == whole_id
                and r.target == part_id
            ),
            None,
        )
        if rel:
            pid = rel.properties.pop("part_elem", None)
            if pid and pid in repo.elements:
                repo.delete_element(pid)


def inherit_block_properties(repo: SysMLRepository, block_id: str) -> None:
    """Merge parent block properties into the given block."""
    extend_block_parts_with_parents(repo, block_id)
    block = repo.elements.get(block_id)
    if not block:
        return
    for parent_id in _find_parent_blocks(repo, block_id):
        parent = repo.elements.get(parent_id)
        if not parent:
            continue
        for prop in SYSML_PROPERTIES.get("BlockUsage", []):
            if prop == "partProperties":
                continue
            if prop == "operations":
                child_ops = parse_operations(block.properties.get(prop, ""))
                child_names = {o.name for o in child_ops}
                for op in parse_operations(parent.properties.get(prop, "")):
                    if op.name not in child_names:
                        child_ops.append(op)
                        child_names.add(op.name)
                block.properties[prop] = operations_to_json(child_ops)
            else:
                child_vals = [
                    v.strip() for v in block.properties.get(prop, "").split(",") if v.strip()
                ]
                parent_vals = [
                    v.strip() for v in parent.properties.get(prop, "").split(",") if v.strip()
                ]
                for v in parent_vals:
                    if v not in child_vals:
                        child_vals.append(v)
                if child_vals:
                    block.properties[prop] = ", ".join(child_vals)
    for d in repo.diagrams.values():
        for o in getattr(d, "objects", []):
            if o.get("element_id") == block_id:
                o.setdefault("properties", {}).update(block.properties)


def remove_inherited_block_properties(repo: SysMLRepository, child_id: str, parent_id: str) -> None:
    """Remove properties of *parent_id* from *child_id* block."""
    child = repo.elements.get(child_id)
    parent = repo.elements.get(parent_id)
    if not child or not parent:
        return

    # handle partProperties separately
    child_parts = [
        v.strip() for v in child.properties.get("partProperties", "").split(",") if v.strip()
    ]
    parent_parts = [
        v.strip() for v in parent.properties.get("partProperties", "").split(",") if v.strip()
    ]
    parent_bases = {p.split("[")[0].strip() for p in parent_parts}
    child_parts = [
        v
        for v in child_parts
        if v.split("[")[0].strip() not in parent_bases
    ]
    if child_parts:
        child.properties["partProperties"] = ", ".join(child_parts)
    else:
        child.properties.pop("partProperties", None)

    for prop in SYSML_PROPERTIES.get("BlockUsage", []):
        if prop == "partProperties":
            continue
        if prop == "operations":
            child_ops = parse_operations(child.properties.get(prop, ""))
            parent_ops = parse_operations(parent.properties.get(prop, ""))
            parent_names = {o.name for o in parent_ops}
            child_ops = [op for op in child_ops if op.name not in parent_names]
            if child_ops:
                child.properties[prop] = operations_to_json(child_ops)
            else:
                child.properties.pop(prop, None)
        else:
            child_vals = [v.strip() for v in child.properties.get(prop, "").split(",") if v.strip()]
            parent_vals = [
                v.strip() for v in parent.properties.get(prop, "").split(",") if v.strip()
            ]
            child_vals = [v for v in child_vals if v not in parent_vals]
            if child_vals:
                child.properties[prop] = ", ".join(child_vals)
            else:
                child.properties.pop(prop, None)

    # propagate changes to diagrams referencing the child block
    for d in repo.diagrams.values():
        for o in getattr(d, "objects", []):
            if o.get("element_id") == child_id:
                o.setdefault("properties", {}).update(child.properties)


def inherit_father_parts(repo: SysMLRepository, diagram: SysMLDiagram) -> list[dict]:
    """Copy parts from the diagram's father block into the diagram.

    Returns a list with the inherited object dictionaries (parts and ports)."""
    father = getattr(diagram, "father", None)
    if not father:
        return []
    father_diag_id = repo.get_linked_diagram(father)
    father_diag = repo.diagrams.get(father_diag_id)
    if not father_diag:
        return []
    diagram.objects = getattr(diagram, "objects", [])
    added: list[dict] = []
    # Track existing parts by element id to avoid duplicates
    existing = {o.get("element_id") for o in diagram.objects if o.get("obj_type") == "Part"}

    # Map of source part obj_id -> new obj_id so ports can be updated
    part_map: dict[int, int] = {}

    # ------------------------------------------------------------------
    # Copy parts from the father diagram
    # ------------------------------------------------------------------
    for obj in getattr(father_diag, "objects", []):
        if obj.get("obj_type") != "Part":
            continue
        if obj.get("element_id") in existing:
            continue
        new_obj = obj.copy()
        new_obj["obj_id"] = _get_next_id()
        diagram.objects.append(new_obj)
        repo.add_element_to_diagram(diagram.diag_id, obj.get("element_id"))
        added.append(new_obj)
        part_map[obj.get("obj_id")] = new_obj["obj_id"]

    # ------------------------------------------------------------------
    # Copy ports belonging to the inherited parts so orientation and other
    # attributes are preserved. Only ports referencing a copied part are
    # considered.
    # ------------------------------------------------------------------
    for obj in getattr(father_diag, "objects", []):
        if obj.get("obj_type") != "Port":
            continue
        parent_id = obj.get("properties", {}).get("parent")
        if not parent_id:
            continue
        try:
            parent_id_int = int(parent_id)
        except Exception:
            continue
        new_parent = part_map.get(parent_id_int)
        if not new_parent:
            continue
        new_obj = obj.copy()
        new_obj["obj_id"] = _get_next_id()
        new_obj.setdefault("properties", {})["parent"] = str(new_parent)
        diagram.objects.append(new_obj)
        added.append(new_obj)
    # update child block partProperties with inherited names
    child_id = next(
        (eid for eid, did in repo.element_diagrams.items() if did == diagram.diag_id),
        None,
    )
    if child_id and father in repo.elements:
        child = repo.elements[child_id]
        father_elem = repo.elements[father]
        names = [
            p.strip() for p in child.properties.get("partProperties", "").split(",") if p.strip()
        ]
        father_names = [
            p.strip()
            for p in father_elem.properties.get("partProperties", "").split(",")
            if p.strip()
        ]
        for n in father_names:
            if n not in names:
                names.append(n)
        joined = ", ".join(names)
        child.properties["partProperties"] = joined
        for d in repo.diagrams.values():
            for o in getattr(d, "objects", []):
                if o.get("element_id") == child_id:
                    o.setdefault("properties", {})["partProperties"] = joined
        inherit_block_properties(repo, child_id)
    return added


@dataclass
class SysMLObject:
    obj_id: int
    obj_type: str
    x: float
    y: float
    element_id: str | None = None
    width: float = 80.0
    height: float = 40.0
    properties: Dict[str, str] = field(default_factory=dict)
    requirements: List[dict] = field(default_factory=list)
    locked: bool = False
    hidden: bool = False


@dataclass
class OperationParameter:
    """Representation of a SysML parameter."""

    name: str
    type: str = ""
    direction: str = "in"


@dataclass
class OperationDefinition:
    """Operation with a list of parameters and an optional return type."""

    name: str
    parameters: List[OperationParameter] = field(default_factory=list)
    return_type: str = ""


def calculate_allocated_asil(requirements: List[dict]) -> str:
    """Return highest ASIL level from the given requirement list."""
    asil = "QM"
    for req in requirements:
        level = req.get("asil") or global_requirements.get(req.get("id"), {}).get("asil", "QM")
        if ASIL_ORDER.get(level, 0) > ASIL_ORDER.get(asil, 0):
            asil = level
    return asil


def remove_orphan_ports(objs: List[SysMLObject]) -> None:
    """Delete ports that don't reference an existing parent part."""
    part_ids = {o.obj_id for o in objs if o.obj_type in ("Part", "Block Boundary")}
    filtered: List[SysMLObject] = []
    for o in objs:
        if o.obj_type == "Port":
            pid = o.properties.get("parent")
            if not pid or int(pid) not in part_ids:
                continue
        filtered.append(o)
    objs[:] = filtered


def snap_port_to_parent_obj(port: SysMLObject, parent: SysMLObject) -> None:
    """Position *port* along the closest edge of *parent*."""
    px = port.x
    py = port.y
    left = parent.x - parent.width / 2
    right = parent.x + parent.width / 2
    top = parent.y - parent.height / 2
    bottom = parent.y + parent.height / 2
    d_left = abs(px - left)
    d_right = abs(px - right)
    d_top = abs(py - top)
    d_bottom = abs(py - bottom)
    min_d = min(d_left, d_right, d_top, d_bottom)
    if min_d == d_left:
        port.x = left
        port.y = min(max(py, top), bottom)
        port.properties["side"] = "W"
    elif min_d == d_right:
        port.x = right
        port.y = min(max(py, top), bottom)
        port.properties["side"] = "E"
    elif min_d == d_top:
        port.y = top
        port.x = min(max(px, left), right)
        port.properties["side"] = "N"
    else:
        port.y = bottom
        port.x = min(max(px, left), right)
        port.properties["side"] = "S"


def update_ports_for_part(part: SysMLObject, objs: List[SysMLObject]) -> None:
    """Snap all ports referencing *part* to its border."""
    for o in objs:
        if o.obj_type == "Port" and o.properties.get("parent") == str(part.obj_id):
            snap_port_to_parent_obj(o, part)


def update_ports_for_boundary(boundary: SysMLObject, objs: List[SysMLObject]) -> None:
    """Snap all ports referencing *boundary* to its border."""
    for o in objs:
        if o.obj_type == "Port" and o.properties.get("parent") == str(boundary.obj_id):
            snap_port_to_parent_obj(o, boundary)


def _boundary_min_size(boundary: SysMLObject, objs: List[SysMLObject]) -> tuple[float, float]:
    """Return minimum width and height for *boundary* to contain all parts."""
    parts = [o for o in objs if o.obj_type == "Part" and not getattr(o, "hidden", False)]
    if not parts:
        return (20.0, 20.0)
    pad = 20.0
    max_dx = 0.0
    max_dy = 0.0
    for p in parts:
        dx = abs(p.x - boundary.x) + p.width / 2
        dy = abs(p.y - boundary.y) + p.height / 2
        max_dx = max(max_dx, dx)
        max_dy = max(max_dy, dy)
    return max_dx * 2 + pad, max_dy * 2 + pad


def ensure_boundary_contains_parts(boundary: SysMLObject, objs: List[SysMLObject]) -> None:
    """Expand *boundary* if any part lies outside its borders."""
    min_w, min_h = _boundary_min_size(boundary, objs)
    if boundary.width < min_w:
        boundary.width = min_w
    if boundary.height < min_h:
        boundary.height = min_h


def _add_ports_for_part(
    repo: SysMLRepository,
    diag: SysMLDiagram,
    part_obj: dict,
    app=None,
) -> list[dict]:
    """Create port objects for ``part_obj`` based on its block definition."""

    part_elem = repo.elements.get(part_obj.get("element_id"))
    if not part_elem:
        return []
    block_id = part_elem.properties.get("definition")
    names: list[str] = []
    if block_id and block_id in repo.elements:
        block_elem = repo.elements[block_id]
        names.extend([
            p.strip()
            for p in block_elem.properties.get("ports", "").split(",")
            if p.strip()
        ])
    names.extend([
        p.strip() for p in part_elem.properties.get("ports", "").split(",") if p.strip()
    ])
    if not names:
        return []
    added: list[dict] = []
    parent = SysMLObject(
        part_obj.get("obj_id"),
        "Part",
        part_obj.get("x", 0.0),
        part_obj.get("y", 0.0),
        element_id=part_obj.get("element_id"),
        width=part_obj.get("width", 80.0),
        height=part_obj.get("height", 40.0),
        properties=part_obj.get("properties", {}).copy(),
        locked=part_obj.get("locked", False),
    )
    for name in names:
        port = SysMLObject(
            _get_next_id(),
            "Port",
            parent.x + parent.width / 2 + 20,
            parent.y,
            properties={
                "name": name,
                "parent": str(parent.obj_id),
                "side": "E",
                "labelX": "8",
                "labelY": "-8",
            },
        )
        snap_port_to_parent_obj(port, parent)
        port_dict = asdict(port)
        diag.objects.append(port_dict)
        added.append(port_dict)
        if app:
            for win in getattr(app, "ibd_windows", []):
                if getattr(win, "diagram_id", None) == diag.diag_id:
                    win.objects.append(port)
                    win.redraw()
                    win._sync_to_repository()
    part_obj.setdefault("properties", {})["ports"] = ", ".join(names)
    part_elem.properties["ports"] = ", ".join(names)
    return added


def _add_ports_for_boundary(
    repo: SysMLRepository,
    diag: SysMLDiagram,
    boundary_obj: dict,
    app=None,
) -> list[dict]:
    """Create port objects for a boundary based on its block definition."""

    block = repo.elements.get(boundary_obj.get("element_id"))
    if not block:
        return []
    names = [p.strip() for p in block.properties.get("ports", "").split(",") if p.strip()]
    if not names:
        return []
    added: list[dict] = []
    parent = SysMLObject(
        boundary_obj.get("obj_id"),
        "Block Boundary",
        boundary_obj.get("x", 0.0),
        boundary_obj.get("y", 0.0),
        width=boundary_obj.get("width", 160.0),
        height=boundary_obj.get("height", 100.0),
    )
    for name in names:
        port = SysMLObject(
            _get_next_id(),
            "Port",
            parent.x + parent.width / 2 + 20,
            parent.y,
            properties={
                "name": name,
                "parent": str(parent.obj_id),
                "side": "E",
                "labelX": "8",
                "labelY": "-8",
            },
        )
        snap_port_to_parent_obj(port, parent)
        port_dict = asdict(port)
        diag.objects.append(port_dict)
        added.append(port_dict)
        if app:
            for win in getattr(app, "ibd_windows", []):
                if getattr(win, "diagram_id", None) == diag.diag_id:
                    win.objects.append(port)
                    win.redraw()
                    win._sync_to_repository()
    boundary_obj.setdefault("properties", {})["ports"] = ", ".join(names)
    block.properties["ports"] = ", ".join(names)
    return added


def _sync_ports_for_part(repo: SysMLRepository, diag: SysMLDiagram, part_obj: dict) -> None:
    """Update port objects for ``part_obj`` to match its definition."""

    part_elem = repo.elements.get(part_obj.get("element_id"))
    if not part_elem:
        return
    block_id = part_elem.properties.get("definition")
    names: list[str] = []
    if block_id and block_id in repo.elements:
        block_elem = repo.elements[block_id]
        names.extend([
            p.strip()
            for p in block_elem.properties.get("ports", "").split(",")
            if p.strip()
        ])
    names.extend([
        p.strip() for p in part_elem.properties.get("ports", "").split(",") if p.strip()
    ])
    names = list(dict.fromkeys(names))
    part_obj.setdefault("properties", {})["ports"] = ", ".join(names)
    part_elem.properties["ports"] = ", ".join(names)

    existing = [
        o
        for o in list(diag.objects)
        if o.get("obj_type") == "Port" and o.get("properties", {}).get("parent") == str(part_obj.get("obj_id"))
    ]
    existing_names = {o.get("properties", {}).get("name") for o in existing}
    parent = SysMLObject(
        part_obj.get("obj_id"),
        "Part",
        part_obj.get("x", 0.0),
        part_obj.get("y", 0.0),
        width=part_obj.get("width", 80.0),
        height=part_obj.get("height", 40.0),
    )
    for name in names:
        if name in existing_names:
            continue
        port = SysMLObject(
            _get_next_id(),
            "Port",
            parent.x + parent.width / 2 + 20,
            parent.y,
            properties={
                "name": name,
                "parent": str(parent.obj_id),
                "side": "E",
                "labelX": "8",
                "labelY": "-8",
            },
        )
        snap_port_to_parent_obj(port, parent)
        diag.objects.append(asdict(port))
    for obj in existing:
        if obj.get("properties", {}).get("name") not in names:
            diag.objects.remove(obj)


def _sync_ports_for_boundary(repo: SysMLRepository, diag: SysMLDiagram, boundary_obj: dict) -> None:
    """Update port objects for ``boundary_obj`` to match its block definition."""

    block_id = boundary_obj.get("element_id")
    block_elem = repo.elements.get(block_id)
    if not block_elem:
        return
    names = [p.strip() for p in block_elem.properties.get("ports", "").split(",") if p.strip()]
    boundary_obj.setdefault("properties", {})["ports"] = ", ".join(names)

    existing = [
        o
        for o in list(diag.objects)
        if o.get("obj_type") == "Port" and o.get("properties", {}).get("parent") == str(boundary_obj.get("obj_id"))
    ]
    existing_names = {o.get("properties", {}).get("name") for o in existing}
    parent = SysMLObject(
        boundary_obj.get("obj_id"),
        "Block Boundary",
        boundary_obj.get("x", 0.0),
        boundary_obj.get("y", 0.0),
        width=boundary_obj.get("width", 160.0),
        height=boundary_obj.get("height", 100.0),
    )
    for name in names:
        if name in existing_names:
            continue
        port = SysMLObject(
            _get_next_id(),
            "Port",
            parent.x + parent.width / 2 + 20,
            parent.y,
            properties={
                "name": name,
                "parent": str(parent.obj_id),
                "side": "E",
                "labelX": "8",
                "labelY": "-8",
            },
        )
        snap_port_to_parent_obj(port, parent)
        diag.objects.append(asdict(port))
    for obj in existing:
        if obj.get("properties", {}).get("name") not in names:
            diag.objects.remove(obj)


def propagate_block_port_changes(repo: SysMLRepository, block_id: str) -> None:
    """Propagate port updates on ``block_id`` to all parts referencing it."""

    block = repo.elements.get(block_id)
    if not block or block.elem_type != "Block":
        return
    names = [p.strip() for p in block.properties.get("ports", "").split(",") if p.strip()]
    for elem in repo.elements.values():
        if elem.elem_type != "Part" or elem.properties.get("definition") != block_id:
            continue
        elem.properties["ports"] = ", ".join(names)
        for diag in repo.diagrams.values():
            if diag.diag_type != "Internal Block Diagram":
                continue
            diag.objects = getattr(diag, "objects", [])
            updated = False
            for obj in diag.objects:
                if obj.get("obj_type") == "Part" and obj.get("element_id") == elem.elem_id:
                    obj.setdefault("properties", {})["ports"] = ", ".join(names)
                    _sync_ports_for_part(repo, diag, obj)
                    updated = True
            if updated:
                repo.touch_diagram(diag.diag_id)

    # update boundaries referencing this block
    for diag in repo.diagrams.values():
        if diag.diag_type != "Internal Block Diagram":
            continue
        diag.objects = getattr(diag, "objects", [])
        updated = False
        for obj in diag.objects:
            if obj.get("obj_type") == "Block Boundary" and obj.get("element_id") == block_id:
                obj.setdefault("properties", {})["ports"] = ", ".join(names)
                _sync_ports_for_boundary(repo, diag, obj)
                updated = True
        if updated:
            repo.touch_diagram(diag.diag_id)


def propagate_block_part_changes(repo: SysMLRepository, block_id: str) -> None:
    """Propagate attribute updates on ``block_id`` to all parts referencing it."""

    block = repo.elements.get(block_id)
    if not block or block.elem_type != "Block":
        return
    props = ["operations", "partProperties", "behaviors"]
    for elem in repo.elements.values():
        if elem.elem_type != "Part" or elem.properties.get("definition") != block_id:
            continue
        elem.name = block.name

        for prop in props:
            if prop in block.properties:
                elem.properties[prop] = block.properties[prop]
            else:
                elem.properties.pop(prop, None)


def _propagate_block_requirement_changes(
    repo: SysMLRepository, parent_id: str, child_id: str
) -> None:
    """Add requirements from ``parent_id`` objects to ``child_id`` objects."""

    parent_req_ids: set[str] = set()
    for diag in repo.diagrams.values():
        for obj in getattr(diag, "objects", []):
            if obj.get("element_id") != block_id:
                continue
            for req in obj.get("requirements", []):
                if req not in reqs:
                    reqs.append(req)
    return reqs


def _collect_block_requirements(repo: SysMLRepository, block_id: str) -> list[dict]:
    """Return a unique list of requirements associated with ``block_id``."""

    reqs: list[dict] = []
    seen: set[str] = set()
    for diag in repo.diagrams.values():
        for obj in getattr(diag, "objects", []):
            if obj.get("element_id") != block_id:
                continue
            for req in obj.get("requirements", []):
                rid = req.get("id")
                if rid is not None:
                    if rid in seen:
                        continue
                    seen.add(rid)
                reqs.append(req)
    return reqs


def _propagate_requirements(repo: SysMLRepository, src_reqs: list[dict], dst_id: str) -> None:
    """Merge *src_reqs* into all objects referencing *dst_id*."""
    if not src_reqs:
        return
    for diag in repo.diagrams.values():
        updated = False
        for obj in getattr(diag, "objects", []):
            if obj.get("element_id") != dst_id:
                continue
            obj.setdefault("requirements", [])
            existing = {r.get("id") for r in obj["requirements"]}
            for req in src_reqs:
                if req.get("id") not in existing:
                    obj["requirements"].append(req)
                    existing.add(req.get("id"))
                    updated = True
        if updated:
            repo.touch_diagram(diag.diag_id)


def propagate_block_changes(repo: SysMLRepository, block_id: str, visited: set[str] | None = None) -> None:
    """Propagate updates on ``block_id`` to blocks that generalize it."""

    if visited is None:
        visited = set()
    if block_id in visited:
        return
    visited.add(block_id)
    reqs = _collect_block_requirements(repo, block_id)
    for child_id in _find_generalization_children(repo, block_id):
        inherit_block_properties(repo, child_id)
        propagate_block_port_changes(repo, child_id)
        _propagate_requirements(repo, reqs, child_id)
        propagate_block_changes(repo, child_id, visited)


def parse_operations(raw: str) -> List[OperationDefinition]:
    """Return a list of operations parsed from *raw* JSON or comma text."""
    if not raw:
        return []
    try:
        data = json.loads(raw)
        ops = []
        for o in data:
            params = [OperationParameter(**p) for p in o.get("parameters", [])]
            ops.append(OperationDefinition(o.get("name", ""), params, o.get("return_type", "")))
        return ops
    except Exception:
        return [OperationDefinition(n) for n in [p.strip() for p in raw.split(",") if p.strip()]]


def format_operation(op: OperationDefinition) -> str:
    """Return a readable string for an operation."""
    plist = ", ".join(f"{p.name}: {p.type}" if p.type else p.name for p in op.parameters)
    ret = f" : {op.return_type}" if op.return_type else ""
    return f"{op.name}({plist}){ret}"


def operations_to_json(ops: List[OperationDefinition]) -> str:
    return json.dumps([asdict(o) for o in ops])


@dataclass
class BehaviorAssignment:
    """Mapping of a block operation to an activity diagram."""

    operation: str
    diagram: str


def parse_behaviors(raw: str) -> List[BehaviorAssignment]:
    """Return a list of BehaviorAssignments from *raw* JSON."""
    if not raw:
        return []
    try:
        data = json.loads(raw)
        return [BehaviorAssignment(**b) for b in data]
    except Exception:
        return []


def behaviors_to_json(behaviors: List[BehaviorAssignment]) -> str:
    return json.dumps([asdict(b) for b in behaviors])


@dataclass
class DiagramConnection:
    src: int
    dst: int
    conn_type: str
    style: str = "Straight"  # Straight, Squared, Custom
    points: List[Tuple[float, float]] = field(default_factory=list)
    src_pos: Tuple[float, float] | None = None  # relative anchor (x,y)
    dst_pos: Tuple[float, float] | None = None
    name: str = ""
    arrow: str = "none"  # none, forward, backward, both
    mid_arrow: bool = False
    multiplicity: str = ""


class SysMLDiagramWindow(tk.Frame):
    """Base frame for AutoML diagrams with zoom and pan support."""

    def __init__(self, master, title, tools, diagram_id: str | None = None, app=None, history=None):
        super().__init__(master)
        self.app = app
        self.diagram_history: list[str] = list(history) if history else []
        self.master.title(title) if isinstance(self.master, tk.Toplevel) else None
        if isinstance(self.master, tk.Toplevel):
            self.master.geometry("800x600")

        self.repo = SysMLRepository.get_instance()
        if diagram_id and diagram_id in self.repo.diagrams:
            diagram = self.repo.diagrams[diagram_id]
        else:
            diagram = self.repo.create_diagram(title, name=title, diag_id=diagram_id)
        self.diagram_id = diagram.diag_id
        if isinstance(self.master, tk.Toplevel):
            self.master.protocol("WM_DELETE_WINDOW", self.on_close)
        else:
            # When embedded in another window, provide a small X button so
            # the user can close the frame.
            close_btn = ttk.Button(self, text="x", width=2, command=self.on_close)
            close_btn.place(relx=1.0, x=-4, y=4, anchor="ne")

        # Load any saved objects and connections for this diagram
        self.objects: List[SysMLObject] = []
        for data in getattr(diagram, "objects", []):
            if "requirements" not in data:
                data["requirements"] = []
            obj = SysMLObject(**data)
            if obj.obj_type == "Part":
                asil = calculate_allocated_asil(obj.requirements)
                obj.properties.setdefault("asil", asil)
                if obj.element_id and obj.element_id in self.repo.elements:
                    self.repo.elements[obj.element_id].properties.setdefault(
                        "asil", asil
                    )
            self.objects.append(obj)
        self.sort_objects()
        self.connections: List[DiagramConnection] = [
            DiagramConnection(**data) for data in getattr(diagram, "connections", [])
        ]
        if self.objects:
            global _next_obj_id
            _next_obj_id = max(o.obj_id for o in self.objects) + 1

        self.zoom = 1.0
        self.font = tkFont.Font(family="Arial", size=int(8 * self.zoom))
        self.current_tool = None
        self.start = None
        self.selected_obj: SysMLObject | None = None
        self.selected_objs: list[SysMLObject] = []
        self.selected_conn: DiagramConnection | None = None
        self.drag_offset = (0, 0)
        self.dragging_point_index: int | None = None
        self.dragging_endpoint: str | None = None  # "src" or "dst"
        self.conn_drag_offset: tuple[float, float] | None = None
        self.clipboard: SysMLObject | None = None
        self.resizing_obj: SysMLObject | None = None
        self.resize_edge: str | None = None
        self.select_rect_start: tuple[float, float] | None = None
        self.select_rect_id: int | None = None
        self.temp_line_end: tuple[float, float] | None = None
        self.rc_dragged = False

        self.toolbox = ttk.Frame(self)
        self.toolbox.pack(side=tk.LEFT, fill=tk.Y)

        self.back_btn = ttk.Button(self.toolbox, text="Go Back", command=self.go_back)
        self.back_btn.pack(fill=tk.X, padx=2, pady=2)
        self.back_btn.configure(state=tk.NORMAL if self.diagram_history else tk.DISABLED)

        # Always provide a select tool
        tools = ["Select"] + tools
        for tool in tools:
            ttk.Button(self.toolbox, text=tool, command=lambda t=tool: self.select_tool(t)).pack(
                fill=tk.X, padx=2, pady=2
            )

        self.prop_frame = ttk.LabelFrame(self.toolbox, text="Properties")
        self.prop_frame.pack(fill=tk.BOTH, expand=True, padx=2, pady=2)
        self.prop_view = ttk.Treeview(
            self.prop_frame,
            columns=("field", "value"),
            show="headings",
            height=8,
        )
        self.prop_view.heading("field", text="Field")
        self.prop_view.heading("value", text="Value")
        self.prop_view.column("field", width=80, anchor="w")
        self.prop_view.column("value", width=120, anchor="w")
        self.prop_view.pack(fill=tk.BOTH, expand=True)

        self.canvas = tk.Canvas(self, bg="white")
        self.canvas.pack(side=tk.RIGHT, fill=tk.BOTH, expand=True)

        if not isinstance(self.master, tk.Toplevel):
            # When a diagram is embedded in another window, add a small
            # close button over the canvas so the frame can be closed.
            self.close_btn = ttk.Button(self.canvas, text="x", width=2, command=self.on_close)
            self.close_btn.place(relx=1.0, x=-4, y=4, anchor="ne")
            self.close_btn.lift()

        self.canvas.bind("<Button-1>", self.on_left_press)
        self.canvas.bind("<B1-Motion>", self.on_left_drag)
        self.canvas.bind("<ButtonRelease-1>", self.on_left_release)
        self.canvas.bind("<Double-Button-1>", self.on_double_click)
        self.canvas.bind("<ButtonPress-3>", self.on_rc_press)
        self.canvas.bind("<B3-Motion>", self.on_rc_drag)
        self.canvas.bind("<ButtonRelease-3>", self.on_rc_release)
        self.canvas.bind("<Motion>", self.on_mouse_move)
        self.canvas.bind("<Control-MouseWheel>", self.on_ctrl_mousewheel)
        self.bind("<Control-c>", self.copy_selected)
        self.bind("<Control-x>", self.cut_selected)
        self.bind("<Control-v>", self.paste_selected)
        self.bind("<Delete>", self.delete_selected)
        # Refresh from the repository whenever the window gains focus
        self.bind("<FocusIn>", self.refresh_from_repository)

        self.redraw()
        self.update_property_view()
        if not isinstance(self.master, tk.Toplevel):
            self.pack(fill=tk.BOTH, expand=True)

    def update_property_view(self) -> None:
        """Display properties and metadata for the selected object."""
        if not hasattr(self, "prop_view"):
            return
        self.prop_view.delete(*self.prop_view.get_children())
        obj = self.selected_obj
        if not obj:
            return
        self.prop_view.insert("", "end", values=("Type", obj.obj_type))
        name = obj.properties.get("name", "")
        if name:
            self.prop_view.insert("", "end", values=("Name", name))
        for k, v in obj.properties.items():
            if k == "name":
                continue
            self.prop_view.insert("", "end", values=(k, v))
        if obj.element_id:
            elem = self.repo.elements.get(obj.element_id)
            if elem:
                self.prop_view.insert("", "end", values=("Author", getattr(elem, "author", "")))
                self.prop_view.insert("", "end", values=("Created", getattr(elem, "created", "")))
                self.prop_view.insert("", "end", values=("Modified", getattr(elem, "modified", "")))
                self.prop_view.insert("", "end", values=("ModifiedBy", getattr(elem, "modified_by", "")))

    def select_tool(self, tool):
        self.current_tool = tool
        self.start = None
        self.temp_line_end = None
        self.selected_obj = None
        self.selected_objs = []
        self.selected_conn = None
        self.dragging_point_index = None
        self.dragging_endpoint = None
        self.conn_drag_offset = None
        cursor = "arrow"
        if tool != "Select":
            cursor = (
                "crosshair"
                if tool
                in (
                    "Association",
                    "Include",
                    "Extend",
                    "Flow",
                    "Connector",
                    "Generalize",
                    "Generalization",
                    "Communication Path",
                    "Aggregation",
                    "Composite Aggregation",
                )
                else "tcross"
            )
        self.canvas.configure(cursor=cursor)
        self.update_property_view()

    # ------------------------------------------------------------
    # Event handlers
    # ------------------------------------------------------------
    def validate_connection(
        self, src: SysMLObject, dst: SysMLObject, conn_type: str
    ) -> tuple[bool, str]:
        """Return (valid, message) for a potential connection."""
        diag = self.repo.diagrams.get(self.diagram_id)
        diag_type = diag.diag_type if diag else ""

        if conn_type in (
            "Association",
            "Include",
            "Extend",
            "Flow",
            "Connector",
            "Generalize",
            "Generalization",
            "Communication Path",
            "Aggregation",
            "Composite Aggregation",
        ):
            if src == dst:
                return False, "Cannot connect an element to itself"

        if diag_type == "Use Case Diagram":
            if conn_type == "Association":
                actors = {"Actor"}
                if not (
                    (src.obj_type in actors and dst.obj_type == "Use Case")
                    or (dst.obj_type in actors and src.obj_type == "Use Case")
                ):
                    return False, "Associations must connect an Actor and a Use Case"
            elif conn_type in ("Include", "Extend"):
                if src.obj_type != "Use Case" or dst.obj_type != "Use Case":
                    return False, f"{conn_type} relationships must connect two Use Cases"
            elif conn_type == "Generalize":
                if src.obj_type != dst.obj_type or src.obj_type not in ("Actor", "Use Case"):
                    return False, "Generalizations must link two Actors or two Use Cases"
            elif conn_type == "Communication Path":
                if src.obj_type != "Actor" or dst.obj_type != "Actor":
                    return False, "Communication Paths must connect two Actors"

        elif diag_type == "Block Diagram":
            if conn_type == "Association":
                if src.obj_type != "Block" or dst.obj_type != "Block":
                    return False, "Associations in block diagrams must connect Blocks"
            elif conn_type == "Generalization":
                if src.obj_type != "Block" or dst.obj_type != "Block":
                    return False, "Generalizations in block diagrams must connect Blocks"
            elif conn_type in ("Aggregation", "Composite Aggregation"):
                if src.obj_type != "Block" or dst.obj_type != "Block":
                    return False, "Aggregations must connect Blocks"
                if _aggregation_exists(self.repo, src.element_id, dst.element_id):
                    return False, "Aggregation already defined for this block"

        elif diag_type == "Internal Block Diagram":
            if conn_type == "Connector":
                if src.obj_type not in ("Port", "Part") or dst.obj_type not in (
                    "Port",
                    "Part",
                ):
                    return False, "Connectors must link Parts or Ports"
                if src.obj_type == "Block Boundary" or dst.obj_type == "Block Boundary":
                    return False, "Connectors must link Parts or Ports"
                if src.obj_type == "Port" and dst.obj_type == "Port":
                    dir_a = src.properties.get("direction", "inout").lower()
                    dir_b = dst.properties.get("direction", "inout").lower()
                    if {dir_a, dir_b} != {"in", "out"}:
                        return False, "Ports must connect one 'in' and one 'out'"
                    def flow_dir(conn: DiagramConnection, port_id: int) -> str | None:
                        if conn.arrow == "both":
                            return None
                        if port_id == conn.src:
                            if conn.arrow == "forward":
                                return "out"
                            if conn.arrow == "backward":
                                return "in"
                        elif port_id == conn.dst:
                            if conn.arrow == "forward":
                                return "in"
                            if conn.arrow == "backward":
                                return "out"
                        return None
                    new_dir_a = "out" if dir_a == "out" else "in"
                    new_dir_b = "out" if dir_b == "out" else "in"
                    connections = getattr(self, "connections", None)
                    if connections is None:
                        return False, "Inconsistent data flow on port"
                    for c in connections:
                        if c.conn_type != "Connector":
                            continue
                        if src.obj_id in (c.src, c.dst):
                            ex = flow_dir(c, src.obj_id)
                            if ex and ex != new_dir_a:
                                return False, "Inconsistent data flow on port"
                        if dst.obj_id in (c.src, c.dst):
                            ex = flow_dir(c, dst.obj_id)
                            if ex and ex != new_dir_b:
                                return False, "Inconsistent data flow on port"

        elif diag_type == "Activity Diagram":
            # Basic control flow rules
            allowed = {
                "Initial": {
                    "Action",
                    "CallBehaviorAction",
                    "Decision",
                    "Merge",
                    "Fork",
                    "Join",
                },
                "Action": {
                    "Action",
                    "CallBehaviorAction",
                    "Decision",
                    "Merge",
                    "Fork",
                    "Join",
                    "Final",
                },
                "CallBehaviorAction": {
                    "Action",
                    "CallBehaviorAction",
                    "Decision",
                    "Merge",
                    "Fork",
                    "Join",
                    "Final",
                },
                "Decision": {
                    "Action",
                    "CallBehaviorAction",
                    "Decision",
                    "Merge",
                    "Fork",
                    "Join",
                    "Final",
                },
                "Merge": {
                    "Action",
                    "CallBehaviorAction",
                    "Decision",
                    "Fork",
                    "Join",
                },
                "Fork": {
                    "Action",
                    "CallBehaviorAction",
                    "Decision",
                    "Merge",
                    "Fork",
                    "Join",
                },
                "Join": {
                    "Action",
                    "CallBehaviorAction",
                    "Decision",
                    "Merge",
                },
                "Final": set(),
            }
            if src.obj_type == "Final":
                return False, "Flows cannot originate from Final nodes"
            if dst.obj_type == "Initial":
                return False, "Flows cannot terminate at an Initial node"
            valid_targets = allowed.get(src.obj_type)
            if valid_targets and dst.obj_type not in valid_targets:
                return (
                    False,
                    f"Flow from {src.obj_type} to {dst.obj_type} is not allowed",
                )

        return True, ""

    def on_left_press(self, event):
        x = self.canvas.canvasx(event.x)
        y = self.canvas.canvasy(event.y)
        conn_tools = (
            "Association",
            "Include",
            "Extend",
            "Flow",
            "Connector",
            "Generalize",
            "Generalization",
            "Communication Path",
            "Aggregation",
            "Composite Aggregation",
        )
        prefer = self.current_tool in conn_tools
        obj = self.find_object(x, y, prefer_port=prefer)
        t = self.current_tool

        if t in (
            "Association",
            "Include",
            "Extend",
            "Flow",
            "Connector",
            "Generalize",
            "Generalization",
            "Communication Path",
            "Aggregation",
            "Composite Aggregation",
        ):
            if self.start is None:
                if obj:
                    self.start = obj
                    # Do not highlight objects while adding a connection
                    self.selected_obj = None
                    self.update_property_view()
                    self.temp_line_end = (x, y)
                    self.redraw()
            else:
                if obj and obj != self.start:
                    valid, msg = self.validate_connection(self.start, obj, t)
                    if valid:
                        arrow_default = (
                            "forward"
                            if t in (
                                "Flow",
                                "Generalize",
                                "Generalization",
                                "Include",
                                "Extend",
                            )
                            else "none"
                        )
                        conn = DiagramConnection(
                            self.start.obj_id,
                            obj.obj_id,
                            t,
                            arrow=arrow_default,
                        )
                        self.connections.append(conn)
                        src_id = self.start.element_id
                        dst_id = obj.element_id
                        if src_id and dst_id:
                            rel = self.repo.create_relationship(t, src_id, dst_id)
                            self.repo.add_relationship_to_diagram(self.diagram_id, rel.rel_id)
                        self._sync_to_repository()
                        ConnectionDialog(self, conn)
                    else:
                        messagebox.showwarning("Invalid Connection", msg)
                self.start = None
                self.temp_line_end = None
                self.selected_obj = None
                self.update_property_view()
                # Return to select mode after completing a connection
                self.current_tool = "Select"
                self.canvas.configure(cursor="arrow")
                self.redraw()
        elif t and t != "Select":
            if t == "Port":
                parent_obj = (
                    obj if obj and obj.obj_type in ("Part", "Block Boundary") else None
                )
                if parent_obj is None:
                    # Default to the IBD boundary if present
                    parent_obj = next(
                        (o for o in self.objects if o.obj_type == "Block Boundary"),
                        None,
                    )
                if parent_obj is None:
                    return
            pkg = self.repo.diagrams[self.diagram_id].package
            element = self.repo.create_element(t, owner=pkg)
            self.repo.add_element_to_diagram(self.diagram_id, element.elem_id)
            new_obj = SysMLObject(
                _get_next_id(),
                t,
                x / self.zoom,
                y / self.zoom,
                element_id=element.elem_id,
            )
            if t == "Block":
                new_obj.height = 140.0
                new_obj.width = 160.0
            elif t == "System Boundary":
                new_obj.width = 200.0
                new_obj.height = 120.0
            elif t in ("Decision", "Merge"):
                new_obj.width = 40.0
                new_obj.height = 40.0
            elif t == "Initial":
                new_obj.width = 20.0
                new_obj.height = 20.0
            elif t == "Final":
                new_obj.width = 30.0
                new_obj.height = 30.0
            elif t in ("Fork", "Join"):
                new_obj.width = 60.0
                new_obj.height = 10.0
            key = f"{t.replace(' ', '')}Usage"

            for prop in SYSML_PROPERTIES.get(key, []):
                new_obj.properties.setdefault(prop, "")
            if t == "Port":
                new_obj.properties.setdefault("labelX", "8")
                new_obj.properties.setdefault("labelY", "-8")
                if parent_obj:
                    new_obj.properties["parent"] = str(parent_obj.obj_id)
                    self.snap_port_to_parent(new_obj, parent_obj)
                    # Persist the port by adding it to the parent object's list
                    pname = new_obj.properties.get("name") or ""
                    ports = [
                        p.strip()
                        for p in parent_obj.properties.get("ports", "").split(",")
                        if p.strip()
                    ]
                    if not pname:
                        base = "Port"
                        idx = 1
                        existing = set(ports)
                        existing.update(
                            p.properties.get("name")
                            for p in self.objects
                            if p.obj_type == "Port"
                            and p.properties.get("parent") == str(parent_obj.obj_id)
                        )
                        pname = base
                        while pname in existing:
                            pname = f"{base}{idx}"
                            idx += 1
                        new_obj.properties["name"] = pname
                        element.name = pname
                    if pname not in ports:
                        ports.append(pname)
                        parent_obj.properties["ports"] = ", ".join(ports)
                        if parent_obj.element_id and parent_obj.element_id in self.repo.elements:
                            self.repo.elements[parent_obj.element_id].properties["ports"] = (
                                parent_obj.properties["ports"]
                            )
            element.properties.update(new_obj.properties)
            self.ensure_text_fits(new_obj)
            if t == "System Boundary":
                self.objects.insert(0, new_obj)
            else:
                self.objects.append(new_obj)
            self.sort_objects()
            self._sync_to_repository()
            self.selected_obj = new_obj
            # After placing one object, revert to select mode so additional
            # clicks do not keep adding elements unintentionally
            self.current_tool = "Select"
            self.canvas.configure(cursor="arrow")
            self.redraw()
            self.update_property_view()
        else:
            if obj:
                self.selected_obj = obj
                self.selected_objs = [obj]
                self.drag_offset = (x / self.zoom - obj.x, y / self.zoom - obj.y)
                self.resizing_obj = None
                self.resize_edge = self.hit_resize_handle(obj, x, y)
                if self.resize_edge:
                    self.resizing_obj = obj
                self.redraw()
                self.update_property_view()
            else:
                conn = self.find_connection(x, y)
                if conn:
                    if (event.state & 0x0001) and conn.style == "Custom":
                        conn.points.append((x / self.zoom, y / self.zoom))
                        self._sync_to_repository()
                    self.selected_conn = conn
                    self.selected_obj = None
                    self.selected_objs = []
                    self.dragging_point_index = None
                    self.dragging_endpoint = None
                    self.update_property_view()
                    if conn.style == "Custom":
                        for idx, (px, py) in enumerate(conn.points):
                            hx = px * self.zoom
                            hy = py * self.zoom
                            if abs(hx - x) <= 4 and abs(hy - y) <= 4:
                                self.dragging_point_index = idx
                                self.conn_drag_offset = (x - hx, y - hy)
                                break
                    elif conn.style == "Squared":
                        src_obj = self.get_object(conn.src)
                        dst_obj = self.get_object(conn.dst)
                        if src_obj and dst_obj:
                            mx = (
                                conn.points[0][0] * self.zoom
                                if conn.points
                                else ((src_obj.x + dst_obj.x) / 2 * self.zoom)
                            )
                            my = (src_obj.y + dst_obj.y) / 2 * self.zoom
                            if abs(mx - x) <= 4 and abs(my - y) <= 4:
                                self.dragging_point_index = 0
                                self.conn_drag_offset = (x - mx, 0)
                    # check for dragging endpoints
                    src_obj = self.get_object(conn.src)
                    dst_obj = self.get_object(conn.dst)
                    if src_obj and dst_obj:
                        sx, sy = self.edge_point(
                            src_obj,
                            dst_obj.x * self.zoom,
                            dst_obj.y * self.zoom,
                            conn.src_pos,
                        )
                        dxp, dyp = self.edge_point(
                            dst_obj,
                            src_obj.x * self.zoom,
                            src_obj.y * self.zoom,
                            conn.dst_pos,
                        )
                        if abs(sx - x) <= 6 and abs(sy - y) <= 6:
                            self.dragging_endpoint = "src"
                            self.conn_drag_offset = (x - sx, y - sy)
                        elif abs(dxp - x) <= 6 and abs(dyp - y) <= 6:
                            self.dragging_endpoint = "dst"
                            self.conn_drag_offset = (x - dxp, y - dyp)
                    self.redraw()
                else:
                    # allow clicking on the resize handle even if outside the object
                    if self.selected_obj:
                        self.resize_edge = self.hit_resize_handle(self.selected_obj, x, y)
                        if self.resize_edge:
                            self.resizing_obj = self.selected_obj
                            return
                    self.selected_obj = None
                    self.selected_objs = []
                    self.selected_conn = None
                    self.resizing_obj = None
                    self.resize_edge = None
                    if self.current_tool == "Select":
                        self.select_rect_start = (x, y)
                        self.select_rect_id = self.canvas.create_rectangle(
                            x, y, x, y, dash=(2, 2), outline="blue"
                        )
                    self.redraw()
                    self.update_property_view()

    def on_left_drag(self, event):
        if self.start and self.current_tool in (
            "Association",
            "Include",
            "Extend",
            "Flow",
            "Connector",
            "Generalization",
            "Generalize",
            "Communication Path",
            "Aggregation",
            "Composite Aggregation",
        ):
            x = self.canvas.canvasx(event.x)
            y = self.canvas.canvasy(event.y)
            self.temp_line_end = (x, y)
            self.redraw()
            return
        if self.select_rect_start:
            x = self.canvas.canvasx(event.x)
            y = self.canvas.canvasy(event.y)
            self.canvas.coords(
                self.select_rect_id,
                self.select_rect_start[0],
                self.select_rect_start[1],
                x,
                y,
            )
            self._update_drag_selection(x, y)
            return
        if (
            self.dragging_endpoint is not None
            and self.selected_conn
            and self.current_tool == "Select"
        ):
            x = self.canvas.canvasx(event.x) - self.conn_drag_offset[0]
            y = self.canvas.canvasy(event.y) - self.conn_drag_offset[1]
            if self.dragging_endpoint == "src":
                obj = self.get_object(self.selected_conn.src)
                if obj:
                    ex, ey = self.edge_point(obj, x, y, apply_radius=False)
                    rx = (ex / self.zoom - obj.x) / (obj.width / 2)
                    ry = (ey / self.zoom - obj.y) / (obj.height / 2)
                    self.selected_conn.src_pos = (rx, ry)
            else:
                obj = self.get_object(self.selected_conn.dst)
                if obj:
                    ex, ey = self.edge_point(obj, x, y, apply_radius=False)
                    rx = (ex / self.zoom - obj.x) / (obj.width / 2)
                    ry = (ey / self.zoom - obj.y) / (obj.height / 2)
                    self.selected_conn.dst_pos = (rx, ry)
            self.redraw()
            return
        if (
            self.dragging_point_index is not None
            and self.selected_conn
            and self.current_tool == "Select"
        ):
            x = self.canvas.canvasx(event.x)
            y = self.canvas.canvasy(event.y)
            px = (x - self.conn_drag_offset[0]) / self.zoom
            py = (y - self.conn_drag_offset[1]) / self.zoom
            if self.selected_conn.style == "Squared":
                if not self.selected_conn.points:
                    self.selected_conn.points.append((px, 0))
                else:
                    self.selected_conn.points[0] = (px, 0)
            else:
                self.selected_conn.points[self.dragging_point_index] = (px, py)
            self.redraw()
            return
        if not self.selected_obj:
            return
        x = self.canvas.canvasx(event.x)
        y = self.canvas.canvasy(event.y)
        if self.resizing_obj:
            obj = self.resizing_obj
            if obj.obj_type in (
                "Initial",
                "Final",
                "Actor",
                "Decision",
                "Merge",
            ):
                return
            cx = obj.x * self.zoom
            cy = obj.y * self.zoom
            new_w = obj.width
            new_h = obj.height
            min_w, min_h = (10.0, 10.0)
            if obj.obj_type == "Block":
                min_w, min_h = self._min_block_size(obj)
            elif obj.obj_type == "Block Boundary":
                min_w, min_h = _boundary_min_size(obj, self.objects)
            if "e" in self.resize_edge or "w" in self.resize_edge:
                desired_w = 2 * abs(x - cx) / self.zoom
                new_w = max(min_w, desired_w)
            if "n" in self.resize_edge or "s" in self.resize_edge:
                if obj.obj_type not in ("Fork", "Join"):
                    desired_h = 2 * abs(y - cy) / self.zoom
                    new_h = max(min_h, desired_h)
            if obj.obj_type in ("Initial", "Final"):
                size = max(new_w, new_h)
                new_w = new_h = size
            obj.width = new_w
            obj.height = new_h
            if obj.obj_type == "Part":
                update_ports_for_part(obj, self.objects)
            if obj.obj_type == "Block Boundary":
                update_ports_for_boundary(obj, self.objects)
                ensure_boundary_contains_parts(obj, self.objects)
            self.redraw()
            return
        if self.selected_obj.obj_type == "Port" and "parent" in self.selected_obj.properties:
            parent = self.get_object(int(self.selected_obj.properties["parent"]))
            if parent:
                self.selected_obj.x = x / self.zoom
                self.selected_obj.y = y / self.zoom
                self.snap_port_to_parent(self.selected_obj, parent)
        else:
            old_x = self.selected_obj.x
            old_y = self.selected_obj.y
            self.selected_obj.x = x / self.zoom - self.drag_offset[0]
            self.selected_obj.y = y / self.zoom - self.drag_offset[1]
            dx = self.selected_obj.x - old_x
            dy = self.selected_obj.y - old_y
            if self.selected_obj.obj_type in ("Part", "Block Boundary"):
                for p in self.objects:
                    if p.obj_type == "Port" and p.properties.get("parent") == str(
                        self.selected_obj.obj_id
                    ):
                        p.x += dx
                        p.y += dy
                        self.snap_port_to_parent(p, self.selected_obj)
            if self.selected_obj.obj_type == "Block Boundary":
                for o in self.objects:
                    if o.obj_type == "Part":
                        o.x += dx
                        o.y += dy
                        update_ports_for_part(o, self.objects)
            if self.selected_obj.obj_type == "System Boundary":
                for o in self.objects:
                    if o.properties.get("boundary") == str(self.selected_obj.obj_id):
                        o.x += dx
                        o.y += dy
            else:
                b_id = self.selected_obj.properties.get("boundary")
                if b_id:
                    b = self.get_object(int(b_id))
                    if b:
                        b.x += dx
                        b.y += dy
                        for o in self.objects:
                            if o is not self.selected_obj and o.properties.get("boundary") == b_id:
                                o.x += dx
                                o.y += dy
            boundary = self.get_ibd_boundary()
            if boundary:
                ensure_boundary_contains_parts(boundary, self.objects)
        self.redraw()
        self._sync_to_repository()
        if self.app:
            self.app.update_views()

    def on_left_release(self, event):
        if self.start and self.current_tool in (
            "Association",
            "Include",
            "Extend",
            "Flow",
            "Connector",
            "Generalization",
            "Generalize",
            "Communication Path",
            "Aggregation",
            "Composite Aggregation",
        ):
            x = self.canvas.canvasx(event.x)
            y = self.canvas.canvasy(event.y)
            obj = self.find_object(
                x,
                y,
                prefer_port=True,
            )
            if obj and obj != self.start:
                valid, msg = self.validate_connection(self.start, obj, self.current_tool)
                if valid:
                    arrow_default = (
                        "forward"
                        if self.current_tool
                        in (
                            "Flow",
                            "Generalize",
                            "Generalization",
                            "Include",
                            "Extend",
                        )
                        else "none"
                    )
                    conn = DiagramConnection(
                        self.start.obj_id,
                        obj.obj_id,
                        self.current_tool,
                        arrow=arrow_default,
                    )
                    if self.current_tool == "Connector":
                        src_flow = self.start.properties.get("flow") if self.start.obj_type == "Port" else None
                        dst_flow = obj.properties.get("flow") if obj.obj_type == "Port" else None
                        if src_flow or dst_flow:
                            conn.mid_arrow = True
                            if src_flow and dst_flow:
                                dir_a = self.start.properties.get("direction", "out").lower()
                                dir_b = obj.properties.get("direction", "out").lower()
                                if dir_a == "out":
                                    conn.name = src_flow
                                    conn.arrow = "forward"
                                elif dir_b == "out":
                                    conn.name = dst_flow
                                    conn.arrow = "backward"
                                else:
                                    conn.name = src_flow
                                    conn.arrow = "both"
                            elif src_flow:
                                conn.name = src_flow
                                dir_attr = self.start.properties.get("direction", "out")
                                if dir_attr == "in":
                                    conn.arrow = "backward"
                                elif dir_attr == "out":
                                    conn.arrow = "forward"
                                else:
                                    conn.arrow = "both"
                            else:
                                conn.name = dst_flow
                                dir_attr = obj.properties.get("direction", "out")
                                if dir_attr == "in":
                                    conn.arrow = "forward"
                                elif dir_attr == "out":
                                    conn.arrow = "backward"
                                else:
                                    conn.arrow = "both"
                    self.connections.append(conn)
                    if self.start.element_id and obj.element_id:
                        rel = self.repo.create_relationship(
                            self.current_tool, self.start.element_id, obj.element_id
                        )
                        self.repo.add_relationship_to_diagram(self.diagram_id, rel.rel_id)
                        if self.current_tool == "Generalization":
                            inherit_block_properties(self.repo, self.start.element_id)
                    self._sync_to_repository()
                    ConnectionDialog(self, conn)
                else:
                    messagebox.showwarning("Invalid Connection", msg)
        if self.select_rect_start:
            x = self.canvas.canvasx(event.x)
            y = self.canvas.canvasy(event.y)
            self.canvas.coords(
                self.select_rect_id,
                self.select_rect_start[0],
                self.select_rect_start[1],
                x,
                y,
            )
            self._update_drag_selection(x, y)
            self.canvas.delete(self.select_rect_id)
            self.select_rect_start = None
            self.select_rect_id = None
        self.start = None
        self.temp_line_end = None
        # Return to select mode after completing a connection
        self.current_tool = "Select"
        self.canvas.configure(cursor="arrow")
        self.resizing_obj = None
        self.resize_edge = None
        if self.dragging_point_index is not None and self.selected_conn:
            self._sync_to_repository()
        self.dragging_point_index = None
        if self.dragging_endpoint is not None and self.selected_conn:
            x = self.canvas.canvasx(event.x)
            y = self.canvas.canvasy(event.y)
            obj = self.find_object(x, y, prefer_port=True)
            src_obj = self.get_object(self.selected_conn.src)
            dst_obj = self.get_object(self.selected_conn.dst)
            if obj and obj not in (src_obj, dst_obj):
                if self.dragging_endpoint == "src":
                    valid, msg = self.validate_connection(
                        obj, dst_obj, self.selected_conn.conn_type
                    )
                else:
                    valid, msg = self.validate_connection(
                        src_obj, obj, self.selected_conn.conn_type
                    )
                if valid and src_obj and dst_obj and obj.element_id:
                    for rel in self.repo.relationships:
                        if (
                            rel.source == src_obj.element_id
                            and rel.target == dst_obj.element_id
                            and rel.rel_type == self.selected_conn.conn_type
                        ):
                            if self.selected_conn.conn_type == "Generalization":
                                if self.dragging_endpoint == "dst":
                                    msgbox = "Changing inheritance will remove all inherited parts, properties and attributes. Continue?"
                                    if not messagebox.askyesno("Change Inheritance", msgbox):
                                        break
                                    remove_inherited_block_properties(
                                        self.repo, src_obj.element_id, dst_obj.element_id
                                    )
                                    rel.target = obj.element_id
                                    self.selected_conn.dst = obj.obj_id
                                    inherit_block_properties(self.repo, src_obj.element_id)
                                else:
                                    msgbox = "Changing inheritance will remove all inherited parts, properties and attributes. Continue?"
                                    if not messagebox.askyesno("Change Inheritance", msgbox):
                                        break
                                    remove_inherited_block_properties(
                                        self.repo, src_obj.element_id, dst_obj.element_id
                                    )
                                    rel.source = obj.element_id
                                    self.selected_conn.src = obj.obj_id
                                    inherit_block_properties(self.repo, obj.element_id)
                            else:
                                if self.selected_conn.conn_type in (
                                    "Aggregation",
                                    "Composite Aggregation",
                                ):
                                    msg = "Delete aggregation and its part?"
                                    if messagebox.askyesno(
                                        "Remove Aggregation", msg
                                    ):
                                        remove_aggregation_part(
                                            self.repo,
                                            src_obj.element_id,
                                            dst_obj.element_id,
                                            remove_object=self.selected_conn.conn_type
                                            == "Composite Aggregation",
                                            app=getattr(self, "app", None),
                                        )
                                if self.dragging_endpoint == "dst":
                                    rel.target = obj.element_id
                                    self.selected_conn.dst = obj.obj_id
                                    new_whole = src_obj.element_id
                                    new_part = obj.element_id
                                else:
                                    rel.source = obj.element_id
                                    self.selected_conn.src = obj.obj_id
                                    new_whole = obj.element_id
                                    new_part = dst_obj.element_id
                                if self.selected_conn.conn_type == "Composite Aggregation":
                                    add_composite_aggregation_part(
                                        self.repo,
                                        new_whole,
                                        new_part,
                                        self.selected_conn.multiplicity,
                                        app=getattr(self, "app", None),
                                    )
                                elif self.selected_conn.conn_type == "Aggregation":
                                    add_aggregation_part(
                                        self.repo,
                                        new_whole,
                                        new_part,
                                        self.selected_conn.multiplicity,
                                        app=getattr(self, "app", None),
                                    )
                                else:
                                    if self.dragging_endpoint == "dst":
                                        rel.target = obj.element_id
                                        self.selected_conn.dst = obj.obj_id
                                    else:
                                        rel.source = obj.element_id
                                        self.selected_conn.src = obj.obj_id
                            break
                    self._sync_to_repository()
                elif not valid:
                    messagebox.showwarning("Invalid Connection", msg)
            else:
                self._sync_to_repository()
            self.dragging_endpoint = None
            self.conn_drag_offset = None
        else:
            self.dragging_endpoint = None
            self.conn_drag_offset = None
        if self.selected_obj and self.current_tool == "Select":
            if self.selected_obj.obj_type != "System Boundary":
                b = self.find_boundary_for_obj(self.selected_obj)
                if b:
                    self.selected_obj.properties["boundary"] = str(b.obj_id)
                else:
                    self.selected_obj.properties.pop("boundary", None)
            self._sync_to_repository()
        self.redraw()

    def on_mouse_move(self, event):
        if self.start and self.current_tool in (
            "Association",
            "Include",
            "Extend",
            "Flow",
            "Connector",
            "Generalization",
            "Generalize",
            "Communication Path",
            "Aggregation",
            "Composite Aggregation",
        ):
            x = self.canvas.canvasx(event.x)
            y = self.canvas.canvasy(event.y)
            self.temp_line_end = (x, y)
            self.redraw()

    def on_mouse_move(self, event):
        if self.start and self.current_tool in (
            "Association",
            "Include",
            "Extend",
            "Flow",
            "Connector",
            "Generalization",
            "Generalize",
            "Communication Path",
            "Aggregation",
            "Composite Aggregation",
        ):
            x = self.canvas.canvasx(event.x)
            y = self.canvas.canvasy(event.y)
            self.temp_line_end = (x, y)
            self.redraw()

    def on_double_click(self, event):
        x = self.canvas.canvasx(event.x)
        y = self.canvas.canvasy(event.y)
        obj = self.find_object(x, y)
        if obj:
            if self._open_linked_diagram(obj):
                return
            SysMLObjectDialog(self, obj)
            self.redraw()
        else:
            conn = self.find_connection(x, y)
            if conn:
                ConnectionDialog(self, conn)
                self.redraw()

    def on_rc_press(self, event):
        self.rc_dragged = False
        self.canvas.scan_mark(event.x, event.y)

    def on_rc_drag(self, event):
        self.rc_dragged = True
        self.canvas.scan_dragto(event.x, event.y, gain=1)

    def on_rc_release(self, event):
        if not self.rc_dragged:
            self.show_context_menu(event)

    def show_context_menu(self, event):
        x = self.canvas.canvasx(event.x)
        y = self.canvas.canvasy(event.y)
        obj = self.find_object(x, y)
        conn = None
        if not obj:
            conn = self.find_connection(x, y)
            if not conn:
                diag = self.repo.diagrams.get(self.diagram_id)
                if diag and diag.diag_type == "Internal Block Diagram":
                    menu = tk.Menu(self, tearoff=0)
                    menu.add_command(label="Set Father", command=self._set_diagram_father)
                    menu.tk_popup(event.x_root, event.y_root)
                return
        self.selected_obj = obj
        self.selected_conn = conn
        menu = tk.Menu(self, tearoff=0)
        if obj:
            menu.add_command(label="Properties", command=lambda: self._edit_object(obj))
            diag_id = self.repo.get_linked_diagram(obj.element_id)
            if diag_id and diag_id in self.repo.diagrams or obj.properties.get("view"):
                menu.add_command(
                    label="Open Linked Diagram", command=lambda: self._open_linked_diagram(obj)
                )
            menu.add_separator()
            menu.add_command(label="Copy", command=self.copy_selected)
            menu.add_command(label="Cut", command=self.cut_selected)
            menu.add_command(label="Paste", command=self.paste_selected)
            diag = self.repo.diagrams.get(self.diagram_id)
            if diag and diag.diag_type == "Internal Block Diagram" and obj.obj_type == "Part":
                menu.add_separator()
                menu.add_command(
                    label="Remove Part from Diagram",
                    command=lambda: self.remove_part_diagram(obj),
                )
                menu.add_command(
                    label="Remove Part from Model",
                    command=lambda: self.remove_part_model(obj),
                )
        menu.tk_popup(event.x_root, event.y_root)

    def _edit_object(self, obj):
        SysMLObjectDialog(self, obj)
        self._sync_to_repository()
        self.redraw()
        self.update_property_view()

    def _open_linked_diagram(self, obj) -> bool:
        diag_id = self.repo.get_linked_diagram(obj.element_id)
        if not diag_id and obj.obj_type == "Part":
            def_id = obj.properties.get("definition")
            if def_id:
                diag_id = self.repo.get_linked_diagram(def_id)
        view_id = obj.properties.get("view")
        if (
            obj.obj_type == "CallBehaviorAction"
            and diag_id
            and view_id
            and view_id in self.repo.diagrams
        ):
            if messagebox.askyesno("Open Diagram", "Open Behavior Diagram?\nChoose No for View"):
                chosen = diag_id
            else:
                chosen = view_id
        else:
            chosen = diag_id or view_id
        if not chosen or chosen not in self.repo.diagrams:
            return False
        # Avoid opening duplicate windows for the same diagram within the
        # current container. If a child frame already displays the chosen
        # diagram, simply return.
        for child in self.master.winfo_children():
            if getattr(child, "diagram_id", None) == chosen:
                return True
        diag = self.repo.diagrams[chosen]
        history = self.diagram_history + [self.diagram_id]
        if diag.diag_type == "Use Case Diagram":
            UseCaseDiagramWindow(self.master, self.app, diagram_id=chosen, history=history)
        elif diag.diag_type == "Activity Diagram":
            ActivityDiagramWindow(self.master, self.app, diagram_id=chosen, history=history)
        elif diag.diag_type == "Block Diagram":
            BlockDiagramWindow(self.master, self.app, diagram_id=chosen, history=history)
        elif diag.diag_type == "Internal Block Diagram":
            InternalBlockDiagramWindow(self.master, self.app, diagram_id=chosen, history=history)
        self._sync_to_repository()
        self.destroy()
        return True

    def _set_diagram_father(self) -> None:
        diag = self.repo.diagrams.get(self.diagram_id)
        if not diag or diag.diag_type != "Internal Block Diagram":
            return
        dlg = DiagramPropertiesDialog(self, diag)
        for data in getattr(dlg, "added_parts", []):
            self.objects.append(SysMLObject(**data))
        self._sync_to_repository()
        self.redraw()
        if self.app:
            self.app.update_views()

    def go_back(self):
        if not self.diagram_history:
            return
        prev_id = self.diagram_history.pop()
        diag = self.repo.diagrams.get(prev_id)
        if not diag:
            return
        if diag.diag_type == "Use Case Diagram":
            UseCaseDiagramWindow(
                self.master, self.app, diagram_id=prev_id, history=self.diagram_history
            )
        elif diag.diag_type == "Activity Diagram":
            ActivityDiagramWindow(
                self.master, self.app, diagram_id=prev_id, history=self.diagram_history
            )
        elif diag.diag_type == "Block Diagram":
            BlockDiagramWindow(
                self.master, self.app, diagram_id=prev_id, history=self.diagram_history
            )
        elif diag.diag_type == "Internal Block Diagram":
            InternalBlockDiagramWindow(
                self.master, self.app, diagram_id=prev_id, history=self.diagram_history
            )
        self._sync_to_repository()
        self.destroy()

    def on_ctrl_mousewheel(self, event):
        if event.delta > 0:
            self.zoom_in()
        else:
            self.zoom_out()

    # ------------------------------------------------------------
    # Utility methods
    # ------------------------------------------------------------
    def find_object(self, x: float, y: float, prefer_port: bool = False) -> SysMLObject | None:
        """Return the diagram object under ``(x, y)``.

        When ``prefer_port`` is ``True`` ports are looked up first so they
        are selected over overlapping parent objects like a Block Boundary.
        """
        if prefer_port:
            for obj in reversed(self.objects):
                if obj.obj_type != "Port":
                    continue
                ox = obj.x * self.zoom
                oy = obj.y * self.zoom
                w = obj.width * self.zoom / 2
                h = obj.height * self.zoom / 2
                if ox - w <= x <= ox + w and oy - h <= y <= oy + h:
                    return obj

        for obj in reversed(self.objects):
            ox = obj.x * self.zoom
            oy = obj.y * self.zoom
            w = obj.width * self.zoom / 2
            h = obj.height * self.zoom / 2
            if obj.obj_type in ("Initial", "Final"):
                r = min(w, h)
                if (x - ox) ** 2 + (y - oy) ** 2 <= r**2:
                    return obj
            elif ox - w <= x <= ox + w and oy - h <= y <= oy + h:
                return obj
        return None

    def hit_resize_handle(self, obj: SysMLObject, x: float, y: float) -> str | None:
        if obj.obj_type in (
            "Initial",
            "Final",
            "Actor",
            "Decision",
            "Merge",
        ):
            return None
        margin = 5
        ox = obj.x * self.zoom
        oy = obj.y * self.zoom
        w = obj.width * self.zoom / 2
        h = obj.height * self.zoom / 2
        left = ox - w
        right = ox + w
        top = oy - h
        bottom = oy + h
        near_left = abs(x - left) <= margin
        near_right = abs(x - right) <= margin
        near_top = abs(y - top) <= margin
        near_bottom = abs(y - bottom) <= margin
        if near_left and near_top:
            return "nw"
        if near_right and near_top:
            return "ne"
        if near_left and near_bottom:
            return "sw"
        if near_right and near_bottom:
            return "se"
        if near_left:
            return "w"
        if near_right:
            return "e"
        if near_top:
            return "n"
        if near_bottom:
            return "s"
        return None

    def _dist_to_segment(self, p, a, b) -> float:
        px, py = p
        ax, ay = a
        bx, by = b
        if ax == bx and ay == by:
            return ((px - ax) ** 2 + (py - ay) ** 2) ** 0.5
        t = ((px - ax) * (bx - ax) + (py - ay) * (by - ay)) / ((bx - ax) ** 2 + (by - ay) ** 2)
        t = max(0, min(1, t))
        lx = ax + t * (bx - ax)
        ly = ay + t * (by - ay)
        return ((px - lx) ** 2 + (py - ly) ** 2) ** 0.5

    def _segment_intersection(self, p1, p2, p3, p4):
        """Return intersection point (x, y, t) of segments *p1*-*p2* and *p3*-*p4* or None."""
        x1, y1 = p1
        x2, y2 = p2
        x3, y3 = p3
        x4, y4 = p4
        denom = (y4 - y3) * (x2 - x1) - (x4 - x3) * (y2 - y1)
        if denom == 0:
            return None
        t = ((x3 - x1) * (y4 - y3) - (y3 - y1) * (x4 - x3)) / denom
        u = ((x3 - x1) * (y2 - y1) - (y3 - y1) * (x2 - x1)) / denom
        if 0 <= t <= 1 and 0 <= u <= 1:
            ix = x1 + t * (x2 - x1)
            iy = y1 + t * (y2 - y1)
            return ix, iy, t
        return None

    def _nearest_diamond_corner(self, obj: SysMLObject, tx: float, ty: float) -> Tuple[float, float]:
        """Return the diamond corner of *obj* closest to the target (*tx*, *ty*)."""
        x = obj.x * self.zoom
        y = obj.y * self.zoom
        w = obj.width * self.zoom / 2
        h = obj.height * self.zoom / 2
        corners = [
            (x, y - h),
            (x + w, y),
            (x, y + h),
            (x - w, y),
        ]
        return min(corners, key=lambda p: (p[0] - tx) ** 2 + (p[1] - ty) ** 2)

    def find_connection(self, x: float, y: float) -> DiagramConnection | None:
        for conn in self.connections:
            src = self.get_object(conn.src)
            dst = self.get_object(conn.dst)
            if not src or not dst:
                continue
            sx, sy = self.edge_point(
                src,
                dst.x * self.zoom,
                dst.y * self.zoom,
                conn.src_pos,
            )
            points = [(sx, sy)]
            if conn.style == "Squared":
                if conn.points:
                    mx = conn.points[0][0] * self.zoom
                else:
                    mx = (src.x + dst.x) / 2 * self.zoom
                points.extend([(mx, points[-1][1]), (mx, dst.y * self.zoom)])
            elif conn.style == "Custom":
                for px, py in conn.points:
                    xpt = px * self.zoom
                    ypt = py * self.zoom
                    last = points[-1]
                    points.extend([(xpt, last[1]), (xpt, ypt)])
            ex, ey = self.edge_point(
                dst,
                src.x * self.zoom,
                src.y * self.zoom,
                conn.dst_pos,
            )
            points.append((ex, ey))
            for a, b in zip(points[:-1], points[1:]):
                if self._dist_to_segment((x, y), a, b) <= CONNECTION_SELECT_RADIUS:
                    return conn
        return None

    def snap_port_to_parent(self, port: SysMLObject, parent: SysMLObject) -> None:
        snap_port_to_parent_obj(port, parent)

    def edge_point(
        self,
        obj: SysMLObject,
        tx: float,
        ty: float,
        rel: tuple[float, float] | None = None,
        apply_radius: bool = True,
    ) -> Tuple[float, float]:
        cx = obj.x * self.zoom
        cy = obj.y * self.zoom
        if obj.obj_type == "Port":
            return cx, cy

        def _intersect(vx: float, vy: float, w: float, h: float, r: float) -> Tuple[float, float]:
            """Return intersection of a ray from the origin with a rounded rectangle."""
            if vx == 0 and vy == 0:
                return 0.0, 0.0

            wi, hi = w - r, h - r
            signx = 1 if vx >= 0 else -1
            signy = 1 if vy >= 0 else -1
            candidates: list[tuple[float, float, float]] = []

            if vx != 0:
                t_v = (signx * w) / vx
                if t_v >= 0:
                    y_v = vy * t_v
                    if abs(y_v) <= hi:
                        candidates.append((t_v, signx * w, y_v))

            if vy != 0:
                t_h = (signy * h) / vy
                if t_h >= 0:
                    x_h = vx * t_h
                    if abs(x_h) <= wi:
                        candidates.append((t_h, x_h, signy * h))

            if r > 0:
                cx_arc, cy_arc = signx * wi, signy * hi
                a = vx * vx + vy * vy
                b = -2 * (vx * cx_arc + vy * cy_arc)
                c = cx_arc * cx_arc + cy_arc * cy_arc - r * r
                disc = b * b - 4 * a * c
                if disc >= 0:
                    sqrt_disc = math.sqrt(disc)
                    for t_arc in ((-b - sqrt_disc) / (2 * a), (-b + sqrt_disc) / (2 * a)):
                        if t_arc >= 0:
                            x_arc = vx * t_arc
                            y_arc = vy * t_arc
                            if signx * x_arc >= wi and signy * y_arc >= hi:
                                candidates.append((t_arc, x_arc, y_arc))

            if not candidates:
                return 0.0, 0.0

            t, ix, iy = min(candidates, key=lambda c: c[0])
            return ix, iy

        w = obj.width * self.zoom / 2
        h = obj.height * self.zoom / 2
        radius = 0.0
        if apply_radius:
            if obj.obj_type == "Block":
                radius = 6 * self.zoom
            elif obj.obj_type == "System Boundary":
                radius = 12 * self.zoom
            elif obj.obj_type in ("Action Usage", "Action", "CallBehaviorAction"):
                radius = 8 * self.zoom

        if rel is not None:
            rx, ry = rel
            if obj.obj_type in ("Decision", "Merge"):
                if abs(rx) >= abs(ry):
                    return (cx + (w if rx >= 0 else -w), cy)
                else:
                    return (cx, cy + (h if ry >= 0 else -h))
            vx = rx * obj.width / 2 * self.zoom
            vy = ry * obj.height / 2 * self.zoom
            ix, iy = _intersect(vx, vy, w, h, radius if apply_radius else 0.0)
            return cx + ix, cy + iy

        dx = tx - cx
        dy = ty - cy
        if obj.obj_type in ("Initial", "Final"):
            r = min(w, h)
            dist = (dx**2 + dy**2) ** 0.5 or 1
            return cx + dx / dist * r, cy + dy / dist * r
        if obj.obj_type in ("Decision", "Merge"):
<<<<<<< HEAD
            points = [
                (cx, cy - h),
                (cx + w, cy),
                (cx, cy + h),
                (cx - w, cy),
            ]
            best = None
            for i in range(len(points)):
                p3 = points[i]
                p4 = points[(i + 1) % len(points)]
                inter = SysMLDiagramWindow._segment_intersection(
                    self, (cx, cy), (tx, ty), p3, p4
                )
                if inter:
                    ix, iy, t = inter
                    if best is None or t < best[2]:
                        best = (ix, iy, t)
            if best:
                return best[0], best[1]
=======
            if abs(dx) >= abs(dy):
                return (cx + (w if dx >= 0 else -w), cy)
            else:
                return (cx, cy + (h if dy >= 0 else -h))
>>>>>>> 98900ce2

        ix, iy = _intersect(dx, dy, w, h, radius)
        return cx + ix, cy + iy

    def sync_ports(self, part: SysMLObject) -> None:
        names: List[str] = []
        block_id = part.properties.get("definition")
        if block_id and block_id in self.repo.elements:
            block_elem = self.repo.elements[block_id]
            names.extend(
                [p.strip() for p in block_elem.properties.get("ports", "").split(",") if p.strip()]
            )
        names.extend([p.strip() for p in part.properties.get("ports", "").split(",") if p.strip()])
        existing = {
            o.properties.get("name"): o
            for o in self.objects
            if o.obj_type == "Port" and o.properties.get("parent") == str(part.obj_id)
        }
        for n in names:
            if n not in existing:
                port = SysMLObject(
                    _get_next_id(),
                    "Port",
                    part.x + part.width / 2 + 20,
                    part.y,
                    properties={
                        "name": n,
                        "parent": str(part.obj_id),
                        "side": "E",
                        "labelX": "8",
                        "labelY": "-8",
                    },
                )
                self.snap_port_to_parent(port, part)
                self.objects.append(port)
                existing[n] = port
        for n, obj in list(existing.items()):
            if n not in names:
                self.objects.remove(obj)
        self.sort_objects()

    def sync_boundary_ports(self, boundary: SysMLObject) -> None:
        names: List[str] = []
        block_id = boundary.element_id
        if block_id and block_id in self.repo.elements:
            block_elem = self.repo.elements[block_id]
            names.extend([
                p.strip() for p in block_elem.properties.get("ports", "").split(",") if p.strip()
            ])
        existing = {
            o.properties.get("name"): o
            for o in self.objects
            if o.obj_type == "Port" and o.properties.get("parent") == str(boundary.obj_id)
        }
        for n in names:
            if n not in existing:
                port = SysMLObject(
                    _get_next_id(),
                    "Port",
                    boundary.x + boundary.width / 2 + 20,
                    boundary.y,
                    properties={
                        "name": n,
                        "parent": str(boundary.obj_id),
                        "side": "E",
                        "labelX": "8",
                        "labelY": "-8",
                    },
                )
                self.snap_port_to_parent(port, boundary)
                self.objects.append(port)
                existing[n] = port
        for n, obj in list(existing.items()):
            if n not in names:
                self.objects.remove(obj)
        self.sort_objects()

    def zoom_in(self):
        self.zoom *= 1.2
        self.font.config(size=int(8 * self.zoom))
        self.redraw()

    def zoom_out(self):
        self.zoom /= 1.2
        self.font.config(size=int(8 * self.zoom))
        self.redraw()

    def _block_compartments(self, obj: SysMLObject) -> list[tuple[str, str]]:
        """Return the list of compartments displayed for a Block."""
        return [
            ("Parts", obj.properties.get("partProperties", "")),
            (
                "Operations",
                "; ".join(
                    format_operation(op)
                    for op in parse_operations(obj.properties.get("operations", ""))
                ),
            ),
            ("Ports", obj.properties.get("ports", "")),
            (
                "Reliability",
                " ".join(
                    f"{label}={obj.properties.get(key, '')}"
                    for label, key in (
                        ("FIT", "fit"),
                        ("Qual", "qualification"),
                        ("FM", "failureModes"),
                    )
                    if obj.properties.get(key, "")
                ),
            ),
            ("Requirements", "; ".join(r.get("id") for r in obj.requirements)),
        ]

    def _min_block_size(self, obj: SysMLObject) -> tuple[float, float]:
        """Return minimum width and height to display all Block text."""
        header = f"<<block>> {obj.properties.get('name', '')}".strip()
        width_px = self.font.measure(header) + 8 * self.zoom
        compartments = self._block_compartments(obj)
        for label, text in compartments:
            display = f"{label}: {text}" if text else f"{label}:"
            width_px = max(width_px, self.font.measure(display) + 8 * self.zoom)
        height_px = (1 + len(compartments)) * 20 * self.zoom
        return width_px / self.zoom, height_px / self.zoom

    def _wrap_text_to_width(self, text: str, width_px: float) -> list[str]:
        """Return *text* wrapped to fit within *width_px* pixels."""
        if self.font.measure(text) <= width_px:
            return [text]
        words = text.split()
        if not words:
            words = [text]

        if len(words) == 1 and self.font.measure(words[0]) > width_px:
            # single long word - wrap by characters
            lines: list[str] = []
            current = ""
            for ch in words[0]:
                if self.font.measure(current + ch) <= width_px:
                    current += ch
                else:
                    if current:
                        lines.append(current)
                    current = ch
            if current:
                lines.append(current)
            return lines

        lines: list[str] = []
        current = words[0]
        for word in words[1:]:
            candidate = current + " " + word
            if self.font.measure(candidate) <= width_px:
                current = candidate
            else:
                lines.append(current)
                if self.font.measure(word) <= width_px:
                    current = word
                else:
                    # break long word
                    part = ""
                    for ch in word:
                        if self.font.measure(part + ch) <= width_px:
                            part += ch
                        else:
                            if part:
                                lines.append(part)
                            part = ch
                    current = part
        if current:
            lines.append(current)
        return lines

    def _object_label_lines(self, obj: SysMLObject) -> list[str]:
        """Return the lines of text displayed inside *obj*."""
        if obj.obj_type == "System Boundary" or obj.obj_type == "Block Boundary":
            name = obj.properties.get("name", "")
            return [name] if name else []

        if obj.obj_type in ("Block", "Port"):
            # Blocks and ports use custom drawing logic
            return []

        name = obj.properties.get("name", obj.obj_type)
        if obj.obj_type == "Part":
            asil = calculate_allocated_asil(obj.requirements)
            if obj.properties.get("asil") != asil:
                obj.properties["asil"] = asil
                if obj.element_id and obj.element_id in self.repo.elements:
                    self.repo.elements[obj.element_id].properties["asil"] = asil
            def_id = obj.properties.get("definition")
            if def_id and def_id in self.repo.elements:
                def_name = self.repo.elements[def_id].name or def_id
                name = f"{name} : {def_name}" if name else def_name

        lines: list[str] = []
        diag_id = self.repo.get_linked_diagram(obj.element_id)
        if diag_id and diag_id in self.repo.diagrams:
            diag = self.repo.diagrams[diag_id]
            diag_name = diag.name or diag_id
            lines.append(diag_name)

        if obj.obj_type in ("Action", "CallBehaviorAction") and name:
            max_width = obj.width * self.zoom - 6 * self.zoom
            if max_width > 0:
                wrapped = self._wrap_text_to_width(name, max_width)
                lines.extend(wrapped)
            else:
                lines.append(name)
        else:
            lines.append(name)

        key = obj.obj_type.replace(" ", "")
        if not key.endswith("Usage"):
            key += "Usage"
        for prop in SYSML_PROPERTIES.get(key, []):
            if obj.obj_type == "Part" and prop in (
                "fit",
                "qualification",
                "failureModes",
                "asil",
            ):
                continue
            val = obj.properties.get(prop)
            if val:
                lines.append(f"{prop}: {val}")

        if obj.obj_type == "Part":
            rel_items = []
            for lbl, key in (
                ("ASIL", "asil"),
                ("FIT", "fit"),
                ("Qual", "qualification"),
                ("FM", "failureModes"),
            ):
                val = obj.properties.get(key)
                if val:
                    rel_items.append(f"{lbl}: {val}")
            if rel_items:
                lines.extend(rel_items)
            reqs = "; ".join(r.get("id") for r in obj.requirements)
            if reqs:
                lines.append(f"Reqs: {reqs}")

        return lines

    def ensure_text_fits(self, obj: SysMLObject) -> None:
        """Expand the object's size so its label is fully visible."""
        if obj.obj_type == "Block":
            b_w, b_h = self._min_block_size(obj)
            min_w, min_h = b_w, b_h
        else:
            label_lines = self._object_label_lines(obj)
            if not label_lines:
                return

            text_width = max(self.font.measure(line) for line in label_lines)
            text_height = self.font.metrics("linespace") * len(label_lines)
            if obj.obj_type in ("Action", "CallBehaviorAction"):
                padding = 6 * self.zoom
                if text_width + padding <= obj.width * self.zoom:
                    min_w = obj.width
                else:
                    min_w = (text_width + padding) / self.zoom
            else:
                padding = 10 * self.zoom
                min_w = (text_width + padding) / self.zoom
            min_h = (text_height + padding) / self.zoom

        if obj.obj_type in ("Block",):
            # _min_block_size already accounts for text padding
            pass
        elif obj.obj_type in (
            "Fork",
            "Join",
            "Initial",
            "Final",
            "Decision",
            "Merge",
        ):
            min_h = obj.height  # height remains unchanged for these types
        if min_w > obj.width:
            obj.width = min_w
        if obj.obj_type not in (
            "Fork",
            "Join",
            "Initial",
            "Final",
            "Decision",
            "Merge",
        ) and min_h > obj.height:
            obj.height = min_h

    def sort_objects(self) -> None:
        """Order objects so boundaries render behind and their ports above."""

        def key(o: SysMLObject) -> int:
            if o.obj_type in ("System Boundary", "Block Boundary"):
                return 0
            if o.obj_type == "Port":
                parent_id = o.properties.get("parent")
                if parent_id:
                    try:
                        pid = int(parent_id)
                    except (TypeError, ValueError):
                        pid = None
                    if pid is not None:
                        for obj in self.objects:
                            if obj.obj_id == pid and obj.obj_type == "Block Boundary":
                                return 2
            return 1

        self.objects.sort(key=key)

    def redraw(self):
        self.canvas.delete("all")
        self.sort_objects()
        remove_orphan_ports(self.objects)
        for obj in list(self.objects):
            if getattr(obj, "hidden", False):
                continue
            if obj.obj_type == "Part":
                self.sync_ports(obj)
            if obj.obj_type == "Block Boundary":
                self.sync_boundary_ports(obj)
            self.ensure_text_fits(obj)
            self.draw_object(obj)
        for conn in self.connections:
            src = self.get_object(conn.src)
            dst = self.get_object(conn.dst)
            if (
                src
                and dst
                and not getattr(src, "hidden", False)
                and not getattr(dst, "hidden", False)
            ):
                self.draw_connection(src, dst, conn, conn is self.selected_conn)
        if (
            self.start
            and self.temp_line_end
            and self.current_tool
            in (
                "Association",
                "Include",
                "Extend",
                "Flow",
                "Connector",
                "Generalization",
                "Generalize",
                "Communication Path",
                "Aggregation",
                "Composite Aggregation",
            )
        ):
            sx, sy = self.edge_point(self.start, *self.temp_line_end)
            ex, ey = self.temp_line_end
            self.canvas.create_line(
                sx, sy, ex, ey, dash=(2, 2), arrow=tk.LAST, tags="connection"
            )
        self.canvas.tag_raise("connection")
        self.canvas.config(scrollregion=self.canvas.bbox("all"))

    def _create_round_rect(self, x1, y1, x2, y2, radius=10, **kwargs):
        """Draw a rectangle with rounded corners on the canvas."""
        rad = min(radius, abs(x2 - x1) / 2, abs(y2 - y1) / 2)
        points = [
            x1 + rad,
            y1,
            x2 - rad,
            y1,
            x2,
            y1,
            x2,
            y1 + rad,
            x2,
            y2 - rad,
            x2,
            y2,
            x2 - rad,
            y2,
            x1 + rad,
            y2,
            x1,
            y2,
            x1,
            y2 - rad,
            x1,
            y1 + rad,
            x1,
            y1,
        ]
        return self.canvas.create_polygon(points, smooth=True, splinesteps=36, **kwargs)

    def _draw_open_arrow(
        self,
        start: Tuple[float, float],
        end: Tuple[float, float],
        color: str = "black",
        width: int = 1,
        tags: str = "connection",
    ) -> None:
        """Draw an open arrow head from *start* to *end*."""
        dx = end[0] - start[0]
        dy = end[1] - start[1]
        length = math.hypot(dx, dy)
        if length == 0:
            return
        size = 10 * self.zoom
        angle = math.atan2(dy, dx)
        spread = math.radians(20)
        p1 = (
            end[0] - size * math.cos(angle - spread),
            end[1] - size * math.sin(angle - spread),
        )
        p2 = (
            end[0] - size * math.cos(angle + spread),
            end[1] - size * math.sin(angle + spread),
        )
        self.canvas.create_polygon(
            end,
            p1,
            p2,
            fill=self.canvas.cget("background"),
            outline=color,
            width=width,
            tags=tags,
        )

    def _draw_filled_arrow(
        self,
        start: Tuple[float, float],
        end: Tuple[float, float],
        color: str = "black",
        width: int = 1,
        tags: str = "connection",
    ) -> None:
        """Draw a filled triangular arrow from *start* to *end*."""
        dx = end[0] - start[0]
        dy = end[1] - start[1]
        length = math.hypot(dx, dy)
        if length == 0:
            return
        size = 10 * self.zoom
        angle = math.atan2(dy, dx)
        spread = math.radians(20)
        p1 = (
            end[0] - size * math.cos(angle - spread),
            end[1] - size * math.sin(angle - spread),
        )
        p2 = (
            end[0] - size * math.cos(angle + spread),
            end[1] - size * math.sin(angle + spread),
        )
        self.canvas.create_polygon(
            end,
            p1,
            p2,
            fill=color,
            outline=color,
            width=width,
            tags=tags,
        )

    def _draw_open_diamond(
        self,
        start: Tuple[float, float],
        end: Tuple[float, float],
        color: str = "black",
        width: int = 1,
        tags: str = "connection",
    ) -> None:
        """Draw an open diamond from *start* to *end*."""
        dx = end[0] - start[0]
        dy = end[1] - start[1]
        length = math.hypot(dx, dy)
        if length == 0:
            return
        size = 10 * self.zoom
        angle = math.atan2(dy, dx)
        p1 = (
            end[0] - size * math.cos(angle),
            end[1] - size * math.sin(angle),
        )
        p2 = (
            p1[0] - size * math.sin(angle) / 2,
            p1[1] + size * math.cos(angle) / 2,
        )
        p3 = (
            end[0] - 2 * size * math.cos(angle),
            end[1] - 2 * size * math.sin(angle),
        )
        p4 = (
            p1[0] + size * math.sin(angle) / 2,
            p1[1] - size * math.cos(angle) / 2,
        )
        self.canvas.create_polygon(
            end,
            p2,
            p3,
            p4,
            fill=self.canvas.cget("background"),
            outline=color,
            width=width,
            tags=tags,
        )

    def _draw_filled_diamond(
        self,
        start: Tuple[float, float],
        end: Tuple[float, float],
        color: str = "black",
        width: int = 1,
        tags: str = "connection",
    ) -> None:
        """Draw a filled diamond from *start* to *end*."""
        dx = end[0] - start[0]
        dy = end[1] - start[1]
        length = math.hypot(dx, dy)
        if length == 0:
            return
        size = 10 * self.zoom
        angle = math.atan2(dy, dx)
        p1 = (
            end[0] - size * math.cos(angle),
            end[1] - size * math.sin(angle),
        )
        p2 = (
            p1[0] - size * math.sin(angle) / 2,
            p1[1] + size * math.cos(angle) / 2,
        )
        p3 = (
            end[0] - 2 * size * math.cos(angle),
            end[1] - 2 * size * math.sin(angle),
        )
        p4 = (
            p1[0] + size * math.sin(angle) / 2,
            p1[1] - size * math.cos(angle) / 2,
        )
        self.canvas.create_polygon(
            end,
            p2,
            p3,
            p4,
            fill=color,
            outline=color,
            width=width,
            tags=tags,
        )

    def _draw_center_triangle(
        self,
        start: Tuple[float, float],
        end: Tuple[float, float],
        color: str = "black",
        width: int = 1,
        tags: str = "connection",
    ) -> None:
        """Draw a small triangular arrow pointing from *start* to *end*.

        The triangle is centered on the line segment defined by the start
        and end points and scales with the current zoom level.
        """
        dx = end[0] - start[0]
        dy = end[1] - start[1]
        length = math.hypot(dx, dy)
        if length == 0:
            return
        mx = (start[0] + end[0]) / 2
        my = (start[1] + end[1]) / 2
        # Slightly enlarge the arrowhead to make flow direction clearer
        size = 10 * self.zoom
        angle = math.atan2(dy, dx)
        spread = math.radians(20)
        p1 = (mx, my)
        p2 = (
            mx - size * math.cos(angle - spread),
            my - size * math.sin(angle - spread),
        )
        p3 = (
            mx - size * math.cos(angle + spread),
            my - size * math.sin(angle + spread),
        )
        self.canvas.create_polygon(
            p1,
            p2,
            p3,
            fill=color,
            outline=color,
            width=width,
            tags=tags,
        )

    def draw_object(self, obj: SysMLObject):
        x = obj.x * self.zoom
        y = obj.y * self.zoom
        w = obj.width * self.zoom / 2
        h = obj.height * self.zoom / 2
        color = OBJECT_COLORS.get(obj.obj_type, "white")
        outline = "black"
        if obj.obj_type == "Actor":
            sx = obj.width / 80.0 * self.zoom
            sy = obj.height / 40.0 * self.zoom
            self.canvas.create_oval(
                x - 10 * sx,
                y - 30 * sy,
                x + 10 * sx,
                y - 10 * sy,
                outline=outline,
                fill=color,
            )
            self.canvas.create_line(x, y - 10 * sy, x, y + 20 * sy, fill=outline)
            self.canvas.create_line(x - 15 * sx, y, x + 15 * sx, y, fill=outline)
            self.canvas.create_line(
                x,
                y + 20 * sy,
                x - 10 * sx,
                y + 40 * sy,
                fill=outline,
            )
            self.canvas.create_line(
                x,
                y + 20 * sy,
                x + 10 * sx,
                y + 40 * sy,
                fill=outline,
            )
        elif obj.obj_type == "Use Case":
            self.canvas.create_oval(
                x - w,
                y - h,
                x + w,
                y + h,
                fill=color,
                outline=outline,
            )
        elif obj.obj_type == "System Boundary":
            self._create_round_rect(
                x - w,
                y - h,
                x + w,
                y + h,
                radius=12 * self.zoom,
                dash=(4, 2),
                outline=outline,
                fill=color,
            )
            label = obj.properties.get("name", "")
            if label:
                lx = x
                ly = y - h - 4 * self.zoom
                self.canvas.create_text(
                    lx,
                    ly,
                    text=label,
                    anchor="s",
                    font=self.font,
                )
        elif obj.obj_type == "Block Boundary":
            self._create_round_rect(
                x - w,
                y - h,
                x + w,
                y + h,
                radius=12 * self.zoom,
                dash=(4, 2),
                outline=outline,
                fill="",
            )
            label = obj.properties.get("name", "")
            if label:
                lx = x
                ly = y - h - 4 * self.zoom
                self.canvas.create_text(
                    lx,
                    ly,
                    text=label,
                    anchor="s",
                    font=self.font,
                )
        elif obj.obj_type in ("Action Usage", "Action", "CallBehaviorAction", "Part", "Port"):
            dash = ()
            fill = color
            if obj.obj_type == "Part":
                dash = (4, 2)
            if obj.obj_type == "Port":
                side = obj.properties.get("side", "E")
                sz = 6 * self.zoom
                self.canvas.create_rectangle(
                    x - sz,
                    y - sz,
                    x + sz,
                    y + sz,
                    fill=color,
                    outline=outline,
                )
                arrow_len = sz * 1.2
                half = arrow_len / 2
                direction = obj.properties.get("direction", "out")

                if side in ("E", "W"):
                    if side == "E":
                        inside = -half
                        outside = half
                    else:
                        inside = half
                        outside = -half
                    if direction == "in":
                        self.canvas.create_line(x + outside, y, x + inside, y, arrow=tk.LAST)
                    elif direction == "out":
                        self.canvas.create_line(x + inside, y, x + outside, y, arrow=tk.LAST)
                    else:
                        self.canvas.create_line(x - half, y, x + half, y, arrow=tk.BOTH)
                else:  # N or S
                    if side == "S":
                        inside = -half
                        outside = half
                    else:
                        inside = half
                        outside = -half
                    if direction == "in":
                        self.canvas.create_line(x, y + outside, x, y + inside, arrow=tk.LAST)
                    elif direction == "out":
                        self.canvas.create_line(x, y + inside, x, y + outside, arrow=tk.LAST)
                    else:
                        self.canvas.create_line(x, y - half, x, y + half, arrow=tk.BOTH)

                lx_off = _parse_float(obj.properties.get("labelX"), 8.0)
                ly_off = _parse_float(obj.properties.get("labelY"), -8.0)
                lx = x + lx_off * self.zoom
                ly = y + ly_off * self.zoom
                self.canvas.create_text(
                    lx,
                    ly,
                    text=obj.properties.get("name", ""),
                    anchor="center",
                    font=self.font,
                )
            else:
                if obj.obj_type in ("Action Usage", "Action", "CallBehaviorAction"):
                    self._create_round_rect(
                        x - w,
                        y - h,
                        x + w,
                        y + h,
                        radius=8 * self.zoom,
                        dash=dash,
                        fill=fill,
                        outline=outline,
                    )
                else:
                    self.canvas.create_rectangle(
                        x - w,
                        y - h,
                        x + w,
                        y + h,
                        dash=dash,
                        fill=fill,
                        outline=outline,
                    )
        elif obj.obj_type == "Block":
            left, top = x - w, y - h
            right, bottom = x + w, y + h
            self._create_round_rect(
                left,
                top,
                right,
                bottom,
                radius=6 * self.zoom,
                fill=color,
                outline=outline,
            )
            header = f"<<block>> {obj.properties.get('name', '')}".strip()
            self.canvas.create_line(left, top + 20 * self.zoom, right, top + 20 * self.zoom)
            self.canvas.create_text(
                left + 4 * self.zoom,
                top + 10 * self.zoom,
                text=header,
                anchor="w",
                font=self.font,
            )
            compartments = [
                ("Parts", obj.properties.get("partProperties", "")),
                (
                    "Operations",
                    "; ".join(
                        format_operation(op)
                        for op in parse_operations(obj.properties.get("operations", ""))
                    ),
                ),
                ("Ports", obj.properties.get("ports", "")),
                (
                    "Reliability",
                    " ".join(
                        f"{label}={obj.properties.get(key,'')}"
                        for label, key in (
                            ("FIT", "fit"),
                            ("Qual", "qualification"),
                            ("FM", "failureModes"),
                        )
                        if obj.properties.get(key, "")
                    ),
                ),
                (
                    "Requirements",
                    "; ".join(r.get("id") for r in obj.requirements),
                ),
            ]
            cy = top + 20 * self.zoom
            for label, text in compartments:
                self.canvas.create_line(left, cy, right, cy)
                display = f"{label}: {text}" if text else f"{label}:"
                self.canvas.create_text(
                    left + 4 * self.zoom,
                    cy + 10 * self.zoom,
                    text=display,
                    anchor="w",
                    font=self.font,
                )
                cy += 20 * self.zoom
        elif obj.obj_type in ("Initial", "Final"):
            if obj.obj_type == "Initial":
                r = min(obj.width, obj.height) / 2 * self.zoom
                self.canvas.create_oval(x - r, y - r, x + r, y + r, fill="black")
            else:
                r = min(obj.width, obj.height) / 2 * self.zoom
                inner = max(r - 5 * self.zoom, 0)
                self.canvas.create_oval(x - r, y - r, x + r, y + r)
                self.canvas.create_oval(x - inner, y - inner, x + inner, y + inner, fill="black")
        elif obj.obj_type in ("Decision", "Merge"):
            self.canvas.create_polygon(
                x,
                y - h,
                x + w,
                y,
                x,
                y + h,
                x - w,
                y,
                fill=color,
                outline=outline,
            )
        elif obj.obj_type in ("Fork", "Join"):
            half = obj.width / 2 * self.zoom
            self.canvas.create_rectangle(
                x - half, y - 5 * self.zoom, x + half, y + 5 * self.zoom, fill="black"
            )
        else:
            self._create_round_rect(
                x - w,
                y - h,
                x + w,
                y + h,
                radius=6 * self.zoom,
                fill=color,
                outline=outline,
            )

        if obj.obj_type not in ("Block", "System Boundary", "Block Boundary", "Port"):
            name = obj.properties.get("name", obj.obj_type)
            label = name
            if obj.obj_type == "Part":
                def_id = obj.properties.get("definition")
                if def_id and def_id in self.repo.elements:
                    def_name = self.repo.elements[def_id].name or def_id
                    label = f"{name} : {def_name}" if name else def_name
            diag_id = self.repo.get_linked_diagram(obj.element_id)
            label_lines = []
            if diag_id and diag_id in self.repo.diagrams:
                diag = self.repo.diagrams[diag_id]
                diag_name = diag.name or diag_id
                label_lines.append(diag_name)
            label_lines.append(label)
            key = obj.obj_type.replace(" ", "")
            if not key.endswith("Usage"):
                key += "Usage"
            for prop in SYSML_PROPERTIES.get(key, []):
                if obj.obj_type == "Part" and prop in (
                    "fit",
                    "qualification",
                    "failureModes",
                    "asil",
                ):
                    continue
                val = obj.properties.get(prop)
                if val:
                    label_lines.append(f"{prop}: {val}")
            if obj.obj_type == "Part":
                rel_items = []
                for lbl, key in (
                    ("ASIL", "asil"),
                    ("FIT", "fit"),
                    ("Qual", "qualification"),
                    ("FM", "failureModes"),
                ):
                    val = obj.properties.get(key)
                    if val:
                        rel_items.append(f"{lbl}: {val}")
                if rel_items:
                    label_lines.extend(rel_items)
                reqs = "; ".join(r.get("id") for r in obj.requirements)
                if reqs:
                    label_lines.append(f"Reqs: {reqs}")
            if obj.obj_type == "Actor":
                sy = obj.height / 40.0 * self.zoom
                label_x = x
                label_y = y + 40 * sy + 10 * self.zoom
                self.canvas.create_text(
                    label_x,
                    label_y,
                    text="\n".join(label_lines),
                    anchor="n",
                    font=self.font,
                )
            elif obj.obj_type in ("Initial", "Final"):
                label_y = y + obj.height / 2 * self.zoom + 10 * self.zoom
                self.canvas.create_text(
                    x,
                    label_y,
                    text="\n".join(label_lines),
                    anchor="n",
                    font=self.font,
                )
            else:
                self.canvas.create_text(
                    x,
                    y,
                    text="\n".join(label_lines),
                    anchor="center",
                    font=self.font,
                )

        if obj in self.selected_objs:
            bx = x - w
            by = y - h
            ex = x + w
            ey = y + h
            self.canvas.create_rectangle(bx, by, ex, ey, outline="red", dash=(2, 2))
            if obj == self.selected_obj and obj.obj_type != "Actor":
                s = 4
                for hx, hy in [(bx, by), (bx, ey), (ex, by), (ex, ey)]:
                    self.canvas.create_rectangle(
                        hx - s,
                        hy - s,
                        hx + s,
                        hy + s,
                        outline="red",
                        fill="white",
                    )

    def draw_connection(
        self, a: SysMLObject, b: SysMLObject, conn: DiagramConnection, selected: bool = False
    ):
        axc, ayc = a.x * self.zoom, a.y * self.zoom
        bxc, byc = b.x * self.zoom, b.y * self.zoom
        ax, ay = self.edge_point(a, bxc, byc, conn.src_pos)
        bx, by = self.edge_point(b, axc, ayc, conn.dst_pos)
        dash = ()
        label = conn.name or None
        if conn.conn_type in ("Include", "Extend"):
            dash = (4, 2)
            incl_label = f"<<{conn.conn_type.lower()}>>"
            label = f"{incl_label}\n{label}" if label else incl_label
        elif conn.conn_type in ("Generalize", "Generalization", "Communication Path"):
            dash = (2, 2)
        src_flow = a.properties.get("flow") if a.obj_type == "Port" else None
        dst_flow = b.properties.get("flow") if b.obj_type == "Port" else None
        points = [(ax, ay)]
        if conn.style == "Squared":
            if conn.points:
                mx = conn.points[0][0] * self.zoom
            else:
                mx = (ax + bx) / 2
            points.extend([(mx, ay), (mx, by)])
        elif conn.style == "Custom":
            for px, py in conn.points:
                x = px * self.zoom
                y = py * self.zoom
                last = points[-1]
                points.extend([(x, last[1]), (x, y)])
        points.append((bx, by))
        flat = [coord for pt in points for coord in pt]
        color = "red" if selected else "black"
        width = 2 if selected else 1
        arrow_style = tk.NONE
        open_arrow = conn.conn_type in ("Include", "Extend")
        diamond_src = conn.conn_type in ("Aggregation", "Composite Aggregation")
        filled_diamond = conn.conn_type == "Composite Aggregation"
        forward = conn.arrow in ("forward", "both")
        backward = conn.arrow in ("backward", "both")
        mid_forward = forward
        mid_backward = backward
        if conn.conn_type == "Connector" and (src_flow or dst_flow):
            arrow_style = tk.NONE
            conn.mid_arrow = True
            if src_flow and dst_flow:
                dir_a = a.properties.get("direction", "out").lower()
                dir_b = b.properties.get("direction", "out").lower()
                if dir_a == "out":
                    label = src_flow
                    mid_forward, mid_backward = True, False
                elif dir_b == "out":
                    label = dst_flow
                    mid_forward, mid_backward = False, True
                else:
                    label = src_flow
                    mid_forward, mid_backward = True, True
            elif src_flow:
                label = src_flow
                dir_attr = a.properties.get("direction", "out")
                if dir_attr == "in":
                    mid_forward, mid_backward = False, True
                elif dir_attr == "out":
                    mid_forward, mid_backward = True, False
                else:
                    mid_forward, mid_backward = True, True
            else:
                label = dst_flow
                dir_attr = b.properties.get("direction", "out")
                if dir_attr == "in":
                    mid_forward, mid_backward = True, False
                elif dir_attr == "out":
                    mid_forward, mid_backward = False, True
                else:
                    mid_forward, mid_backward = True, True
        self.canvas.create_line(
            *flat,
            arrow=arrow_style,
            dash=dash,
            fill=color,
            width=width,
            tags="connection",
        )
        if open_arrow:
            if forward:
                self._draw_open_arrow(
                    points[-2], points[-1], color=color, width=width, tags="connection"
                )
            if backward:
                self._draw_open_arrow(
                    points[1], points[0], color=color, width=width, tags="connection"
                )
        elif conn.conn_type in ("Generalize", "Generalization"):
            # SysML uses an open triangular arrow head for generalization
            # relationships. Use the open arrow drawing helper so the arrow
            # interior matches the canvas background (typically white).
            if forward:
                self._draw_open_arrow(
                    points[-2], points[-1], color=color, width=width, tags="connection"
                )
            if backward:
                self._draw_filled_arrow(
                    points[1], points[0], color=color, width=width, tags="connection"
                )
        elif diamond_src:
            if filled_diamond:
                self._draw_filled_diamond(
                    points[1], points[0], color=color, width=width, tags="connection"
                )
            else:
                self._draw_open_diamond(
                    points[1], points[0], color=color, width=width, tags="connection"
                )
        else:
            if forward:
                self._draw_filled_arrow(
                    points[-2], points[-1], color=color, width=width, tags="connection"
                )
            if backward:
                self._draw_filled_arrow(
                    points[1], points[0], color=color, width=width, tags="connection"
                )
        flow_port = None
        flow_name = ""
        if a.obj_type == "Port" and a.properties.get("flow"):
            flow_port = a
            flow_name = a.properties.get("flow", "")
        elif b.obj_type == "Port" and b.properties.get("flow"):
            flow_port = b
            flow_name = b.properties.get("flow", "")

        if conn.mid_arrow or flow_port:
            mid_idx = len(points) // 2
            if mid_idx > 0:
                mstart = points[mid_idx - 1]
                mend = points[mid_idx]
                if flow_port:
                    direction = flow_port.properties.get("direction", "")
                    if flow_port is b:
                        direction = "in" if direction == "out" else "out" if direction == "in" else direction
                    if direction == "inout":
                        self._draw_center_triangle(
                            mstart, mend, color=color, width=width, tags="connection"
                        )
                        self._draw_center_triangle(
                            mend, mstart, color=color, width=width, tags="connection"
                        )
                    elif direction == "in":
                        self._draw_center_triangle(
                            mend, mstart, color=color, width=width, tags="connection"
                        )
                    else:
                        self._draw_center_triangle(
                            mstart, mend, color=color, width=width, tags="connection"
                        )
                    mx = (mstart[0] + mend[0]) / 2
                    my = (mstart[1] + mend[1]) / 2
                    self.canvas.create_text(
                        mx,
                        my - 10 * self.zoom,
                        text=flow_name,
                        font=self.font,
                        tags="connection",
                    )
                else:
                    if mid_forward or not mid_backward:
                        self._draw_center_triangle(
                            mstart, mend, color=color, width=width, tags="connection"
                        )
                    if mid_backward:
                        self._draw_center_triangle(
                            mend, mstart, color=color, width=width, tags="connection"
                        )
        if selected:
            if conn.style == "Custom":
                for px, py in conn.points:
                    hx = px * self.zoom
                    hy = py * self.zoom
                    s = 3
                    self.canvas.create_rectangle(
                    hx - s,
                    hy - s,
                    hx + s,
                    hy + s,
                    outline="red",
                    fill="white",
                    tags="connection",
                )
            elif conn.style == "Squared":
                if conn.points:
                    mx = conn.points[0][0] * self.zoom
                else:
                    mx = (ax + bx) / 2
                hy = (ay + by) / 2
                s = 3
                self.canvas.create_rectangle(
                    mx - s,
                    hy - s,
                    mx + s,
                    hy + s,
                    outline="red",
                    fill="white",
                    tags="connection",
                )
            # draw endpoint handles
            for hx, hy in [(ax, ay), (bx, by)]:
                s = 3
                self.canvas.create_rectangle(
                    hx - s,
                    hy - s,
                    hx + s,
                    hy + s,
                    outline="red",
                    fill="white",
                    tags="connection",
                )
        if conn.multiplicity and conn.conn_type in ("Aggregation", "Composite Aggregation"):
            mx = (bx + points[-2][0]) / 2
            my = (by + points[-2][1]) / 2
            self.canvas.create_text(
                mx,
                my - 10 * self.zoom,
                text=conn.multiplicity,
                font=self.font,
                tags="connection",
            )
        if label:
            mx, my = (ax + bx) / 2, (ay + by) / 2
            self.canvas.create_text(
                mx,
                my - 10 * self.zoom,
                text=label,
                font=self.font,
                tags="connection",
            )

    def get_object(self, oid: int) -> SysMLObject | None:
        for o in self.objects:
            if o.obj_id == oid:
                return o
        return None

    def get_ibd_boundary(self) -> SysMLObject | None:
        """Return the Block Boundary object if present."""
        for o in self.objects:
            if o.obj_type == "Block Boundary":
                return o
        return None

    def _object_within(self, obj: SysMLObject, boundary: SysMLObject) -> bool:
        left = boundary.x - boundary.width / 2
        right = boundary.x + boundary.width / 2
        top = boundary.y - boundary.height / 2
        bottom = boundary.y + boundary.height / 2
        ox = obj.x
        oy = obj.y
        return left <= ox <= right and top <= oy <= bottom

    def find_boundary_for_obj(self, obj: SysMLObject) -> SysMLObject | None:
        for b in self.objects:
            if b.obj_type == "System Boundary" and self._object_within(obj, b):
                return b
        return None

    def _update_drag_selection(self, x: float, y: float) -> None:
        if not self.select_rect_start:
            return
        x0, y0 = self.select_rect_start
        left, right = sorted([x0, x])
        top, bottom = sorted([y0, y])
        selected: list[SysMLObject] = []
        for obj in self.objects:
            ox = obj.x * self.zoom
            oy = obj.y * self.zoom
            w = obj.width * self.zoom / 2
            h = obj.height * self.zoom / 2
            if left <= ox - w and ox + w <= right and top <= oy - h and oy + h <= bottom:
                selected.append(obj)
        self.selected_objs = selected
        self.selected_obj = selected[0] if len(selected) == 1 else None
        self.redraw()
        self.update_property_view()

    # ------------------------------------------------------------
    # Clipboard operations
    # ------------------------------------------------------------
    def copy_selected(self, _event=None):
        if self.selected_obj:
            import copy

            self.clipboard = copy.deepcopy(self.selected_obj)

    def cut_selected(self, _event=None):
        if self.selected_obj:
            import copy

            self.clipboard = copy.deepcopy(self.selected_obj)
            self.remove_object(self.selected_obj)
            self.selected_obj = None
            self._sync_to_repository()
            self.redraw()
            self.update_property_view()

    def paste_selected(self, _event=None):
        if self.clipboard:
            import copy

            new_obj = copy.deepcopy(self.clipboard)
            new_obj.obj_id = _get_next_id()
            new_obj.x += 20
            new_obj.y += 20
            if new_obj.obj_type == "System Boundary":
                self.objects.insert(0, new_obj)
            else:
                self.objects.append(new_obj)
            self.sort_objects()
            diag = self.repo.diagrams.get(self.diagram_id)
            if diag and new_obj.element_id and new_obj.element_id not in diag.elements:
                diag.elements.append(new_obj.element_id)
            self.selected_obj = new_obj
            self._sync_to_repository()
            self.redraw()
            self.update_property_view()

    def delete_selected(self, _event=None):
        if self.selected_objs:
            for obj in list(self.selected_objs):
                self.remove_object(obj)
            self.selected_objs = []
            self.selected_obj = None
            self._sync_to_repository()
            self.redraw()
            self.update_property_view()
            return
        if self.selected_conn:
            if self.selected_conn in self.connections:
                src_elem = self.get_object(self.selected_conn.src)
                dst_elem = self.get_object(self.selected_conn.dst)
                if (
                    self.selected_conn.conn_type == "Generalization"
                    and src_elem
                    and dst_elem
                ):
                    msg = (
                        "Removing this inheritance will delete all inherited parts, "
                        "properties and attributes. Continue?"
                    )
                    if not messagebox.askyesno("Remove Inheritance", msg):
                        return
                elif self.selected_conn.conn_type in (
                    "Aggregation",
                    "Composite Aggregation",
                ):
                    msg = "Delete aggregation and its part?"
                    if not messagebox.askyesno("Remove Aggregation", msg):
                        return
                self.connections.remove(self.selected_conn)
                # remove matching repository relationship
                if src_elem and dst_elem and src_elem.element_id and dst_elem.element_id:
                    for rel in list(self.repo.relationships):
                        if (
                            rel.source == src_elem.element_id
                            and rel.target == dst_elem.element_id
                            and rel.rel_type == self.selected_conn.conn_type
                        ):
                            self.repo.relationships.remove(rel)
                            diag = self.repo.diagrams.get(self.diagram_id)
                            if diag and rel.rel_id in diag.relationships:
                                diag.relationships.remove(rel.rel_id)
                            if self.selected_conn.conn_type == "Generalization":
                                remove_inherited_block_properties(
                                    self.repo, src_elem.element_id, dst_elem.element_id
                                )
                                inherit_block_properties(self.repo, src_elem.element_id)
                            elif self.selected_conn.conn_type in ("Aggregation", "Composite Aggregation"):
                                remove_aggregation_part(
                                    self.repo,
                                    src_elem.element_id,
                                    dst_elem.element_id,
                                    remove_object=self.selected_conn.conn_type == "Composite Aggregation",
                                    app=getattr(self, "app", None),
                                )
                            break
                self.selected_conn = None
                self._sync_to_repository()
                self.redraw()
                self.update_property_view()

    def remove_object(self, obj: SysMLObject) -> None:
        if getattr(obj, "locked", False):
            return
        removed_ids = {obj.obj_id}
        if obj in self.objects:
            self.objects.remove(obj)
        if obj.obj_type == "Part":
            before = {o.obj_id for o in self.objects}
            remove_orphan_ports(self.objects)
            removed_ids.update(before - {o.obj_id for o in self.objects})
        self.connections = [
            c for c in self.connections if c.src not in removed_ids and c.dst not in removed_ids
        ]
        diag = self.repo.diagrams.get(self.diagram_id)
        if diag and obj.element_id in diag.elements:
            diag.elements.remove(obj.element_id)
        self._sync_to_repository()

    # ------------------------------------------------------------
    # Part removal helpers
    # ------------------------------------------------------------
    def remove_part_diagram(self, obj: SysMLObject) -> None:
        """Remove *obj* from the current diagram but keep it in the model."""
        if obj.obj_type != "Part":
            return
        obj.hidden = True
        self.selected_obj = None
        self._sync_to_repository()
        self.redraw()
        self.update_property_view()

    def remove_part_model(self, obj: SysMLObject) -> None:
        """Remove *obj* from the repository and all diagrams."""
        if obj.obj_type != "Part":
            return
        self.remove_object(obj)
        part_id = obj.element_id
        repo = self.repo
        # remove from other diagrams
        for diag in repo.diagrams.values():
            diag.objects = [o for o in getattr(diag, "objects", []) if o.get("element_id") != part_id]
            if part_id in getattr(diag, "elements", []):
                diag.elements.remove(part_id)
        # update any open windows
        app = getattr(self, "app", None)
        if app:
            for win in getattr(app, "ibd_windows", []):
                win.objects = [o for o in win.objects if o.element_id != part_id]
                remove_orphan_ports(win.objects)
                win.redraw()
                win._sync_to_repository()
        # update block properties
        diag = repo.diagrams.get(self.diagram_id)
        block_id = getattr(diag, "father", None) or next((eid for eid, did in repo.element_diagrams.items() if did == self.diagram_id), None)
        name = ""
        elem = repo.elements.get(part_id)
        if elem:
            name = elem.name or elem.properties.get("component", "")
            def_id = elem.properties.get("definition")
            if not name and def_id and def_id in repo.elements:
                name = repo.elements[def_id].name or def_id
        if block_id and name and block_id in repo.elements:
            block = repo.elements[block_id]
            parts = [p.strip() for p in block.properties.get("partProperties", "").split(",") if p.strip()]
            parts = [p for p in parts if p.split("[")[0].strip() != name]
            if parts:
                block.properties["partProperties"] = ", ".join(parts)
            else:
                block.properties.pop("partProperties", None)
            for d in repo.diagrams.values():
                for o in getattr(d, "objects", []):
                    if o.get("element_id") == block_id:
                        if parts:
                            o.setdefault("properties", {})["partProperties"] = ", ".join(parts)
                        else:
                            o.setdefault("properties", {}).pop("partProperties", None)
        repo.delete_element(part_id)
        self._sync_to_repository()
        self.redraw()
        self.update_property_view()

    def _sync_to_repository(self) -> None:
        """Persist current objects and connections back to the repository."""
        diag = self.repo.diagrams.get(self.diagram_id)
        if diag:
            diag.objects = [obj.__dict__ for obj in self.objects]
            diag.connections = [conn.__dict__ for conn in self.connections]
            update_block_parts_from_ibd(self.repo, diag)
            self.repo.touch_diagram(self.diagram_id)
            _sync_block_parts_from_ibd(self.repo, self.diagram_id)

    def refresh_from_repository(self, _event=None) -> None:
        """Reload diagram objects from the repository and redraw."""
        diag = self.repo.diagrams.get(self.diagram_id)
        if not diag:
            return
        self.objects = []
        for data in getattr(diag, "objects", []):
            if "requirements" not in data:
                data["requirements"] = []
            obj = SysMLObject(**data)
            if obj.obj_type == "Part":
                asil = calculate_allocated_asil(obj.requirements)
                obj.properties.setdefault("asil", asil)
                if obj.element_id and obj.element_id in self.repo.elements:
                    self.repo.elements[obj.element_id].properties.setdefault(
                        "asil", asil
                    )
            self.objects.append(obj)
        self.sort_objects()
        self.connections = [
            DiagramConnection(**data) for data in getattr(diag, "connections", [])
        ]
        if self.objects:
            global _next_obj_id
            _next_obj_id = max(o.obj_id for o in self.objects) + 1
        self.redraw()
        self.update_property_view()

    def on_close(self):
        self._sync_to_repository()
        self.destroy()


class SysMLObjectDialog(simpledialog.Dialog):
    """Simple dialog for editing AutoML object properties."""

    def __init__(self, master, obj: SysMLObject):
        if not hasattr(obj, "requirements"):
            obj.requirements = []
        self.obj = obj
        super().__init__(master, title=f"Edit {obj.obj_type}")

    class SelectRequirementsDialog(simpledialog.Dialog):
        def __init__(self, parent, title="Select Requirements"):
            self.selected_vars = {}
            super().__init__(parent, title=title)

        def body(self, master):
            ttk.Label(master, text="Select requirements:").pack(padx=5, pady=5)
            container = ttk.Frame(master)
            container.pack(fill=tk.BOTH, expand=True)
            canvas = tk.Canvas(container, borderwidth=0)
            scrollbar = ttk.Scrollbar(container, orient="vertical", command=canvas.yview)
            self.check_frame = ttk.Frame(canvas)
            self.check_frame.bind(
                "<Configure>", lambda e: canvas.configure(scrollregion=canvas.bbox("all"))
            )
            canvas.create_window((0, 0), window=self.check_frame, anchor="nw")
            canvas.configure(yscrollcommand=scrollbar.set)
            canvas.pack(side="left", fill="both", expand=True)
            scrollbar.pack(side="right", fill="y")
            for req_id, req in global_requirements.items():
                var = tk.BooleanVar(value=False)
                self.selected_vars[req_id] = var
                text = f"[{req['id']}] {req['text']}"
                ttk.Checkbutton(self.check_frame, text=text, variable=var).pack(
                    anchor="w", padx=2, pady=2
                )
            return self.check_frame

        def apply(self):
            self.result = [rid for rid, var in self.selected_vars.items() if var.get()]

    class SelectComponentsDialog(simpledialog.Dialog):
        """Dialog to choose which components should become parts."""

        def __init__(self, parent, components):
            self.components = components
            self.selected = {}
            super().__init__(parent, title="Select Components")

        def body(self, master):
            ttk.Label(master, text="Select components:").pack(padx=5, pady=5)
            frame = ttk.Frame(master)
            frame.pack(fill=tk.BOTH, expand=True)
            canvas = tk.Canvas(frame, borderwidth=0)
            scrollbar = ttk.Scrollbar(frame, orient="vertical", command=canvas.yview)
            self.check_frame = ttk.Frame(canvas)
            self.check_frame.bind(
                "<Configure>", lambda e: canvas.configure(scrollregion=canvas.bbox("all"))
            )
            canvas.create_window((0, 0), window=self.check_frame, anchor="nw")
            canvas.configure(yscrollcommand=scrollbar.set)
            canvas.pack(side="left", fill="both", expand=True)
            scrollbar.pack(side="right", fill="y")
            for comp in self.components:
                var = tk.BooleanVar(value=True)
                self.selected[comp] = var
                ttk.Checkbutton(self.check_frame, text=comp.name, variable=var).pack(
                    anchor="w", padx=2, pady=2
                )
            return self.check_frame

        def apply(self):
            self.result = [c for c, var in self.selected.items() if var.get()]

    class SelectNamesDialog(simpledialog.Dialog):
        """Dialog to choose which part names should be added."""

        def __init__(self, parent, names, title="Select Parts"):
            self.names = names
            self.selected = {}
            super().__init__(parent, title=title)

        def body(self, master):
            ttk.Label(master, text="Select parts:").pack(padx=5, pady=5)
            frame = ttk.Frame(master)
            frame.pack(fill=tk.BOTH, expand=True)
            canvas = tk.Canvas(frame, borderwidth=0)
            scrollbar = ttk.Scrollbar(frame, orient="vertical", command=canvas.yview)
            self.check_frame = ttk.Frame(canvas)
            self.check_frame.bind(
                "<Configure>", lambda e: canvas.configure(scrollregion=canvas.bbox("all"))
            )
            canvas.create_window((0, 0), window=self.check_frame, anchor="nw")
            canvas.configure(yscrollcommand=scrollbar.set)
            canvas.pack(side="left", fill="both", expand=True)
            scrollbar.pack(side="right", fill="y")
            for name in self.names:
                var = tk.BooleanVar(value=True)
                self.selected[name] = var
                ttk.Checkbutton(self.check_frame, text=name, variable=var).pack(
                    anchor="w", padx=2, pady=2
                )
            return self.check_frame

        def apply(self):
            self.result = [n for n, var in self.selected.items() if var.get()]

    class ManagePartsDialog(simpledialog.Dialog):
        """Dialog to toggle visibility of contained parts."""

        def __init__(self, parent, names, visible, hidden):
            self.names = names
            self.visible = visible
            self.hidden = hidden
            self.selected = {}
            super().__init__(parent, title="Add Contained Parts")

        def body(self, master):
            ttk.Label(master, text="Select parts to show:").pack(padx=5, pady=5)
            frame = ttk.Frame(master)
            frame.pack(fill=tk.BOTH, expand=True)
            canvas = tk.Canvas(frame, borderwidth=0)
            scrollbar = ttk.Scrollbar(frame, orient="vertical", command=canvas.yview)
            self.check_frame = ttk.Frame(canvas)
            self.check_frame.bind(
                "<Configure>", lambda e: canvas.configure(scrollregion=canvas.bbox("all"))
            )
            canvas.create_window((0, 0), window=self.check_frame, anchor="nw")
            canvas.configure(yscrollcommand=scrollbar.set)
            canvas.pack(side="left", fill="both", expand=True)
            scrollbar.pack(side="right", fill="y")
            for name in self.names:
                var = tk.BooleanVar(value=name in self.visible or name not in self.hidden)
                self.selected[name] = var
                ttk.Checkbutton(self.check_frame, text=name, variable=var).pack(
                    anchor="w", padx=2, pady=2
                )
            return self.check_frame

        def apply(self):
            self.result = [n for n, var in self.selected.items() if var.get()]

    def body(self, master):
        # Disable window resizing so the layout remains consistent
        self.resizable(False, False)

        # Use a notebook to keep the dialog compact by grouping fields
        self.nb = ttk.Notebook(master)
        self.nb.grid(row=0, column=0, columnspan=3, sticky="nsew")

        gen_frame = ttk.Frame(self.nb)
        prop_frame = ttk.Frame(self.nb)
        rel_frame = ttk.Frame(self.nb)
        link_frame = ttk.Frame(self.nb)
        req_frame = ttk.Frame(self.nb)

        self.nb.add(gen_frame, text="General")
        self.nb.add(prop_frame, text="Properties")
        self.nb.add(rel_frame, text="Reliability")
        self.nb.add(link_frame, text="Links")
        self.nb.add(req_frame, text="Requirements")

        gen_row = 0
        ttk.Label(gen_frame, text="Name:").grid(row=gen_row, column=0, sticky="e", padx=4, pady=4)
        self.name_var = tk.StringVar(value=self.obj.properties.get("name", ""))
        ttk.Entry(gen_frame, textvariable=self.name_var).grid(row=gen_row, column=1, padx=4, pady=4)
        gen_row += 1
        ttk.Label(gen_frame, text="Width:").grid(row=gen_row, column=0, sticky="e", padx=4, pady=2)
        self.width_var = tk.StringVar(value=str(self.obj.width))
        width_state = (
            "readonly"
            if self.obj.obj_type in ("Initial", "Final", "Actor", "Decision", "Merge")
            else "normal"
        )
        ttk.Entry(gen_frame, textvariable=self.width_var, state=width_state).grid(
            row=gen_row, column=1, padx=4, pady=2
        )
        gen_row += 1
        if self.obj.obj_type not in ("Fork", "Join"):
            ttk.Label(gen_frame, text="Height:").grid(
                row=gen_row, column=0, sticky="e", padx=4, pady=2
            )
            self.height_var = tk.StringVar(value=str(self.obj.height))
            height_state = (
                "readonly"
                if self.obj.obj_type
                in ("Initial", "Final", "Actor", "Decision", "Merge")
                else "normal"
            )
            ttk.Entry(gen_frame, textvariable=self.height_var, state=height_state).grid(
                row=gen_row, column=1, padx=4, pady=2
            )
            gen_row += 1
        else:
            self.height_var = tk.StringVar(value=str(self.obj.height))
        self.entries = {}
        self.listboxes = {}
        self._operations: List[OperationDefinition] = []
        self._behaviors: List[BehaviorAssignment] = []
        prop_row = 0
        rel_row = 0
        if self.obj.obj_type == "Part":
            self.obj.properties.setdefault("asil", calculate_allocated_asil(self.obj.requirements))
        key = f"{self.obj.obj_type.replace(' ', '')}Usage"
        if key not in SYSML_PROPERTIES and self.obj.obj_type == "Block Boundary":
            key = "BlockUsage"
        list_props = {
            "ports",
            "partProperties",
            "operations",
            "behaviors",
            "failureModes",
        }
        editable_list_props = {"ports", "partProperties"}
        reliability_props = {
            "analysis",
            "component",
            "fit",
            "qualification",
            "failureModes",
            "asil",
        }
        app = getattr(self.master, "app", None)
        for prop in SYSML_PROPERTIES.get(key, []):
            frame = rel_frame if prop in reliability_props else prop_frame
            row = rel_row if prop in reliability_props else prop_row
            ttk.Label(frame, text=f"{prop}:").grid(row=row, column=0, sticky="e", padx=4, pady=2)
            if prop == "operations":
                lb = tk.Listbox(frame, height=4)
                self._operations = parse_operations(self.obj.properties.get(prop, ""))
                for op in self._operations:
                    lb.insert(tk.END, format_operation(op))
                lb.grid(row=row, column=1, padx=4, pady=2, sticky="we")
                btnf = ttk.Frame(frame)
                btnf.grid(row=row, column=2, padx=2)
                ttk.Button(btnf, text="Add", command=self.add_operation).pack(side=tk.TOP)
                ttk.Button(btnf, text="Edit", command=self.edit_operation).pack(side=tk.TOP)
                ttk.Button(btnf, text="Remove", command=self.remove_operation).pack(side=tk.TOP)
                self.listboxes[prop] = lb
            elif prop == "behaviors":
                lb = tk.Listbox(frame, height=4)
                self._behaviors = parse_behaviors(self.obj.properties.get(prop, ""))
                repo = SysMLRepository.get_instance()
                for beh in self._behaviors:
                    name = repo.diagrams.get(beh.diagram)
                    label = f"{beh.operation} -> {name.name if name else beh.diagram}"
                    lb.insert(tk.END, label)
                lb.grid(row=row, column=1, padx=4, pady=2, sticky="we")
                btnf = ttk.Frame(frame)
                btnf.grid(row=row, column=2, padx=2)
                ttk.Button(btnf, text="Add", command=self.add_behavior).pack(side=tk.TOP)
                ttk.Button(btnf, text="Edit", command=self.edit_behavior).pack(side=tk.TOP)
                ttk.Button(btnf, text="Remove", command=self.remove_behavior).pack(side=tk.TOP)
                self.listboxes[prop] = lb
            elif prop in list_props:
                lb = tk.Listbox(frame, height=4)
                items = [
                    p.strip() for p in self.obj.properties.get(prop, "").split(",") if p.strip()
                ]
                for it in items:
                    lb.insert(tk.END, it)
                lb.grid(row=row, column=1, padx=4, pady=2, sticky="we")
                btnf = ttk.Frame(frame)
                btnf.grid(row=row, column=2, padx=2)
                if prop == "ports":
                    ttk.Button(btnf, text="Add", command=self.add_port).pack(side=tk.TOP)
                else:
                    ttk.Button(
                        btnf, text="Add", command=lambda p=prop: self.add_list_item(p)
                    ).pack(side=tk.TOP)
                if prop in editable_list_props:
                    if prop == "ports":
                        ttk.Button(btnf, text="Edit", command=self.edit_port).pack(side=tk.TOP)
                    else:
                        ttk.Button(
                            btnf, text="Edit", command=lambda p=prop: self.edit_list_item(p)
                        ).pack(side=tk.TOP)
                ttk.Button(
                    btnf, text="Remove", command=lambda p=prop: self.remove_list_item(p)
                ).pack(side=tk.TOP)
                self.listboxes[prop] = lb
            elif prop == "direction":
                var = tk.StringVar(value=self.obj.properties.get(prop, "in"))
                conns = [
                    c
                    for c in self.master.connections
                    if c.conn_type == "Connector" and self.obj.obj_id in (c.src, c.dst)
                ]
                state = "readonly" if conns else "normal"
                ttk.Combobox(
                    frame,
                    textvariable=var,
                    values=["in", "out", "inout"],
                    state=state,
                ).grid(row=row, column=1, padx=4, pady=2)
                self.entries[prop] = var
            elif self.obj.obj_type == "Use Case" and prop == "useCaseDefinition":
                repo = SysMLRepository.get_instance()
                diags = [
                    d
                    for d in repo.diagrams.values()
                    if d.diag_type == "Use Case Diagram" and d.diag_id != self.master.diagram_id
                ]
                idmap = {d.name or d.diag_id: d.diag_id for d in diags}
                self.ucdef_map = idmap
                cur_id = self.obj.properties.get(prop, "")
                cur_name = next((n for n, i in idmap.items() if i == cur_id), "")
                var = tk.StringVar(value=cur_name)
                ttk.Combobox(frame, textvariable=var, values=list(idmap.keys())).grid(
                    row=row, column=1, padx=4, pady=2
                )
                self.entries[prop] = var
            elif self.obj.obj_type == "Use Case" and prop == "includedUseCase":
                repo = SysMLRepository.get_instance()
                targets = [
                    repo.elements[t].name or t
                    for rel in repo.relationships
                    if rel.rel_type == "Include" and rel.source == self.obj.element_id
                    if (t := rel.target) in repo.elements
                ]
                ttk.Label(frame, text=", ".join(targets)).grid(
                    row=row, column=1, sticky="w", padx=4, pady=2
                )
            elif prop == "analysis" and app:
                analyses = getattr(app, "reliability_analyses", [])
                names = [ra.name for ra in analyses]
                var = tk.StringVar(value=self.obj.properties.get(prop, ""))
                cb = ttk.Combobox(frame, textvariable=var, values=names, state="readonly")
                cb.grid(row=row, column=1, padx=4, pady=2)
                self.entries[prop] = var
                self._analysis_map = {ra.name: ra for ra in analyses}

                def sync_analysis(_):
                    name = var.get()
                    ra = self._analysis_map.get(name)
                    if not ra:
                        return
                    if "fit" in self.entries:
                        self.entries["fit"].set(f"{ra.total_fit:.2f}")
                    else:
                        self.obj.properties["fit"] = f"{ra.total_fit:.2f}"
                    # update part list preview from analysis BOM
                    names = [c.name for c in ra.components]
                    joined = ", ".join(names)
                    if "partProperties" in self.listboxes:
                        lb = self.listboxes["partProperties"]
                        lb.delete(0, tk.END)
                        for n in names:
                            lb.insert(tk.END, n)
                    else:
                        self.obj.properties["partProperties"] = joined

                cb.bind("<<ComboboxSelected>>", sync_analysis)
            elif prop == "component" and app:
                comps = [
                    c
                    for ra in getattr(app, "reliability_analyses", [])
                    for c in ra.components
                    if c.comp_type != "circuit"
                ]
                comps.extend(
                    c
                    for c in getattr(app, "reliability_components", [])
                    if c.comp_type != "circuit"
                )
                names = list({c.name for c in comps})
                var = tk.StringVar(value=self.obj.properties.get(prop, ""))
                cb = ttk.Combobox(frame, textvariable=var, values=names, state="readonly")
                cb.grid(row=row, column=1, padx=4, pady=2)
                self.entries[prop] = var
                self._comp_map = {c.name: c for c in comps}

                def sync_component(_):
                    name = var.get()
                    comp = self._comp_map.get(name)
                    if not comp:
                        return
                    if "fit" in self.entries:
                        self.entries["fit"].set(f"{comp.fit:.2f}")
                    else:
                        self.obj.properties["fit"] = f"{comp.fit:.2f}"
                    if "qualification" in self.entries:
                        self.entries["qualification"].set(comp.qualification)
                    else:
                        self.obj.properties["qualification"] = comp.qualification
                    modes = self._get_failure_modes(app, comp.name)
                    if "failureModes" in self.entries:
                        self.entries["failureModes"].set(modes)
                    else:
                        self.obj.properties["failureModes"] = modes

                cb.bind("<<ComboboxSelected>>", sync_component)
            else:
                var = tk.StringVar(value=self.obj.properties.get(prop, ""))
                state = "normal"
                if self.obj.obj_type == "Block" and prop in ("fit", "qualification"):
                    state = "readonly"
                if self.obj.obj_type == "Part" and prop == "asil":
                    state = "readonly"
                ttk.Entry(frame, textvariable=var, state=state).grid(
                    row=row, column=1, padx=4, pady=2
                )
                self.entries[prop] = var
            if prop in reliability_props:
                rel_row += 1
            else:
                prop_row += 1

        # Display inherited reliability values only for Blocks
        if self.obj.obj_type == "Block":
            for prop in ("fit", "qualification"):
                if prop not in self.entries and self.obj.properties.get(prop, ""):
                    ttk.Label(rel_frame, text=f"{prop}:").grid(
                        row=rel_row, column=0, sticky="e", padx=4, pady=2
                    )
                    var = tk.StringVar(value=self.obj.properties.get(prop, ""))
                    ttk.Entry(rel_frame, textvariable=var, state="readonly").grid(
                        row=rel_row, column=1, padx=4, pady=2
                    )
                    self.entries[prop] = var
                    rel_row += 1

        repo = SysMLRepository.get_instance()
        link_row = 0
        if self.obj.obj_type == "Block":
            diags = [d for d in repo.diagrams.values() if d.diag_type == "Internal Block Diagram"]
            ids = {d.name or d.diag_id: d.diag_id for d in diags}
            ttk.Label(link_frame, text="Internal Block Diagram:").grid(
                row=link_row, column=0, sticky="e", padx=4, pady=2
            )
            self.diag_map = ids
            cur_id = repo.get_linked_diagram(self.obj.element_id)
            cur_name = next((n for n, i in ids.items() if i == cur_id), "")
            self.diagram_var = tk.StringVar(value=cur_name)
            ttk.Combobox(link_frame, textvariable=self.diagram_var, values=list(ids.keys())).grid(
                row=link_row, column=1, padx=4, pady=2
            )
            link_row += 1
        elif self.obj.obj_type == "Use Case":
            diagrams = [d for d in repo.diagrams.values() if d.diag_type == "Activity Diagram"]
            self.behavior_map = {d.name or d.diag_id: d.diag_id for d in diagrams}
            ttk.Label(link_frame, text="Behavior Diagram:").grid(
                row=link_row, column=0, sticky="e", padx=4, pady=2
            )
            cur_id = repo.get_linked_diagram(self.obj.element_id)
            cur_name = next((n for n, i in self.behavior_map.items() if i == cur_id), "")
            self.behavior_var = tk.StringVar(value=cur_name)
            ttk.Combobox(
                link_frame, textvariable=self.behavior_var, values=list(self.behavior_map.keys())
            ).grid(row=link_row, column=1, padx=4, pady=2)
            link_row += 1
        elif self.obj.obj_type in ("Action Usage", "Action"):
            diagrams = [d for d in repo.diagrams.values() if d.diag_type == "Activity Diagram"]
            self.behavior_map = {d.name or d.diag_id: d.diag_id for d in diagrams}
            ttk.Label(link_frame, text="Behavior Diagram:").grid(
                row=link_row, column=0, sticky="e", padx=4, pady=2
            )
            cur_id = repo.get_linked_diagram(self.obj.element_id)
            cur_name = next((n for n, i in self.behavior_map.items() if i == cur_id), "")
            self.behavior_var = tk.StringVar(value=cur_name)
            ttk.Combobox(
                link_frame, textvariable=self.behavior_var, values=list(self.behavior_map.keys())
            ).grid(row=link_row, column=1, padx=4, pady=2)
            link_row += 1
        elif self.obj.obj_type == "CallBehaviorAction":
            bdiags = [d for d in repo.diagrams.values() if d.diag_type == "Activity Diagram"]
            self.behavior_map = {d.name or d.diag_id: d.diag_id for d in bdiags}
            ttk.Label(link_frame, text="Behavior Diagram:").grid(
                row=link_row, column=0, sticky="e", padx=4, pady=2
            )
            cur_id = repo.get_linked_diagram(self.obj.element_id)
            cur_name = next((n for n, i in self.behavior_map.items() if i == cur_id), "")
            self.behavior_var = tk.StringVar(value=cur_name)
            ttk.Combobox(
                link_frame, textvariable=self.behavior_var, values=list(self.behavior_map.keys())
            ).grid(row=link_row, column=1, padx=4, pady=2)
            link_row += 1
            vdiags = [d for d in repo.diagrams.values() if d.diag_type == "Internal Block Diagram"]
            self.view_map = {d.name or d.diag_id: d.diag_id for d in vdiags}
            ttk.Label(link_frame, text="View:").grid(
                row=link_row, column=0, sticky="e", padx=4, pady=2
            )
            view_id = self.obj.properties.get("view", "")
            vname = next((n for n, i in self.view_map.items() if i == view_id), "")
            self.view_var = tk.StringVar(value=vname)
            ttk.Combobox(
                link_frame, textvariable=self.view_var, values=list(self.view_map.keys())
            ).grid(row=link_row, column=1, padx=4, pady=2)
            link_row += 1
        elif self.obj.obj_type == "Part":
            blocks = [e for e in repo.elements.values() if e.elem_type == "Block"]
            idmap = {b.name or b.elem_id: b.elem_id for b in blocks}
            ttk.Label(link_frame, text="Definition:").grid(
                row=link_row, column=0, sticky="e", padx=4, pady=2
            )
            self.def_map = idmap
            cur_id = self.obj.properties.get("definition", "")
            cur_name = next((n for n, i in idmap.items() if i == cur_id), "")
            self.def_var = tk.StringVar(value=cur_name)
            ttk.Combobox(link_frame, textvariable=self.def_var, values=list(idmap.keys())).grid(
                row=link_row, column=1, padx=4, pady=2
            )
            link_row += 1

        # Requirement allocation section
        req_row = 0
        ttk.Label(req_frame, text="Requirements:").grid(
            row=req_row, column=0, sticky="ne", padx=4, pady=2
        )
        self.req_list = tk.Listbox(req_frame, height=4)
        self.req_list.grid(row=req_row, column=1, padx=4, pady=2, sticky="we")
        btnf = ttk.Frame(req_frame)
        btnf.grid(row=req_row, column=2, padx=2)
        ttk.Button(btnf, text="Add", command=self.add_requirement).pack(side=tk.TOP)
        ttk.Button(btnf, text="Remove", command=self.remove_requirement).pack(side=tk.TOP)
        for r in self.obj.requirements:
            self.req_list.insert(tk.END, f"[{r.get('id')}] {r.get('text','')}")
        req_row += 1
        self._update_asil()

    def add_port(self):
        name = simpledialog.askstring("Port", "Name:", parent=self)
        if name:
            self.listboxes["ports"].insert(tk.END, name)

    def remove_port(self):
        sel = list(self.listboxes["ports"].curselection())
        for idx in reversed(sel):
            self.listboxes["ports"].delete(idx)

    def edit_port(self):
        lb = self.listboxes["ports"]
        sel = lb.curselection()
        if not sel:
            return
        idx = sel[0]
        cur = lb.get(idx)
        name = simpledialog.askstring("Port", "Name:", initialvalue=cur, parent=self)
        if name:
            lb.delete(idx)
            lb.insert(idx, name)

    def add_list_item(self, prop: str):
        val = simpledialog.askstring(prop, "Value:", parent=self)
        if val:
            self.listboxes[prop].insert(tk.END, val)

    def remove_list_item(self, prop: str):
        lb = self.listboxes[prop]
        sel = list(lb.curselection())
        for idx in reversed(sel):
            lb.delete(idx)

    def edit_list_item(self, prop: str):
        lb = self.listboxes[prop]
        sel = lb.curselection()
        if not sel:
            return
        idx = sel[0]
        cur = lb.get(idx)
        val = simpledialog.askstring(prop, "Value:", initialvalue=cur, parent=self)
        if val:
            lb.delete(idx)
            lb.insert(idx, val)

    class OperationDialog(simpledialog.Dialog):
        def __init__(self, parent, operation=None):
            self.operation = operation
            super().__init__(parent, title="Operation")

        def body(self, master):
            ttk.Label(master, text="Name:").grid(row=0, column=0, padx=4, pady=2, sticky="e")
            self.name_var = tk.StringVar(value=getattr(self.operation, "name", ""))
            ttk.Entry(master, textvariable=self.name_var).grid(row=0, column=1, padx=4, pady=2)
            ttk.Label(master, text="Parameters (name:type:dir)").grid(
                row=1, column=0, columnspan=2, padx=4, pady=2
            )
            self.param_text = tk.Text(master, height=4, width=30)
            if self.operation:
                lines = [f"{p.name}:{p.type}:{p.direction}" for p in self.operation.parameters]
                self.param_text.insert("1.0", "\n".join(lines))
            self.param_text.grid(row=2, column=0, columnspan=2, padx=4, pady=2)
            ttk.Label(master, text="Return type:").grid(row=3, column=0, padx=4, pady=2, sticky="e")
            self.ret_var = tk.StringVar(value=getattr(self.operation, "return_type", ""))
            ttk.Entry(master, textvariable=self.ret_var).grid(row=3, column=1, padx=4, pady=2)

        def apply(self):
            name = self.name_var.get().strip()
            params = []
            for line in self.param_text.get("1.0", tk.END).splitlines():
                line = line.strip()
                if not line:
                    continue
                parts = line.split(":")
                if len(parts) == 1:
                    params.append(OperationParameter(name=parts[0]))
                elif len(parts) == 2:
                    params.append(OperationParameter(name=parts[0], type=parts[1]))
                else:
                    params.append(
                        OperationParameter(name=parts[0], type=parts[1], direction=parts[2])
                    )
            self.result = OperationDefinition(name, params, self.ret_var.get().strip())

    class BehaviorDialog(simpledialog.Dialog):
        def __init__(self, parent, operations: list[str], diag_map: dict[str, str], assignment=None):
            self.operations = operations
            self.diag_map = diag_map
            self.assignment = assignment
            super().__init__(parent, title="Behavior")

        def body(self, master):
            ttk.Label(master, text="Operation:").grid(row=0, column=0, padx=4, pady=2, sticky="e")
            self.op_var = tk.StringVar(value=getattr(self.assignment, "operation", ""))
            ttk.Combobox(master, textvariable=self.op_var, values=self.operations, state="readonly").grid(
                row=0, column=1, padx=4, pady=2
            )
            ttk.Label(master, text="Diagram:").grid(row=1, column=0, padx=4, pady=2, sticky="e")
            cur_name = next((n for n, i in self.diag_map.items() if i == getattr(self.assignment, "diagram", "")), "")
            self.diag_var = tk.StringVar(value=cur_name)
            ttk.Combobox(master, textvariable=self.diag_var, values=list(self.diag_map.keys()), state="readonly").grid(
                row=1, column=1, padx=4, pady=2
            )

        def apply(self):
            op = self.op_var.get().strip()
            diag_id = self.diag_map.get(self.diag_var.get(), "")
            self.result = BehaviorAssignment(operation=op, diagram=diag_id)

    def add_operation(self):
        dlg = self.OperationDialog(self)
        if dlg.result:
            self._operations.append(dlg.result)
            self.listboxes["operations"].insert(tk.END, format_operation(dlg.result))

    def edit_operation(self):
        lb = self.listboxes["operations"]
        sel = lb.curselection()
        if not sel:
            return
        idx = sel[0]
        op = self._operations[idx]
        dlg = self.OperationDialog(self, op)
        if dlg.result:
            self._operations[idx] = dlg.result
            lb.delete(idx)
            lb.insert(idx, format_operation(dlg.result))

    def remove_operation(self):
        lb = self.listboxes["operations"]
        sel = list(lb.curselection())
        for idx in reversed(sel):
            lb.delete(idx)
            del self._operations[idx]

    def add_behavior(self):
        repo = SysMLRepository.get_instance()
        diagrams = [d for d in repo.diagrams.values() if d.diag_type == "Activity Diagram"]
        diag_map = {d.name or d.diag_id: d.diag_id for d in diagrams}
        ops = [op.name for op in self._operations]
        dlg = self.BehaviorDialog(self, ops, diag_map)
        if dlg.result:
            self._behaviors.append(dlg.result)
            name = repo.diagrams.get(dlg.result.diagram)
            label = f"{dlg.result.operation} -> {name.name if name else dlg.result.diagram}"
            self.listboxes["behaviors"].insert(tk.END, label)

    def edit_behavior(self):
        lb = self.listboxes["behaviors"]
        sel = lb.curselection()
        if not sel:
            return
        idx = sel[0]
        repo = SysMLRepository.get_instance()
        diagrams = [d for d in repo.diagrams.values() if d.diag_type == "Activity Diagram"]
        diag_map = {d.name or d.diag_id: d.diag_id for d in diagrams}
        ops = [op.name for op in self._operations]
        dlg = self.BehaviorDialog(self, ops, diag_map, self._behaviors[idx])
        if dlg.result:
            self._behaviors[idx] = dlg.result
            name = repo.diagrams.get(dlg.result.diagram)
            label = f"{dlg.result.operation} -> {name.name if name else dlg.result.diagram}"
            lb.delete(idx)
            lb.insert(idx, label)

    def remove_behavior(self):
        lb = self.listboxes["behaviors"]
        sel = list(lb.curselection())
        for idx in reversed(sel):
            lb.delete(idx)
            del self._behaviors[idx]

    def add_requirement(self):
        if not global_requirements:
            messagebox.showinfo("No Requirements", "No requirements defined.")
            return
        dialog = self.SelectRequirementsDialog(self)
        if dialog.result:
            for rid in dialog.result:
                req = global_requirements.get(rid)
                if req and not any(r.get("id") == rid for r in self.obj.requirements):
                    self.obj.requirements.append(req)
                    self.req_list.insert(tk.END, f"[{req['id']}] {req.get('text','')}")
        self._update_asil()

    def remove_requirement(self):
        sel = list(self.req_list.curselection())
        for idx in reversed(sel):
            del self.obj.requirements[idx]
            self.req_list.delete(idx)
        self._update_asil()

    def _update_asil(self) -> None:
        """Recompute ASIL based on allocated requirements."""
        if self.obj.obj_type != "Part":
            return
        asil = calculate_allocated_asil(self.obj.requirements)
        self.obj.properties["asil"] = asil
        if "asil" in self.entries:
            self.entries["asil"].set(asil)
        repo = SysMLRepository.get_instance()
        if self.obj.element_id and self.obj.element_id in repo.elements:
            repo.elements[self.obj.element_id].properties["asil"] = asil

    def _get_failure_modes(self, app, comp_name: str) -> str:
        """Return comma separated failure modes for a component name."""
        modes = set()
        for e in getattr(app, "fmea_entries", []):
            if getattr(e, "fmea_component", "") == comp_name:
                label = getattr(e, "description", "") or getattr(e, "user_name", "")
                if label:
                    modes.add(label)
        for fmea in getattr(app, "fmeas", []):
            for e in fmea.get("entries", []):
                if getattr(e, "fmea_component", "") == comp_name:
                    label = getattr(e, "description", "") or getattr(e, "user_name", "")
                    if label:
                        modes.add(label)
        return ", ".join(sorted(modes))

    def apply(self):
        new_name = self.name_var.get()
        self.obj.properties["name"] = new_name
        repo = SysMLRepository.get_instance()
        if self.obj.element_id and self.obj.element_id in repo.elements:
            elem = repo.elements[self.obj.element_id]
            if self.obj.obj_type in ("Block", "Block Boundary") and elem.elem_type == "Block":
                rename_block(repo, elem.elem_id, new_name)
            else:
                elem.name = new_name
        for prop, var in self.entries.items():
            self.obj.properties[prop] = var.get()
            if self.obj.element_id and self.obj.element_id in repo.elements:
                repo.elements[self.obj.element_id].properties[prop] = var.get()
        for prop, lb in self.listboxes.items():
            if prop == "operations":
                self.obj.properties[prop] = operations_to_json(self._operations)
                if self.obj.element_id and self.obj.element_id in repo.elements:
                    repo.elements[self.obj.element_id].properties[prop] = self.obj.properties[prop]
            elif prop == "behaviors":
                self.obj.properties[prop] = behaviors_to_json(self._behaviors)
                if self.obj.element_id and self.obj.element_id in repo.elements:
                    repo.elements[self.obj.element_id].properties[prop] = self.obj.properties[prop]
            else:
                items = [lb.get(i) for i in range(lb.size())]
                joined = ", ".join(items)
                self.obj.properties[prop] = joined
                if self.obj.element_id and self.obj.element_id in repo.elements:
                    repo.elements[self.obj.element_id].properties[prop] = joined

        if self.obj.element_id and self.obj.element_id in repo.elements:
            elem_type = repo.elements[self.obj.element_id].elem_type
            if elem_type == "Block" and self.obj.obj_type in ("Block", "Block Boundary"):
                propagate_block_port_changes(repo, self.obj.element_id)
                propagate_block_part_changes(repo, self.obj.element_id)
                propagate_block_changes(repo, self.obj.element_id)
        try:
            if self.obj.obj_type not in (
                "Initial",
                "Final",
                "Decision",
                "Merge",
            ):
                self.obj.width = float(self.width_var.get())
                self.obj.height = float(self.height_var.get())
        except ValueError:
            pass

        if hasattr(self.master, "ensure_text_fits"):
            self.master.ensure_text_fits(self.obj)

        self._update_asil()

        # ensure block shows BOM components as part names when an analysis is set
        if (
            self.obj.obj_type == "Block"
            and "analysis" in self.obj.properties
            and hasattr(self, "_analysis_map")
        ):
            ra = self._analysis_map.get(self.obj.properties["analysis"], None)
            if ra:
                cur = [
                    p.strip()
                    for p in self.obj.properties.get("partProperties", "").split(",")
                    if p.strip()
                ]
                names = [c.name for c in ra.components]
                for n in names:
                    if n not in cur:
                        cur.append(n)
                joined = ", ".join(cur)
                self.obj.properties["partProperties"] = joined
                if self.obj.element_id and self.obj.element_id in repo.elements:
                    repo.elements[self.obj.element_id].properties["partProperties"] = joined
                if self.obj.element_id:
                    inherit_block_properties(repo, self.obj.element_id)
                    self.obj.properties["partProperties"] = repo.elements[
                        self.obj.element_id
                    ].properties["partProperties"]

        # Update linked diagram if applicable
        link_id = None
        if hasattr(self, "behavior_var") and self.behavior_var.get():
            link_id = self.behavior_map.get(self.behavior_var.get())
        elif hasattr(self, "diagram_var"):
            link_id = self.diag_map.get(self.diagram_var.get())
        if hasattr(self, "behavior_var") or hasattr(self, "diagram_var"):
            if (
                self.obj.obj_type == "Block"
                and hasattr(self, "diagram_var")
                and link_id
                and link_id in repo.diagrams
                and repo.diagrams[link_id].diag_type == "Internal Block Diagram"
            ):
                link_block_to_ibd(
                    repo,
                    self.obj.element_id,
                    link_id,
                    app=getattr(self.master, "app", None),
                )
            else:
                repo.link_diagram(self.obj.element_id, link_id)
        if hasattr(self, "view_var"):
            view_id = self.view_map.get(self.view_var.get())
            if view_id:
                self.obj.properties["view"] = view_id
                if self.obj.element_id and self.obj.element_id in repo.elements:
                    repo.elements[self.obj.element_id].properties["view"] = view_id
            else:
                self.obj.properties.pop("view", None)
                if self.obj.element_id and self.obj.element_id in repo.elements:
                    repo.elements[self.obj.element_id].properties.pop("view", None)
        if hasattr(self, "def_var"):
            name = self.def_var.get()
            def_id = self.def_map.get(name)
            if def_id:
                self.obj.properties["definition"] = def_id
                if self.obj.element_id and self.obj.element_id in repo.elements:
                    repo.elements[self.obj.element_id].properties["definition"] = def_id
        if hasattr(self, "ucdef_var"):
            name = self.ucdef_var.get()
            def_id = self.ucdef_map.get(name)
            if def_id:
                self.obj.properties["useCaseDefinition"] = def_id
                if self.obj.element_id and self.obj.element_id in repo.elements:
                    repo.elements[self.obj.element_id].properties["useCaseDefinition"] = def_id

        # ------------------------------------------------------------
        # Add parts from selected analysis BOM
        # ------------------------------------------------------------
        if (
            self.obj.obj_type == "Block"
            and "analysis" in self.obj.properties
            and hasattr(self, "diag_map")
        ):
            diag_id = repo.get_linked_diagram(self.obj.element_id)
            if diag_id:
                ra_name = self.obj.properties.get("analysis", "")
                ra = getattr(self, "_analysis_map", {}).get(ra_name)
                if ra and ra.components:
                    comps = list(ra.components)
                    dlg = self.SelectComponentsDialog(self, comps)
                    selected = dlg.result or []
                    if selected:
                        diag = repo.diagrams.get(diag_id)
                        if diag is not None:
                            diag.objects = getattr(diag, "objects", [])
                            existing = {
                                o.get("properties", {}).get("component")
                                for o in diag.objects
                                if o.get("obj_type") == "Part"
                            }
                            base_x = 50.0
                            base_y = 50.0
                            offset = 60.0
                            for idx, c in enumerate(selected):
                                if c.name in existing:
                                    continue
                                elem = repo.create_element(
                                    "Part",
                                    name=c.name,
                                    properties={
                                        "component": c.name,
                                        "fit": f"{c.fit:.2f}",
                                        "qualification": c.qualification,
                                        "failureModes": self._get_failure_modes(
                                            getattr(self.master, "app", None), c.name
                                        ),
                                    },
                                    owner=repo.root_package.elem_id,
                                )
                                repo.add_element_to_diagram(diag_id, elem.elem_id)
                                obj = SysMLObject(
                                    _get_next_id(),
                                    "Part",
                                    base_x,
                                    base_y + offset * idx,
                                    element_id=elem.elem_id,
                                    properties=elem.properties.copy(),
                                )
                                diag.objects.append(obj.__dict__)
                                # update any open windows for this diagram
                                app = getattr(self.master, "app", None)
                                if app:
                                    for win in getattr(app, "ibd_windows", []):
                                        if win.diagram_id == diag_id:
                                            win.objects.append(obj)
                                            win.redraw()
                                            win._sync_to_repository()
                            # update block partProperties with newly added components
                            new_names = [c.name for c in selected if c.name not in existing]
                            if new_names:
                                cur = self.obj.properties.get("partProperties", "")
                                names = [n.strip() for n in cur.split(",") if n.strip()]
                                for name in new_names:
                                    if name not in names:
                                        names.append(name)
                                joined = ", ".join(names)
                                self.obj.properties["partProperties"] = joined
                                if self.obj.element_id and self.obj.element_id in repo.elements:
                                    repo.elements[self.obj.element_id].properties[
                                        "partProperties"
                                    ] = joined
                                # update all diagram objects referencing this block element
                                for d in repo.diagrams.values():
                                    for o in getattr(d, "objects", []):
                                        if o.get("element_id") == self.obj.element_id:
                                            o.setdefault("properties", {})[
                                                "partProperties"
                                            ] = joined
                                # include parent block parts
                                if self.obj.element_id:
                                    inherit_block_properties(repo, self.obj.element_id)
                                    joined = repo.elements[self.obj.element_id].properties[
                                        "partProperties"
                                    ]
                                    self.obj.properties["partProperties"] = joined
                            repo.diagrams[diag_id] = diag
                            repo.touch_diagram(diag_id)
                            if self.obj.element_id:
                                repo.touch_element(self.obj.element_id)
                            if hasattr(self.master, "_sync_to_repository"):
                                self.master._sync_to_repository()


class ConnectionDialog(simpledialog.Dialog):
    """Edit connection style and custom routing points."""

    def __init__(self, master, connection: DiagramConnection):
        self.connection = connection
        super().__init__(master, title="Connection Properties")

    def body(self, master):
        # Disable window resizing so the property layout stays consistent
        self.resizable(False, False)
        ttk.Label(master, text="Name:").grid(row=0, column=0, sticky="e", padx=4, pady=4)
        self.name_var = tk.StringVar(value=self.connection.name)
        ttk.Entry(master, textvariable=self.name_var).grid(row=0, column=1, columnspan=2, padx=4, pady=4, sticky="we")

        ttk.Label(master, text="Style:").grid(row=1, column=0, sticky="e", padx=4, pady=4)
        self.style_var = tk.StringVar(value=self.connection.style)
        ttk.Combobox(master, textvariable=self.style_var,
                     values=["Straight", "Squared", "Custom"]).grid(row=1, column=1, padx=4, pady=4)

        ttk.Label(master, text="Points:").grid(row=2, column=0, sticky="ne", padx=4, pady=4)
        self.point_list = tk.Listbox(master, height=4)
        for px, py in self.connection.points:
            self.point_list.insert(tk.END, f"{px:.1f},{py:.1f}")
        self.point_list.grid(row=2, column=1, padx=4, pady=4, sticky="we")
        btnf = ttk.Frame(master)
        btnf.grid(row=2, column=2, padx=2)
        ttk.Button(btnf, text="Add", command=self.add_point).pack(side=tk.TOP)
        ttk.Button(btnf, text="Remove", command=self.remove_point).pack(side=tk.TOP)

        ttk.Label(master, text="Arrows:").grid(row=3, column=0, sticky="e", padx=4, pady=4)
        self.arrow_var = tk.StringVar(value=self.connection.arrow)
        self.arrow_cb = ttk.Combobox(
            master,
            textvariable=self.arrow_var,
            values=["none", "forward", "backward", "both"],
        )
        self.arrow_cb.grid(row=3, column=1, padx=4, pady=4)
        self.mid_var = tk.BooleanVar(value=self.connection.mid_arrow)
        self.mid_check = ttk.Checkbutton(
            master, text="Arrow", variable=self.mid_var
        )
        self.mid_check.grid(row=3, column=2, padx=4, pady=4)
        if self.connection.conn_type in (
            "Flow",
            "Generalize",
            "Generalization",
            "Include",
            "Extend",
        ):
            self.arrow_cb.configure(state="disabled")
            self.mid_check.configure(state="disabled")

        if self.connection.conn_type in ("Aggregation", "Composite Aggregation"):
            ttk.Label(master, text="Multiplicity:").grid(row=4, column=0, sticky="e", padx=4, pady=4)
            self.mult_var = tk.StringVar(value=self.connection.multiplicity)
            ttk.Combobox(
                master,
                textvariable=self.mult_var,
                values=["1", "0..1", "1..*", "0..*", "2", "3", "4", "5"],
            ).grid(row=4, column=1, padx=4, pady=4, sticky="we")

    def add_point(self):
        x = simpledialog.askfloat("Point", "X:", parent=self)
        y = simpledialog.askfloat("Point", "Y:", parent=self)
        if x is not None and y is not None:
            self.point_list.insert(tk.END, f"{x},{y}")

    def remove_point(self):
        sel = list(self.point_list.curselection())
        for idx in reversed(sel):
            self.point_list.delete(idx)

    def apply(self):
        self.connection.name = self.name_var.get()
        self.connection.style = self.style_var.get()
        pts = []
        for i in range(self.point_list.size()):
            txt = self.point_list.get(i)
            try:
                x_str, y_str = txt.split(",")
                pts.append((float(x_str), float(y_str)))
            except ValueError:
                continue
        self.connection.points = pts
        self.connection.arrow = self.arrow_var.get()
        self.connection.mid_arrow = self.mid_var.get()
        if hasattr(self, "mult_var"):
            self.connection.multiplicity = self.mult_var.get()
        if hasattr(self.master, "_sync_to_repository"):
            self.master._sync_to_repository()
        if self.connection.conn_type in ("Aggregation", "Composite Aggregation"):
            if hasattr(self.master, "repo"):
                whole = self.master.get_object(self.connection.src).element_id
                part = self.master.get_object(self.connection.dst).element_id
                if self.connection.conn_type == "Composite Aggregation":
                    add_composite_aggregation_part(
                        self.master.repo,
                        whole,
                        part,
                        self.connection.multiplicity,
                        app=getattr(self.master, "app", None),
                    )
                else:
                    add_aggregation_part(
                        self.master.repo,
                        whole,
                        part,
                        self.connection.multiplicity,
                        app=getattr(self.master, "app", None),
                    )
                if hasattr(self.master, "_sync_to_repository"):
                    self.master._sync_to_repository()


class UseCaseDiagramWindow(SysMLDiagramWindow):
    def __init__(self, master, app, diagram_id: str | None = None, history=None):
        tools = [
            "Actor",
            "Use Case",
            "System Boundary",
            "Association",
            "Communication Path",
            "Generalize",
            "Include",
            "Extend",
        ]
        super().__init__(master, "Use Case Diagram", tools, diagram_id, app=app, history=history)


class ActivityDiagramWindow(SysMLDiagramWindow):
    def __init__(self, master, app, diagram_id: str | None = None, history=None):
        tools = [
            "Action",
            "CallBehaviorAction",
            "Initial",
            "Final",
            "Decision",
            "Merge",
            "Fork",
            "Join",
            "Flow",
        ]
        super().__init__(master, "Activity Diagram", tools, diagram_id, app=app, history=history)
        ttk.Button(
            self.toolbox,
            text="Add Block Operations",
            command=self.add_block_operations,
        ).pack(fill=tk.X, padx=2, pady=2)

    class SelectOperationsDialog(simpledialog.Dialog):
        def __init__(self, parent, operations):
            self.operations = operations
            self.selected = {}
            super().__init__(parent, title="Select Operations")

        def body(self, master):
            ttk.Label(master, text="Select operations:").pack(padx=5, pady=5)
            frame = ttk.Frame(master)
            frame.pack(fill=tk.BOTH, expand=True)
            canvas = tk.Canvas(frame, borderwidth=0)
            scrollbar = ttk.Scrollbar(frame, orient="vertical", command=canvas.yview)
            self.check_frame = ttk.Frame(canvas)
            self.check_frame.bind("<Configure>", lambda e: canvas.configure(scrollregion=canvas.bbox("all")))
            canvas.create_window((0, 0), window=self.check_frame, anchor="nw")
            canvas.configure(yscrollcommand=scrollbar.set)
            canvas.pack(side="left", fill="both", expand=True)
            scrollbar.pack(side="right", fill="y")
            for label, op, diag in self.operations:
                var = tk.BooleanVar(value=True)
                self.selected[(op, diag)] = var
                ttk.Checkbutton(self.check_frame, text=label, variable=var).pack(anchor="w", padx=2, pady=2)
            return self.check_frame

        def apply(self):
            self.result = [(op, diag) for (op, diag), var in self.selected.items() if var.get()]

    def add_block_operations(self):
        repo = self.repo
        blocks = []
        for elem in repo.elements.values():
            if elem.elem_type != "Block":
                continue
            for beh in parse_behaviors(elem.properties.get("behaviors", "")):
                if beh.diagram == self.diagram_id:
                    blocks.append(elem)
                    break
        operations = []
        for blk in blocks:
            ops = parse_operations(blk.properties.get("operations", ""))
            behs = {b.operation: b.diagram for b in parse_behaviors(blk.properties.get("behaviors", ""))}
            for op in ops:
                diag_id = behs.get(op.name)
                if diag_id:
                    label = f"{blk.name}.{format_operation(op)}"
                    operations.append((label, op.name, diag_id))
        if not operations:
            messagebox.showinfo("Add Block Operations", "No operations available")
            return
        dlg = self.SelectOperationsDialog(self, operations)
        selected = dlg.result or []
        if not selected:
            return
        diag = repo.diagrams.get(self.diagram_id)
        base_x = 50.0
        base_y = 50.0
        offset = 60.0
        for idx, (op_name, d_id) in enumerate(selected):
            elem = repo.create_element("CallBehaviorAction", name=op_name, owner=diag.package)
            repo.add_element_to_diagram(self.diagram_id, elem.elem_id)
            repo.link_diagram(elem.elem_id, d_id)
            obj = SysMLObject(
                _get_next_id(),
                "CallBehaviorAction",
                base_x,
                base_y + offset * idx,
                element_id=elem.elem_id,
                properties={"name": op_name},
            )
            diag.objects.append(obj.__dict__)
            self.objects.append(obj)
        self.redraw()
        self._sync_to_repository()


class BlockDiagramWindow(SysMLDiagramWindow):
    def __init__(self, master, app, diagram_id: str | None = None, history=None):
        tools = [
            "Block",
            "Association",
            "Generalization",
            "Aggregation",
            "Composite Aggregation",
        ]
        super().__init__(master, "Block Diagram", tools, diagram_id, app=app, history=history)


class InternalBlockDiagramWindow(SysMLDiagramWindow):
    def __init__(self, master, app, diagram_id: str | None = None, history=None):
        tools = [
            "Part",
            "Port",
            "Connector",
        ]
        super().__init__(master, "Internal Block Diagram", tools, diagram_id, app=app, history=history)
        ttk.Button(
            self.toolbox,
            text="Add Contained Parts",
            command=self.add_contained_parts,
        ).pack(fill=tk.X, padx=2, pady=2)

    def _get_failure_modes(self, comp_name: str) -> str:
        """Return comma separated failure modes for a component name."""
        app = getattr(self, "app", None)
        modes = set()
        for e in getattr(app, "fmea_entries", []):
            if getattr(e, "fmea_component", "") == comp_name:
                label = getattr(e, "description", "") or getattr(e, "user_name", "")
                if label:
                    modes.add(label)
        for fmea in getattr(app, "fmeas", []):
            for entry in fmea.get("entries", []):
                if getattr(entry, "fmea_component", "") == comp_name:
                    label = getattr(entry, "description", "") or getattr(entry, "user_name", "")
                    if label:
                        modes.add(label)
        return ", ".join(sorted(modes))

    def _get_part_name(self, obj: SysMLObject) -> str:
        repo = self.repo
        name = ""
        if obj.element_id and obj.element_id in repo.elements:
            elem = repo.elements[obj.element_id]
            name = elem.name or elem.properties.get("component", "")
        if not name:
            def_id = obj.properties.get("definition")
            if def_id and def_id in repo.elements:
                name = repo.elements[def_id].name or def_id
        if not name:
            name = obj.properties.get("component", "")
        return name

    def add_contained_parts(self) -> None:
        repo = self.repo
        block_id = next((eid for eid, did in repo.element_diagrams.items() if did == self.diagram_id), None)
        if not block_id or block_id not in repo.elements:
            messagebox.showinfo("Add Contained Parts", "No block is linked to this diagram")
            return
        block = repo.elements[block_id]
        diag = repo.diagrams.get(self.diagram_id)

        # inherit and sync aggregation/composite parts
        added_parent = inherit_father_parts(repo, diag) if diag else []
        for data in added_parent:
            self.objects.append(SysMLObject(**data))
        added_agg = _sync_ibd_aggregation_parts(repo, block_id, app=getattr(self, "app", None))
        added_comp = _sync_ibd_composite_parts(repo, block_id, app=getattr(self, "app", None))
        for data in added_agg + added_comp:
            self.objects.append(SysMLObject(**data))

        ra_name = block.properties.get("analysis", "")
        analyses = getattr(self.app, "reliability_analyses", [])
        ra_map = {ra.name: ra for ra in analyses}
        ra = ra_map.get(ra_name)
        if ra_name and (not ra or not ra.components):
            messagebox.showinfo("Add Contained Parts", "Analysis has no components")
            return
        comps = list(ra.components) if ra_name and ra and ra.components else []

        # existing parts on the diagram
        visible: dict[str, SysMLObject] = {}
        hidden: dict[str, SysMLObject] = {}
        for obj in self.objects:
            if obj.obj_type != "Part":
                continue
            name = self._get_part_name(obj)
            if getattr(obj, "hidden", False):
                hidden[name] = obj
            else:
                visible[name] = obj

        part_names = [n.strip() for n in block.properties.get("partProperties", "").split(",") if n.strip()]
        comp_names = [c.name for c in comps]
        all_names = sorted(set(part_names + comp_names + list(visible) + list(hidden)))

        dlg = SysMLObjectDialog.ManagePartsDialog(self, all_names, set(visible), set(hidden))
        selected = dlg.result or []

        to_add_comps = [c for c in comps if c.name in selected and c.name not in visible and c.name not in hidden]
        to_add_names = [n for n in part_names if n in selected and n not in visible and n not in hidden]

        for name, obj in visible.items():
            if name not in selected:
                obj.hidden = True
        for name, obj in hidden.items():
            if name in selected:
                obj.hidden = False

        base_x = 50.0
        base_y = 50.0
        offset = 60.0
        added = []
        for idx, comp in enumerate(to_add_comps):
            elem = repo.create_element(
                "Part",
                name=comp.name,
                properties={
                    "component": comp.name,
                    "fit": f"{comp.fit:.2f}",
                    "qualification": comp.qualification,
                    "failureModes": self._get_failure_modes(comp.name),
                },
                owner=repo.root_package.elem_id,
            )
            repo.add_element_to_diagram(self.diagram_id, elem.elem_id)
            obj = SysMLObject(
                _get_next_id(),
                "Part",
                base_x,
                base_y + offset * idx,
                element_id=elem.elem_id,
                properties=elem.properties.copy(),
            )
            diag.objects.append(obj.__dict__)
            self.objects.append(obj)
            added.append(comp.name)

        if to_add_names:
            added_props = _sync_ibd_partproperty_parts(
                repo, block_id, names=to_add_names, app=getattr(self, "app", None)
            )
            for data in added_props:
                self.objects.append(SysMLObject(**data))

        if added:
            names = [
                n.strip()
                for n in block.properties.get("partProperties", "").split(",")
                if n.strip()
            ]
            for name in added:
                if name not in names:
                    names.append(name)
            joined = ", ".join(names)
            block.properties["partProperties"] = joined
            inherit_block_properties(repo, block_id)
            joined = repo.elements[block_id].properties["partProperties"]
            for d in repo.diagrams.values():
                for o in getattr(d, "objects", []):
                    if o.get("element_id") == block_id:
                        o.setdefault("properties", {})["partProperties"] = joined

        self.redraw()
        self._sync_to_repository()
        if self.app:
            self.app.update_views()

class NewDiagramDialog(simpledialog.Dialog):
    """Dialog to create a new diagram and assign a name and type."""

    def __init__(self, master):
        self.name = ""
        self.diag_type = "Use Case Diagram"
        super().__init__(master, title="New Diagram")

    def body(self, master):
        ttk.Label(master, text="Name:").grid(row=0, column=0, padx=4, pady=4, sticky="e")
        self.name_var = tk.StringVar()
        ttk.Entry(master, textvariable=self.name_var).grid(row=0, column=1, padx=4, pady=4)
        ttk.Label(master, text="Type:").grid(row=1, column=0, padx=4, pady=4, sticky="e")
        self.type_var = tk.StringVar(value=self.diag_type)
        ttk.Combobox(
            master,
            textvariable=self.type_var,
            values=[
                "Use Case Diagram",
                "Activity Diagram",
                "Block Diagram",
                "Internal Block Diagram",
            ],
        ).grid(row=1, column=1, padx=4, pady=4)

    def apply(self):
        self.name = self.name_var.get()
        self.diag_type = self.type_var.get()


class DiagramPropertiesDialog(simpledialog.Dialog):
    """Dialog to edit a diagram's metadata."""

    def __init__(self, master, diagram: SysMLDiagram):
        self.diagram = diagram
        self.added_parts: list[dict] = []
        super().__init__(master, title="Diagram Properties")

    def body(self, master):
        ttk.Label(master, text="Name:").grid(row=0, column=0, sticky="e", padx=4, pady=2)
        self.name_var = tk.StringVar(value=self.diagram.name)
        ttk.Entry(master, textvariable=self.name_var).grid(row=0, column=1, padx=4, pady=2)
        ttk.Label(master, text="Description:").grid(row=1, column=0, sticky="e", padx=4, pady=2)
        self.desc_var = tk.StringVar(value=getattr(self.diagram, "description", ""))
        ttk.Entry(master, textvariable=self.desc_var).grid(row=1, column=1, padx=4, pady=2)
        ttk.Label(master, text="Color:").grid(row=2, column=0, sticky="e", padx=4, pady=2)
        self.color_var = tk.StringVar(value=getattr(self.diagram, "color", "#FFFFFF"))
        ttk.Entry(master, textvariable=self.color_var).grid(row=2, column=1, padx=4, pady=2)
        if self.diagram.diag_type == "Internal Block Diagram":
            repo = SysMLRepository.get_instance()
            blocks = [e for e in repo.elements.values() if e.elem_type == "Block"]
            idmap = {b.name or b.elem_id: b.elem_id for b in blocks}
            ttk.Label(master, text="Father:").grid(row=3, column=0, sticky="e", padx=4, pady=2)
            self.father_map = idmap
            cur_id = getattr(self.diagram, "father", "")
            cur_name = next((n for n, i in idmap.items() if i == cur_id), "")
            self.father_var = tk.StringVar(value=cur_name)
            ttk.Combobox(master, textvariable=self.father_var, values=list(idmap.keys())).grid(
                row=3, column=1, padx=4, pady=2
            )
        else:
            self.father_map = {}
            self.father_var = tk.StringVar()

    def apply(self):
        self.diagram.name = self.name_var.get()
        self.diagram.description = self.desc_var.get()
        self.diagram.color = self.color_var.get()
        if self.diagram.diag_type == "Internal Block Diagram":
            father_id = self.father_map.get(self.father_var.get())
            repo = SysMLRepository.get_instance()
            self.added_parts = set_ibd_father(
                repo, self.diagram, father_id, app=getattr(self.master, "app", None)
            )
            self.added_parts.extend(inherit_father_parts(repo, self.diagram))


class PackagePropertiesDialog(simpledialog.Dialog):
    """Dialog to edit a package's name."""

    def __init__(self, master, package: SysMLElement):
        self.package = package
        super().__init__(master, title="Package Properties")

    def body(self, master):
        ttk.Label(master, text="Name:").grid(row=0, column=0, sticky="e", padx=4, pady=2)
        self.name_var = tk.StringVar(value=self.package.name)
        ttk.Entry(master, textvariable=self.name_var).grid(row=0, column=1, padx=4, pady=2)

    def apply(self):
        self.package.name = self.name_var.get()


class ElementPropertiesDialog(simpledialog.Dialog):
    """Dialog to edit a generic element's name and properties."""

    def __init__(self, master, element: SysMLElement):
        self.element = element
        super().__init__(master, title=f"{element.elem_type} Properties")

    def body(self, master):
        ttk.Label(master, text="Name:").grid(row=0, column=0, sticky="e", padx=4, pady=2)
        self.name_var = tk.StringVar(value=self.element.name)
        ttk.Entry(master, textvariable=self.name_var).grid(row=0, column=1, padx=4, pady=2)
        self.entries = {}
        key = f"{self.element.elem_type.replace(' ', '')}Usage"
        row = 1
        for prop in SYSML_PROPERTIES.get(key, []):
            ttk.Label(master, text=f"{prop}:").grid(row=row, column=0, sticky="e", padx=4, pady=2)
            var = tk.StringVar(value=self.element.properties.get(prop, ""))
            ttk.Entry(master, textvariable=var).grid(row=row, column=1, padx=4, pady=2)
            self.entries[prop] = var
            row += 1

    def apply(self):
        repo = SysMLRepository.get_instance()
        new_name = self.name_var.get()
        if self.element.elem_type == "Block":
            rename_block(repo, self.element.elem_id, new_name)
        else:
            self.element.name = new_name
        for prop, var in self.entries.items():
            self.element.properties[prop] = var.get()


class ArchitectureManagerDialog(tk.Frame):
    """Manage packages and diagrams in a hierarchical tree."""

    def __init__(self, master, app=None):
        if isinstance(master, tk.Toplevel):
            container = master
        else:
            container = master
        super().__init__(container)
        self.app = app
        if isinstance(master, tk.Toplevel):
            master.title("AutoML Explorer")
            master.geometry("350x400")
            self.pack(fill=tk.BOTH, expand=True)
        self.repo = SysMLRepository.get_instance()

        tree_frame = ttk.Frame(self)
        tree_frame.pack(fill=tk.BOTH, expand=True, padx=4, pady=4)
        self.tree = ttk.Treeview(tree_frame)
        vsb = ttk.Scrollbar(tree_frame, orient="vertical", command=self.tree.yview)
        hsb = ttk.Scrollbar(tree_frame, orient="horizontal", command=self.tree.xview)
        self.tree.configure(yscrollcommand=vsb.set, xscrollcommand=hsb.set)
        self.tree.grid(row=0, column=0, sticky="nsew")
        vsb.grid(row=0, column=1, sticky="ns")
        hsb.grid(row=1, column=0, sticky="ew")
        tree_frame.rowconfigure(0, weight=1)
        tree_frame.columnconfigure(0, weight=1)

        # simple icons to visually distinguish packages, diagrams and objects
        self.pkg_icon = self._create_icon("folder", "#b8860b")
        self.diagram_icons = {
            "Use Case Diagram": self._create_icon("circle", "blue"),
            "Activity Diagram": self._create_icon("arrow", "green"),
            "Block Diagram": self._create_icon("rect", "orange"),
            "Internal Block Diagram": self._create_icon("nested", "purple"),
        }
        self.elem_icons = {
            "Actor": self._create_icon("circle"),
            "Use Case": self._create_icon("circle"),
            "Block": self._create_icon("rect"),
            "Part": self._create_icon("rect"),
            "Port": self._create_icon("circle"),
        }
        self.default_diag_icon = self._create_icon("rect")
        self.default_elem_icon = self._create_icon("rect")
        btns = ttk.Frame(self)
        btns.pack(fill=tk.X, padx=4, pady=4)
        ttk.Button(btns, text="Open", command=self.open).pack(side=tk.LEFT, padx=2)
        ttk.Button(btns, text="Properties", command=self.properties).pack(side=tk.LEFT, padx=2)
        ttk.Button(btns, text="New Package", command=self.new_package).pack(side=tk.LEFT, padx=2)
        ttk.Button(btns, text="New Diagram", command=self.new_diagram).pack(side=tk.LEFT, padx=2)
        ttk.Button(btns, text="Cut", command=self.cut).pack(side=tk.LEFT, padx=2)
        ttk.Button(btns, text="Paste", command=self.paste).pack(side=tk.LEFT, padx=2)
        ttk.Button(btns, text="Delete", command=self.delete).pack(side=tk.LEFT, padx=2)
        ttk.Button(btns, text="Close", command=self.destroy).pack(side=tk.RIGHT, padx=2)
        self.populate()
        self.tree.bind("<Button-3>", self.on_right_click)
        self.tree.bind("<Double-1>", self.on_double)
        self.tree.bind("<ButtonPress-1>", self.on_drag_start)
        self.tree.bind("<B1-Motion>", self.on_drag_motion)
        self.tree.bind("<ButtonRelease-1>", self.on_drag_release)
        self.bind("<FocusIn>", lambda _e: self.populate())
        self.drag_item = None
        self.cut_item = None

    def populate(self):
        """Populate the tree view with packages, diagrams and elements."""
        self.tree.delete(*self.tree.get_children())
        from collections import defaultdict

        rel_children = defaultdict(list)
        for rel in self.repo.relationships:
            rel_children[rel.source].append((rel.rel_id, rel.target, rel.rel_type))

        visited: set[str] = set()

        # collect all elements that already appear on a diagram so they don't
        # show up twice in the hierarchy
        diagram_elems = {
            elem_id
            for diag in self.repo.diagrams.values()
            for elem_id in (
                list(getattr(diag, "elements", []))
                + [
                    getattr(o, "element_id", o.get("element_id"))
                    for o in getattr(diag, "objects", [])
                    if getattr(o, "element_id", o.get("element_id"))
                ]
            )
        }

        def add_elem(elem_id: str, parent: str):
            if elem_id in visited:
                return
            visited.add(elem_id)
            elem = self.repo.elements[elem_id]
            icon = self.elem_icons.get(elem.elem_type, self.default_elem_icon)
            if self.tree.exists(elem_id):
                node = elem_id
            else:
                node = self.tree.insert(
                    parent,
                    "end",
                    iid=elem_id,
                    text=elem.name or elem_id,
                    values=(elem.elem_type,),
                    image=icon,
                )
            for rel_id, tgt_id, rtype in rel_children.get(elem_id, []):
                if tgt_id in self.repo.elements:
                    rel_iid = f"rel_{rel_id}"
                    if self.tree.exists(rel_iid):
                        rel_node = rel_iid
                    else:
                        rel_node = self.tree.insert(
                            node, "end", iid=rel_iid, text=rtype, values=("Relationship",)
                        )
                    add_elem(tgt_id, rel_node)
            visited.remove(elem_id)

        root_pkg = getattr(self.repo, "root_package", None)
        if not root_pkg or root_pkg.elem_id not in self.repo.elements:
            # ensure a valid root package exists
            self.repo.root_package = self.repo.create_element("Package", name="Root")
            root_pkg = self.repo.root_package

        def add_pkg(pkg_id, parent=""):
            pkg = self.repo.elements[pkg_id]
            if self.tree.exists(pkg_id):
                node = pkg_id
            else:
                node = self.tree.insert(
                    parent,
                    "end",
                    iid=pkg_id,
                    text=pkg.name or pkg_id,
                    open=True,
                    image=self.pkg_icon,
                )
            for p in self.repo.elements.values():
                if p.elem_type == "Package" and p.owner == pkg_id:
                    add_pkg(p.elem_id, node)
            for e in self.repo.elements.values():
                if (
                    e.owner == pkg_id
                    and e.elem_type not in ("Package", "Part")
                    and e.name
                    and e.elem_id not in diagram_elems
                ):
                    add_elem(e.elem_id, node)
            for d in self.repo.diagrams.values():
                if d.package == pkg_id:
                    label = d.name or d.diag_id
                    icon = self.diagram_icons.get(d.diag_type, self.default_diag_icon)
                    diag_iid = f"diag_{d.diag_id}"
                    if self.tree.exists(diag_iid):
                        diag_node = diag_iid
                    else:
                        diag_node = self.tree.insert(
                            node,
                            "end",
                            iid=diag_iid,
                            text=label,
                            values=(d.diag_type,),
                            image=icon,
                        )
                    objs = sorted(
                        d.objects,
                        key=lambda o: (
                            1 if getattr(o, "obj_type", o.get("obj_type")) == "Port" else 0
                        ),
                    )
                    for obj in objs:
                        props = getattr(obj, "properties", obj.get("properties", {}))
                        name = props.get("name", getattr(obj, "obj_type", obj.get("obj_type")))
                        oid = getattr(obj, "obj_id", obj.get("obj_id"))
                        otype = getattr(obj, "obj_type", obj.get("obj_type"))
                        icon = self.elem_icons.get(otype, self.default_elem_icon)
                        parent_node = diag_node
                        if (
                            otype == "Port"
                            and props.get("parent")
                            and self.tree.exists(f"obj_{d.diag_id}_{props.get('parent')}")
                        ):
                            parent_node = f"obj_{d.diag_id}_{props.get('parent')}"
                        obj_iid = f"obj_{d.diag_id}_{oid}"
                        if self.tree.exists(obj_iid):
                            continue
                        self.tree.insert(
                            parent_node,
                            "end",
                            iid=obj_iid,
                            text=name,
                            values=(obj.get("obj_type"),),
                            image=icon,
                        )

        add_pkg(root_pkg.elem_id)
        if self.app:
            self.app.update_views()

    def selected(self):
        sel = self.tree.selection()
        if sel:
            return sel[0]
        item = self.tree.focus()
        return item if item else None

    def open(self):
        item = self.selected()
        if not item:
            return
        if item.startswith("diag_"):
            self.open_diagram(item[5:])
        elif item.startswith("obj_"):
            diag_id, oid = item[4:].split("_", 1)
            win = self.open_diagram(diag_id)
            if win:
                for o in win.objects:
                    if o.obj_id == int(oid):
                        win.selected_obj = o
                        win.redraw()
                        break

    def on_double(self, event):
        item = self.tree.identify_row(event.y)
        if item:
            self.tree.selection_set(item)
            if item.startswith("diag_"):
                self.open_diagram(item[5:])
            elif item.startswith("obj_"):
                self.open()

    def open_diagram(self, diag_id: str):
        diag = self.repo.diagrams.get(diag_id)
        if not diag:
            return None

        # If an application instance is available, open the diagram using
        # the main document notebook so duplicate tabs are avoided.
        if self.app and hasattr(self.app, "diagram_tabs"):
            idx = next(
                (i for i, d in enumerate(self.app.arch_diagrams) if d.diag_id == diag_id),
                -1,
            )
            if idx != -1:
                self.app.open_arch_window(idx)
                tab = self.app.diagram_tabs.get(diag_id)
                if tab and tab.winfo_exists():
                    for child in tab.winfo_children():
                        if isinstance(child, SysMLDiagramWindow):
                            return child
                return None

        master = self.master if self.master else self
        win = None
        if diag.diag_type == "Use Case Diagram":
            win = UseCaseDiagramWindow(master, self.app, diagram_id=diag_id)
        elif diag.diag_type == "Activity Diagram":
            win = ActivityDiagramWindow(master, self.app, diagram_id=diag_id)
        elif diag.diag_type == "Block Diagram":
            win = BlockDiagramWindow(master, self.app, diagram_id=diag_id)
        elif diag.diag_type == "Internal Block Diagram":
            win = InternalBlockDiagramWindow(master, self.app, diagram_id=diag_id)
        return win

    def new_package(self):
        item = self.selected() or self.repo.root_package.elem_id
        if item.startswith("diag_"):
            item = self.repo.diagrams[item[5:]].package
        name = simpledialog.askstring("New Package", "Name:")
        if name:
            self.repo.create_package(name, parent=item)
            self.populate()

    def new_diagram(self):
        item = self.selected() or self.repo.root_package.elem_id
        if item.startswith("diag_"):
            item = self.repo.diagrams[item[5:]].package
        dlg = NewDiagramDialog(self)
        if dlg.name:
            self.repo.create_diagram(dlg.diag_type, name=dlg.name, package=item)
            self.populate()

    def delete(self):
        item = self.selected()
        if not item:
            return
        if item.startswith("diag_"):
            self.repo.delete_diagram(item[5:])
        elif item.startswith("obj_"):
            diag_id, oid = item[4:].split("_", 1)
            diag = self.repo.diagrams.get(diag_id)
            if diag:
                diag.objects = [o for o in diag.objects if str(o.get("obj_id")) != oid]
        else:
            if item == self.repo.root_package.elem_id:
                messagebox.showerror("Delete", "Cannot delete the root package.")
            else:
                self.repo.delete_package(item)
        self.populate()

    def properties(self):
        item = self.selected()
        if not item:
            return
        if item.startswith("diag_"):
            diag = self.repo.diagrams.get(item[5:])
            if diag:
                DiagramPropertiesDialog(self, diag)
                self.populate()
        elif item.startswith("obj_"):
            diag_id, oid = item[4:].split("_", 1)
            diag = self.repo.diagrams.get(diag_id)
            if diag:
                obj_data = next(
                    (o for o in diag.objects if str(o.get("obj_id")) == oid),
                    None,
                )
                if obj_data:
                    obj = SysMLObject(**obj_data)
                    SysMLObjectDialog(self, obj)
                    diag.objects = [
                        obj.__dict__ if str(o.get("obj_id")) == oid else o for o in diag.objects
                    ]
                self.populate()
        else:
            elem = self.repo.elements.get(item)
            if elem:
                if elem.elem_type == "Package":
                    PackagePropertiesDialog(self, elem)
                else:
                    ElementPropertiesDialog(self, elem)
                self.populate()

    def on_right_click(self, event):
        item = self.tree.identify_row(event.y)
        if not item:
            return
        self.tree.selection_set(item)
        menu = tk.Menu(self.tree, tearoff=0)
        menu.add_command(label="Rename", command=lambda: self.rename_item(item))
        menu.tk_popup(event.x_root, event.y_root)

    def rename_item(self, item=None):
        item = item or self.selected()
        if not item:
            return
        if item.startswith("diag_"):
            diag = self.repo.diagrams.get(item[5:])
            if diag:
                name = simpledialog.askstring("Rename Diagram", "Name:", initialvalue=diag.name)
                if name:
                    diag.name = name
                    self.populate()
        elif item.startswith("obj_"):
            return
        else:
            elem = self.repo.elements.get(item)
            if elem:
                name = simpledialog.askstring("Rename", "Name:", initialvalue=elem.name)
                if name:
                    if elem.elem_type == "Block":
                        rename_block(self.repo, elem.elem_id, name)
                    else:
                        elem.name = name
                    self.populate()

    # ------------------------------------------------------------------
    # Cut/Paste and Drag & Drop Handling
    # ------------------------------------------------------------------
    def cut(self):
        item = self.selected()
        if item:
            self.cut_item = item

    def paste(self):
        if not self.cut_item:
            return
        target = self.selected() or self.repo.root_package.elem_id
        if target.startswith("diag_"):
            target = self.repo.diagrams[target[5:]].package
        self._move_item(self.cut_item, target)
        self.cut_item = None
        self.populate()

    def on_drag_start(self, event):
        self.drag_item = self.tree.identify_row(event.y)
        if self.drag_item:
            self.tree.selection_set(self.drag_item)

    def on_drag_motion(self, _event):
        pass

    def on_drag_release(self, event):
        if not self.drag_item:
            return
        target = self.tree.identify_row(event.y)
        if not target:
            self.drag_item = None
            return
        if target == self.drag_item:
            self.drag_item = None
            return
        if self.drag_item.startswith("obj_"):
            messagebox.showerror("Drop Error", "Objects cannot be moved in the explorer.")
            self.drag_item = None
            return
        if target.startswith("obj_"):
            messagebox.showerror("Drop Error", "Cannot drop items on an object.")
            self.drag_item = None
            return
        region = self.tree.identify_region(event.x, event.y)
        if region in ("separator", "nothing"):
            parent = self.tree.parent(target)
            index = self.tree.index(target)
            self.tree.move(self.drag_item, parent, index)
            self._move_item(self.drag_item, parent)
        else:
            if target.startswith("diag_"):
                diag = self.repo.diagrams.get(target[5:])
                self._drop_on_diagram(self.drag_item, diag)
            else:
                self.tree.move(self.drag_item, target, "end")
                self._move_item(self.drag_item, target)
        self.drag_item = None
        self.populate()

    def _move_item(self, item, new_parent):
        if item.startswith("obj_") or new_parent.startswith("obj_"):
            messagebox.showerror("Drop Error", "Cannot drop items on an object.")
            return
        if new_parent == "":
            new_parent = self.repo.root_package.elem_id
        if item.startswith("diag_"):
            self.repo.diagrams[item[5:]].package = new_parent
        else:
            elem = self.repo.elements.get(item)
            if elem:
                elem.owner = new_parent

    def _drop_on_diagram(self, elem_id, diagram):
        repo = self.repo
        if elem_id.startswith("obj_"):
            messagebox.showerror("Drop Error", "Objects cannot be dropped on a diagram.")
            return
        # Dropping a diagram onto an Activity Diagram creates a CallBehaviorAction
        if elem_id.startswith("diag_"):
            src_diag = repo.diagrams.get(elem_id[5:])
            if (
                src_diag
                and diagram.diag_type == "Activity Diagram"
                and src_diag.diag_type in ("Activity Diagram", "Internal Block Diagram")
            ):
                act = repo.create_element(
                    "CallBehaviorAction", name=src_diag.name, owner=diagram.package
                )
                repo.add_element_to_diagram(diagram.diag_id, act.elem_id)
                props = {"name": src_diag.name}
                if src_diag.diag_type == "Internal Block Diagram":
                    props["view"] = src_diag.diag_id
                    repo.link_diagram(act.elem_id, None)
                else:
                    repo.link_diagram(act.elem_id, src_diag.diag_id)
                obj = SysMLObject(
                    _get_next_id(),
                    "CallBehaviorAction",
                    50.0,
                    50.0,
                    element_id=act.elem_id,
                    properties=props,
                )
                diagram.objects.append(obj.__dict__)
                return
            messagebox.showerror("Drop Error", "This item cannot be dropped on that diagram.")
            return

        allowed = diagram.diag_type == "Block Diagram"
        if allowed and repo.elements[elem_id].elem_type == "Package":
            block = repo.create_element("Block", name=repo.elements[elem_id].name, owner=elem_id)
            repo.add_element_to_diagram(diagram.diag_id, block.elem_id)
            obj = SysMLObject(_get_next_id(), "Block", 50.0, 50.0, element_id=block.elem_id)
            diagram.objects.append(obj.__dict__)
        else:
            messagebox.showerror("Drop Error", "This item cannot be dropped on that diagram.")

    def _create_icon(self, shape: str, color: str = "black") -> tk.PhotoImage:
        """Return a simple 16x16 PhotoImage representing the given shape."""
        size = 16
        img = tk.PhotoImage(width=size, height=size)
        img.put("white", to=(0, 0, size - 1, size - 1))
        c = color
        if shape == "circle":
            r = size // 2 - 2
            cx = cy = size // 2
            for y in range(size):
                for x in range(size):
                    if (x - cx) ** 2 + (y - cy) ** 2 <= r * r:
                        img.put(c, (x, y))
        elif shape == "arrow":
            mid = size // 2
            for x in range(2, mid + 1):
                img.put(c, to=(x, mid - 1, x + 1, mid + 1))
            for i in range(4):
                img.put(c, to=(mid + i, mid - 2 - i, mid + i + 1, mid - i))
                img.put(c, to=(mid + i, mid + i, mid + i + 1, mid + 2 + i))
        elif shape == "rect":
            for x in range(3, size - 3):
                img.put(c, (x, 3))
                img.put(c, (x, size - 4))
            for y in range(3, size - 3):
                img.put(c, (3, y))
                img.put(c, (size - 4, y))
        elif shape == "nested":
            for x in range(1, size - 1):
                img.put(c, (x, 1))
                img.put(c, (x, size - 2))
            for y in range(1, size - 1):
                img.put(c, (1, y))
                img.put(c, (size - 2, y))
            for x in range(5, size - 5):
                img.put(c, (x, 5))
                img.put(c, (x, size - 6))
            for y in range(5, size - 5):
                img.put(c, (5, y))
                img.put(c, (size - 6, y))
        elif shape == "folder":
            for x in range(1, size - 1):
                img.put(c, (x, 4))
                img.put(c, (x, size - 2))
            for y in range(4, size - 1):
                img.put(c, (1, y))
                img.put(c, (size - 2, y))
            for x in range(3, size - 3):
                img.put(c, (x, 2))
            img.put(c, to=(1, 3, size - 2, 4))
        else:
            img.put(c, to=(2, 2, size - 2, size - 2))
        return img<|MERGE_RESOLUTION|>--- conflicted
+++ resolved
@@ -3148,7 +3148,6 @@
             dist = (dx**2 + dy**2) ** 0.5 or 1
             return cx + dx / dist * r, cy + dy / dist * r
         if obj.obj_type in ("Decision", "Merge"):
-<<<<<<< HEAD
             points = [
                 (cx, cy - h),
                 (cx + w, cy),
@@ -3168,12 +3167,6 @@
                         best = (ix, iy, t)
             if best:
                 return best[0], best[1]
-=======
-            if abs(dx) >= abs(dy):
-                return (cx + (w if dx >= 0 else -w), cy)
-            else:
-                return (cx, cy + (h if dy >= 0 else -h))
->>>>>>> 98900ce2
 
         ix, iy = _intersect(dx, dy, w, h, radius)
         return cx + ix, cy + iy
