# Author: Miguel Marina <karel.capek.robotics@gmail.com>
import tkinter as tk
import tkinter.font as tkFont
import textwrap
from tkinter import ttk, simpledialog
from gui import messagebox, format_name_with_phase
import json
import math
import re
from dataclasses import dataclass, field, asdict, replace
from typing import Dict, List, Tuple

from sysml.sysml_repository import SysMLRepository, SysMLDiagram, SysMLElement
from gui.style_manager import StyleManager

from sysml.sysml_spec import SYSML_PROPERTIES
from analysis.models import (
    global_requirements,
    ASIL_ORDER,
    StpaDoc,
    REQUIREMENT_WORK_PRODUCTS,
    REQUIREMENT_TYPE_OPTIONS,
)
from analysis.safety_management import ALLOWED_PROPAGATIONS

# ---------------------------------------------------------------------------
# Appearance customization
# ---------------------------------------------------------------------------
# Colors for AutoML object types come from the global StyleManager so diagrams
# can be easily re-themed.
OBJECT_COLORS = StyleManager.get_instance().styles


_next_obj_id = 1
# Pixel distance used when detecting clicks on connection lines
CONNECTION_SELECT_RADIUS = 15


def _get_next_id() -> int:
    global _next_obj_id
    val = _next_obj_id
    _next_obj_id += 1
    return val


<<<<<<< HEAD
def _format_label(_win, name: str, _phase: str | None) -> str:
    """Return ``name`` unchanged for diagram labels."""
    return name or ""
=======
def _format_label(win, name: str, phase: str | None) -> str:
    """Return *name* with a phase suffix unless it's a governance diagram."""
    repo = getattr(win, "repo", None)
    diag_id = getattr(win, "diagram_id", None)
    if repo and diag_id:
        diag = repo.diagrams.get(diag_id)
        if diag and diag.diag_type == "Governance Diagram":
            return name or ""
    return format_name_with_phase(name, phase)
>>>>>>> e57a7d28


def _parse_float(val: str | None, default: float) -> float:
    """Convert *val* to ``float`` or return ``default`` if conversion fails."""
    try:
        return float(val)
    except (TypeError, ValueError):
        return default


def _part_prop_key(raw: str) -> str:
    """Return canonical property name for a raw part property entry."""
    if not raw:
        return ""
    part = raw.split(":", 1)[0]
    part = part.split("[", 1)[0]
    return part.strip()


def _part_elem_keys(elem) -> set[str]:
    """Return canonical keys for a Part element."""
    if not elem:
        return set()
    name = elem.name or ""
    comp = elem.properties.get("component", "")
    if comp and (not name or name.startswith("Part")):
        name = comp
    if "_" in name and name.rsplit("_", 1)[1].isdigit():
        name = name.rsplit("_", 1)[0]
    base = _part_prop_key(name)
    keys = {base}
    definition = elem.properties.get("definition")
    if definition:
        keys.add(f"{base}:{definition}")
    return keys

def _part_elem_key(elem) -> str:
    """Return a single canonical key (for backward compatibility)."""
    keys = _part_elem_keys(elem)
    return next(iter(keys), "")


def parse_part_property(raw: str) -> tuple[str, str]:
    """Return (property name, block name) parsed from a part property entry."""
    raw = raw.strip()
    prop = raw
    block = raw
    if ":" in raw:
        prop, block = raw.split(":", 1)
    prop = prop.split("[", 1)[0].strip()
    block = block.split("[", 1)[0].strip()
    return (prop or block, block)


def _find_parent_blocks(repo: SysMLRepository, block_id: str) -> set[str]:
    """Return all blocks that directly use ``block_id`` as a part or are
    associated with it."""
    parents: set[str] = set()
    # check IBDs for parts referencing this block
    for parent_id, diag_id in repo.element_diagrams.items():
        diag = repo.diagrams.get(diag_id)
        if not diag:
            continue
        for obj in getattr(diag, "objects", []):
            if obj.get("obj_type") != "Part":
                continue
            if obj.get("properties", {}).get("definition") == block_id:
                parents.add(parent_id)
                break
    # also follow Association and Generalization relationships
    for rel in repo.relationships:
        if rel.rel_type not in ("Association", "Generalization"):
            continue
        if rel.rel_type == "Generalization":
            if rel.source == block_id and rel.target in repo.elements:
                parents.add(rel.target)
            continue
        if rel.source == block_id and rel.target in repo.elements:
            parents.add(rel.target)
        elif rel.target == block_id and rel.source in repo.elements:
            parents.add(rel.source)
    # include father block from internal block diagram linkage
    diag_id = repo.get_linked_diagram(block_id)
    diag = repo.diagrams.get(diag_id)
    if diag and getattr(diag, "father", None) in repo.elements:
        parents.add(diag.father)
    return parents


def _collect_parent_parts(repo: SysMLRepository, block_id: str, visited=None) -> list[str]:
    """Recursively gather parts from all parent blocks of ``block_id``."""
    if visited is None:
        visited = set()
    parts: list[str] = []
    for parent in _find_parent_blocks(repo, block_id):
        if parent in visited:
            continue
        visited.add(parent)
        elem = repo.elements.get(parent)
        if elem:
            parts.extend(
                [
                    p.strip()
                    for p in elem.properties.get("partProperties", "").split(",")
                    if p.strip()
                ]
            )
        parts.extend(_collect_parent_parts(repo, parent, visited))
    seen = []
    for p in parts:
        if p not in seen:
            seen.append(p)
    return seen


def extend_block_parts_with_parents(repo: SysMLRepository, block_id: str) -> None:
    """Merge parts from generalization parents into ``block_id``."""

    block = repo.elements.get(block_id)
    if not block:
        return

    def _parent_parts() -> list[str]:
        return _collect_parent_parts(repo, block_id)

    names = [p.strip() for p in block.properties.get("partProperties", "").split(",") if p.strip()]
    for p in _parent_parts():
        if p not in names:
            names.append(p)

    joined = ", ".join(names)
    block.properties["partProperties"] = joined
    for d in repo.diagrams.values():
        for o in getattr(d, "objects", []):
            if o.get("element_id") == block_id:
                o.setdefault("properties", {})["partProperties"] = joined


def _find_blocks_with_part(repo: SysMLRepository, part_id: str) -> set[str]:
    """Return all blocks that directly include ``part_id`` as a part."""
    blocks: set[str] = set()
    for blk_id, diag_id in repo.element_diagrams.items():
        diag = repo.diagrams.get(diag_id)
        if not diag:
            continue
        for obj in getattr(diag, "objects", []):
            if obj.get("obj_type") != "Part":
                continue
            if obj.get("properties", {}).get("definition") == part_id:
                blocks.add(blk_id)
                break
    return blocks


def _find_blocks_with_aggregation(repo: SysMLRepository, part_id: str) -> set[str]:
    """Return blocks that have an aggregation relationship to ``part_id``."""
    blocks: set[str] = set()
    for rel in repo.relationships:
        if (
            rel.rel_type in ("Aggregation", "Composite Aggregation")
            and rel.target == part_id
        ):
            blocks.add(rel.source)
    return blocks


def _aggregation_exists(repo: SysMLRepository, whole_id: str, part_id: str) -> bool:
    """Return ``True`` if ``whole_id`` or its ancestors already aggregate ``part_id``."""

    src_ids = [whole_id] + _collect_generalization_parents(repo, whole_id)
    diag_id = repo.get_linked_diagram(whole_id)
    diag = repo.diagrams.get(diag_id)
    father = getattr(diag, "father", None) if diag else None
    if father:
        src_ids.append(father)
        src_ids.extend(_collect_generalization_parents(repo, father))

    for rel in repo.relationships:
        if (
            rel.rel_type in ("Aggregation", "Composite Aggregation")
            and rel.source in src_ids
            and rel.target == part_id
        ):
            return True

    for sid in src_ids[1:]:
        diag_id = repo.get_linked_diagram(sid)
        diag = repo.diagrams.get(diag_id)
        if not diag:
            continue
        for obj in getattr(diag, "objects", []):
            if (
                obj.get("obj_type") == "Part"
                and obj.get("properties", {}).get("definition") == part_id
            ):
                return True
    return False


def _reverse_aggregation_exists(
    repo: SysMLRepository, whole_id: str, part_id: str
) -> bool:
    """Return ``True`` if ``part_id`` or its ancestors aggregate ``whole_id``."""

    src_ids = [part_id] + _collect_generalization_parents(repo, part_id)
    for rel in repo.relationships:
        if (
            rel.rel_type in ("Aggregation", "Composite Aggregation")
            and rel.source in src_ids
            and rel.target == whole_id
        ):
            return True
    return False


def _parse_multiplicity_range(mult: str) -> tuple[int, int | None]:
    """Return (lower, upper) bounds parsed from *mult*."""

    mult = mult.strip()
    if not mult:
        return 1, 1
    if ".." in mult:
        low, high = mult.split("..", 1)
        low_val = int(low) if low.isdigit() else 0
        if high == "*" or not high:
            return low_val, None
        return low_val, int(high)
    if mult == "*":
        return 0, None
    if mult.isdigit():
        val = int(mult)
        return val, val
    return 1, None


def _is_default_part_name(def_name: str, part_name: str) -> bool:
    """Return ``True`` if *part_name* is derived from ``def_name``."""

    if not part_name:
        return True
    if part_name == def_name:
        return True
    pattern = re.escape(def_name) + r"\[\d+\]$"
    return re.fullmatch(pattern, part_name) is not None

def _multiplicity_limit_exceeded(
    repo: SysMLRepository,
    parent_id: str,
    def_id: str,
    diagram_objects: list,
    self_elem_id: str | None = None,
) -> bool:
    """Return ``True`` if assigning *def_id* would exceed multiplicity."""

    rels = [
        r
        for r in repo.relationships
        if r.source == parent_id
        and r.target == def_id
        and r.rel_type in ("Aggregation", "Composite Aggregation")
    ]
    if not rels:
        return False

    limit: int | None = 0
    for rel in rels:
        mult = rel.properties.get("multiplicity", "1")

        low, high = _parse_multiplicity_range(mult)
        if high is None:
            limit = None
            break
        limit += high

    if limit is None:
        return False

    # gather all diagrams containing parts for this block
    diag_ids: set[str] = set()
    linked = repo.get_linked_diagram(parent_id)
    if linked:
        diag_ids.add(linked)
    for d in repo.diagrams.values():
        if d.diag_type != "Internal Block Diagram":
            continue
        for o in getattr(d, "objects", []):
            if o.get("obj_type") == "Block Boundary" and o.get("element_id") == parent_id:
                diag_ids.add(d.diag_id)
                break

    seen: set[str] = set()
    count = 0
    for did in diag_ids:
        diag = repo.diagrams.get(did)
        if not diag:
            continue
        for o in getattr(diag, "objects", []):
            if (
                o.get("obj_type") == "Part"
                and o.get("properties", {}).get("definition") == def_id
            ):
                elem_id = o.get("element_id")
                if elem_id != self_elem_id and elem_id not in seen:
                    seen.add(elem_id)
                    count += 1

    for obj in diagram_objects:
        data = obj.__dict__ if hasattr(obj, "__dict__") else obj
        if (
            data.get("obj_type") == "Part"
            and data.get("properties", {}).get("definition") == def_id
        ):
            elem_id = data.get("element_id")
            if elem_id != self_elem_id and elem_id not in seen:
                seen.add(elem_id)
                count += 1

    return count >= limit


def _part_name_exists(
    repo: SysMLRepository,
    parent_id: str,
    name: str,
    self_elem_id: str | None = None,
) -> bool:
    """Return ``True`` if another part with ``name`` already exists."""

    if not name:
        return False

    diag_ids: set[str] = set()
    linked = repo.get_linked_diagram(parent_id)
    if linked:
        diag_ids.add(linked)
    for d in repo.diagrams.values():
        if d.diag_type != "Internal Block Diagram":
            continue
        for o in getattr(d, "objects", []):
            if o.get("obj_type") == "Block Boundary" and o.get("element_id") == parent_id:
                diag_ids.add(d.diag_id)
                break

    for did in diag_ids:
        diag = repo.diagrams.get(did)
        if not diag:
            continue
        for obj in getattr(diag, "objects", []):
            if obj.get("obj_type") != "Part":
                continue
            if obj.get("element_id") == self_elem_id:
                continue
            elem_id = obj.get("element_id")
            if elem_id in repo.elements and repo.elements[elem_id].name == name:
                return True

    return False

def _find_generalization_children(repo: SysMLRepository, parent_id: str) -> set[str]:
    """Return all blocks that generalize ``parent_id``."""
    children: set[str] = set()
    for rel in repo.relationships:
        if rel.rel_type == "Generalization" and rel.target == parent_id:
            children.add(rel.source)
    return children


def _collect_generalization_parents(
    repo: SysMLRepository, block_id: str, visited: set[str] | None = None
) -> list[str]:
    """Return all parent blocks of ``block_id`` reachable through generalizations."""

    if visited is None:
        visited = set()
    parents: list[str] = []
    for rel in repo.relationships:
        if rel.rel_type == "Generalization" and rel.source == block_id:
            target = rel.target
            if target in visited:
                continue
            visited.add(target)
            parents.append(target)
            parents.extend(_collect_generalization_parents(repo, target, visited))
    return parents


def _shared_generalization_parent(
    repo: SysMLRepository, a_id: str, b_id: str
) -> bool:
    """Return ``True`` if *a_id* and *b_id* share a common direct parent."""

    a_parents = {
        rel.target
        for rel in repo.relationships
        if rel.rel_type == "Generalization" and rel.source == a_id
    }
    if not a_parents:
        return False
    b_parents = {
        rel.target
        for rel in repo.relationships
        if rel.rel_type == "Generalization" and rel.source == b_id
    }
    return bool(a_parents & b_parents)


def rename_block(repo: SysMLRepository, block_id: str, new_name: str) -> None:
    """Rename ``block_id`` and propagate changes to related blocks."""
    if repo.element_read_only(block_id):
        return
    repo.push_undo_state()
    block = repo.elements.get(block_id)
    if not block or block.elem_type != "Block":
        return
    old_name = block.name
    new_name = repo.ensure_unique_element_name(new_name, block_id)
    if old_name == new_name:
        return
    block.name = new_name
    # update part elements referencing this block
    for elem in repo.elements.values():
        if elem.elem_type != "Part":
            continue
        def_val = elem.properties.get("definition")
        if def_val == block_id or def_val == old_name:
            elem.name = new_name
            elem.properties["definition"] = block_id
    for diag in repo.diagrams.values():
        for obj in getattr(diag, "objects", []):
            if obj.get("obj_type") != "Part":
                continue
            def_val = obj.get("properties", {}).get("definition")
            if def_val == old_name:
                obj.setdefault("properties", {})["definition"] = block_id
    # update blocks that include this block as a part
    related = _find_blocks_with_part(repo, block_id) | _find_blocks_with_aggregation(repo, block_id)
    for parent_id in related:
        parent = repo.elements.get(parent_id)
        if not parent:
            continue
        parts = [p.strip() for p in parent.properties.get("partProperties", "").split(",") if p.strip()]
        changed = False
        for idx, val in enumerate(parts):
            base = val.split("[")[0].strip()
            suffix = val[len(base):]
            if base == old_name or base == block_id:
                parts[idx] = new_name + suffix
                changed = True
        if changed:
            for child_id in _find_generalization_children(repo, parent_id):
                remove_inherited_block_properties(repo, child_id, parent_id)
            parent.properties["partProperties"] = ", ".join(parts)
            for d in repo.diagrams.values():
                for o in getattr(d, "objects", []):
                    if o.get("element_id") == parent_id:
                        o.setdefault("properties", {})["partProperties"] = parent.properties["partProperties"]
            for child_id in _find_generalization_children(repo, parent_id):
                inherit_block_properties(repo, child_id)
    # propagate property inheritance to children blocks
    for child_id in _find_generalization_children(repo, block_id):
        inherit_block_properties(repo, child_id)

    # update any Block Boundary objects referencing this block
    for diag in repo.diagrams.values():
        updated = False
        for obj in getattr(diag, "objects", []):
            if obj.get("element_id") == block_id:
                if obj.get("obj_type") == "Block Boundary" or obj.get("obj_type") == "Block":
                    obj.setdefault("properties", {})["name"] = new_name
                    updated = True
        if updated:
            repo.touch_diagram(diag.diag_id)

    # update Block objects referencing this block
    for diag in repo.diagrams.values():
        updated = False
        for obj in getattr(diag, "objects", []):
            if obj.get("obj_type") == "Block" and obj.get("element_id") == block_id:
                obj.setdefault("properties", {})["name"] = new_name
                updated = True
        if updated:
            repo.touch_diagram(diag.diag_id)


def add_aggregation_part(
    repo: SysMLRepository,
    whole_id: str,
    part_id: str,
    multiplicity: str = "",
    app=None,
) -> None:
    """Add *part_id* as a part of *whole_id* block."""
    repo.push_undo_state()
    whole = repo.elements.get(whole_id)
    part = repo.elements.get(part_id)
    if not whole or not part:
        return
    if part_id == whole_id:
        return
    if part_id in _collect_generalization_parents(repo, whole_id):
        return
    if _reverse_aggregation_exists(repo, whole_id, part_id):
        return
    name = part.name or part_id
    entry = f"{name}[{multiplicity}]" if multiplicity else name
    parts = [p.strip() for p in whole.properties.get("partProperties", "").split(",") if p.strip()]
    base = [p.split("[")[0].strip() for p in parts]
    if name in base:
        for idx, b in enumerate(base):
            if b == name:
                parts[idx] = entry
                break
    else:
        parts.append(entry)
    whole.properties["partProperties"] = ", ".join(parts)
    for d in repo.diagrams.values():
        for o in getattr(d, "objects", []):
            if o.get("element_id") == whole_id:
                o.setdefault("properties", {})["partProperties"] = ", ".join(parts)

    # ensure a Part element exists representing the aggregation
    rel = next(
        (
            r
            for r in repo.relationships
            if r.rel_type == "Aggregation"
            and r.source == whole_id
            and r.target == part_id
        ),
        None,
    )
    if not rel:
        rel = next(
            (
                r
                for r in repo.relationships
                if r.rel_type == "Composite Aggregation"
                and r.source == whole_id
                and r.target == part_id
            ),
            None,
        )
    if not rel:
        rel = repo.create_relationship("Aggregation", whole_id, part_id, record_undo=False)
    if multiplicity:
        rel.properties["multiplicity"] = multiplicity
    else:
        rel.properties.pop("multiplicity", None)
    if not rel.properties.get("part_elem"):
        part_elem = repo.create_element(
            "Part",
            name=repo.elements.get(part_id).name or part_id,
            properties={"definition": part_id},
            owner=repo.root_package.elem_id,
        )
        repo._undo_stack.pop()
        rel.properties["part_elem"] = part_elem.elem_id

    # propagate changes to any generalization children
    for child_id in _find_generalization_children(repo, whole_id):
        remove_inherited_block_properties(repo, child_id, whole_id)
        inherit_block_properties(repo, child_id)
    # ensure multiplicity instances if composite diagram exists
    add_multiplicity_parts(repo, whole_id, part_id, multiplicity, app=app)


def add_composite_aggregation_part(
    repo: SysMLRepository,
    whole_id: str,
    part_id: str,
    multiplicity: str = "",
    app=None,
) -> None:
    """Add *part_id* as a composite part of *whole_id* block and create the
    part object in the whole's Internal Block Diagram if present."""
    repo.push_undo_state()

    add_aggregation_part(repo, whole_id, part_id, multiplicity, app=app)
    diag_id = repo.get_linked_diagram(whole_id)
    diag = repo.diagrams.get(diag_id)
    # locate the relationship for future reference
    rel = next(
        (
            r
            for r in repo.relationships
            if r.rel_type == "Composite Aggregation"
            and r.source == whole_id
            and r.target == part_id
        ),
        None,
    )
    if not rel:
        rel = repo.create_relationship("Composite Aggregation", whole_id, part_id, record_undo=False)
    if multiplicity:
        rel.properties["multiplicity"] = multiplicity
    else:
        rel.properties.pop("multiplicity", None)
    if not diag or diag.diag_type != "Internal Block Diagram":
        if rel and not rel.properties.get("part_elem"):
            part_elem = repo.create_element(
                "Part",
                name=repo.elements.get(part_id).name or part_id,
                properties={"definition": part_id, "force_ibd": "true"},
                owner=repo.root_package.elem_id,
            )
            repo._undo_stack.pop()
            rel.properties["part_elem"] = part_elem.elem_id
        elif rel and rel.properties.get("part_elem"):
            pid = rel.properties["part_elem"]
            elem = repo.elements.get(pid)
            if elem:
                elem.properties["force_ibd"] = "true"
        return
    diag.objects = getattr(diag, "objects", [])
    existing_defs = {
        o.get("properties", {}).get("definition")
        for o in diag.objects
        if o.get("obj_type") == "Part"
    }
    if part_id in existing_defs:
        return
    if rel and rel.properties.get("part_elem") and rel.properties["part_elem"] in repo.elements:
        part_elem = repo.elements[rel.properties["part_elem"]]
        part_elem.properties["force_ibd"] = "true"
    else:
        part_elem = repo.create_element(
            "Part",
            name=repo.elements.get(part_id).name or part_id,
            properties={"definition": part_id, "force_ibd": "true"},
            owner=repo.root_package.elem_id,
        )
        if rel:
            rel.properties["part_elem"] = part_elem.elem_id
    repo.add_element_to_diagram(diag.diag_id, part_elem.elem_id)
    obj_dict = {
        "obj_id": _get_next_id(),
        "obj_type": "Part",
        "x": 50.0,
        "y": 50.0 + 60.0 * len(existing_defs),
        "element_id": part_elem.elem_id,
        "properties": {"definition": part_id},
        "locked": True,
    }
    diag.objects.append(obj_dict)
    _add_ports_for_part(repo, diag, obj_dict, app=app)
    if app:
        for win in getattr(app, "ibd_windows", []):
            if getattr(win, "diagram_id", None) == diag.diag_id:
                win.objects.append(SysMLObject(**obj_dict))
                win.redraw()
                win._sync_to_repository()

    # ensure additional instances per multiplicity
    add_multiplicity_parts(repo, whole_id, part_id, multiplicity, app=app)

    # propagate composite part addition to any generalization children
    for child_id in _find_generalization_children(repo, whole_id):
        inherit_block_properties(repo, child_id)


def add_multiplicity_parts(
    repo: SysMLRepository,
    whole_id: str,
    part_id: str,
    multiplicity: str,
    count: int | None = None,
    app=None,
) -> list[dict]:
    """Ensure ``count`` part instances exist according to ``multiplicity``."""

    low, high = _parse_multiplicity_range(multiplicity)

    diag_id = repo.get_linked_diagram(whole_id)
    diag = repo.diagrams.get(diag_id)
    if not diag or diag.diag_type != "Internal Block Diagram":
        return []
    diag.objects = getattr(diag, "objects", [])
    existing = [
        o
        for o in diag.objects
        if o.get("obj_type") == "Part"
        and o.get("properties", {}).get("definition") == part_id
    ]
    total = len(existing)

    desired = count if count is not None else low
    if high is not None:
        desired = min(desired, high)
    if count is not None:
        target_total = total + desired
        if high is not None:
            target_total = min(target_total, high)
    else:
        target_total = total
        if total < low:
            target_total = low
        if high is not None and target_total > high:
            target_total = high


    added: list[dict] = []
    base_name = repo.elements.get(part_id).name or part_id

    # remove extra part objects if multiplicity decreased
    if total > target_total:
        to_remove = existing[target_total:]
        remove_ids = {o["obj_id"] for o in to_remove}
        for obj in to_remove:
            diag.objects.remove(obj)
            repo.delete_element(obj.get("element_id"))
            repo._undo_stack.pop()
        diag.objects = [
            o
            for o in diag.objects
            if not (
                o.get("obj_type") == "Port"
                and o.get("properties", {}).get("parent") in {str(rid) for rid in remove_ids}
            )
        ]
        existing = existing[:target_total]
        total = target_total
        if app:
            for win in getattr(app, "ibd_windows", []):
                if getattr(win, "diagram_id", None) == diag.diag_id:
                    win.objects = [
                        o
                        for o in win.objects
                        if getattr(o, "obj_id", None) not in remove_ids
                    ]
                    win.redraw()
                    win._sync_to_repository()

    # rename remaining part elements if they still have default names
    for idx, obj in enumerate(existing):
        elem = repo.elements.get(obj.get("element_id"))
        if elem:
            expected = repo.ensure_unique_element_name(
                f"{base_name}[{idx + 1}]", elem.elem_id
            )
            if _is_default_part_name(base_name, elem.name) and elem.name != expected:
                elem.name = expected

    base_x = 50.0
    base_y = 50.0 + 60.0 * len(diag.objects)
    for i in range(total, target_total):
        part_elem = repo.create_element(
            "Part",
            name=f"{base_name}[{i + 1}]",
            properties={"definition": part_id, "force_ibd": "true"},
            owner=repo.root_package.elem_id,
        )
        repo.add_element_to_diagram(diag.diag_id, part_elem.elem_id)
        obj_dict = {
            "obj_id": _get_next_id(),
            "obj_type": "Part",
            "x": base_x,
            "y": base_y,
            "element_id": part_elem.elem_id,
            "properties": {"definition": part_id},
            "locked": True,
        }
        base_y += 60.0
        diag.objects.append(obj_dict)
        _add_ports_for_part(repo, diag, obj_dict, app=app)
        if app:
            for win in getattr(app, "ibd_windows", []):
                if getattr(win, "diagram_id", None) == diag.diag_id:
                    win.objects.append(SysMLObject(**obj_dict))
                    win.redraw()
                    win._sync_to_repository()
        added.append(obj_dict)
    # rename all part elements to ensure sequential numbering
    all_objs = [
        o
        for o in diag.objects
        if o.get("obj_type") == "Part"
        and o.get("properties", {}).get("definition") == part_id
    ]
    for idx, obj in enumerate(all_objs):
        elem = repo.elements.get(obj.get("element_id"))
        if elem:
            expected = repo.ensure_unique_element_name(
                f"{base_name}[{idx + 1}]", elem.elem_id
            )
            if _is_default_part_name(base_name, elem.name) and elem.name != expected:
                elem.name = expected

    return added


def _enforce_ibd_multiplicity(
    repo: SysMLRepository, block_id: str, app=None
) -> list[dict]:
    """Ensure ``block_id``'s IBD obeys aggregation multiplicities.

    Returns a list of added part object dictionaries."""

    added: list[dict] = []
    src_ids = [block_id] + _collect_generalization_parents(repo, block_id)
    for rel in repo.relationships:
        if (
            rel.rel_type in ("Aggregation", "Composite Aggregation")
            and rel.source in src_ids
        ):
            mult = rel.properties.get("multiplicity", "")
            if mult:
                added.extend(
                    add_multiplicity_parts(repo, block_id, rel.target, mult, app=app)
                )
    return added


def _sync_ibd_composite_parts(
    repo: SysMLRepository, block_id: str, app=None
) -> list[dict]:
    """Ensure *block_id*'s IBD includes parts for existing composite aggregations.

    Returns the list of added part object dictionaries."""

    diag_id = repo.get_linked_diagram(block_id)
    diag = repo.diagrams.get(diag_id)
    if not diag or diag.diag_type != "Internal Block Diagram":
        return []
    diag.objects = getattr(diag, "objects", [])
    existing_defs = {
        o.get("properties", {}).get("definition")
        for o in diag.objects
        if o.get("obj_type") == "Part"
    }
    src_ids = [block_id] + _collect_generalization_parents(repo, block_id)
    rels = [
        rel
        for rel in repo.relationships
        if rel.rel_type == "Composite Aggregation" and rel.source in src_ids
    ]
    added: list[dict] = []
    base_x = 50.0
    base_y = 50.0 + 60.0 * len(existing_defs)
    for rel in rels:
        pid = rel.target
        if pid in existing_defs:
            continue
        if rel.properties.get("part_elem") and rel.properties["part_elem"] in repo.elements:
            part_elem = repo.elements[rel.properties["part_elem"]]
            part_elem.properties["force_ibd"] = "true"
        else:
            part_elem = repo.create_element(
                "Part",
                name=repo.elements.get(pid).name or pid,
                properties={"definition": pid, "force_ibd": "true"},
                owner=repo.root_package.elem_id,
            )
            rel.properties["part_elem"] = part_elem.elem_id
        repo.add_element_to_diagram(diag.diag_id, part_elem.elem_id)
        obj_dict = {
            "obj_id": _get_next_id(),
            "obj_type": "Part",
            "x": base_x,
            "y": base_y,
            "element_id": part_elem.elem_id,
            "properties": {"definition": pid},
            "locked": True,
        }
        base_y += 60.0
        diag.objects.append(obj_dict)
        added.append(obj_dict)
        added += _add_ports_for_part(repo, diag, obj_dict, app=app)
        if app:
            for win in getattr(app, "ibd_windows", []):
                if getattr(win, "diagram_id", None) == diag.diag_id:
                    win.objects.append(SysMLObject(**obj_dict))
                    win.redraw()
                    win._sync_to_repository()
    return added


def _sync_ibd_aggregation_parts(
    repo: SysMLRepository, block_id: str, app=None
) -> list[dict]:
    """Ensure ``block_id``'s IBD includes parts for regular aggregations.

    Returns the list of added part object dictionaries."""

    diag_id = repo.get_linked_diagram(block_id)
    diag = repo.diagrams.get(diag_id)
    if not diag or diag.diag_type != "Internal Block Diagram":
        return []
    diag.objects = getattr(diag, "objects", [])
    existing_defs = {
        o.get("properties", {}).get("definition")
        for o in diag.objects
        if o.get("obj_type") == "Part"
    }
    src_ids = [block_id] + _collect_generalization_parents(repo, block_id)
    rels = [
        rel
        for rel in repo.relationships
        if rel.rel_type == "Aggregation" and rel.source in src_ids
    ]
    added: list[dict] = []
    base_x = 50.0
    base_y = 50.0 + 60.0 * len(existing_defs)
    for rel in rels:
        pid = rel.target
        if pid in existing_defs:
            continue
        if rel.properties.get("part_elem") and rel.properties["part_elem"] in repo.elements:
            part_elem = repo.elements[rel.properties["part_elem"]]
        else:
            part_elem = repo.create_element(
                "Part",
                name=repo.elements.get(pid).name or pid,
                properties={"definition": pid},
                owner=repo.root_package.elem_id,
            )
            rel.properties["part_elem"] = part_elem.elem_id
        repo.add_element_to_diagram(diag.diag_id, part_elem.elem_id)
        obj_dict = {
            "obj_id": _get_next_id(),
            "obj_type": "Part",
            "x": base_x,
            "y": base_y,
            "element_id": part_elem.elem_id,
            "properties": {"definition": pid},
        }
        base_y += 60.0
        diag.objects.append(obj_dict)
        added.append(obj_dict)
        added += _add_ports_for_part(repo, diag, obj_dict, app=app)
        if app:
            for win in getattr(app, "ibd_windows", []):
                if getattr(win, "diagram_id", None) == diag.diag_id:
                    win.objects.append(SysMLObject(**obj_dict))
                    win.redraw()
                    win._sync_to_repository()
    return added


def _sync_ibd_partproperty_parts(
    repo: SysMLRepository,
    block_id: str,
    names: list[str] | None = None,
    app=None,
    visible: bool = False,
    hidden: bool | None = None,
) -> list[dict]:
    """Ensure ``block_id``'s IBD includes parts for given ``names``.

    If *names* is ``None``, the block's ``partProperties`` attribute is parsed.
    Returns the list of added part object dictionaries.

    ``hidden`` is provided for backwards compatibility and overrides the
    ``visible`` flag when specified."""

    if hidden is not None:
        visible = not hidden

    diag_id = repo.get_linked_diagram(block_id)
    diag = repo.diagrams.get(diag_id)
    if not diag or diag.diag_type != "Internal Block Diagram":
        return []
    block = repo.elements.get(block_id)
    if not block:
        return []

    diag.objects = getattr(diag, "objects", [])
    existing_defs = {
        o.get("properties", {}).get("definition")
        for o in diag.objects
        if o.get("obj_type") == "Part"
    }
    existing_keys: set[str] = set()
    for o in diag.objects:
        if o.get("obj_type") == "Part" and o.get("element_id") in repo.elements:
            existing_keys.update(_part_elem_keys(repo.elements[o.get("element_id")]))
    if names is None:
        entries = [p for p in block.properties.get("partProperties", "").split(",") if p.strip()]
    else:
        entries = [n for n in names if n.strip()]
    parsed_raw = [parse_part_property(e) for e in entries]
    seen_keys = set()
    parsed = []
    for prop_name, block_name in parsed_raw:
        key = _part_prop_key(prop_name)
        if key in seen_keys:
            continue
        seen_keys.add(key)
        parsed.append((prop_name, block_name))
    added: list[dict] = []
    boundary = next((o for o in diag.objects if o.get("obj_type") == "Block Boundary"), None)
    existing_count = sum(1 for o in diag.objects if o.get("obj_type") == "Part")
    if boundary:
        base_x = boundary["x"] - boundary["width"] / 2 + 30.0
        base_y = boundary["y"] - boundary["height"] / 2 + 30.0 + 60.0 * existing_count
    else:
        base_x = 50.0
        base_y = 50.0 + 60.0 * existing_count
    for prop_name, block_name in parsed:
        target_id = next(
            (
                eid
                for eid, elem in repo.elements.items()
                if elem.elem_type == "Block" and elem.name == block_name
            ),
            None,
        )
        if not target_id:
            continue
        base = _part_prop_key(prop_name)
        cand_key = f"{base}:{target_id}"
        if cand_key in existing_keys or base in existing_keys:
            continue
        # enforce multiplicity based on aggregation relationships
        limit = None
        for rel in repo.relationships:
            if (
                rel.source == block_id
                and rel.target == target_id
                and rel.rel_type in ("Aggregation", "Composite Aggregation")
            ):
                mult = rel.properties.get("multiplicity", "")
                low, high = _parse_multiplicity_range(mult)
                if high is not None:
                    limit = high
                break
        if limit is not None:
            current = sum(
                1
                for o in diag.objects
                if o.get("obj_type") == "Part"
                and o.get("properties", {}).get("definition") == target_id
            )
            if current >= limit:
                continue
        part_elem = repo.create_element(
            "Part",
            name=prop_name,
            properties={"definition": target_id, "force_ibd": "true"},
            owner=repo.root_package.elem_id,
        )
        repo.add_element_to_diagram(diag.diag_id, part_elem.elem_id)
        obj_dict = {
            "obj_id": _get_next_id(),
            "obj_type": "Part",
            "x": base_x,
            "y": base_y,
            "width": 80.0,
            "height": 40.0,
            "element_id": part_elem.elem_id,
            "properties": {"definition": target_id},
            "hidden": not visible,
        }
        base_y += 60.0
        diag.objects.append(obj_dict)
        added.append(obj_dict)
        existing_keys.update(_part_elem_keys(part_elem))
        existing_defs.add(target_id)
        if app:
            for win in getattr(app, "ibd_windows", []):
                if getattr(win, "diagram_id", None) == diag.diag_id:
                    win.objects.append(SysMLObject(**obj_dict))
                    win.redraw()
                    win._sync_to_repository()

    boundary = next(
        (o for o in diag.objects if o.get("obj_type") == "Block Boundary"), None
    )
    if boundary and any(not a.get("hidden", False) for a in added):
        b_obj = SysMLObject(**boundary)
        objs = [SysMLObject(**o) for o in diag.objects]
        ensure_boundary_contains_parts(b_obj, objs)
        boundary["width"] = b_obj.width
        boundary["height"] = b_obj.height
        boundary["x"] = b_obj.x
        boundary["y"] = b_obj.y
        if app:
            for win in getattr(app, "ibd_windows", []):
                if getattr(win, "diagram_id", None) == diag.diag_id:
                    for obj in win.objects:
                        if obj.obj_type == "Block Boundary":
                            obj.width = b_obj.width
                            obj.height = b_obj.height
                            obj.x = b_obj.x
                            obj.y = b_obj.y
                            win.redraw()
                            win._sync_to_repository()

    return added


def _propagate_boundary_parts(
    repo: SysMLRepository, block_id: str, parts: list[dict], app=None
) -> None:
    """Insert *parts* into diagrams containing boundaries for ``block_id``."""

    for diag in repo.diagrams.values():
        if diag.diag_type != "Internal Block Diagram":
            continue
        boundary = next(
            (
                o
                for o in getattr(diag, "objects", [])
                if o.get("obj_type") == "Block Boundary" and o.get("element_id") == block_id
            ),
            None,
        )
        if not boundary:
            continue
        diag.objects = getattr(diag, "objects", [])
        existing = {o.get("element_id") for o in diag.objects if o.get("obj_type") == "Part"}
        base_x = boundary["x"] - boundary["width"] / 2 + 30.0
        base_y = boundary["y"] - boundary["height"] / 2 + 30.0
        for obj in parts:
            if obj.get("element_id") in existing:
                continue
            new_obj = obj.copy()
            new_obj["obj_id"] = _get_next_id()
            new_obj["x"] = base_x
            new_obj["y"] = base_y
            new_obj["hidden"] = False
            diag.objects.append(new_obj)
            repo.add_element_to_diagram(diag.diag_id, new_obj["element_id"])
            base_y += 60.0
            if app:
                for win in getattr(app, "ibd_windows", []):
                    if getattr(win, "diagram_id", None) == diag.diag_id:
                        win.objects.append(SysMLObject(**new_obj))
                        win.redraw()
                        win._sync_to_repository()



def _sync_block_parts_from_ibd(repo: SysMLRepository, diag_id: str) -> None:
    """Ensure the block linked to ``diag_id`` lists all part definitions."""

    diag = repo.diagrams.get(diag_id)
    if not diag or diag.diag_type != "Internal Block Diagram":
        return
    block_id = (
        getattr(diag, "father", None)
        or next((eid for eid, did in repo.element_diagrams.items() if did == diag_id), None)
    )
    if not block_id or block_id not in repo.elements:
        return
    block = repo.elements[block_id]
    names = [
        p.strip()
        for p in block.properties.get("partProperties", "").split(",")
        if p.strip()
    ]
    bases = {n.split("[")[0].strip() for n in names}
    for obj in getattr(diag, "objects", []):
        if obj.get("obj_type") != "Part":
            continue
        def_id = obj.get("properties", {}).get("definition")
        if def_id and def_id in repo.elements:
            pname = repo.elements[def_id].name or def_id
            if pname not in bases:
                names.append(pname)
                bases.add(pname)
    if names:
        joined = ", ".join(names)
        block.properties["partProperties"] = joined
        for d in repo.diagrams.values():
            for o in getattr(d, "objects", []):
                if o.get("element_id") == block_id:
                    o.setdefault("properties", {})["partProperties"] = joined
        for child_id in _find_generalization_children(repo, block_id):
            inherit_block_properties(repo, child_id)


def _ensure_ibd_boundary(repo: SysMLRepository, diagram: SysMLDiagram, block_id: str, app=None) -> list[dict]:
    """Create a boundary object for the IBD father block if needed."""

    diagram.objects = getattr(diagram, "objects", [])
    boundary = next((o for o in diagram.objects if o.get("obj_type") == "Block Boundary"), None)
    added: list[dict] = []
    if not boundary:
        obj_dict = {
            "obj_id": _get_next_id(),
            "obj_type": "Block Boundary",
            "x": 100.0,
            "y": 80.0,
            "width": 200.0,
            "height": 120.0,
            "element_id": block_id,
            "properties": {"name": repo.elements.get(block_id).name or block_id},
        }
        diagram.objects.insert(0, obj_dict)
        added.append(obj_dict)
        added += _add_ports_for_boundary(repo, diagram, obj_dict, app=app)
    else:
        if boundary.get("element_id") != block_id:
            boundary["element_id"] = block_id
        added += _add_ports_for_boundary(repo, diagram, boundary, app=app)
    # propagate parts for the boundary from the block's own IBD or definition
    diag_id = repo.get_linked_diagram(block_id)
    src = repo.diagrams.get(diag_id)
    parts: list[dict] = []
    if src and src.diag_type == "Internal Block Diagram":
        parts = [o for o in getattr(src, "objects", []) if o.get("obj_type") == "Part"]
    else:
        block = repo.elements.get(block_id)
        if block:
            entries = [p for p in block.properties.get("partProperties", "").split(",") if p.strip()]
            base_x = boundary["x"] - boundary["width"] / 2 + 30.0
            base_y = boundary["y"] - boundary["height"] / 2 + 30.0
            for prop_name, blk_name in [parse_part_property(e) for e in entries]:
                target_id = next(
                    (eid for eid, elem in repo.elements.items() if elem.elem_type == "Block" and elem.name == blk_name),
                    None,
                )
                if not target_id:
                    continue
                part_elem = repo.create_element(
                    "Part",
                    name=prop_name,
                    properties={"definition": target_id, "force_ibd": "true"},
                    owner=repo.root_package.elem_id,
                )
                obj = {
                    "obj_id": _get_next_id(),
                    "obj_type": "Part",
                    "x": base_x,
                    "y": base_y,
                    "width": 80.0,
                    "height": 40.0,
                    "element_id": part_elem.elem_id,
                    "properties": {"definition": target_id},
                    "hidden": False,
                }
                base_y += 60.0
                parts.append(obj)
    if parts:
        _propagate_boundary_parts(repo, block_id, parts, app=app)
    return added


def _remove_ibd_boundary(repo: SysMLRepository, diagram: SysMLDiagram) -> None:
    """Remove boundary object and ports from the diagram."""

    diagram.objects = getattr(diagram, "objects", [])
    boundary = next((o for o in diagram.objects if o.get("obj_type") == "Block Boundary"), None)
    if not boundary:
        return
    bid = boundary.get("obj_id")
    diagram.objects = [o for o in diagram.objects if not (o.get("obj_type") == "Port" and o.get("properties", {}).get("parent") == str(bid))]
    diagram.objects.remove(boundary)


def set_ibd_father(
    repo: SysMLRepository, diagram: SysMLDiagram, father_id: str | None, app=None
) -> list[dict]:
    """Assign *father_id* as the block represented by *diagram*.

    Links the diagram to the block and syncs composite parts. Returns any added
    part object dictionaries."""

    prev = getattr(diagram, "father", None)
    diagram.father = father_id
    if prev and prev != father_id:
        repo.link_diagram(prev, None)
    if father_id:
        repo.link_diagram(father_id, diagram.diag_id)
    added = _sync_ibd_composite_parts(repo, father_id, app=app) if father_id else []
    if father_id:
        added += _ensure_ibd_boundary(repo, diagram, father_id, app=app)
        added += _sync_ibd_partproperty_parts(repo, father_id, app=app, visible=True)
        parts = [o for o in getattr(diagram, "objects", []) if o.get("obj_type") == "Part"]
        _propagate_boundary_parts(repo, father_id, parts, app=app)
    else:
        _remove_ibd_boundary(repo, diagram)
    return added


def link_block_to_ibd(
    repo: SysMLRepository, block_id: str, diag_id: str | None, app=None
) -> list[dict]:
    """Link *block_id* to *diag_id* and ensure the IBD boundary is created."""

    if diag_id and diag_id in repo.diagrams:
        diagram = repo.diagrams[diag_id]
        if diagram.diag_type == "Internal Block Diagram":
            return set_ibd_father(repo, diagram, block_id, app=app)
    repo.link_diagram(block_id, diag_id)
    return []


def update_block_parts_from_ibd(repo: SysMLRepository, diagram: SysMLDiagram) -> None:
    """Sync the father block's ``partProperties`` from diagram part objects."""

    if diagram.diag_type != "Internal Block Diagram":
        return
    block_id = getattr(diagram, "father", None)
    if not block_id:
        block_id = next((eid for eid, did in repo.element_diagrams.items() if did == diagram.diag_id), None)
    if not block_id or block_id not in repo.elements:
        return
    block = repo.elements[block_id]
    existing = [p.strip() for p in block.properties.get("partProperties", "").split(",") if p.strip()]
    diag_entries: list[tuple[str, str]] = []
    diag_bases: set[str] = set()
    for obj in getattr(diagram, "objects", []):
        if obj.get("obj_type") != "Part":
            continue
        name = ""
        elem_id = obj.get("element_id")
        if elem_id and elem_id in repo.elements:
            elem = repo.elements[elem_id]
            name = elem.name or elem.properties.get("component", "")
        if not name:
            def_id = obj.get("properties", {}).get("definition")
            if def_id and def_id in repo.elements:
                name = repo.elements[def_id].name or def_id
        if not name:
            name = obj.get("properties", {}).get("component", "")
        base = name.split("[")[0].strip() if name else ""
        def_id = obj.get("properties", {}).get("definition")
        base_def = ""
        if def_id and def_id in repo.elements:
            base_def = (repo.elements[def_id].name or def_id).split("[")[0].strip()
        key = base_def or base
        if key and key not in diag_bases:
            diag_entries.append((key, name or key))
            diag_bases.add(key)

    merged_names = list(existing)
    bases = {n.split("[")[0].strip() for n in merged_names}
    for base, name in diag_entries:
        if base not in bases:
            merged_names.append(name)
            bases.add(base)

    if merged_names != existing:
        joined = ", ".join(merged_names)
        block.properties["partProperties"] = joined
        for d in repo.diagrams.values():
            for o in getattr(d, "objects", []):
                if o.get("element_id") == block_id:
                    o.setdefault("properties", {})["partProperties"] = joined
        for child_id in _find_generalization_children(repo, block_id):
            inherit_block_properties(repo, child_id)
        repo.touch_element(block_id)


def remove_aggregation_part(
    repo: SysMLRepository,
    whole_id: str,
    part_id: str,
    remove_object: bool = False,
    app=None,
) -> None:
    """Remove *part_id* from *whole_id* block's part list.

    If *remove_object* is True, also delete any part object representing
    *part_id* in the Internal Block Diagram linked to *whole_id*.
    """
    repo.push_undo_state()
    whole = repo.elements.get(whole_id)
    part = repo.elements.get(part_id)
    if not whole or not part:
        return
    name = part.name or part_id
    parts = [p.strip() for p in whole.properties.get("partProperties", "").split(",") if p.strip()]
    new_parts = [p for p in parts if p.split("[")[0].strip() != name]
    if len(new_parts) != len(parts):
        if new_parts:
            whole.properties["partProperties"] = ", ".join(new_parts)
        else:
            whole.properties.pop("partProperties", None)
        for d in repo.diagrams.values():
            for o in getattr(d, "objects", []):
                if o.get("element_id") == whole_id:
                    if new_parts:
                        o.setdefault("properties", {})["partProperties"] = ", ".join(new_parts)
                    else:
                        o.setdefault("properties", {}).pop("partProperties", None)

    # propagate removals to any generalization children
    for child_id in _find_generalization_children(repo, whole_id):
        child = repo.elements.get(child_id)
        if not child:
            continue
        child_parts = [
            p.strip() for p in child.properties.get("partProperties", "").split(",") if p.strip()
        ]
        child_parts = [p for p in child_parts if p.split("[")[0].strip() != name]
        if child_parts:
            child.properties["partProperties"] = ", ".join(child_parts)
        else:
            child.properties.pop("partProperties", None)
        for d in repo.diagrams.values():
            for o in getattr(d, "objects", []):
                if o.get("element_id") == child_id:
                    if child_parts:
                        o.setdefault("properties", {})["partProperties"] = ", ".join(child_parts)
                    else:
                        o.setdefault("properties", {}).pop("partProperties", None)
    if remove_object:
        diag_id = repo.get_linked_diagram(whole_id)
        diag = repo.diagrams.get(diag_id)
        if diag and diag.diag_type == "Internal Block Diagram":
            diag.objects = getattr(diag, "objects", [])
            before = len(diag.objects)
            diag.objects = [
                o
                for o in diag.objects
                if not (
                    o.get("obj_type") == "Part"
                    and o.get("properties", {}).get("definition") == part_id
                )
            ]
            if len(diag.objects) != before and app:
                for win in getattr(app, "ibd_windows", []):
                    if getattr(win, "diagram_id", None) == diag_id:
                        win.objects = [
                            o
                            for o in win.objects
                            if not (
                                o.obj_type == "Part"
                                and o.properties.get("definition") == part_id
                            )
                        ]
                        win.redraw()
                        win._sync_to_repository()
        # remove stored part element if any
        rel = next(
            (
                r
                for r in repo.relationships
                if r.rel_type in ("Composite Aggregation", "Aggregation")
                and r.source == whole_id
                and r.target == part_id
            ),
            None,
        )
        if rel:
            pid = rel.properties.pop("part_elem", None)
            if pid and pid in repo.elements:
                repo.delete_element(pid)
                repo._undo_stack.pop()


def _propagate_part_removal(
    repo: SysMLRepository,
    block_id: str,
    prop_name: str,
    target_id: str,
    remove_object: bool = False,
    app=None,
) -> None:
    """Helper used by :func:`remove_partproperty_entry` to drop a part.

    This delegates to :func:`remove_aggregation_part` which already handles
    updating descendant blocks and any diagrams linked to ``block_id`` when
    ``remove_object`` is ``True``.
    """

    remove_aggregation_part(
        repo,
        block_id,
        target_id,
        remove_object=remove_object,
        app=app,
    )


def _remove_parts_from_ibd(
    repo: SysMLRepository, block_id: str, target_id: str, app=None
) -> None:
    """Remove part objects referencing ``target_id`` from ``block_id``'s IBD."""

    diag_id = repo.get_linked_diagram(block_id)
    diag = repo.diagrams.get(diag_id)
    if not diag or diag.diag_type != "Internal Block Diagram":
        return
    diag.objects = getattr(diag, "objects", [])
    before = len(diag.objects)
    diag.objects = [
        o
        for o in diag.objects
        if not (
            o.get("obj_type") == "Part"
            and o.get("properties", {}).get("definition") == target_id
        )
    ]
    if len(diag.objects) != before and app:
        for win in getattr(app, "ibd_windows", []):
            if getattr(win, "diagram_id", None) == diag_id:
                win.objects = [
                    o
                    for o in win.objects
                    if not (
                        o.obj_type == "Part"
                        and o.properties.get("definition") == target_id
                    )
                ]
                win.redraw()
                win._sync_to_repository()


def _propagate_ibd_part_removal(
    repo: SysMLRepository, block_id: str, target_id: str, app=None
) -> None:
    """Recursively remove part objects from descendants of ``block_id``."""

    for child_id in _find_generalization_children(repo, block_id):
        _remove_parts_from_ibd(repo, child_id, target_id, app=app)
        _propagate_ibd_part_removal(repo, child_id, target_id, app=app)


def remove_partproperty_entry(
    repo: SysMLRepository, block_id: str, entry: str, app=None
) -> None:
    """Remove a part property entry and update descendant diagrams."""
    repo.push_undo_state()

    block = repo.elements.get(block_id)
    if not block:
        return
    prop_name, blk_name = parse_part_property(entry)
    target_id = next(
        (
            eid
            for eid, elem in repo.elements.items()
            if elem.elem_type == "Block" and elem.name == blk_name
        ),
        None,
    )
    if not target_id:
        return

    parts = [p.strip() for p in block.properties.get("partProperties", "").split(",") if p.strip()]
    parts = [p for p in parts if _part_prop_key(p) != _part_prop_key(entry)]
    if parts:
        block.properties["partProperties"] = ", ".join(parts)
    else:
        block.properties.pop("partProperties", None)
    for d in repo.diagrams.values():
        for o in getattr(d, "objects", []):
            if o.get("element_id") == block_id:
                if parts:
                    o.setdefault("properties", {})["partProperties"] = ", ".join(parts)
                else:
                    o.setdefault("properties", {}).pop("partProperties", None)

    _propagate_part_removal(
        repo,
        block_id,
        prop_name,
        target_id,
        remove_object=True,
        app=app,
    )
    _remove_parts_from_ibd(repo, block_id, target_id, app=app)
    _propagate_ibd_part_removal(repo, block_id, target_id, app=app)


def inherit_block_properties(repo: SysMLRepository, block_id: str) -> None:
    """Merge parent block properties into the given block."""
    extend_block_parts_with_parents(repo, block_id)
    block = repo.elements.get(block_id)
    if not block:
        return
    for parent_id in _find_parent_blocks(repo, block_id):
        parent = repo.elements.get(parent_id)
        if not parent:
            continue
        for prop in SYSML_PROPERTIES.get("BlockUsage", []):
            if prop == "partProperties":
                continue
            if prop == "operations":
                child_ops = parse_operations(block.properties.get(prop, ""))
                child_names = {o.name for o in child_ops}
                for op in parse_operations(parent.properties.get(prop, "")):
                    if op.name not in child_names:
                        child_ops.append(op)
                        child_names.add(op.name)
                block.properties[prop] = operations_to_json(child_ops)
            else:
                child_vals = [
                    v.strip() for v in block.properties.get(prop, "").split(",") if v.strip()
                ]
                parent_vals = [
                    v.strip() for v in parent.properties.get(prop, "").split(",") if v.strip()
                ]
                for v in parent_vals:
                    if v not in child_vals:
                        child_vals.append(v)
                if child_vals:
                    block.properties[prop] = ", ".join(child_vals)
    for d in repo.diagrams.values():
        for o in getattr(d, "objects", []):
            if o.get("element_id") == block_id:
                o.setdefault("properties", {}).update(block.properties)


def remove_inherited_block_properties(repo: SysMLRepository, child_id: str, parent_id: str) -> None:
    """Remove properties of *parent_id* from *child_id* block."""
    child = repo.elements.get(child_id)
    parent = repo.elements.get(parent_id)
    if not child or not parent:
        return

    # handle partProperties separately
    child_parts = [
        v.strip() for v in child.properties.get("partProperties", "").split(",") if v.strip()
    ]
    parent_parts = [
        v.strip() for v in parent.properties.get("partProperties", "").split(",") if v.strip()
    ]
    parent_bases = {p.split("[")[0].strip() for p in parent_parts}

    removed_parts = [
        v for v in child_parts if v.split("[")[0].strip() in parent_bases
    ]

    child_parts = [
        v for v in child_parts if v.split("[")[0].strip() not in parent_bases
    ]

    if child_parts:
        child.properties["partProperties"] = ", ".join(child_parts)
    else:
        child.properties.pop("partProperties", None)

    # remove inherited part objects from child IBDs
    for entry in removed_parts:
        _pname, blk_name = parse_part_property(entry)
        target_id = next(
            (
                eid
                for eid, elem in repo.elements.items()
                if elem.elem_type == "Block" and elem.name == blk_name
            ),
            None,
        )
        if target_id:
            _remove_parts_from_ibd(repo, child_id, target_id)
            _propagate_ibd_part_removal(repo, child_id, target_id)

    for prop in SYSML_PROPERTIES.get("BlockUsage", []):
        if prop == "partProperties":
            continue
        if prop == "operations":
            child_ops = parse_operations(child.properties.get(prop, ""))
            parent_ops = parse_operations(parent.properties.get(prop, ""))
            parent_names = {o.name for o in parent_ops}
            child_ops = [op for op in child_ops if op.name not in parent_names]
            if child_ops:
                child.properties[prop] = operations_to_json(child_ops)
            else:
                child.properties.pop(prop, None)
        else:
            child_vals = [v.strip() for v in child.properties.get(prop, "").split(",") if v.strip()]
            parent_vals = [
                v.strip() for v in parent.properties.get(prop, "").split(",") if v.strip()
            ]
            child_vals = [v for v in child_vals if v not in parent_vals]
            if child_vals:
                child.properties[prop] = ", ".join(child_vals)
            else:
                child.properties.pop(prop, None)

    # propagate changes to diagrams referencing the child block
    for d in repo.diagrams.values():
        for o in getattr(d, "objects", []):
            if o.get("element_id") == child_id:
                o.setdefault("properties", {}).update(child.properties)

    # ensure child's internal block diagram matches updated parts
    _sync_ibd_partproperty_parts(repo, child_id, hidden=False)


def inherit_father_parts(repo: SysMLRepository, diagram: SysMLDiagram) -> list[dict]:
    """Copy parts from the diagram's father block into the diagram.

    Returns a list with the inherited object dictionaries (parts and ports)."""
    father = getattr(diagram, "father", None)
    if not father:
        return []
    father_diag_id = repo.get_linked_diagram(father)
    father_diag = repo.diagrams.get(father_diag_id)
    if not father_diag:
        return []
    diagram.objects = getattr(diagram, "objects", [])
    added: list[dict] = []
    # Track existing parts by element id and canonical name to avoid duplicates
    existing = {o.get("element_id") for o in diagram.objects if o.get("obj_type") == "Part"}
    existing_keys: set[str] = set()
    for eid in existing:
        if eid in repo.elements:
            existing_keys.update(_part_elem_keys(repo.elements[eid]))

    # Map of source part obj_id -> new obj_id so ports can be updated
    part_map: dict[int, int] = {}

    # Pre-filter father diagram objects so the logic matches older releases
    father_parts = [
        o for o in getattr(father_diag, "objects", []) if o.get("obj_type") == "Part"
    ]

    # ------------------------------------------------------------------
    # Copy parts from the father diagram
    # ------------------------------------------------------------------
    for obj in father_parts:
        if obj.get("obj_type") != "Part":
            continue
        if obj.get("element_id") in existing:
            continue
        key_set: set[str] = set()
        if obj.get("element_id") in repo.elements:
            key_set = _part_elem_keys(repo.elements[obj.get("element_id")])
        if any(k in existing_keys for k in key_set):
            continue
        new_obj = obj.copy()
        new_obj["obj_id"] = _get_next_id()
        diagram.objects.append(new_obj)
        repo.add_element_to_diagram(diagram.diag_id, obj.get("element_id"))
        added.append(new_obj)
        part_map[obj.get("obj_id")] = new_obj["obj_id"]
        existing.add(obj.get("element_id"))
        if key_set:
            existing_keys.update(key_set)

    # ------------------------------------------------------------------
    # Copy ports belonging to the inherited parts so orientation and other
    # attributes are preserved. Only ports referencing a copied part are
    # considered.
    # ------------------------------------------------------------------
    for obj in getattr(father_diag, "objects", []):
        if obj.get("obj_type") != "Port":
            continue
        parent_id = obj.get("properties", {}).get("parent")
        if not parent_id:
            continue
        try:
            parent_id_int = int(parent_id)
        except Exception:
            continue
        new_parent = part_map.get(parent_id_int)
        if not new_parent:
            continue
        new_obj = obj.copy()
        new_obj["obj_id"] = _get_next_id()
        new_obj.setdefault("properties", {})["parent"] = str(new_parent)
        diagram.objects.append(new_obj)
        added.append(new_obj)
    # update child block partProperties with inherited names
    child_id = next(
        (eid for eid, did in repo.element_diagrams.items() if did == diagram.diag_id),
        None,
    )
    if child_id and father in repo.elements:
        child = repo.elements[child_id]
        father_elem = repo.elements[father]
        names = [
            p.strip() for p in child.properties.get("partProperties", "").split(",") if p.strip()
        ]
        father_names = [
            p.strip()
            for p in father_elem.properties.get("partProperties", "").split(",")
            if p.strip()
        ]
        for n in father_names:
            if n not in names:
                names.append(n)
        joined = ", ".join(names)
        child.properties["partProperties"] = joined
        for d in repo.diagrams.values():
            for o in getattr(d, "objects", []):
                if o.get("element_id") == child_id:
                    o.setdefault("properties", {})["partProperties"] = joined
        inherit_block_properties(repo, child_id)
    return added


@dataclass
class SysMLObject:
    obj_id: int
    obj_type: str
    x: float
    y: float
    element_id: str | None = None
    width: float = 80.0
    height: float = 40.0
    properties: Dict[str, str] = field(default_factory=dict)
    requirements: List[dict] = field(default_factory=list)
    locked: bool = False
    hidden: bool = False
    collapsed: Dict[str, bool] = field(default_factory=dict)
    phase: str | None = field(default_factory=lambda: SysMLRepository.get_instance().active_phase)

    # ------------------------------------------------------------
    def display_name(self) -> str:
        """Return the object's name annotated with its creation phase."""
        name = self.properties.get("name", "")
        return f"{name} ({self.phase})" if name and self.phase else name


@dataclass
class OperationParameter:
    """Representation of a SysML parameter."""

    name: str
    type: str = ""
    direction: str = "in"


@dataclass
class OperationDefinition:
    """Operation with a list of parameters and an optional return type."""

    name: str
    parameters: List[OperationParameter] = field(default_factory=list)
    return_type: str = ""


def calculate_allocated_asil(requirements: List[dict]) -> str:
    """Return highest ASIL level from the given requirement list."""
    asil = "QM"
    for req in requirements:
        level = req.get("asil") or global_requirements.get(req.get("id"), {}).get("asil", "QM")
        if ASIL_ORDER.get(level, 0) > ASIL_ORDER.get(asil, 0):
            asil = level
    return asil


def remove_orphan_ports(objs: List[SysMLObject]) -> None:
    """Delete ports that don't reference an existing parent part."""
    part_ids = {o.obj_id for o in objs if o.obj_type in ("Part", "Block Boundary")}
    filtered: List[SysMLObject] = []
    for o in objs:
        if o.obj_type == "Port":
            pid = o.properties.get("parent")
            if not pid or int(pid) not in part_ids:
                continue
        filtered.append(o)
    objs[:] = filtered


def rename_port(
    repo: SysMLRepository, port: SysMLObject, objs: List[SysMLObject], new_name: str
) -> None:
    """Rename *port* and update its parent's port list."""
    if port.element_id and repo.element_read_only(port.element_id):
        return
    old_name = port.properties.get("name", "")
    if old_name == new_name:
        return
    port.properties["name"] = new_name
    if port.element_id and port.element_id in repo.elements:
        repo.elements[port.element_id].name = new_name
        repo.elements[port.element_id].properties["name"] = new_name
    parent_id = port.properties.get("parent")
    if not parent_id:
        return
    try:
        pid = int(parent_id)
    except (TypeError, ValueError):
        return
    parent = next((o for o in objs if o.obj_id == pid), None)
    if not parent:
        return
    ports = [p.strip() for p in parent.properties.get("ports", "").split(",") if p.strip()]
    if old_name in ports:
        ports[ports.index(old_name)] = new_name
    elif new_name not in ports:
        ports.append(new_name)
    joined = ", ".join(ports)
    parent.properties["ports"] = joined
    if parent.element_id and parent.element_id in repo.elements:
        repo.elements[parent.element_id].properties["ports"] = joined


def remove_port(
    repo: SysMLRepository, port: SysMLObject, objs: List[SysMLObject]
) -> None:
    """Remove *port* from *objs* and update the parent's port list."""

    parent_id = port.properties.get("parent")
    if parent_id:
        try:
            pid = int(parent_id)
        except (TypeError, ValueError):
            pid = None
        if pid is not None:
            parent = next((o for o in objs if o.obj_id == pid), None)
            if parent:
                ports = [p.strip() for p in parent.properties.get("ports", "").split(",") if p.strip()]
                if port.properties.get("name") in ports:
                    ports.remove(port.properties.get("name"))
                    joined = ", ".join(ports)
                    parent.properties["ports"] = joined
                    if parent.element_id and parent.element_id in repo.elements:
                        repo.elements[parent.element_id].properties["ports"] = joined


def snap_port_to_parent_obj(port: SysMLObject, parent: SysMLObject) -> None:
    """Position *port* along the closest edge of *parent*."""
    px = port.x
    py = port.y
    left = parent.x - parent.width / 2
    right = parent.x + parent.width / 2
    top = parent.y - parent.height / 2
    bottom = parent.y + parent.height / 2
    d_left = abs(px - left)
    d_right = abs(px - right)
    d_top = abs(py - top)
    d_bottom = abs(py - bottom)
    min_d = min(d_left, d_right, d_top, d_bottom)
    if min_d == d_left:
        port.x = left
        port.y = min(max(py, top), bottom)
        port.properties["side"] = "W"
    elif min_d == d_right:
        port.x = right
        port.y = min(max(py, top), bottom)
        port.properties["side"] = "E"
    elif min_d == d_top:
        port.y = top
        port.x = min(max(px, left), right)
        port.properties["side"] = "N"
    else:
        port.y = bottom
        port.x = min(max(px, left), right)
        port.properties["side"] = "S"


def update_ports_for_part(part: SysMLObject, objs: List[SysMLObject]) -> None:
    """Snap all ports referencing *part* to its border."""
    for o in objs:
        if o.obj_type == "Port" and o.properties.get("parent") == str(part.obj_id):
            snap_port_to_parent_obj(o, part)


def update_ports_for_boundary(boundary: SysMLObject, objs: List[SysMLObject]) -> None:
    """Snap all ports referencing *boundary* to its border."""
    for o in objs:
        if o.obj_type == "Port" and o.properties.get("parent") == str(boundary.obj_id):
            snap_port_to_parent_obj(o, boundary)


def _boundary_min_size(boundary: SysMLObject, objs: List[SysMLObject]) -> tuple[float, float]:
    """Return minimum width and height for *boundary* to contain all parts."""
    parts = [
        o for o in objs if o.obj_type == "Part" and not getattr(o, "hidden", False)
    ]
    if not parts:
        return (20.0, 20.0)
    pad = 20.0
    left = min(p.x - p.width / 2 for p in parts)
    right = max(p.x + p.width / 2 for p in parts)
    top = min(p.y - p.height / 2 for p in parts)
    bottom = max(p.y + p.height / 2 for p in parts)
    return right - left + pad, bottom - top + pad


def ensure_boundary_contains_parts(boundary: SysMLObject, objs: List[SysMLObject]) -> None:
    """Expand *boundary* if any part lies outside its borders."""
    parts = [
        o for o in objs if o.obj_type == "Part" and not getattr(o, "hidden", False)
    ]
    if not parts:
        return
    min_w, min_h = _boundary_min_size(boundary, objs)
    if boundary.width < min_w:
        boundary.width = min_w
    if boundary.height < min_h:
        boundary.height = min_h
    left = min(p.x - p.width / 2 for p in parts)
    right = max(p.x + p.width / 2 for p in parts)
    top = min(p.y - p.height / 2 for p in parts)
    bottom = max(p.y + p.height / 2 for p in parts)
    boundary.x = (left + right) / 2
    boundary.y = (top + bottom) / 2


def _add_ports_for_part(
    repo: SysMLRepository,
    diag: SysMLDiagram,
    part_obj: dict,
    app=None,
) -> list[dict]:
    """Create port objects for ``part_obj`` based on its block definition."""

    part_elem = repo.elements.get(part_obj.get("element_id"))
    if not part_elem:
        return []
    block_id = part_elem.properties.get("definition")
    names: list[str] = []
    if block_id and block_id in repo.elements:
        block_elem = repo.elements[block_id]
        names.extend([
            p.strip()
            for p in block_elem.properties.get("ports", "").split(",")
            if p.strip()
        ])
    names.extend([
        p.strip() for p in part_elem.properties.get("ports", "").split(",") if p.strip()
    ])
    if not names:
        return []
    added: list[dict] = []
    parent = SysMLObject(
        part_obj.get("obj_id"),
        "Part",
        part_obj.get("x", 0.0),
        part_obj.get("y", 0.0),
        element_id=part_obj.get("element_id"),
        width=part_obj.get("width", 80.0),
        height=part_obj.get("height", 40.0),
        properties=part_obj.get("properties", {}).copy(),
        locked=part_obj.get("locked", False),
    )
    for name in names:
        port = SysMLObject(
            _get_next_id(),
            "Port",
            parent.x + parent.width / 2 + 20,
            parent.y,
            properties={
                "name": name,
                "parent": str(parent.obj_id),
                "side": "E",
                "labelX": "8",
                "labelY": "-8",
            },
        )
        snap_port_to_parent_obj(port, parent)
        port_dict = asdict(port)
        diag.objects.append(port_dict)
        added.append(port_dict)
        if app:
            for win in getattr(app, "ibd_windows", []):
                if getattr(win, "diagram_id", None) == diag.diag_id:
                    win.objects.append(port)
                    win.redraw()
                    win._sync_to_repository()
    part_obj.setdefault("properties", {})["ports"] = ", ".join(names)
    part_elem.properties["ports"] = ", ".join(names)
    return added


def _add_ports_for_boundary(
    repo: SysMLRepository,
    diag: SysMLDiagram,
    boundary_obj: dict,
    app=None,
) -> list[dict]:
    """Create port objects for a boundary based on its block definition."""

    block = repo.elements.get(boundary_obj.get("element_id"))
    if not block:
        return []
    names = [p.strip() for p in block.properties.get("ports", "").split(",") if p.strip()]
    if not names:
        return []
    added: list[dict] = []
    parent = SysMLObject(
        boundary_obj.get("obj_id"),
        "Block Boundary",
        boundary_obj.get("x", 0.0),
        boundary_obj.get("y", 0.0),
        width=boundary_obj.get("width", 160.0),
        height=boundary_obj.get("height", 100.0),
    )
    for name in names:
        port = SysMLObject(
            _get_next_id(),
            "Port",
            parent.x + parent.width / 2 + 20,
            parent.y,
            properties={
                "name": name,
                "parent": str(parent.obj_id),
                "side": "E",
                "labelX": "8",
                "labelY": "-8",
            },
        )
        snap_port_to_parent_obj(port, parent)
        port_dict = asdict(port)
        diag.objects.append(port_dict)
        added.append(port_dict)
        if app:
            for win in getattr(app, "ibd_windows", []):
                if getattr(win, "diagram_id", None) == diag.diag_id:
                    win.objects.append(port)
                    win.redraw()
                    win._sync_to_repository()
    boundary_obj.setdefault("properties", {})["ports"] = ", ".join(names)
    block.properties["ports"] = ", ".join(names)
    return added


def _sync_ports_for_part(repo: SysMLRepository, diag: SysMLDiagram, part_obj: dict) -> None:
    """Update port objects for ``part_obj`` to match its definition."""

    part_elem = repo.elements.get(part_obj.get("element_id"))
    if not part_elem:
        return
    block_id = part_elem.properties.get("definition")
    names: list[str] = []
    if block_id and block_id in repo.elements:
        block_elem = repo.elements[block_id]
        names.extend([
            p.strip()
            for p in block_elem.properties.get("ports", "").split(",")
            if p.strip()
        ])
    names.extend([
        p.strip() for p in part_elem.properties.get("ports", "").split(",") if p.strip()
    ])
    names = list(dict.fromkeys(names))
    part_obj.setdefault("properties", {})["ports"] = ", ".join(names)
    part_elem.properties["ports"] = ", ".join(names)

    existing = [
        o
        for o in list(diag.objects)
        if o.get("obj_type") == "Port" and o.get("properties", {}).get("parent") == str(part_obj.get("obj_id"))
    ]
    existing_names = {o.get("properties", {}).get("name") for o in existing}
    parent = SysMLObject(
        part_obj.get("obj_id"),
        "Part",
        part_obj.get("x", 0.0),
        part_obj.get("y", 0.0),
        width=part_obj.get("width", 80.0),
        height=part_obj.get("height", 40.0),
    )
    for name in names:
        if name in existing_names:
            continue
        port = SysMLObject(
            _get_next_id(),
            "Port",
            parent.x + parent.width / 2 + 20,
            parent.y,
            properties={
                "name": name,
                "parent": str(parent.obj_id),
                "side": "E",
                "labelX": "8",
                "labelY": "-8",
            },
        )
        snap_port_to_parent_obj(port, parent)
        diag.objects.append(asdict(port))
    for obj in existing:
        if obj.get("properties", {}).get("name") not in names:
            diag.objects.remove(obj)


def _sync_ports_for_boundary(repo: SysMLRepository, diag: SysMLDiagram, boundary_obj: dict) -> None:
    """Update port objects for ``boundary_obj`` to match its block definition."""

    block_id = boundary_obj.get("element_id")
    block_elem = repo.elements.get(block_id)
    if not block_elem:
        return
    names = [p.strip() for p in block_elem.properties.get("ports", "").split(",") if p.strip()]
    boundary_obj.setdefault("properties", {})["ports"] = ", ".join(names)

    existing = [
        o
        for o in list(diag.objects)
        if o.get("obj_type") == "Port" and o.get("properties", {}).get("parent") == str(boundary_obj.get("obj_id"))
    ]
    existing_names = {o.get("properties", {}).get("name") for o in existing}
    parent = SysMLObject(
        boundary_obj.get("obj_id"),
        "Block Boundary",
        boundary_obj.get("x", 0.0),
        boundary_obj.get("y", 0.0),
        width=boundary_obj.get("width", 160.0),
        height=boundary_obj.get("height", 100.0),
    )
    for name in names:
        if name in existing_names:
            continue
        port = SysMLObject(
            _get_next_id(),
            "Port",
            parent.x + parent.width / 2 + 20,
            parent.y,
            properties={
                "name": name,
                "parent": str(parent.obj_id),
                "side": "E",
                "labelX": "8",
                "labelY": "-8",
            },
        )
        snap_port_to_parent_obj(port, parent)
        diag.objects.append(asdict(port))
    for obj in existing:
        if obj.get("properties", {}).get("name") not in names:
            diag.objects.remove(obj)


def propagate_block_port_changes(repo: SysMLRepository, block_id: str) -> None:
    """Propagate port updates on ``block_id`` to all parts referencing it."""

    block = repo.elements.get(block_id)
    if not block or block.elem_type != "Block":
        return
    names = [p.strip() for p in block.properties.get("ports", "").split(",") if p.strip()]
    for elem in repo.elements.values():
        if elem.elem_type != "Part" or elem.properties.get("definition") != block_id:
            continue
        elem.properties["ports"] = ", ".join(names)
        for diag in repo.diagrams.values():
            if diag.diag_type != "Internal Block Diagram":
                continue
            diag.objects = getattr(diag, "objects", [])
            updated = False
            for obj in diag.objects:
                if obj.get("obj_type") == "Part" and obj.get("element_id") == elem.elem_id:
                    obj.setdefault("properties", {})["ports"] = ", ".join(names)
                    _sync_ports_for_part(repo, diag, obj)
                    updated = True
            if updated:
                repo.touch_diagram(diag.diag_id)

    # update boundaries referencing this block
    for diag in repo.diagrams.values():
        if diag.diag_type != "Internal Block Diagram":
            continue
        diag.objects = getattr(diag, "objects", [])
        updated = False
        for obj in diag.objects:
            if obj.get("obj_type") == "Block Boundary" and obj.get("element_id") == block_id:
                obj.setdefault("properties", {})["ports"] = ", ".join(names)
                _sync_ports_for_boundary(repo, diag, obj)
                updated = True
        if updated:
            repo.touch_diagram(diag.diag_id)


def propagate_block_part_changes(repo: SysMLRepository, block_id: str) -> None:
    """Propagate attribute updates on ``block_id`` to all parts referencing it."""

    block = repo.elements.get(block_id)
    if not block or block.elem_type != "Block":
        return
    props = ["operations", "partProperties", "behaviors"]
    for elem in repo.elements.values():
        if elem.elem_type != "Part" or elem.properties.get("definition") != block_id:
            continue
        elem.name = repo.ensure_unique_element_name(block.name, elem.elem_id)

        for prop in props:
            if prop in block.properties:
                elem.properties[prop] = block.properties[prop]
            else:
                elem.properties.pop(prop, None)


def _propagate_block_requirement_changes(
    repo: SysMLRepository, parent_id: str, child_id: str
) -> None:
    """Add requirements from ``parent_id`` objects to ``child_id`` objects."""

    parent_req_ids: set[str] = set()
    for diag in repo.diagrams.values():
        for obj in getattr(diag, "objects", []):
            if obj.get("element_id") != block_id:
                continue
            for req in obj.get("requirements", []):
                if req not in reqs:
                    reqs.append(req)
    return reqs


def _collect_block_requirements(repo: SysMLRepository, block_id: str) -> list[dict]:
    """Return a unique list of requirements associated with ``block_id``."""

    reqs: list[dict] = []
    seen: set[str] = set()
    for diag in repo.diagrams.values():
        for obj in getattr(diag, "objects", []):
            if obj.get("element_id") != block_id:
                continue
            for req in obj.get("requirements", []):
                rid = req.get("id")
                if rid is not None:
                    if rid in seen:
                        continue
                    seen.add(rid)
                reqs.append(req)
    return reqs


def _propagate_requirements(repo: SysMLRepository, src_reqs: list[dict], dst_id: str) -> None:
    """Merge *src_reqs* into all objects referencing *dst_id*."""
    if not src_reqs:
        return
    for diag in repo.diagrams.values():
        updated = False
        for obj in getattr(diag, "objects", []):
            if obj.get("element_id") != dst_id:
                continue
            obj.setdefault("requirements", [])
            existing = {r.get("id") for r in obj["requirements"]}
            for req in src_reqs:
                if req.get("id") not in existing:
                    obj["requirements"].append(req)
                    existing.add(req.get("id"))
                    updated = True
        if updated:
            repo.touch_diagram(diag.diag_id)


def propagate_block_changes(repo: SysMLRepository, block_id: str, visited: set[str] | None = None) -> None:
    """Propagate updates on ``block_id`` to blocks that generalize it."""

    if visited is None:
        visited = set()
    if block_id in visited:
        return
    visited.add(block_id)
    reqs = _collect_block_requirements(repo, block_id)
    for child_id in _find_generalization_children(repo, block_id):
        inherit_block_properties(repo, child_id)
        propagate_block_port_changes(repo, child_id)
        _propagate_requirements(repo, reqs, child_id)
        _sync_ibd_partproperty_parts(repo, child_id, hidden=False)
        propagate_block_changes(repo, child_id, visited)


def parse_operations(raw: str) -> List[OperationDefinition]:
    """Return a list of operations parsed from *raw* JSON or comma text."""
    if not raw:
        return []
    try:
        data = json.loads(raw)
        ops = []
        for o in data:
            params = [OperationParameter(**p) for p in o.get("parameters", [])]
            ops.append(OperationDefinition(o.get("name", ""), params, o.get("return_type", "")))
        return ops
    except Exception:
        return [OperationDefinition(n) for n in [p.strip() for p in raw.split(",") if p.strip()]]


def format_operation(op: OperationDefinition) -> str:
    """Return a readable string for an operation."""
    plist = ", ".join(f"{p.name}: {p.type}" if p.type else p.name for p in op.parameters)
    ret = f" : {op.return_type}" if op.return_type else ""
    return f"{op.name}({plist}){ret}"


def operations_to_json(ops: List[OperationDefinition]) -> str:
    return json.dumps([asdict(o) for o in ops])


@dataclass
class BehaviorAssignment:
    """Mapping of a block operation to an activity diagram."""

    operation: str
    diagram: str


def parse_behaviors(raw: str) -> List[BehaviorAssignment]:
    """Return a list of BehaviorAssignments from *raw* JSON."""
    if not raw:
        return []
    try:
        data = json.loads(raw)
        return [BehaviorAssignment(**b) for b in data]
    except Exception:
        return []


def behaviors_to_json(behaviors: List[BehaviorAssignment]) -> str:
    return json.dumps([asdict(b) for b in behaviors])


def get_block_behavior_elements(repo: "SysMLRepository", block_id: str) -> List["SysMLElement"]:
    """Return Action, Activity and Operation elements that define behaviors of ``block_id``."""
    elements: List["SysMLElement"] = []
    block = repo.elements.get(block_id)
    if not block:
        return elements
    behaviors = parse_behaviors(block.properties.get("behaviors", ""))
    for beh in behaviors:
        # operations with matching name
        for elem in repo.elements.values():
            if elem.elem_type == "Operation" and elem.name == beh.operation:
                elements.append(elem)
        diag = repo.diagrams.get(beh.diagram)
        if not diag:
            continue
        # elements referenced in the diagram
        for obj in getattr(diag, "objects", []):
            elem_id = obj.get("element_id")
            typ = obj.get("obj_type") or obj.get("type")
            if elem_id and typ in ("Action", "Action Usage", "CallBehaviorAction", "Activity"):
                elem = repo.elements.get(elem_id)
                if elem:
                    elements.append(elem)
        for elem_id in getattr(diag, "elements", []):
            elem = repo.elements.get(elem_id)
            if elem and elem.elem_type in ("Action", "Activity"):
                elements.append(elem)
    seen: set[str] = set()
    unique = []
    for e in elements:
        if e.elem_id not in seen:
            unique.append(e)
            seen.add(e.elem_id)
    return unique


@dataclass
class DiagramConnection:
    src: int
    dst: int
    conn_type: str
    style: str = "Straight"  # Straight, Squared, Custom
    points: List[Tuple[float, float]] = field(default_factory=list)
    src_pos: Tuple[float, float] | None = None  # relative anchor (x,y)
    dst_pos: Tuple[float, float] | None = None
    name: str = ""
    arrow: str = "none"  # none, forward, backward, both
    mid_arrow: bool = False
    guard: List[str] = field(default_factory=list)
    guard_ops: List[str] = field(default_factory=list)
    element_id: str = ""
    stereotype: str = ""
    multiplicity: str = ""
    stereotype: str = ""
    phase: str | None = field(default_factory=lambda: SysMLRepository.get_instance().active_phase)


def format_control_flow_label(
    conn: DiagramConnection, repo: "SysMLRepository", diag_type: str | None
) -> str:
    """Return the label to display for a connection.

    For control flow diagrams, guards are combined with configured logical
    operators and shown before the action or activity name.
    """
    label = conn.name or ""
    if conn.conn_type == "Control Action" and not label and conn.element_id:
        elem = repo.elements.get(conn.element_id)
        if elem:
            label = elem.name or ""
    stereo = conn.stereotype or conn.conn_type.lower()
    if diag_type == "Control Flow Diagram" and conn.conn_type in (
        "Control Action",
        "Feedback",
    ):
        base = f"<<{stereo}>> {label}".strip() if stereo else label
        if conn.guard:
            lines: List[str] = []
            for i, g in enumerate(conn.guard):
                if i == 0:
                    lines.append(g)
                else:
                    op = conn.guard_ops[i - 1] if i - 1 < len(conn.guard_ops) else "AND"
                    lines.append(f"{op} {g}")
            guard_text = "\n".join(lines)
            return f"[{guard_text}] / {base}" if base else f"[{guard_text}]"
        return base
    if stereo:
        return f"<<{stereo}>> {label}".strip() if label else f"<<{stereo}>>"
    return label


def diagram_type_abbreviation(diag_type: str | None) -> str:
    """Return an abbreviation for a diagram type.

    The abbreviation is formed by taking the first letter of each word in the
    diagram type and uppercasing it. For example, "Control Flow Diagram" becomes
    "CFD" and "Internal Block Diagram" becomes "IBD".
    """
    if not diag_type:
        return ""
    return "".join(word[0] for word in diag_type.split()).upper()


def format_diagram_name(diagram: "SysMLDiagram | None") -> str:
    """Return the diagram name with its stereotype abbreviation appended."""
    if not diagram:
        return ""
    abbr = diagram_type_abbreviation(diagram.diag_type)
    name = diagram.name or diagram.diag_id
    return f"{name} : {abbr}" if abbr else name


class SysMLDiagramWindow(tk.Frame):
    """Base frame for AutoML diagrams with zoom and pan support."""

    def __init__(self, master, title, tools, diagram_id: str | None = None, app=None, history=None):
        super().__init__(master)
        self.app = app
        self.diagram_history: list[str] = list(history) if history else []
        self.master.title(title) if isinstance(self.master, tk.Toplevel) else None
        if isinstance(self.master, tk.Toplevel):
            self.master.geometry("800x600")

        self.repo = SysMLRepository.get_instance()
        if diagram_id and diagram_id in self.repo.diagrams:
            diagram = self.repo.diagrams[diagram_id]
        else:
            diagram = self.repo.create_diagram(title, name=title, diag_id=diagram_id)
        self.diagram_id = diagram.diag_id
        if isinstance(self.master, tk.Toplevel):
            self.master.protocol("WM_DELETE_WINDOW", self.on_close)

        # Load any saved objects and connections for this diagram
        self.objects: List[SysMLObject] = []
        for data in self.repo.visible_objects(diagram.diag_id):
            if "requirements" not in data:
                data["requirements"] = []
            obj = SysMLObject(**data)
            if obj.obj_type == "Part":
                asil = calculate_allocated_asil(obj.requirements)
                obj.properties.setdefault("asil", asil)
                if obj.element_id and obj.element_id in self.repo.elements:
                    self.repo.elements[obj.element_id].properties.setdefault(
                        "asil", asil
                    )
            self.objects.append(obj)
        self.sort_objects()
        self.connections: List[DiagramConnection] = [
            DiagramConnection(**data)
            for data in self.repo.visible_connections(diagram.diag_id)
        ]
        if self.objects:
            global _next_obj_id
            _next_obj_id = max(o.obj_id for o in self.objects) + 1

        self.zoom = 1.0
        self.font = tkFont.Font(family="Arial", size=int(8 * self.zoom))
        self.current_tool = None
        self.start = None
        self.selected_obj: SysMLObject | None = None
        self.selected_objs: list[SysMLObject] = []
        self.selected_conn: DiagramConnection | None = None
        self.drag_offset = (0, 0)
        self.dragging_point_index: int | None = None
        self.dragging_endpoint: str | None = None  # "src" or "dst"
        self.conn_drag_offset: tuple[float, float] | None = None
        self.clipboard: SysMLObject | None = None
        self.resizing_obj: SysMLObject | None = None
        self.resize_edge: str | None = None
        self.select_rect_start: tuple[float, float] | None = None
        self.select_rect_id: int | None = None
        self.temp_line_end: tuple[float, float] | None = None
        self.endpoint_drag_pos: tuple[float, float] | None = None
        self.rc_dragged = False

        self.toolbox = ttk.Frame(self)
        self.toolbox.pack(side=tk.LEFT, fill=tk.Y)

        self.back_btn = ttk.Button(self.toolbox, text="Go Back", command=self.go_back)
        self.back_btn.pack(fill=tk.X, padx=2, pady=2)
        self.back_btn.configure(state=tk.NORMAL if self.diagram_history else tk.DISABLED)

        # Always provide a select tool
        tools = ["Select"] + tools
        for tool in tools:
            ttk.Button(self.toolbox, text=tool, command=lambda t=tool: self.select_tool(t)).pack(
                fill=tk.X, padx=2, pady=2
            )

        self.prop_frame = ttk.LabelFrame(self.toolbox, text="Properties")
        self.prop_frame.pack(fill=tk.BOTH, expand=True, padx=2, pady=2)
        self.prop_view = ttk.Treeview(
            self.prop_frame,
            columns=("field", "value"),
            show="headings",
            height=8,
        )
        self.prop_view.heading("field", text="Field")
        self.prop_view.heading("value", text="Value")
        self.prop_view.column("field", width=80, anchor="w")
        self.prop_view.column("value", width=120, anchor="w")
        self.prop_view.pack(fill=tk.BOTH, expand=True)

        canvas_frame = ttk.Frame(self)
        canvas_frame.pack(side=tk.RIGHT, fill=tk.BOTH, expand=True)
        self.canvas = tk.Canvas(canvas_frame, bg="white")
        vbar = ttk.Scrollbar(canvas_frame, orient="vertical", command=self.canvas.yview)
        hbar = ttk.Scrollbar(canvas_frame, orient="horizontal", command=self.canvas.xview)
        self.canvas.configure(yscrollcommand=vbar.set, xscrollcommand=hbar.set)
        self.canvas.grid(row=0, column=0, sticky="nsew")
        vbar.grid(row=0, column=1, sticky="ns")
        hbar.grid(row=1, column=0, sticky="ew")
        canvas_frame.columnconfigure(0, weight=1)
        canvas_frame.rowconfigure(0, weight=1)

        # Keep references to gradient images used for element backgrounds
        self.gradient_cache: dict[int, tk.PhotoImage] = {}
        # Track bounding boxes for compartment toggle buttons
        self.compartment_buttons: list[tuple[int, str, tuple[float, float, float, float]]] = []

        self.canvas.bind("<Button-1>", self.on_left_press)
        self.canvas.bind("<B1-Motion>", self.on_left_drag)
        self.canvas.bind("<ButtonRelease-1>", self.on_left_release)
        self.canvas.bind("<Double-Button-1>", self.on_double_click)
        self.canvas.bind("<ButtonPress-3>", self.on_rc_press)
        self.canvas.bind("<B3-Motion>", self.on_rc_drag)
        self.canvas.bind("<ButtonRelease-3>", self.on_rc_release)
        self.canvas.bind(
            "<Configure>",
            lambda e: self.canvas.configure(scrollregion=self.canvas.bbox("all")),
        )
        self.canvas.bind("<Delete>", self.delete_selected)
        self.canvas.bind("<Motion>", self.on_mouse_move)
        self.canvas.bind("<Control-MouseWheel>", self.on_ctrl_mousewheel)
        self.bind("<Control-c>", self.copy_selected)
        self.bind("<Control-x>", self.cut_selected)
        self.bind("<Control-v>", self.paste_selected)
        if self.app:
            self.bind("<Control-z>", lambda e: self.app.undo())
        self.bind("<Delete>", self.delete_selected)
        # Refresh from the repository whenever the window gains focus
        self.bind("<FocusIn>", self.refresh_from_repository)

        self.redraw()
        self.update_property_view()
        if not isinstance(self.master, tk.Toplevel):
            self.pack(fill=tk.BOTH, expand=True)

    def update_property_view(self) -> None:
        """Display properties and metadata for the selected object."""
        if not hasattr(self, "prop_view"):
            return
        self.prop_view.delete(*self.prop_view.get_children())
        obj = self.selected_obj
        if not obj:
            return
        self.prop_view.insert("", "end", values=("Type", obj.obj_type))
        name = obj.properties.get("name", "")
        if name:
            self.prop_view.insert("", "end", values=("Name", name))
        for k, v in obj.properties.items():
            if k == "name":
                continue
            self.prop_view.insert("", "end", values=(k, v))
        if obj.element_id:
            elem = self.repo.elements.get(obj.element_id)
            if elem:
                self.prop_view.insert("", "end", values=("Author", getattr(elem, "author", "")))
                self.prop_view.insert("", "end", values=("Created", getattr(elem, "created", "")))
                self.prop_view.insert("", "end", values=("Modified", getattr(elem, "modified", "")))
                self.prop_view.insert("", "end", values=("ModifiedBy", getattr(elem, "modified_by", "")))

    def select_tool(self, tool):
        self.current_tool = tool
        self.start = None
        self.temp_line_end = None
        self.selected_obj = None
        self.selected_objs = []
        self.selected_conn = None
        self.dragging_point_index = None
        self.dragging_endpoint = None
        self.conn_drag_offset = None
        cursor = "arrow"
        if tool != "Select":
            cursor = (
                "crosshair"
                if tool
                in (
                    "Association",
                    "Include",
                    "Extend",
                    "Flow",
                    "Propagate",
                    "Propagate by Review",
                    "Propagate by Approval",
                    "Re-use",
                    "Trace",
                    "Connector",
                    "Generalize",
                    "Generalization",
                    "Communication Path",
                    "Aggregation",
                    "Composite Aggregation",
                    "Control Action",
                    "Feedback",
                )
                else "tcross"
            )
        self.canvas.configure(cursor=cursor)
        self.update_property_view()

    # ------------------------------------------------------------
    # Event handlers
    # ------------------------------------------------------------
    def validate_connection(
        self, src: SysMLObject, dst: SysMLObject, conn_type: str
    ) -> tuple[bool, str]:
        """Return (valid, message) for a potential connection."""
        diag = self.repo.diagrams.get(self.diagram_id)
        diag_type = diag.diag_type if diag else ""

        if conn_type in (
            "Association",
            "Include",
            "Extend",
            "Flow",
            "Propagate",
            "Propagate by Review",
            "Propagate by Approval",
            "Re-use",
            "Trace",
            "Connector",
            "Generalize",
            "Generalization",
            "Communication Path",
            "Aggregation",
            "Composite Aggregation",
            "Control Action",
            "Feedback",
        ):
            if src == dst:
                return False, "Cannot connect an element to itself"

        if diag_type == "Use Case Diagram":
            if conn_type == "Association":
                actors = {"Actor"}
                if not (
                    (src.obj_type in actors and dst.obj_type == "Use Case")
                    or (dst.obj_type in actors and src.obj_type == "Use Case")
                ):
                    return False, "Associations must connect an Actor and a Use Case"
            elif conn_type in ("Include", "Extend"):
                if src.obj_type != "Use Case" or dst.obj_type != "Use Case":
                    return False, f"{conn_type} relationships must connect two Use Cases"
            elif conn_type == "Generalize":
                if src.obj_type != dst.obj_type or src.obj_type not in ("Actor", "Use Case"):
                    return False, "Generalizations must link two Actors or two Use Cases"
            elif conn_type == "Communication Path":
                if src.obj_type != "Actor" or dst.obj_type != "Actor":
                    return False, "Communication Paths must connect two Actors"

        elif diag_type == "Block Diagram":
            if conn_type == "Association":
                if src.obj_type != "Block" or dst.obj_type != "Block":
                    return False, "Associations in block diagrams must connect Blocks"
            elif conn_type == "Generalization":
                if src.obj_type != "Block" or dst.obj_type != "Block":
                    return False, "Generalizations in block diagrams must connect Blocks"
                if _shared_generalization_parent(
                    self.repo, src.element_id, dst.element_id
                ):
                    return False, "Blocks already share a generalized parent"
                if dst.element_id in _collect_generalization_parents(
                    self.repo, src.element_id
                ) or src.element_id in _collect_generalization_parents(
                    self.repo, dst.element_id
                ):
                    return False, "Blocks cannot generalize each other"
            elif conn_type in ("Aggregation", "Composite Aggregation"):
                if src.obj_type != "Block" or dst.obj_type != "Block":
                    return False, "Aggregations must connect Blocks"
                if _aggregation_exists(self.repo, src.element_id, dst.element_id):
                    return False, "Aggregation already defined for this block"
                if _reverse_aggregation_exists(self.repo, src.element_id, dst.element_id):
                    return False, "Blocks cannot aggregate each other"

        elif diag_type == "Internal Block Diagram":
            if conn_type == "Connector":
                if src.obj_type not in ("Port", "Part") or dst.obj_type not in (
                    "Port",
                    "Part",
                ):
                    return False, "Connectors must link Parts or Ports"
                if src.obj_type == "Block Boundary" or dst.obj_type == "Block Boundary":
                    return False, "Connectors must link Parts or Ports"
                if src.obj_type == "Port" and dst.obj_type == "Port":
                    dir_a = src.properties.get("direction", "inout").lower()
                    dir_b = dst.properties.get("direction", "inout").lower()
                    if {dir_a, dir_b} != {"in", "out"}:
                        return False, "Ports must connect one 'in' and one 'out'"
                    def flow_dir(conn: DiagramConnection, port_id: int) -> str | None:
                        if conn.arrow == "both":
                            return None
                        if port_id == conn.src:
                            if conn.arrow == "forward":
                                return "out"
                            if conn.arrow == "backward":
                                return "in"
                        elif port_id == conn.dst:
                            if conn.arrow == "forward":
                                return "in"
                            if conn.arrow == "backward":
                                return "out"
                        return None
                    new_dir_a = "out" if dir_a == "out" else "in"
                    new_dir_b = "out" if dir_b == "out" else "in"
                    connections = getattr(self, "connections", None)
                    if connections is None:
                        return False, "Inconsistent data flow on port"
                    for c in connections:
                        if c.conn_type != "Connector":
                            continue
                        if src.obj_id in (c.src, c.dst):
                            ex = flow_dir(c, src.obj_id)
                            if ex and ex != new_dir_a:
                                return False, "Inconsistent data flow on port"
                        if dst.obj_id in (c.src, c.dst):
                            ex = flow_dir(c, dst.obj_id)
                            if ex and ex != new_dir_b:
                                return False, "Inconsistent data flow on port"

        elif diag_type == "Control Flow Diagram":
            if conn_type in ("Control Action", "Feedback"):
                max_offset = (src.width + dst.width) / 2
                if abs(src.x - dst.x) > max_offset:
                    return False, "Connections must be vertical"

        elif diag_type == "Activity Diagram":
            # Basic control flow rules
            allowed = {
                "Initial": {
                    "Action",
                    "CallBehaviorAction",
                    "Decision",
                    "Merge",
                    "Fork",
                    "Join",
                },
                "Action": {
                    "Action",
                    "CallBehaviorAction",
                    "Decision",
                    "Merge",
                    "Fork",
                    "Join",
                    "Final",
                },
                "CallBehaviorAction": {
                    "Action",
                    "CallBehaviorAction",
                    "Decision",
                    "Merge",
                    "Fork",
                    "Join",
                    "Final",
                },
                "Decision": {
                    "Action",
                    "CallBehaviorAction",
                    "Decision",
                    "Merge",
                    "Fork",
                    "Join",
                    "Final",
                },
                "Merge": {
                    "Action",
                    "CallBehaviorAction",
                    "Decision",
                    "Fork",
                    "Join",
                },
                "Fork": {
                    "Action",
                    "CallBehaviorAction",
                    "Decision",
                    "Merge",
                    "Fork",
                    "Join",
                },
                "Join": {
                    "Action",
                    "CallBehaviorAction",
                    "Decision",
                    "Merge",
                },
                "Final": set(),
            }
            if src.obj_type == "Final":
                return False, "Flows cannot originate from Final nodes"
            if dst.obj_type == "Initial":
                return False, "Flows cannot terminate at an Initial node"
            valid_targets = allowed.get(src.obj_type)
            if valid_targets and dst.obj_type not in valid_targets:
                return (
                    False,
                    f"Flow from {src.obj_type} to {dst.obj_type} is not allowed",
                )
        elif diag_type == "Governance Diagram":
            if conn_type in (
                "Propagate",
                "Propagate by Review",
                "Propagate by Approval",
            ):
                if src.obj_type != "Work Product" or dst.obj_type != "Work Product":
                    return False, "Propagation links must connect Work Products"
                src_name = src.properties.get("name")
                dst_name = dst.properties.get("name")
                if (src_name, dst_name) not in ALLOWED_PROPAGATIONS:
                    return False, f"Propagation from {src_name} to {dst_name} is not allowed"
            elif conn_type == "Re-use":
                if src.obj_type not in ("Work Product", "Lifecycle Phase") or dst.obj_type != "Lifecycle Phase":
                    return False, "Re-use links must originate from a Work Product or Lifecycle Phase and target a Lifecycle Phase"
            elif conn_type == "Trace":
                if src.obj_type != "Work Product" or dst.obj_type != "Work Product":
                    return False, "Trace links must connect Work Products"
            else:
                allowed = {
                    "Initial": {
                        "Action",
                        "Decision",
                        "Merge",
                    },
                    "Action": {
                        "Action",
                        "Decision",
                        "Merge",
                        "Final",
                    },
                    "Decision": {
                        "Action",
                        "Decision",
                        "Merge",
                        "Final",
                    },
                    "Merge": {
                        "Action",
                        "Decision",
                        "Merge",
                    },
                    "Final": set(),
                }
                if src.obj_type == "Final":
                    return False, "Flows cannot originate from Final nodes"
                if dst.obj_type == "Initial":
                    return False, "Flows cannot terminate at an Initial node"
                valid_targets = allowed.get(src.obj_type)
                if valid_targets and dst.obj_type not in valid_targets:
                    return (
                        False,
                        f"Flow from {src.obj_type} to {dst.obj_type} is not allowed",
                    )

        return True, ""

    def _constrain_horizontal_movement(
        self, obj: SysMLObject, new_x: float
    ) -> float:
        """Return adjusted x to keep control flow connectors vertical."""
        diag = self.repo.diagrams.get(self.diagram_id)
        if not diag or diag.diag_type != "Control Flow Diagram":
            return new_x
        adjusted_x = new_x
        for conn in self.connections:
            if conn.conn_type in ("Control Action", "Feedback") and (
                conn.src == obj.obj_id or conn.dst == obj.obj_id
            ):
                other_id = conn.dst if conn.src == obj.obj_id else conn.src
                for other in self.objects:
                    if other.obj_id == other_id:
                        max_diff = (obj.width + other.width) / 2
                        diff = adjusted_x - other.x
                        if diff > max_diff:
                            adjusted_x = other.x + max_diff
                        elif diff < -max_diff:
                            adjusted_x = other.x - max_diff
        return adjusted_x

    def _constrain_control_flow_x(
        self, conn: DiagramConnection, new_x: float
    ) -> float:
        """Clamp connector x within the horizontal overlap of its objects."""
        diag = self.repo.diagrams.get(self.diagram_id)
        if not diag or diag.diag_type != "Control Flow Diagram":
            return new_x
        src = next((o for o in self.objects if o.obj_id == conn.src), None)
        dst = next((o for o in self.objects if o.obj_id == conn.dst), None)
        if not src or not dst:
            return new_x
        min_x = max(src.x - src.width / 2, dst.x - dst.width / 2)
        max_x = min(src.x + src.width / 2, dst.x + dst.width / 2)
        if new_x < min_x:
            return min_x
        if new_x > max_x:
            return max_x
        return new_x

    def on_left_press(self, event):
        x = self.canvas.canvasx(event.x)
        y = self.canvas.canvasy(event.y)
        conn_tools = (
            "Association",
            "Include",
            "Extend",
            "Flow",
            "Propagate",
            "Propagate by Review",
            "Propagate by Approval",
            "Re-use",
            "Trace",
            "Connector",
            "Generalize",
            "Generalization",
            "Communication Path",
            "Aggregation",
            "Composite Aggregation",
            "Control Action",
            "Feedback",
        )
        prefer = self.current_tool in conn_tools
        t = self.current_tool
        if t in (None, "Select"):
            conn = self.find_connection(x, y)
            if conn:
                if (event.state & 0x0001) and conn.style == "Custom":
                    conn.points.append((x / self.zoom, y / self.zoom))
                    self._sync_to_repository()
                self.selected_conn = conn
                self.selected_obj = None
                self.selected_objs = []
                self.dragging_point_index = None
                self.dragging_endpoint = None
                self.update_property_view()
                if conn.style == "Custom":
                    for idx, (px, py) in enumerate(conn.points):
                        hx = px * self.zoom
                        hy = py * self.zoom
                        if abs(hx - x) <= 4 and abs(hy - y) <= 4:
                            self.dragging_point_index = idx
                            self.conn_drag_offset = (x - hx, y - hy)
                            break
                elif conn.style == "Squared":
                    src_obj = self.get_object(conn.src)
                    dst_obj = self.get_object(conn.dst)
                    if src_obj and dst_obj:
                        mx = (
                            conn.points[0][0] * self.zoom
                            if conn.points
                            else ((src_obj.x + dst_obj.x) / 2 * self.zoom)
                        )
                        my = (src_obj.y + dst_obj.y) / 2 * self.zoom
                        if abs(mx - x) <= 4 and abs(my - y) <= 4:
                            self.dragging_point_index = 0
                            self.conn_drag_offset = (x - mx, 0)
                elif (
                    self.repo.diagrams.get(self.diagram_id).diag_type
                    == "Control Flow Diagram"
                    and conn.conn_type in ("Control Action", "Feedback")
                ):
                    src_obj = self.get_object(conn.src)
                    dst_obj = self.get_object(conn.dst)
                    if src_obj and dst_obj:
                        x_val = (
                            conn.points[0][0]
                            if conn.points
                            else (
                                max(
                                    src_obj.x - src_obj.width / 2,
                                    dst_obj.x - dst_obj.width / 2,
                                )
                                + min(
                                    src_obj.x + src_obj.width / 2,
                                    dst_obj.x + dst_obj.width / 2,
                                )
                            )
                            / 2
                        )
                        x_val = SysMLDiagramWindow._constrain_control_flow_x(
                            self, conn, x_val
                        )
                        mx = x_val * self.zoom
                        my = (src_obj.y + dst_obj.y) / 2 * self.zoom
                        if abs(mx - x) <= 4 and abs(my - y) <= 4:
                            self.dragging_point_index = 0
                            self.conn_drag_offset = (x - mx, 0)
                # check for dragging endpoints
                src_obj = self.get_object(conn.src)
                dst_obj = self.get_object(conn.dst)
                if src_obj and dst_obj:
                    sx, sy = self.edge_point(
                        src_obj,
                        dst_obj.x * self.zoom,
                        dst_obj.y * self.zoom,
                        conn.src_pos,
                    )
                    dxp, dyp = self.edge_point(
                        dst_obj,
                        src_obj.x * self.zoom,
                        src_obj.y * self.zoom,
                        conn.dst_pos,
                    )
                    if abs(sx - x) <= 6 and abs(sy - y) <= 6:
                        self.dragging_endpoint = "src"
                        self.conn_drag_offset = (x - sx, y - sy)
                        self.endpoint_drag_pos = None
                    elif abs(dxp - x) <= 6 and abs(dyp - y) <= 6:
                        self.dragging_endpoint = "dst"
                        self.conn_drag_offset = (x - dxp, y - dyp)
                        self.endpoint_drag_pos = None
                self.redraw()
                return

        obj = self.find_object(x, y, prefer_port=prefer)

        if obj and obj.obj_type == "Block" and t in (None, "Select"):
            hit = self.hit_compartment_toggle(obj, x, y)
            if hit:
                obj.collapsed[hit] = not obj.collapsed.get(hit, False)
                self._sync_to_repository()
                self.redraw()
                return

        if t in (
            "Association",
            "Include",
            "Extend",
            "Flow",
            "Propagate",
            "Propagate by Review",
            "Propagate by Approval",
            "Re-use",
            "Trace",
            "Connector",
            "Generalize",
            "Generalization",
            "Communication Path",
            "Aggregation",
            "Composite Aggregation",
            "Control Action",
            "Feedback",
        ):
            if self.start is None:
                if obj:
                    self.start = obj
                    # Do not highlight objects while adding a connection
                    self.selected_obj = None
                    self.update_property_view()
                    self.temp_line_end = (x, y)
                    self.redraw()
            else:
                if obj and obj != self.start:
                    valid, msg = self.validate_connection(self.start, obj, t)
                    if valid:
                        if t == "Control Action":
                            arrow_default = "forward"
                        elif t == "Feedback":
                            arrow_default = "backward"
                        elif t == "Trace":
                            arrow_default = "both"
                        elif t in (
                            "Flow",
                            "Generalize",
                            "Generalization",
                            "Include",
                            "Extend",
                            "Propagate",
                            "Propagate by Review",
                            "Propagate by Approval",
                            "Re-use",
                            ):
                            arrow_default = "forward"
                        else:
                            arrow_default = "none"
                        conn_stereo = (
                            "control action"
                            if t == "Control Action"
                            else "feedback" if t == "Feedback" else t.lower()
                        )
                        conn = DiagramConnection(
                            self.start.obj_id,
                            obj.obj_id,
                            t,
                            arrow=arrow_default,
                            stereotype=conn_stereo,
                        )
                        self.connections.append(conn)
                        src_id = self.start.element_id
                        dst_id = obj.element_id
                        if src_id and dst_id:
                            rel_stereo = (
                                "control action"
                                if t == "Control Action"
                                else "feedback" if t == "Feedback" else None
                            )
                            if t == "Trace":
                                rel1 = self.repo.create_relationship(
                                    t, src_id, dst_id, stereotype=rel_stereo
                                )
                                rel2 = self.repo.create_relationship(
                                    t, dst_id, src_id, stereotype=rel_stereo
                                )
                                self.repo.add_relationship_to_diagram(
                                    self.diagram_id, rel1.rel_id
                                )
                                self.repo.add_relationship_to_diagram(
                                    self.diagram_id, rel2.rel_id
                                )
                            else:
                                rel = self.repo.create_relationship(
                                    t, src_id, dst_id, stereotype=rel_stereo
                                )
                                self.repo.add_relationship_to_diagram(
                                    self.diagram_id, rel.rel_id
                                )
                                if t == "Generalization":
                                    inherit_block_properties(self.repo, src_id)
                        self._sync_to_repository()
                        ConnectionDialog(self, conn)
                    else:
                        messagebox.showwarning("Invalid Connection", msg)
                self.start = None
                self.temp_line_end = None
                self.selected_obj = None
                self.update_property_view()
                # Return to select mode after completing a connection
                self.current_tool = "Select"
                self.canvas.configure(cursor="arrow")
                self.redraw()
        elif t and t != "Select":
            if t == "Existing Element":
                names = []
                id_map = {}
                diag = self.repo.diagrams.get(self.diagram_id)
                allowed = {"Actor", "Block"} if diag and diag.diag_type == "Control Flow Diagram" else None
                for eid, el in self.repo.elements.items():
                    if el.elem_type != "Package" and (not allowed or el.elem_type in allowed):
                        name = el.name or eid
                        names.append(name)
                        id_map[name] = eid
                if not names:
                    messagebox.showinfo("Add Element", "No elements available")
                    return
                dlg = SysMLObjectDialog.SelectElementDialog(self, names, title="Select Element")
                selected = dlg.result
                if not selected:
                    return
                elem_id = id_map[selected]
                element = self.repo.elements.get(elem_id)
                self.repo.add_element_to_diagram(self.diagram_id, elem_id)
                new_obj = SysMLObject(
                    _get_next_id(),
                    "Existing Element",
                    x / self.zoom,
                    y / self.zoom,
                    element_id=elem_id,
                    properties={"name": element.name if element else selected},
                )
            else:
                if t == "Port":
                    parent_obj = (
                        obj if obj and obj.obj_type in ("Part", "Block Boundary") else None
                    )
                    if parent_obj is None:
                        # Default to the IBD boundary if present
                        parent_obj = next(
                            (o for o in self.objects if o.obj_type == "Block Boundary"),
                            None,
                        )
                    if parent_obj is None:
                        return
                pkg = self.repo.diagrams[self.diagram_id].package
                element = self.repo.create_element(t, owner=pkg)
                self.repo.add_element_to_diagram(self.diagram_id, element.elem_id)
                new_obj = SysMLObject(
                    _get_next_id(),
                    t,
                    x / self.zoom,
                    y / self.zoom,
                    element_id=element.elem_id,
                )
            if t == "Block":
                new_obj.height = 140.0
                new_obj.width = 160.0
            elif t == "System Boundary":
                new_obj.width = 200.0
                new_obj.height = 120.0
            elif t in ("Decision", "Merge"):
                new_obj.width = 40.0
                new_obj.height = 40.0
            elif t == "Initial":
                new_obj.width = 20.0
                new_obj.height = 20.0
            elif t == "Final":
                new_obj.width = 30.0
                new_obj.height = 30.0
            elif t in ("Fork", "Join"):
                new_obj.width = 60.0
                new_obj.height = 10.0
            key = f"{t.replace(' ', '')}Usage"

            for prop in SYSML_PROPERTIES.get(key, []):
                new_obj.properties.setdefault(prop, "")
            if t == "Port":
                new_obj.properties.setdefault("labelX", "8")
                new_obj.properties.setdefault("labelY", "-8")
                if parent_obj:
                    new_obj.properties["parent"] = str(parent_obj.obj_id)
                    self.snap_port_to_parent(new_obj, parent_obj)
                    # Persist the port by adding it to the parent object's list
                    pname = new_obj.properties.get("name") or ""
                    ports = [
                        p.strip()
                        for p in parent_obj.properties.get("ports", "").split(",")
                        if p.strip()
                    ]
                    if not pname:
                        base = "Port"
                        idx = 1
                        existing = set(ports)
                        existing.update(
                            p.properties.get("name")
                            for p in self.objects
                            if p.obj_type == "Port"
                            and p.properties.get("parent") == str(parent_obj.obj_id)
                        )
                        pname = base
                        while pname in existing:
                            pname = f"{base}{idx}"
                            idx += 1
                        new_obj.properties["name"] = pname
                        element.name = pname
                    if pname not in ports:
                        ports.append(pname)
                        parent_obj.properties["ports"] = ", ".join(ports)
                        if parent_obj.element_id and parent_obj.element_id in self.repo.elements:
                            self.repo.elements[parent_obj.element_id].properties["ports"] = (
                                parent_obj.properties["ports"]
                            )
            element.properties.update(new_obj.properties)
            self.ensure_text_fits(new_obj)
            if t == "System Boundary":
                self.objects.insert(0, new_obj)
            else:
                self.objects.append(new_obj)
            self.sort_objects()
            self._sync_to_repository()
            self.selected_obj = new_obj
            # After placing one object, revert to select mode so additional
            # clicks do not keep adding elements unintentionally
            self.current_tool = "Select"
            self.canvas.configure(cursor="arrow")
            self.redraw()
            self.update_property_view()
        else:
            if obj:
                self.selected_obj = obj
                self.selected_objs = [obj]
                self.drag_offset = (x / self.zoom - obj.x, y / self.zoom - obj.y)
                self.resizing_obj = None
                self.resize_edge = self.hit_resize_handle(obj, x, y)
                if self.resize_edge:
                    self.resizing_obj = obj
                self.redraw()
                self.update_property_view()
            else:
                conn = self.find_connection(x, y)
                if conn:
                    if (event.state & 0x0001) and conn.style == "Custom":
                        conn.points.append((x / self.zoom, y / self.zoom))
                        self._sync_to_repository()
                    self.selected_conn = conn
                    self.selected_obj = None
                    self.selected_objs = []
                    self.dragging_point_index = None
                    self.dragging_endpoint = None
                    self.update_property_view()
                    if conn.style == "Custom":
                        for idx, (px, py) in enumerate(conn.points):
                            hx = px * self.zoom
                            hy = py * self.zoom
                            if abs(hx - x) <= 4 and abs(hy - y) <= 4:
                                self.dragging_point_index = idx
                                self.conn_drag_offset = (x - hx, y - hy)
                                break
                    elif conn.style == "Squared":
                        src_obj = self.get_object(conn.src)
                        dst_obj = self.get_object(conn.dst)
                        if src_obj and dst_obj:
                            mx = (
                                conn.points[0][0] * self.zoom
                                if conn.points
                                else ((src_obj.x + dst_obj.x) / 2 * self.zoom)
                            )
                            my = (src_obj.y + dst_obj.y) / 2 * self.zoom
                            if abs(mx - x) <= 4 and abs(my - y) <= 4:
                                self.dragging_point_index = 0
                                self.conn_drag_offset = (x - mx, 0)
                    # check for dragging endpoints
                    src_obj = self.get_object(conn.src)
                    dst_obj = self.get_object(conn.dst)
                    if src_obj and dst_obj:
                        sx, sy = self.edge_point(
                            src_obj,
                            dst_obj.x * self.zoom,
                            dst_obj.y * self.zoom,
                            conn.src_pos,
                        )
                        dxp, dyp = self.edge_point(
                            dst_obj,
                            src_obj.x * self.zoom,
                            src_obj.y * self.zoom,
                            conn.dst_pos,
                        )
                        if abs(sx - x) <= 6 and abs(sy - y) <= 6:
                            self.dragging_endpoint = "src"
                            self.conn_drag_offset = (x - sx, y - sy)
                            self.endpoint_drag_pos = None
                        elif abs(dxp - x) <= 6 and abs(dyp - y) <= 6:
                            self.dragging_endpoint = "dst"
                            self.conn_drag_offset = (x - dxp, y - dyp)
                            self.endpoint_drag_pos = None
                    self.redraw()
                else:
                    # allow clicking on the resize handle even if outside the object
                    if self.selected_obj:
                        self.resize_edge = self.hit_resize_handle(self.selected_obj, x, y)
                        if self.resize_edge:
                            self.resizing_obj = self.selected_obj
                            return
                    self.selected_obj = None
                    self.selected_objs = []
                    self.selected_conn = None
                    self.resizing_obj = None
                    self.resize_edge = None
                    if self.current_tool == "Select":
                        self.select_rect_start = (x, y)
                        self.select_rect_id = self.canvas.create_rectangle(
                            x, y, x, y, dash=(2, 2), outline="blue"
                        )
                    self.redraw()
                    self.update_property_view()

    def on_left_drag(self, event):
        if self.start and self.current_tool in (
            "Association",
            "Include",
            "Extend",
            "Flow",
            "Propagate",
            "Propagate by Review",
            "Propagate by Approval",
            "Re-use",
            "Trace",
            "Connector",
            "Generalization",
            "Generalize",
            "Communication Path",
            "Aggregation",
            "Composite Aggregation",
            "Control Action",
            "Feedback",
        ):
            x = self.canvas.canvasx(event.x)
            y = self.canvas.canvasy(event.y)
            self.temp_line_end = (x, y)
            self.redraw()
            return
        if self.select_rect_start:
            x = self.canvas.canvasx(event.x)
            y = self.canvas.canvasy(event.y)
            self.canvas.coords(
                self.select_rect_id,
                self.select_rect_start[0],
                self.select_rect_start[1],
                x,
                y,
            )
            self._update_drag_selection(x, y)
            return
        if (
            self.dragging_endpoint is not None
            and self.selected_conn
            and self.current_tool == "Select"
        ):
            x = self.canvas.canvasx(event.x) - self.conn_drag_offset[0]
            y = self.canvas.canvasy(event.y) - self.conn_drag_offset[1]
            if self.dragging_endpoint == "src":
                obj = self.get_object(self.selected_conn.src)
            else:
                obj = self.get_object(self.selected_conn.dst)
            if obj:
                cx = obj.x * self.zoom
                cy = obj.y * self.zoom
                w = obj.width * self.zoom / 2
                h = obj.height * self.zoom / 2
                thresh = max(w, h) + CONNECTION_SELECT_RADIUS
                if math.hypot(x - cx, y - cy) <= thresh:
                    self.endpoint_drag_pos = None
                    ex, ey = self.edge_point(obj, x, y, apply_radius=False)
                    rx = (ex / self.zoom - obj.x) / (obj.width / 2)
                    ry = (ey / self.zoom - obj.y) / (obj.height / 2)
                    if self.dragging_endpoint == "src":
                        self.selected_conn.src_pos = (rx, ry)
                    else:
                        self.selected_conn.dst_pos = (rx, ry)
                else:
                    self.endpoint_drag_pos = (x, y)
            self.redraw()
            return
        if (
            self.dragging_point_index is not None
            and self.selected_conn
            and self.current_tool == "Select"
        ):
            x = self.canvas.canvasx(event.x)
            y = self.canvas.canvasy(event.y)
            px = (x - self.conn_drag_offset[0]) / self.zoom
            py = (y - self.conn_drag_offset[1]) / self.zoom
            if self.selected_conn.style == "Squared":
                if not self.selected_conn.points:
                    self.selected_conn.points.append((px, 0))
                else:
                    self.selected_conn.points[0] = (px, 0)
            elif (
                self.repo.diagrams.get(self.diagram_id).diag_type
                == "Control Flow Diagram"
                and self.selected_conn.conn_type in ("Control Action", "Feedback")
            ):
                px = SysMLDiagramWindow._constrain_control_flow_x(
                    self, self.selected_conn, px
                )
                if not self.selected_conn.points:
                    self.selected_conn.points.append((px, 0))
                else:
                    self.selected_conn.points[0] = (px, 0)
            else:
                self.selected_conn.points[self.dragging_point_index] = (px, py)
            self.redraw()
            return
        if not self.selected_obj:
            return
        x = self.canvas.canvasx(event.x)
        y = self.canvas.canvasy(event.y)
        if self.resizing_obj:
            obj = self.resizing_obj
            if obj.obj_type in (
                "Initial",
                "Final",
                "Actor",
                "Decision",
                "Merge",
                "Work Product",
            ):
                return
            min_w, min_h = (10.0, 10.0)
            if obj.obj_type == "Block":
                min_w, min_h = self._min_block_size(obj)
            elif obj.obj_type in ("Action", "CallBehaviorAction"):
                min_w, min_h = self._min_action_size(obj)
            elif obj.obj_type == "Block Boundary":
                min_w, min_h = _boundary_min_size(obj, self.objects)
            left = obj.x - obj.width / 2
            right = obj.x + obj.width / 2
            top = obj.y - obj.height / 2
            bottom = obj.y + obj.height / 2
            if "e" in self.resize_edge:
                new_right = x / self.zoom
                if new_right - left < min_w:
                    new_right = left + min_w
                right = new_right
            if "w" in self.resize_edge:
                new_left = x / self.zoom
                if right - new_left < min_w:
                    new_left = right - min_w
                left = new_left
            if obj.obj_type not in ("Fork", "Join", "Existing Element"):
                if "s" in self.resize_edge:
                    new_bottom = y / self.zoom
                    if new_bottom - top < min_h:
                        new_bottom = top + min_h
                    bottom = new_bottom
                if "n" in self.resize_edge:
                    new_top = y / self.zoom
                    if bottom - new_top < min_h:
                        new_top = bottom - min_h
                    top = new_top
            new_w = right - left
            new_h = bottom - top
            obj.x = (left + right) / 2
            obj.y = (top + bottom) / 2
            obj.width = new_w
            obj.height = new_h
            if obj.obj_type == "Part":
                update_ports_for_part(obj, self.objects)
            if obj.obj_type == "Block Boundary":
                update_ports_for_boundary(obj, self.objects)
                ensure_boundary_contains_parts(obj, self.objects)
            self.redraw()
            return
        if self.selected_obj.obj_type == "Port" and "parent" in self.selected_obj.properties:
            parent = self.get_object(int(self.selected_obj.properties["parent"]))
            if parent:
                self.selected_obj.x = x / self.zoom
                self.selected_obj.y = y / self.zoom
                self.snap_port_to_parent(self.selected_obj, parent)
        else:
            old_x = self.selected_obj.x
            old_y = self.selected_obj.y
            new_x = x / self.zoom - self.drag_offset[0]
            new_x = self._constrain_horizontal_movement(self.selected_obj, new_x)
            self.selected_obj.x = new_x
            self.selected_obj.y = y / self.zoom - self.drag_offset[1]
            dx = self.selected_obj.x - old_x
            dy = self.selected_obj.y - old_y
            if self.selected_obj.obj_type in ("Part", "Block Boundary"):
                for p in self.objects:
                    if p.obj_type == "Port" and p.properties.get("parent") == str(
                        self.selected_obj.obj_id
                    ):
                        p.x += dx
                        p.y += dy
                        self.snap_port_to_parent(p, self.selected_obj)
            if self.selected_obj.obj_type == "Block Boundary":
                for o in self.objects:
                    if o.obj_type == "Part":
                        o.x += dx
                        o.y += dy
                        for p in self.objects:
                            if (
                                p.obj_type == "Port"
                                and p.properties.get("parent") == str(o.obj_id)
                            ):
                                p.x += dx
                                p.y += dy
            if self.selected_obj.obj_type == "System Boundary":
                for o in self.objects:
                    if o.properties.get("boundary") == str(self.selected_obj.obj_id):
                        o.x += dx
                        o.y += dy
            boundary = self.get_ibd_boundary()
            if boundary:
                ensure_boundary_contains_parts(boundary, self.objects)
        self.redraw()
        self._sync_to_repository()
        if self.app:
            self.app.update_views()

    def on_left_release(self, event):
        if self.start and self.current_tool in (
            "Association",
            "Include",
            "Extend",
            "Flow",
            "Propagate",
            "Propagate by Review",
            "Propagate by Approval",
            "Re-use",
            "Trace",
            "Connector",
            "Generalization",
            "Generalize",
            "Communication Path",
            "Aggregation",
            "Composite Aggregation",
            "Control Action",
            "Feedback",
        ):
            x = self.canvas.canvasx(event.x)
            y = self.canvas.canvasy(event.y)
            obj = self.find_object(
                x,
                y,
                prefer_port=True,
            )
            if obj and obj != self.start:
                valid, msg = self.validate_connection(self.start, obj, self.current_tool)
                if valid:
                    if self.current_tool == "Control Action":
                        arrow_default = "forward"
                    elif self.current_tool == "Feedback":
                        arrow_default = "backward"
                    elif self.current_tool == "Trace":
                        arrow_default = "both"
                    elif self.current_tool in (
                        "Flow",
                        "Generalize",
                        "Generalization",
                        "Include",
                        "Extend",
                        "Propagate",
                        "Propagate by Review",
                        "Propagate by Approval",
                        "Re-use",
                    ):
                        arrow_default = "forward"
                    else:
                        arrow_default = "none"
                    conn_stereo = (
                        "control action"
                        if self.current_tool == "Control Action"
                        else "feedback" if self.current_tool == "Feedback" else self.current_tool.lower()
                    )
                    conn = DiagramConnection(
                        self.start.obj_id,
                        obj.obj_id,
                        self.current_tool,
                        arrow=arrow_default,
                        stereotype=conn_stereo,
                    )
                    if self.current_tool == "Connector":
                        src_flow = self.start.properties.get("flow") if self.start.obj_type == "Port" else None
                        dst_flow = obj.properties.get("flow") if obj.obj_type == "Port" else None
                        if src_flow or dst_flow:
                            conn.mid_arrow = True
                            if src_flow and dst_flow:
                                dir_a = self.start.properties.get("direction", "out").lower()
                                dir_b = obj.properties.get("direction", "out").lower()
                                if dir_a == "out":
                                    conn.name = src_flow
                                    conn.arrow = "forward"
                                elif dir_b == "out":
                                    conn.name = dst_flow
                                    conn.arrow = "backward"
                                else:
                                    conn.name = src_flow
                                    conn.arrow = "both"
                            elif src_flow:
                                conn.name = src_flow
                                dir_attr = self.start.properties.get("direction", "out")
                                if dir_attr == "in":
                                    conn.arrow = "backward"
                                elif dir_attr == "out":
                                    conn.arrow = "forward"
                                else:
                                    conn.arrow = "both"
                            else:
                                conn.name = dst_flow
                                dir_attr = obj.properties.get("direction", "out")
                                if dir_attr == "in":
                                    conn.arrow = "forward"
                                elif dir_attr == "out":
                                    conn.arrow = "backward"
                                else:
                                    conn.arrow = "both"
                    self.connections.append(conn)
                    if self.start.element_id and obj.element_id:
                        rel_stereo = (
                            "control action"
                            if self.current_tool == "Control Action"
                            else "feedback"
                            if self.current_tool == "Feedback"
                            else None
                        )
                        if self.current_tool == "Trace":
                            rel1 = self.repo.create_relationship(
                                self.current_tool,
                                self.start.element_id,
                                obj.element_id,
                                stereotype=rel_stereo,
                            )
                            rel2 = self.repo.create_relationship(
                                self.current_tool,
                                obj.element_id,
                                self.start.element_id,
                                stereotype=rel_stereo,
                            )
                            self.repo.add_relationship_to_diagram(
                                self.diagram_id, rel1.rel_id
                            )
                            self.repo.add_relationship_to_diagram(
                                self.diagram_id, rel2.rel_id
                            )
                        else:
                            rel = self.repo.create_relationship(
                                self.current_tool,
                                self.start.element_id,
                                obj.element_id,
                                stereotype=rel_stereo,
                            )
                            self.repo.add_relationship_to_diagram(
                                self.diagram_id, rel.rel_id
                            )
                            if self.current_tool == "Generalization":
                                inherit_block_properties(
                                    self.repo, self.start.element_id
                                )
                    self._sync_to_repository()
                    ConnectionDialog(self, conn)
                else:
                    messagebox.showwarning("Invalid Connection", msg)
        if self.select_rect_start:
            x = self.canvas.canvasx(event.x)
            y = self.canvas.canvasy(event.y)
            self.canvas.coords(
                self.select_rect_id,
                self.select_rect_start[0],
                self.select_rect_start[1],
                x,
                y,
            )
            self._update_drag_selection(x, y)
            self.canvas.delete(self.select_rect_id)
            self.select_rect_start = None
            self.select_rect_id = None
        self.start = None
        self.temp_line_end = None
        # Return to select mode after completing a connection
        self.current_tool = "Select"
        self.canvas.configure(cursor="arrow")
        self.resizing_obj = None
        self.resize_edge = None
        if self.dragging_point_index is not None and self.selected_conn:
            self._sync_to_repository()
        self.dragging_point_index = None
        if self.dragging_endpoint is not None and self.selected_conn:
            x = self.canvas.canvasx(event.x)
            y = self.canvas.canvasy(event.y)
            obj = self.find_object(x, y, prefer_port=True)
            src_obj = self.get_object(self.selected_conn.src)
            dst_obj = self.get_object(self.selected_conn.dst)
            if obj and obj not in (src_obj, dst_obj):
                if self.dragging_endpoint == "src":
                    valid, msg = self.validate_connection(
                        obj, dst_obj, self.selected_conn.conn_type
                    )
                else:
                    valid, msg = self.validate_connection(
                        src_obj, obj, self.selected_conn.conn_type
                    )
                if valid and src_obj and dst_obj and obj.element_id:
                    for rel in self.repo.relationships:
                        if (
                            rel.source == src_obj.element_id
                            and rel.target == dst_obj.element_id
                            and rel.rel_type == self.selected_conn.conn_type
                        ):
                            if self.selected_conn.conn_type == "Generalization":
                                if self.dragging_endpoint == "dst":
                                    msgbox = "Changing inheritance will remove all inherited parts, properties and attributes. Continue?"
                                    if not messagebox.askyesno("Change Inheritance", msgbox):
                                        break
                                    remove_inherited_block_properties(
                                        self.repo, src_obj.element_id, dst_obj.element_id
                                    )
                                    rel.target = obj.element_id
                                    self.selected_conn.dst = obj.obj_id
                                    inherit_block_properties(self.repo, src_obj.element_id)
                                else:
                                    msgbox = "Changing inheritance will remove all inherited parts, properties and attributes. Continue?"
                                    if not messagebox.askyesno("Change Inheritance", msgbox):
                                        break
                                    remove_inherited_block_properties(
                                        self.repo, src_obj.element_id, dst_obj.element_id
                                    )
                                    rel.source = obj.element_id
                                    self.selected_conn.src = obj.obj_id
                                    inherit_block_properties(self.repo, obj.element_id)
                            else:
                                if self.selected_conn.conn_type in (
                                    "Aggregation",
                                    "Composite Aggregation",
                                ):
                                    msg = "Delete aggregation and its part?"
                                    if messagebox.askyesno(
                                        "Remove Aggregation", msg
                                    ):
                                        remove_aggregation_part(
                                            self.repo,
                                            src_obj.element_id,
                                            dst_obj.element_id,
                                            remove_object=self.selected_conn.conn_type
                                            == "Composite Aggregation",
                                            app=getattr(self, "app", None),
                                        )
                                if self.dragging_endpoint == "dst":
                                    rel.target = obj.element_id
                                    self.selected_conn.dst = obj.obj_id
                                    new_whole = src_obj.element_id
                                    new_part = obj.element_id
                                else:
                                    rel.source = obj.element_id
                                    self.selected_conn.src = obj.obj_id
                                    new_whole = obj.element_id
                                    new_part = dst_obj.element_id
                                if self.selected_conn.conn_type == "Composite Aggregation":
                                    add_composite_aggregation_part(
                                        self.repo,
                                        new_whole,
                                        new_part,
                                        self.selected_conn.multiplicity,
                                        app=getattr(self, "app", None),
                                    )
                                elif self.selected_conn.conn_type == "Aggregation":
                                    add_aggregation_part(
                                        self.repo,
                                        new_whole,
                                        new_part,
                                        self.selected_conn.multiplicity,
                                        app=getattr(self, "app", None),
                                    )
                                else:
                                    if self.dragging_endpoint == "dst":
                                        rel.target = obj.element_id
                                        self.selected_conn.dst = obj.obj_id
                                    else:
                                        rel.source = obj.element_id
                                        self.selected_conn.src = obj.obj_id
                            break
                    self._sync_to_repository()
                elif not valid:
                    messagebox.showwarning("Invalid Connection", msg)
            elif obj is None:
                if self.selected_conn in self.connections:
                    self.connections.remove(self.selected_conn)
                    if (
                        src_obj
                        and dst_obj
                        and src_obj.element_id
                        and dst_obj.element_id
                    ):
                        for rel in list(self.repo.relationships):
                            if (
                                rel.source == src_obj.element_id
                                and rel.target == dst_obj.element_id
                                and rel.rel_type == self.selected_conn.conn_type
                            ):
                                self.repo.relationships.remove(rel)
                                diag = self.repo.diagrams.get(self.diagram_id)
                                if diag and rel.rel_id in diag.relationships:
                                    diag.relationships.remove(rel.rel_id)
                                if self.selected_conn.conn_type == "Generalization":
                                    remove_inherited_block_properties(
                                        self.repo,
                                        src_obj.element_id,
                                        dst_obj.element_id,
                                    )
                                    inherit_block_properties(
                                        self.repo, src_obj.element_id
                                    )
                                elif self.selected_conn.conn_type in (
                                    "Aggregation",
                                    "Composite Aggregation",
                                ):
                                    remove_aggregation_part(
                                        self.repo,
                                        src_obj.element_id,
                                        dst_obj.element_id,
                                        remove_object=self.selected_conn.conn_type
                                        == "Composite Aggregation",
                                        app=getattr(self, "app", None),
                                    )
                                break
                    self.selected_conn = None
                    self._sync_to_repository()
            else:
                self._sync_to_repository()
            self.dragging_endpoint = None
            self.conn_drag_offset = None
            self.endpoint_drag_pos = None
        else:
            self.dragging_endpoint = None
            self.conn_drag_offset = None
            self.endpoint_drag_pos = None
        if self.selected_obj and self.current_tool == "Select":
            if self.selected_obj.obj_type != "System Boundary":
                b = self.find_boundary_for_obj(self.selected_obj)
                if b:
                    self.selected_obj.properties["boundary"] = str(b.obj_id)
                else:
                    self.selected_obj.properties.pop("boundary", None)
            self._sync_to_repository()
        self.redraw()

    def on_mouse_move(self, event):
        if self.start and self.current_tool in (
            "Association",
            "Include",
            "Extend",
            "Flow",
            "Propagate",
            "Propagate by Review",
            "Propagate by Approval",
            "Re-use",
            "Trace",
            "Connector",
            "Generalization",
            "Generalize",
            "Communication Path",
            "Aggregation",
            "Composite Aggregation",
            "Control Action",
            "Feedback",
        ):
            x = self.canvas.canvasx(event.x)
            y = self.canvas.canvasy(event.y)
            self.temp_line_end = (x, y)
            self.redraw()

    def on_mouse_move(self, event):
        if self.start and self.current_tool in (
            "Association",
            "Include",
            "Extend",
            "Flow",
            "Propagate",
            "Propagate by Review",
            "Propagate by Approval",
            "Re-use",
            "Trace",
            "Connector",
            "Generalization",
            "Generalize",
            "Communication Path",
            "Aggregation",
            "Composite Aggregation",
            "Control Action",
            "Feedback",
        ):
            x = self.canvas.canvasx(event.x)
            y = self.canvas.canvasy(event.y)
            self.temp_line_end = (x, y)
            self.redraw()

    def on_double_click(self, event):
        x = self.canvas.canvasx(event.x)
        y = self.canvas.canvasy(event.y)
        conn = self.find_connection(x, y)
        obj = None
        if conn is None:
            obj = self.find_object(x, y)
        if conn:
            ConnectionDialog(self, conn)
            self.redraw()
        elif obj:
            if self._open_linked_diagram(obj):
                return
            SysMLObjectDialog(self, obj)
            self._sync_to_repository()
            self.redraw()
            if getattr(self, "app", None):
                self.app.update_views()

    def on_rc_press(self, event):
        self.rc_dragged = False
        self.canvas.scan_mark(event.x, event.y)

    def on_rc_drag(self, event):
        self.rc_dragged = True
        self.canvas.scan_dragto(event.x, event.y, gain=1)

    def on_rc_release(self, event):
        if not self.rc_dragged:
            self.show_context_menu(event)

    def show_context_menu(self, event):
        x = self.canvas.canvasx(event.x)
        y = self.canvas.canvasy(event.y)
        conn = self.find_connection(x, y)
        obj = None
        if not conn:
            obj = self.find_object(x, y)
            if not obj:
                diag = self.repo.diagrams.get(self.diagram_id)
                if diag and diag.diag_type == "Internal Block Diagram":
                    menu = tk.Menu(self, tearoff=0)
                    menu.add_command(label="Set Father", command=self._set_diagram_father)
                    menu.tk_popup(event.x_root, event.y_root)
                return
        self.selected_obj = obj
        self.selected_conn = conn
        menu = tk.Menu(self, tearoff=0)
        if obj:
            menu.add_command(label="Properties", command=lambda: self._edit_object(obj))
            diag_id = self.repo.get_linked_diagram(obj.element_id)
            if diag_id and diag_id in self.repo.diagrams or obj.properties.get("view"):
                menu.add_command(
                    label="Open Linked Diagram", command=lambda: self._open_linked_diagram(obj)
                )
            menu.add_separator()
            menu.add_command(label="Copy", command=self.copy_selected)
            menu.add_command(label="Cut", command=self.cut_selected)
            menu.add_command(label="Paste", command=self.paste_selected)
            diag = self.repo.diagrams.get(self.diagram_id)
            if diag and diag.diag_type == "Internal Block Diagram" and obj.obj_type == "Part":
                menu.add_separator()
                menu.add_command(
                    label="Remove Part from Diagram",
                    command=lambda: self.remove_part_diagram(obj),
                )
                menu.add_command(
                    label="Remove Part from Model",
                    command=lambda: self.remove_part_model(obj),
                )
            menu.add_separator()
            menu.add_command(label="Delete", command=self.delete_selected)
        elif conn:
            menu.add_command(label="Properties", command=lambda: ConnectionDialog(self, conn))
            menu.add_separator()
            menu.add_command(label="Delete", command=self.delete_selected)
        menu.tk_popup(event.x_root, event.y_root)

    def _edit_object(self, obj):
        SysMLObjectDialog(self, obj)
        self._sync_to_repository()
        self.redraw()
        if self.app:
            self.app.update_views()
        self.update_property_view()
        if getattr(self, "app", None):
            self.app.update_views()

    def _open_linked_diagram(self, obj) -> bool:
        diag_id = self.repo.get_linked_diagram(obj.element_id)
        if not diag_id and obj.obj_type == "Part":
            def_id = obj.properties.get("definition")
            if def_id:
                diag_id = self.repo.get_linked_diagram(def_id)
        view_id = obj.properties.get("view")
        if (
            obj.obj_type in ("CallBehaviorAction", "Action")
            and diag_id
            and view_id
            and view_id in self.repo.diagrams
        ):
            if messagebox.askyesno("Open Diagram", "Open Behavior Diagram?\nChoose No for View"):
                chosen = diag_id
            else:
                chosen = view_id
        else:
            chosen = diag_id or view_id
        if not chosen or chosen not in self.repo.diagrams:
            return False
        # Avoid opening duplicate windows for the same diagram within the
        # current container. If a child frame already displays the chosen
        # diagram, simply return.
        for child in self.master.winfo_children():
            if getattr(child, "diagram_id", None) == chosen:
                return True
        diag = self.repo.diagrams[chosen]
        history = self.diagram_history + [self.diagram_id]
        if diag.diag_type == "Use Case Diagram":
            UseCaseDiagramWindow(self.master, self.app, diagram_id=chosen, history=history)
        elif diag.diag_type == "Activity Diagram":
            ActivityDiagramWindow(self.master, self.app, diagram_id=chosen, history=history)
        elif diag.diag_type == "Governance Diagram":
            GovernanceDiagramWindow(self.master, self.app, diagram_id=chosen, history=history)
        elif diag.diag_type == "Block Diagram":
            BlockDiagramWindow(self.master, self.app, diagram_id=chosen, history=history)
        elif diag.diag_type == "Internal Block Diagram":
            InternalBlockDiagramWindow(self.master, self.app, diagram_id=chosen, history=history)
        self._sync_to_repository()
        self.destroy()
        return True

    def _set_diagram_father(self) -> None:
        diag = self.repo.diagrams.get(self.diagram_id)
        if not diag or diag.diag_type != "Internal Block Diagram":
            return
        dlg = DiagramPropertiesDialog(self, diag)
        for data in getattr(dlg, "added_parts", []):
            self.objects.append(SysMLObject(**data))
        self._sync_to_repository()
        self.redraw()
        if self.app:
            self.app.update_views()

    def go_back(self):
        if not self.diagram_history:
            return
        prev_id = self.diagram_history.pop()
        diag = self.repo.diagrams.get(prev_id)
        if not diag:
            return
        if diag.diag_type == "Use Case Diagram":
            UseCaseDiagramWindow(
                self.master, self.app, diagram_id=prev_id, history=self.diagram_history
            )
        elif diag.diag_type == "Activity Diagram":
            ActivityDiagramWindow(
                self.master, self.app, diagram_id=prev_id, history=self.diagram_history
            )
        elif diag.diag_type == "Governance Diagram":
            GovernanceDiagramWindow(
                self.master, self.app, diagram_id=prev_id, history=self.diagram_history
            )
        elif diag.diag_type == "Block Diagram":
            BlockDiagramWindow(
                self.master, self.app, diagram_id=prev_id, history=self.diagram_history
            )
        elif diag.diag_type == "Internal Block Diagram":
            InternalBlockDiagramWindow(
                self.master, self.app, diagram_id=prev_id, history=self.diagram_history
            )
        self._sync_to_repository()
        self.destroy()

    def on_ctrl_mousewheel(self, event):
        if event.delta > 0:
            self.zoom_in()
        else:
            self.zoom_out()

    # ------------------------------------------------------------
    # Utility methods
    # ------------------------------------------------------------
    def find_object(self, x: float, y: float, prefer_port: bool = False) -> SysMLObject | None:
        """Return the diagram object under ``(x, y)``.

        When ``prefer_port`` is ``True`` ports are looked up first so they
        are selected over overlapping parent objects like a Block Boundary.
        """
        if prefer_port:
            for obj in reversed(self.objects):
                if obj.obj_type != "Port":
                    continue
                ox = obj.x * self.zoom
                oy = obj.y * self.zoom
                w = obj.width * self.zoom / 2
                h = obj.height * self.zoom / 2
                if ox - w <= x <= ox + w and oy - h <= y <= oy + h:
                    return obj

        for obj in reversed(self.objects):
            ox = obj.x * self.zoom
            oy = obj.y * self.zoom
            w = obj.width * self.zoom / 2
            h = obj.height * self.zoom / 2
            if obj.obj_type in ("Initial", "Final"):
                r = min(w, h)
                if (x - ox) ** 2 + (y - oy) ** 2 <= r**2:
                    return obj
            elif ox - w <= x <= ox + w and oy - h <= y <= oy + h:
                return obj
        return None

    def hit_resize_handle(self, obj: SysMLObject, x: float, y: float) -> str | None:
        if obj.obj_type in (
            "Initial",
            "Final",
            "Actor",
            "Decision",
            "Merge",
            "Work Product",
        ):
            return None
        margin = 5
        ox = obj.x * self.zoom
        oy = obj.y * self.zoom
        w = obj.width * self.zoom / 2
        h = obj.height * self.zoom / 2
        left = ox - w
        right = ox + w
        top = oy - h
        bottom = oy + h
        near_left = abs(x - left) <= margin
        near_right = abs(x - right) <= margin
        near_top = abs(y - top) <= margin
        near_bottom = abs(y - bottom) <= margin
        if near_left and near_top:
            return "nw"
        if near_right and near_top:
            return "ne"
        if near_left and near_bottom:
            return "sw"
        if near_right and near_bottom:
            return "se"
        if near_left:
            return "w"
        if near_right:
            return "e"
        if near_top:
            return "n"
        if near_bottom:
            return "s"
        return None

    def hit_compartment_toggle(self, obj: SysMLObject, x: float, y: float) -> str | None:
        """Return the label of the compartment toggle hit at *(x, y)* or ``None``."""
        for oid, label, (x1, y1, x2, y2) in self.compartment_buttons:
            if oid == obj.obj_id and x1 <= x <= x2 and y1 <= y <= y2:
                return label
        return None

    def _dist_to_segment(self, p, a, b) -> float:
        px, py = p
        ax, ay = a
        bx, by = b
        if ax == bx and ay == by:
            return ((px - ax) ** 2 + (py - ay) ** 2) ** 0.5
        t = ((px - ax) * (bx - ax) + (py - ay) * (by - ay)) / ((bx - ax) ** 2 + (by - ay) ** 2)
        t = max(0, min(1, t))
        lx = ax + t * (bx - ax)
        ly = ay + t * (by - ay)
        return ((px - lx) ** 2 + (py - ly) ** 2) ** 0.5

    def _segment_intersection(self, p1, p2, p3, p4):
        """Return intersection point (x, y, t) of segments *p1*-*p2* and *p3*-*p4* or None."""
        x1, y1 = p1
        x2, y2 = p2
        x3, y3 = p3
        x4, y4 = p4
        denom = (y4 - y3) * (x2 - x1) - (x4 - x3) * (y2 - y1)
        if denom == 0:
            return None
        t = ((x3 - x1) * (y4 - y3) - (y3 - y1) * (x4 - x3)) / denom
        u = ((x3 - x1) * (y2 - y1) - (y3 - y1) * (x2 - x1)) / denom
        if 0 <= t <= 1 and 0 <= u <= 1:
            ix = x1 + t * (x2 - x1)
            iy = y1 + t * (y2 - y1)
            return ix, iy, t
        return None

    def _nearest_diamond_corner(self, obj: SysMLObject, tx: float, ty: float) -> Tuple[float, float]:
        """Return the diamond corner of *obj* closest to the target (*tx*, *ty*)."""
        x = obj.x * self.zoom
        y = obj.y * self.zoom
        w = obj.width * self.zoom / 2
        h = obj.height * self.zoom / 2
        corners = [
            (x, y - h),
            (x + w, y),
            (x, y + h),
            (x - w, y),
        ]
        return min(corners, key=lambda p: (p[0] - tx) ** 2 + (p[1] - ty) ** 2)

    def find_connection(self, x: float, y: float) -> DiagramConnection | None:
        diag = self.repo.diagrams.get(self.diagram_id)
        for conn in self.connections:
            src = self.get_object(conn.src)
            dst = self.get_object(conn.dst)
            if not src or not dst:
                continue
            # Control flow connectors are drawn as a vertical line between
            # elements. Mirror that behavior so they can be located when
            # selecting.
            if diag and diag.diag_type == "Control Flow Diagram" and conn.conn_type in (
                "Control Action",
                "Feedback",
            ):
                a_left = src.x - src.width / 2
                a_right = src.x + src.width / 2
                b_left = dst.x - dst.width / 2
                b_right = dst.x + dst.width / 2
                cx_val = (
                    conn.points[0][0]
                    if conn.points
                    else (max(a_left, b_left) + min(a_right, b_right)) / 2
                )
                cx_val = SysMLDiagramWindow._constrain_control_flow_x(
                    self, conn, cx_val
                )
                cx = cx_val * self.zoom
                ayc = src.y * self.zoom
                byc = dst.y * self.zoom
                if ayc <= byc:
                    cy1 = ayc + src.height / 2 * self.zoom
                    cy2 = byc - dst.height / 2 * self.zoom
                else:
                    cy1 = ayc - src.height / 2 * self.zoom
                    cy2 = byc + dst.height / 2 * self.zoom
                if (
                    self._dist_to_segment((x, y), (cx, cy1), (cx, cy2))
                    <= CONNECTION_SELECT_RADIUS
                ):
                    return conn
                continue

            if conn.src == conn.dst:
                sx, sy = self.edge_point(src, 0, 0, (1, 0))
                size = max(src.width, src.height) * 0.5 * self.zoom
                points = [
                    (sx, sy),
                    (sx + size, sy),
                    (sx + size, sy - size),
                    (sx, sy - size),
                    (sx, sy),
                ]
            else:
                sx, sy = self.edge_point(
                    src,
                    dst.x * self.zoom,
                    dst.y * self.zoom,
                    conn.src_pos,
                )
                points = [(sx, sy)]
                if conn.style == "Squared":
                    if conn.points:
                        mx = conn.points[0][0] * self.zoom
                    else:
                        mx = (src.x + dst.x) / 2 * self.zoom
                    points.extend([(mx, points[-1][1]), (mx, dst.y * self.zoom)])
                elif conn.style == "Custom":
                    for px, py in conn.points:
                        xpt = px * self.zoom
                        ypt = py * self.zoom
                        last = points[-1]
                        points.extend([(xpt, last[1]), (xpt, ypt)])
                ex, ey = self.edge_point(
                    dst,
                    src.x * self.zoom,
                    src.y * self.zoom,
                    conn.dst_pos,
                )
                points.append((ex, ey))
            for a, b in zip(points[:-1], points[1:]):
                if self._dist_to_segment((x, y), a, b) <= CONNECTION_SELECT_RADIUS:
                    return conn
        return None

    def snap_port_to_parent(self, port: SysMLObject, parent: SysMLObject) -> None:
        snap_port_to_parent_obj(port, parent)

    def edge_point(
        self,
        obj: SysMLObject,
        tx: float,
        ty: float,
        rel: tuple[float, float] | None = None,
        apply_radius: bool = True,
    ) -> Tuple[float, float]:
        cx = obj.x * self.zoom
        cy = obj.y * self.zoom

        def _intersect(vx: float, vy: float, w: float, h: float, r: float) -> Tuple[float, float]:
            """Return intersection of a ray from the origin with a rounded rectangle."""
            if vx == 0 and vy == 0:
                return 0.0, 0.0

            wi, hi = w - r, h - r
            signx = 1 if vx >= 0 else -1
            signy = 1 if vy >= 0 else -1
            candidates: list[tuple[float, float, float]] = []

            if vx != 0:
                t_v = (signx * w) / vx
                if t_v >= 0:
                    y_v = vy * t_v
                    if abs(y_v) <= hi:
                        candidates.append((t_v, signx * w, y_v))

            if vy != 0:
                t_h = (signy * h) / vy
                if t_h >= 0:
                    x_h = vx * t_h
                    if abs(x_h) <= wi:
                        candidates.append((t_h, x_h, signy * h))

            if r > 0:
                cx_arc, cy_arc = signx * wi, signy * hi
                a = vx * vx + vy * vy
                b = -2 * (vx * cx_arc + vy * cy_arc)
                c = cx_arc * cx_arc + cy_arc * cy_arc - r * r
                disc = b * b - 4 * a * c
                if disc >= 0:
                    sqrt_disc = math.sqrt(disc)
                    for t_arc in ((-b - sqrt_disc) / (2 * a), (-b + sqrt_disc) / (2 * a)):
                        if t_arc >= 0:
                            x_arc = vx * t_arc
                            y_arc = vy * t_arc
                            if signx * x_arc >= wi and signy * y_arc >= hi:
                                candidates.append((t_arc, x_arc, y_arc))

            if not candidates:
                return 0.0, 0.0

            t, ix, iy = min(candidates, key=lambda c: c[0])
            return ix, iy

        if obj.obj_type == "Port":
            # Ports are drawn as 12x12 squares regardless of object width/height.
            # Compute the intersection with this square so connectors touch its edge
            # rather than reaching the center.
            w = h = 6 * self.zoom
            if rel is not None:
                rx, ry = rel
                vx = rx * w
                vy = ry * h
            else:
                vx = tx - cx
                vy = ty - cy
            ix, iy = _intersect(vx, vy, w, h, 0.0)
            return cx + ix, cy + iy

        w = obj.width * self.zoom / 2
        h = obj.height * self.zoom / 2
        radius = 0.0
        if apply_radius:
            if obj.obj_type == "Block":
                radius = 6 * self.zoom
            elif obj.obj_type == "System Boundary":
                radius = 12 * self.zoom
            elif obj.obj_type in ("Action Usage", "Action", "CallBehaviorAction"):
                radius = 8 * self.zoom

        if rel is not None:
            rx, ry = rel
            if obj.obj_type in ("Decision", "Merge"):
                if abs(rx) >= abs(ry):
                    return (cx + (w if rx >= 0 else -w), cy)
                else:
                    return (cx, cy + (h if ry >= 0 else -h))
            vx = rx * obj.width / 2 * self.zoom
            vy = ry * obj.height / 2 * self.zoom
            ix, iy = _intersect(vx, vy, w, h, radius if apply_radius else 0.0)
            return cx + ix, cy + iy

        dx = tx - cx
        dy = ty - cy
        if obj.obj_type in ("Initial", "Final"):
            r = min(w, h)
            dist = (dx**2 + dy**2) ** 0.5 or 1
            return cx + dx / dist * r, cy + dy / dist * r
        if obj.obj_type in ("Decision", "Merge"):
            points = [
                (cx, cy - h),
                (cx + w, cy),
                (cx, cy + h),
                (cx - w, cy),
            ]
            best = None
            for i in range(len(points)):
                p3 = points[i]
                p4 = points[(i + 1) % len(points)]
                inter = SysMLDiagramWindow._segment_intersection(
                    self, (cx, cy), (tx, ty), p3, p4
                )
                if inter:
                    ix, iy, t = inter
                    if best is None or t < best[2]:
                        best = (ix, iy, t)
            if best:
                return best[0], best[1]

        ix, iy = _intersect(dx, dy, w, h, radius)
        return cx + ix, cy + iy

    def sync_ports(self, part: SysMLObject) -> None:
        names: List[str] = []
        block_id = part.properties.get("definition")
        if block_id and block_id in self.repo.elements:
            block_elem = self.repo.elements[block_id]
            names.extend(
                [p.strip() for p in block_elem.properties.get("ports", "").split(",") if p.strip()]
            )
        names.extend([p.strip() for p in part.properties.get("ports", "").split(",") if p.strip()])
        existing_ports = [
            o
            for o in self.objects
            if o.obj_type == "Port" and o.properties.get("parent") == str(part.obj_id)
        ]
        existing: dict[str, SysMLObject] = {}
        for p in list(existing_ports):
            name = p.properties.get("name")
            if name in existing:
                self.objects.remove(p)
            else:
                existing[name] = p
        for n in names:
            if n not in existing:
                port = SysMLObject(
                    _get_next_id(),
                    "Port",
                    part.x + part.width / 2 + 20,
                    part.y,
                    properties={
                        "name": n,
                        "parent": str(part.obj_id),
                        "side": "E",
                        "labelX": "8",
                        "labelY": "-8",
                    },
                )
                self.snap_port_to_parent(port, part)
                self.objects.append(port)
                existing[n] = port
        for n, obj in list(existing.items()):
            if n not in names:
                self.objects.remove(obj)
        self.sort_objects()

    def sync_boundary_ports(self, boundary: SysMLObject) -> None:
        names: List[str] = []
        block_id = boundary.element_id
        if block_id and block_id in self.repo.elements:
            block_elem = self.repo.elements[block_id]
            names.extend([
                p.strip() for p in block_elem.properties.get("ports", "").split(",") if p.strip()
            ])
        existing_ports = [
            o
            for o in self.objects
            if o.obj_type == "Port" and o.properties.get("parent") == str(boundary.obj_id)
        ]
        existing: dict[str, SysMLObject] = {}
        for p in list(existing_ports):
            name = p.properties.get("name")
            if name in existing:
                self.objects.remove(p)
            else:
                existing[name] = p
        for n in names:
            if n not in existing:
                port = SysMLObject(
                    _get_next_id(),
                    "Port",
                    boundary.x + boundary.width / 2 + 20,
                    boundary.y,
                    properties={
                        "name": n,
                        "parent": str(boundary.obj_id),
                        "side": "E",
                        "labelX": "8",
                        "labelY": "-8",
                    },
                )
                self.snap_port_to_parent(port, boundary)
                self.objects.append(port)
                existing[n] = port
        for n, obj in list(existing.items()):
            if n not in names:
                self.objects.remove(obj)
        self.sort_objects()

    def zoom_in(self):
        self.zoom *= 1.2
        self.font.config(size=int(8 * self.zoom))
        self.redraw()

    def zoom_out(self):
        self.zoom /= 1.2
        self.font.config(size=int(8 * self.zoom))
        self.redraw()

    def _block_compartments(self, obj: SysMLObject) -> list[tuple[str, str]]:
        """Return the list of compartments displayed for a Block."""
        parts = "\n".join(
            p.strip()
            for p in obj.properties.get("partProperties", "").split(",")
            if p.strip()
        )
        operations = "\n".join(
            format_operation(op)
            for op in parse_operations(obj.properties.get("operations", ""))
        )
        ports = "\n".join(
            p.strip() for p in obj.properties.get("ports", "").split(",") if p.strip()
        )
        reliability = "\n".join(
            f"{label}={obj.properties.get(key, '')}"
            for label, key in (
                ("FIT", "fit"),
                ("Qual", "qualification"),
                ("FM", "failureModes"),
            )
            if obj.properties.get(key, "")
        )
        requirements = "\n".join(r.get("id") for r in obj.requirements)
        return [
            ("Parts", parts),
            ("Operations", operations),
            ("Ports", ports),
            ("Reliability", reliability),
            ("Requirements", requirements),
        ]

    def _min_block_size(self, obj: SysMLObject) -> tuple[float, float]:
        """Return minimum width and height to display all Block text."""
        name = _format_label(self, obj.properties.get('name', ''), obj.phase)
        header = f"<<block>> {name}".strip()
        width_px = self.font.measure(header) + 8 * self.zoom
        compartments = self._block_compartments(obj)
        total_lines = 1
        button_w = 12 * self.zoom
        for label, text in compartments:
            collapsed = obj.collapsed.get(label, False)
            lines = text.splitlines() if text else [""]
            if collapsed:
                # When collapsed only show the compartment name, not the first
                # element. Previously the first line of the compartment content
                # was appended which caused the label to display e.g.
                # "Parts: Motor". The design has changed to only display the
                # compartment title when collapsed so that it simply reads
                # "Parts".
                disp = f"{label}:"
                width_px = max(width_px, self.font.measure(disp) + button_w + 8 * self.zoom)
                total_lines += 1
            else:
                disp = f"{label}:"
                width_px = max(width_px, self.font.measure(disp) + button_w + 8 * self.zoom)
                for line in lines:
                    width_px = max(width_px, self.font.measure(line) + 8 * self.zoom)
                total_lines += 1 + len(lines)
        height_px = total_lines * 20 * self.zoom
        return width_px / self.zoom, height_px / self.zoom

    def _min_action_size(self, obj: SysMLObject) -> tuple[float, float]:
        """Return minimum width and height to display Action text without wrapping."""
        full_width_obj = replace(obj, width=10_000)
        lines = self._object_label_lines(full_width_obj)
        if not lines:
            return (10.0, 10.0)
        text_width = max(self.font.measure(line) for line in lines)
        text_height = self.font.metrics("linespace") * len(lines)
        padding = 6 * self.zoom
        return (text_width + padding) / self.zoom, (text_height + padding) / self.zoom

    def _wrap_text_to_width(self, text: str, width_px: float) -> list[str]:
        """Return *text* wrapped to fit within *width_px* pixels."""
        if self.font.measure(text) <= width_px:
            return [text]
        words = text.split()
        if not words:
            words = [text]

        if len(words) == 1 and self.font.measure(words[0]) > width_px:
            # single long word - wrap by characters
            lines: list[str] = []
            current = ""
            for ch in words[0]:
                if self.font.measure(current + ch) <= width_px:
                    current += ch
                else:
                    if current:
                        lines.append(current)
                    current = ch
            if current:
                lines.append(current)
            return lines

        lines: list[str] = []
        current = words[0]
        for word in words[1:]:
            candidate = current + " " + word
            if self.font.measure(candidate) <= width_px:
                current = candidate
            else:
                lines.append(current)
                if self.font.measure(word) <= width_px:
                    current = word
                else:
                    # break long word
                    part = ""
                    for ch in word:
                        if self.font.measure(part + ch) <= width_px:
                            part += ch
                        else:
                            if part:
                                lines.append(part)
                            part = ch
                    current = part
        if current:
            lines.append(current)
        return lines

    def _object_label_lines(self, obj: SysMLObject) -> list[str]:
        """Return the lines of text displayed inside *obj*."""
        if obj.obj_type == "System Boundary" or obj.obj_type == "Block Boundary":
            name = _format_label(self, obj.properties.get("name", ""), obj.phase)
            return [name] if name else []

        if obj.obj_type in ("Block", "Port"):
            # Blocks and ports use custom drawing logic
            return []

        name = obj.properties.get("name", "")
        has_name = False
        def_id = obj.properties.get("definition")
        if obj.element_id and obj.element_id in self.repo.elements:
            elem = self.repo.elements[obj.element_id]
            name = elem.name or elem.properties.get("component", "")
            def_id = def_id or elem.properties.get("definition")
            def_name = ""
            if def_id and def_id in self.repo.elements:
                def_name = self.repo.elements[def_id].name or def_id
            has_name = bool(name) and not _is_default_part_name(def_name, name)

        if not has_name:
            name = ""
        if obj.obj_type == "Part":
            asil = calculate_allocated_asil(obj.requirements)
            if obj.properties.get("asil") != asil:
                obj.properties["asil"] = asil
                if obj.element_id and obj.element_id in self.repo.elements:
                    self.repo.elements[obj.element_id].properties["asil"] = asil
            def_id = obj.properties.get("definition")
            mult = None
            comp = obj.properties.get("component", "")
            if def_id and def_id in self.repo.elements:
                def_name = self.repo.elements[def_id].name or def_id
                diag = self.repo.diagrams.get(self.diagram_id)
                block_id = (
                    getattr(diag, "father", None)
                    or next(
                        (
                            eid
                            for eid, did in self.repo.element_diagrams.items()
                            if did == self.diagram_id
                        ),
                        None,
                    )
                )
                if block_id:
                    for rel in self.repo.relationships:
                        if (
                            rel.rel_type in ("Aggregation", "Composite Aggregation")
                            and rel.source == block_id
                            and rel.target == def_id
                        ):
                            mult = rel.properties.get("multiplicity", "1")
                            if mult in ("", "1"):
                                mult = None
                            break
                base = name
                index = None
                m = re.match(r"^(.*)\[(\d+)\]$", name)
                if m:
                    base = m.group(1)
                    index = int(m.group(2))
                if index is not None:
                    base = f"{base} {index}"
                name = base
                if obj.element_id and obj.element_id in self.repo.elements and not comp:
                    comp = self.repo.elements[obj.element_id].properties.get("component", "")
                if comp and comp == def_name:
                    comp = ""
                if mult:
                    if ".." in mult:
                        upper = mult.split("..", 1)[1] or "*"
                        disp = f"{index or 1}..{upper}"
                    elif mult == "*":
                        disp = f"{index or 1}..*"
                    else:
                        disp = f"{index or 1}..{mult}"
                    def_part = f"{def_name} [{disp}]"
                else:
                    def_part = def_name
                if comp:
                    def_part = f"{comp} / {def_part}"
                if name and def_part != name:
                    name = f"{name} : {def_part}"
                elif not name:
                    name = f" : {def_part}"

        name = _format_label(self, name, obj.phase)
        lines: list[str] = []
        diag_id = self.repo.get_linked_diagram(obj.element_id)
        if diag_id and diag_id in self.repo.diagrams:
            diag = self.repo.diagrams[diag_id]
            diag_name = _format_label(self, diag.name or diag_id, diag.phase)
            lines.append(diag_name)

        if obj.obj_type in ("Action", "CallBehaviorAction") and name:
            max_width = obj.width * self.zoom - 6 * self.zoom
            if max_width > 0:
                wrapped = self._wrap_text_to_width(name, max_width)
                lines.extend(wrapped)
            else:
                lines.append(name)
        elif obj.obj_type == "Work Product" and name:
            lines.extend(name.split())
        else:
            lines.append(name)

        key = obj.obj_type.replace(" ", "")
        if not key.endswith("Usage"):
            key += "Usage"
        for prop in SYSML_PROPERTIES.get(key, []):
            if obj.obj_type == "Part" and prop in (
                "fit",
                "qualification",
                "failureModes",
                "asil",
            ):
                continue
            val = obj.properties.get(prop)
            if val:
                lines.append(f"{prop}: {val}")

        if obj.obj_type == "Part":
            rel_items = []
            for lbl, key in (
                ("ASIL", "asil"),
                ("FIT", "fit"),
                ("Qual", "qualification"),
                ("FM", "failureModes"),
            ):
                val = obj.properties.get(key)
                if val:
                    rel_items.append(f"{lbl}: {val}")
            if rel_items:
                lines.extend(rel_items)
            reqs = "; ".join(r.get("id") for r in obj.requirements)
            if reqs:
                lines.append(f"Reqs: {reqs}")

        return lines

    def ensure_text_fits(self, obj: SysMLObject) -> None:
        """Expand the object's size so its label is fully visible."""
        if obj.obj_type == "Block":
            b_w, b_h = self._min_block_size(obj)
            min_w, min_h = b_w, b_h
        else:
            label_lines = self._object_label_lines(obj)
            if not label_lines:
                return

            text_width = max(self.font.measure(line) for line in label_lines)
            text_height = self.font.metrics("linespace") * len(label_lines)
            if obj.obj_type in ("Action", "CallBehaviorAction"):
                padding = 6 * self.zoom
                if text_width + padding <= obj.width * self.zoom:
                    min_w = obj.width
                else:
                    min_w = (text_width + padding) / self.zoom
            else:
                padding = 10 * self.zoom
                min_w = (text_width + padding) / self.zoom
            min_h = (text_height + padding) / self.zoom

        if obj.obj_type in ("Block",):
            # _min_block_size already accounts for text padding
            pass
        elif obj.obj_type in (
            "Fork",
            "Join",
            "Initial",
            "Final",
            "Decision",
            "Merge",
        ):
            min_h = obj.height  # height remains unchanged for these types
        if min_w > obj.width:
            obj.width = min_w
        if obj.obj_type not in (
            "Fork",
            "Join",
            "Initial",
            "Final",
            "Decision",
            "Merge",
        ) and min_h > obj.height:
            obj.height = min_h
    def sort_objects(self) -> None:
        """Order objects so boundaries render behind and their ports above."""

        def key(o: SysMLObject) -> int:
            if o.obj_type in ("System Boundary", "Block Boundary", "Existing Element"):
                return 0
            if o.obj_type == "Port":
                parent_id = o.properties.get("parent")
                if parent_id:
                    try:
                        pid = int(parent_id)
                    except (TypeError, ValueError):
                        pid = None
                    if pid is not None:
                        for obj in self.objects:
                            if obj.obj_id == pid and obj.obj_type == "Block Boundary":
                                return 2
            return 1

        self.objects.sort(key=key)

    def redraw(self):
        self.canvas.delete("all")
        self.gradient_cache.clear()
        self.compartment_buttons = []
        self.sort_objects()
        remove_orphan_ports(self.objects)
        for obj in list(self.objects):
            if getattr(obj, "hidden", False):
                continue
            if obj.obj_type == "Part":
                self.sync_ports(obj)
            if obj.obj_type == "Block Boundary":
                self.sync_boundary_ports(obj)
            self.ensure_text_fits(obj)
            self.draw_object(obj)
        for conn in self.connections:
            src = self.get_object(conn.src)
            dst = self.get_object(conn.dst)
            if (
                src
                and dst
                and not getattr(src, "hidden", False)
                and not getattr(dst, "hidden", False)
            ):
                if (
                    conn is self.selected_conn
                    and self.dragging_endpoint is not None
                    and self.endpoint_drag_pos
                ):
                    continue
                self.draw_connection(src, dst, conn, conn is self.selected_conn)
        if (
            self.selected_conn
            and self.dragging_endpoint is not None
            and self.endpoint_drag_pos
        ):
            other = (
                self.get_object(self.selected_conn.dst)
                if self.dragging_endpoint == "src"
                else self.get_object(self.selected_conn.src)
            )
            if other:
                rel = (
                    self.selected_conn.dst_pos
                    if self.dragging_endpoint == "src"
                    else self.selected_conn.src_pos
                )
                sx, sy = self.edge_point(other, *self.endpoint_drag_pos, rel)
                ex, ey = self.endpoint_drag_pos
                forward = self.selected_conn.arrow in ("forward", "both")
                backward = self.selected_conn.arrow in ("backward", "both")
                if self.dragging_endpoint == "src":
                    arrow_start = backward
                    arrow_end = forward
                else:
                    arrow_start = backward
                    arrow_end = forward
                if arrow_start and arrow_end:
                    style = tk.BOTH
                elif arrow_end:
                    style = tk.LAST
                elif arrow_start:
                    style = tk.FIRST
                else:
                    style = tk.NONE
                self.canvas.create_line(
                    sx,
                    sy,
                    ex,
                    ey,
                    dash=(2, 2),
                    arrow=style,
                    tags="connection",
                )
        if (
            self.start
            and self.temp_line_end
            and self.current_tool
            in (
                "Association",
                "Include",
                "Extend",
                "Flow",
                "Connector",
                "Generalization",
                "Generalize",
                "Communication Path",
                "Aggregation",
                "Composite Aggregation",
                "Control Action",
                "Feedback",
            )
        ):
            sx, sy = self.edge_point(self.start, *self.temp_line_end)
            ex, ey = self.temp_line_end
            self.canvas.create_line(
                sx, sy, ex, ey, dash=(2, 2), arrow=tk.LAST, tags="connection"
            )
        self.canvas.tag_raise("connection")
        self.canvas.config(scrollregion=self.canvas.bbox("all"))

    def _create_round_rect(self, x1, y1, x2, y2, radius=10, **kwargs):
        """Draw a rectangle with rounded corners on the canvas."""
        rad = min(radius, abs(x2 - x1) / 2, abs(y2 - y1) / 2)
        points = [
            x1 + rad,
            y1,
            x2 - rad,
            y1,
            x2,
            y1,
            x2,
            y1 + rad,
            x2,
            y2 - rad,
            x2,
            y2,
            x2 - rad,
            y2,
            x1 + rad,
            y2,
            x1,
            y2,
            x1,
            y2 - rad,
            x1,
            y1 + rad,
            x1,
            y1,
        ]
        return self.canvas.create_polygon(points, smooth=True, splinesteps=36, **kwargs)

    def _create_gradient_image(self, width: int, height: int, color: str) -> tk.PhotoImage:
        """Return a left-to-right gradient image from white to *color*."""
        width = max(1, int(width))
        height = max(1, int(height))
        img = tk.PhotoImage(width=width, height=height)
        r = int(color[1:3], 16)
        g = int(color[3:5], 16)
        b = int(color[5:7], 16)
        for x in range(width):
            ratio = x / (width - 1) if width > 1 else 1
            nr = int(255 * (1 - ratio) + r * ratio)
            ng = int(255 * (1 - ratio) + g * ratio)
            nb = int(255 * (1 - ratio) + b * ratio)
            img.put(f"#{nr:02x}{ng:02x}{nb:02x}", to=(x, 0, x + 1, height))
        return img

    def _draw_gradient_rect(self, x1: float, y1: float, x2: float, y2: float, color: str, obj_id: int) -> None:
        """Draw a gradient rectangle on the canvas and cache the image."""
        img = self._create_gradient_image(abs(int(x2 - x1)), abs(int(y2 - y1)), color)
        self.canvas.create_image(min(x1, x2), min(y1, y2), anchor="nw", image=img)
        self.gradient_cache[obj_id] = img


    def _draw_open_arrow(
        self,
        start: Tuple[float, float],
        end: Tuple[float, float],
        color: str = "black",
        width: int = 1,
        tags: str = "connection",
    ) -> None:
        """Draw an open triangular arrow head from *start* to *end*.

        This helper creates the classic hollow triangle used for
        generalization relationships. The interior is filled with the
        canvas background so the outline color defines the arrow shape.
        """
        dx = end[0] - start[0]
        dy = end[1] - start[1]
        length = math.hypot(dx, dy)
        if length == 0:
            return
        size = 10 * self.zoom
        angle = math.atan2(dy, dx)
        spread = math.radians(20)
        p1 = (
            end[0] - size * math.cos(angle - spread),
            end[1] - size * math.sin(angle - spread),
        )
        p2 = (
            end[0] - size * math.cos(angle + spread),
            end[1] - size * math.sin(angle + spread),
        )
        # Draw the arrowhead as a small white triangle with the requested
        # outline color. Using a filled polygon ensures the arrowhead remains
        # visible regardless of the canvas background color.
        self.canvas.create_polygon(
            end,
            p1,
            p2,
            fill="white",
            outline=color,
            width=width,
            tags=tags,
        )

    def _draw_line_arrow(
        self,
        start: Tuple[float, float],
        end: Tuple[float, float],
        color: str = "black",
        width: int = 1,
        tags: str = "connection",
    ) -> None:
        """Draw an open arrow using only line segments.

        The arrow head is composed of two lines so that the center line of
        the connection meets the arrow tip directly, providing a cleaner
        look for port direction indicators.
        """
        dx = end[0] - start[0]
        dy = end[1] - start[1]
        length = math.hypot(dx, dy)
        if length == 0:
            return
        # Use a slightly smaller arrow head so the direction indicator
        # fits nicely on the tiny port square.
        size = 6 * self.zoom
        angle = math.atan2(dy, dx)
        spread = math.radians(20)
        p1 = (
            end[0] - size * math.cos(angle - spread),
            end[1] - size * math.sin(angle - spread),
        )
        p2 = (
            end[0] - size * math.cos(angle + spread),
            end[1] - size * math.sin(angle + spread),
        )
        self.canvas.create_line(
            end[0],
            end[1],
            p1[0],
            p1[1],
            fill=color,
            width=width,
            tags=tags,
        )
        self.canvas.create_line(
            end[0],
            end[1],
            p2[0],
            p2[1],
            fill=color,
            width=width,
            tags=tags,
        )

    def _draw_line_arrow(
        self,
        start: Tuple[float, float],
        end: Tuple[float, float],
        color: str = "black",
        width: int = 1,
        tags: str = "connection",
    ) -> None:
        """Draw an open arrow using only line segments.

        The arrow head is composed of two lines so that the center line of
        the connection meets the arrow tip directly, providing a cleaner
        look for port direction indicators.
        """
        dx = end[0] - start[0]
        dy = end[1] - start[1]
        length = math.hypot(dx, dy)
        if length == 0:
            return
        # Use a tiny arrow head so the indicator does not dwarf the port.
        size = 3 * self.zoom
        angle = math.atan2(dy, dx)
        spread = math.radians(20)
        p1 = (
            end[0] - size * math.cos(angle - spread),
            end[1] - size * math.sin(angle - spread),
        )
        p2 = (
            end[0] - size * math.cos(angle + spread),
            end[1] - size * math.sin(angle + spread),
        )
        self.canvas.create_line(
            end[0],
            end[1],
            p1[0],
            p1[1],
            fill=color,
            width=width,
            tags=tags,
        )
        self.canvas.create_line(
            end[0],
            end[1],
            p2[0],
            p2[1],
            fill=color,
            width=width,
            tags=tags,
        )

    def _draw_filled_arrow(
        self,
        start: Tuple[float, float],
        end: Tuple[float, float],
        color: str = "black",
        width: int = 1,
        tags: str = "connection",
    ) -> None:
        """Draw a filled triangular arrow from *start* to *end*."""
        dx = end[0] - start[0]
        dy = end[1] - start[1]
        length = math.hypot(dx, dy)
        if length == 0:
            return
        size = 10 * self.zoom
        angle = math.atan2(dy, dx)
        spread = math.radians(20)
        p1 = (
            end[0] - size * math.cos(angle - spread),
            end[1] - size * math.sin(angle - spread),
        )
        p2 = (
            end[0] - size * math.cos(angle + spread),
            end[1] - size * math.sin(angle + spread),
        )
        self.canvas.create_polygon(
            end,
            p1,
            p2,
            fill=color,
            outline=color,
            width=width,
            tags=tags,
        )

    def _draw_open_diamond(
        self,
        start: Tuple[float, float],
        end: Tuple[float, float],
        color: str = "black",
        width: int = 1,
        tags: str = "connection",
    ) -> None:
        """Draw an open diamond from *start* to *end*."""
        dx = end[0] - start[0]
        dy = end[1] - start[1]
        length = math.hypot(dx, dy)
        if length == 0:
            return
        size = 10 * self.zoom
        angle = math.atan2(dy, dx)
        p1 = (
            end[0] - size * math.cos(angle),
            end[1] - size * math.sin(angle),
        )
        p2 = (
            p1[0] - size * math.sin(angle) / 2,
            p1[1] + size * math.cos(angle) / 2,
        )
        p3 = (
            end[0] - 2 * size * math.cos(angle),
            end[1] - 2 * size * math.sin(angle),
        )
        p4 = (
            p1[0] + size * math.sin(angle) / 2,
            p1[1] - size * math.cos(angle) / 2,
        )
        self.canvas.create_polygon(
            end,
            p2,
            p3,
            p4,
            fill=self.canvas.cget("background"),
            outline=color,
            width=width,
            tags=tags,
        )

    def _draw_filled_diamond(
        self,
        start: Tuple[float, float],
        end: Tuple[float, float],
        color: str = "black",
        width: int = 1,
        tags: str = "connection",
    ) -> None:
        """Draw a filled diamond from *start* to *end*."""
        dx = end[0] - start[0]
        dy = end[1] - start[1]
        length = math.hypot(dx, dy)
        if length == 0:
            return
        size = 10 * self.zoom
        angle = math.atan2(dy, dx)
        p1 = (
            end[0] - size * math.cos(angle),
            end[1] - size * math.sin(angle),
        )
        p2 = (
            p1[0] - size * math.sin(angle) / 2,
            p1[1] + size * math.cos(angle) / 2,
        )
        p3 = (
            end[0] - 2 * size * math.cos(angle),
            end[1] - 2 * size * math.sin(angle),
        )
        p4 = (
            p1[0] + size * math.sin(angle) / 2,
            p1[1] - size * math.cos(angle) / 2,
        )
        self.canvas.create_polygon(
            end,
            p2,
            p3,
            p4,
            fill=color,
            outline=color,
            width=width,
            tags=tags,
        )

    def _draw_center_triangle(
        self,
        start: Tuple[float, float],
        end: Tuple[float, float],
        color: str = "black",
        width: int = 1,
        tags: str = "connection",
    ) -> None:
        """Draw a small triangular arrow pointing from *start* to *end*.

        The triangle is centered on the line segment defined by the start
        and end points and scales with the current zoom level.
        """
        dx = end[0] - start[0]
        dy = end[1] - start[1]
        length = math.hypot(dx, dy)
        if length == 0:
            return
        mx = (start[0] + end[0]) / 2
        my = (start[1] + end[1]) / 2
        # Slightly enlarge the arrowhead to make flow direction clearer
        size = 10 * self.zoom
        angle = math.atan2(dy, dx)
        spread = math.radians(20)
        p1 = (mx, my)
        p2 = (
            mx - size * math.cos(angle - spread),
            my - size * math.sin(angle - spread),
        )
        p3 = (
            mx - size * math.cos(angle + spread),
            my - size * math.sin(angle + spread),
        )
        self.canvas.create_polygon(
            p1,
            p2,
            p3,
            fill=color,
            outline=color,
            width=width,
            tags=tags,
        )

    def _draw_subdiagram_marker(self, right: float, bottom: float) -> None:
        """Draw a small indicator showing a linked lower level diagram."""

        size = 8 * self.zoom
        pad = 2 * self.zoom
        x1 = right - size - pad
        y1 = bottom - size - pad
        x2 = right - pad
        y2 = bottom - pad
        self.canvas.create_rectangle(x1, y1, x2, y2, outline="black", fill="white")
        cx = (x1 + x2) / 2
        cy = (y1 + y2) / 2
        self.canvas.create_text(
            cx,
            cy,
            text="∞",
            font=("Arial", int(6 * self.zoom)),
            fill="black",
        )

    def draw_object(self, obj: SysMLObject):
        x = obj.x * self.zoom
        y = obj.y * self.zoom
        w = obj.width * self.zoom / 2
        h = obj.height * self.zoom / 2
        color = StyleManager.get_instance().get_color(obj.obj_type)
        outline = "black"
        if obj.obj_type == "Actor":
            sx = obj.width / 80.0 * self.zoom
            sy = obj.height / 40.0 * self.zoom
            self.canvas.create_oval(
                x - 10 * sx,
                y - 30 * sy,
                x + 10 * sx,
                y - 10 * sy,
                outline=outline,
                fill=color,
            )
            self.canvas.create_line(x, y - 10 * sy, x, y + 20 * sy, fill=outline)
            self.canvas.create_line(x - 15 * sx, y, x + 15 * sx, y, fill=outline)
            self.canvas.create_line(
                x,
                y + 20 * sy,
                x - 10 * sx,
                y + 40 * sy,
                fill=outline,
            )
            self.canvas.create_line(
                x,
                y + 20 * sy,
                x + 10 * sx,
                y + 40 * sy,
                fill=outline,
            )
        elif obj.obj_type == "Use Case":
            self.canvas.create_oval(
                x - w,
                y - h,
                x + w,
                y + h,
                fill=color,
                outline=outline,
            )
        elif obj.obj_type == "System Boundary":
            self._draw_gradient_rect(x - w, y - h, x + w, y + h, color, obj.obj_id)
            self._create_round_rect(
                x - w,
                y - h,
                x + w,
                y + h,
                radius=12 * self.zoom,
                dash=(4, 2),
                outline=outline,
                fill="",
            )
            label = _format_label(self, obj.properties.get("name", ""), obj.phase)
            if label:
                # Wrap and scale the label so it always fits within the boundary box
                avail_w = max(obj.width * self.zoom - 16 * self.zoom, 1)
                avail_h = max(obj.height * self.zoom - 16 * self.zoom, 1)

                try:
                    font = tkFont.Font(font=self.font)
                    char_w = max(font.measure("M"), 1)
                    line_h = max(font.metrics("linespace"), 1)
                except Exception:
                    font = None
                    char_w = 8
                    line_h = 16

                max_chars = max(int(avail_h / char_w), 1)
                max_lines = max(int(avail_w / line_h), 1)

                wrap_width = max_chars
                wrapped = textwrap.fill(label, width=wrap_width)
                lines = wrapped.count("\n") + 1

                # Reduce font size until the wrapped text fits horizontally
                if font is not None:
                    while lines > max_lines and font.cget("size") > 6:
                        font.configure(size=font.cget("size") - 1)
                        char_w = max(font.measure("M"), 1)
                        line_h = max(font.metrics("linespace"), 1)
                        max_chars = max(int(avail_h / char_w), 1)
                        max_lines = max(int(avail_w / line_h), 1)
                        wrap_width = max_chars
                        wrapped = textwrap.fill(label, width=wrap_width)
                        lines = wrapped.count("\n") + 1

                # Truncate wrapped lines if they still exceed available space
                wrapped_lines = wrapped.splitlines()
                if len(wrapped_lines) > max_lines:
                    wrapped_lines = wrapped_lines[:max_lines]
                    wrapped = "\n".join(wrapped_lines)
                    lines = len(wrapped_lines)

                # create a compartment on the left for the vertical title
                label_w = lines * line_h + 16 * self.zoom
                label_w = min(label_w, obj.width * self.zoom)
                cx = x - w + label_w
                self.canvas.create_line(
                    cx,
                    y - h + self.zoom,
                    cx,
                    y + h - self.zoom,
                    fill=outline,
                )

                lx = x - w + label_w / 2
                ly = y + 4 * self.zoom
                self.canvas.create_text(
                    lx,
                    ly,
                    text=wrapped,
                    anchor="center",
                    angle=90,
                    font=font or self.font,
                    justify="center",
                )
        elif obj.obj_type == "Block Boundary":
            self._create_round_rect(
                x - w,
                y - h,
                x + w,
                y + h,
                radius=12 * self.zoom,
                dash=(4, 2),
                outline=outline,
                fill="",
            )
            label = _format_label(self, obj.properties.get("name", ""), obj.phase)
            if label:
                lx = x
                ly = y - h - 4 * self.zoom
                self.canvas.create_text(
                    lx,
                    ly,
                    text=label,
                    anchor="s",
                    font=self.font,
                )
        elif obj.obj_type == "Work Product":
            label = _format_label(self, obj.properties.get("name", ""), obj.phase)
            diagram_products = {
                "Architecture Diagram",
                "Safety & Security Concept",
                "Product Goal Specification",
                *REQUIREMENT_WORK_PRODUCTS,
            }
            analysis_products = {
                "HAZOP",
                "STPA",
                "Threat Analysis",
                "FI2TC",
                "TC2FI",
                "Risk Assessment",
                "FTA",
                "FMEA",
                "FMEDA",
            }
            if label in diagram_products:
                color = "#cfe2f3"
            elif label in analysis_products:
                color = "#d5e8d4"
            else:
                color = "#ffffff"
            self._create_round_rect(
                x - w,
                y - h,
                x + w,
                y + h,
                radius=8 * self.zoom,
                outline=outline,
                fill=color,
            )
            fold = 10 * self.zoom
            fold_color = "#fdfdfd"
            self.canvas.create_polygon(
                x + w - fold,
                y - h,
                x + w,
                y - h,
                x + w,
                y - h + fold,
                fill=fold_color,
                outline=outline,
            )
            self.canvas.create_line(
                x + w - fold,
                y - h,
                x + w - fold,
                y - h + fold,
                fill=outline,
            )
            if label:
                self.canvas.create_text(
                    x,
                    y,
                    text=label.replace(" ", "\n"),
                    anchor="center",
                    font=self.font,
                    width=obj.width * self.zoom,
                )
        elif obj.obj_type == "Lifecycle Phase":
            color = "#F4D698"
            tab_h = 10 * self.zoom
            tab_w = min(obj.width * self.zoom / 2, 40 * self.zoom)
            body_top = y - h + tab_h
            self._draw_gradient_rect(x - w, body_top, x + w, y + h, color, obj.obj_id)
            self.canvas.create_rectangle(
                x - w,
                body_top,
                x + w,
                y + h,
                outline=outline,
                fill="",
            )
            self.canvas.create_rectangle(
                x - w,
                y - h,
                x - w + tab_w,
                body_top,
                outline=outline,
                fill=color,
            )
            label = _format_label(self, obj.properties.get("name", ""), obj.phase)
            if label:
                self.canvas.create_text(
                    x,
                    y,
                    text=label,
                    anchor="center",
                    font=self.font,
                    width=obj.width * self.zoom,
                )
        elif obj.obj_type == "Existing Element":
            element = self.repo.elements.get(obj.element_id)
            if element:
                color = StyleManager.get_instance().get_color(element.elem_type)
            outline = color
            self._draw_gradient_rect(x - w, y - h, x + w, y + h, color, obj.obj_id)
            self._create_round_rect(
                x - w,
                y - h,
                x + w,
                y + h,
                radius=12 * self.zoom,
                dash=(),
                outline=outline,
                fill="",
            )
            diag = self.repo.diagrams.get(self.diagram_id)
            if not diag or diag.diag_type != "Control Flow Diagram":
                label = _format_label(self, obj.properties.get("name", ""), obj.phase)
                if label:
                    lx = x
                    ly = y - h - 4 * self.zoom
                    self.canvas.create_text(
                        lx,
                        ly,
                        text=label,
                        anchor="s",
                        font=self.font,
                    )
        elif obj.obj_type in ("Action Usage", "Action", "CallBehaviorAction", "Part", "Port"):
            dash = ()
            if obj.obj_type == "Part":
                dash = (4, 2)
            if obj.obj_type == "Port":
                side = obj.properties.get("side", "E")
                sz = 6 * self.zoom
                self._draw_gradient_rect(x - sz, y - sz, x + sz, y + sz, color, obj.obj_id)
                self.canvas.create_rectangle(
                    x - sz,
                    y - sz,
                    x + sz,
                    y + sz,
                    fill="",
                    outline=outline,
                )
                arrow_len = sz * 1.2
                half = arrow_len / 2
                direction = obj.properties.get("direction", "out")

                if side in ("E", "W"):
                    if side == "E":
                        inside = -half
                        outside = half
                    else:
                        inside = half
                        outside = -half
                    if direction == "in":
                        self.canvas.create_line(x + outside, y, x + inside, y)
                        self._draw_line_arrow(
                            (x + outside, y),
                            (x + inside, y),
                            color=outline,
                            tags="connection",
                        )
                    elif direction == "out":
                        self.canvas.create_line(x + inside, y, x + outside, y)
                        self._draw_line_arrow(
                            (x + inside, y),
                            (x + outside, y),
                            color=outline,
                            tags="connection",
                        )
                    else:
                        self.canvas.create_line(x - half, y, x + half, y)
                        self._draw_line_arrow(
                            (x, y),
                            (x + half, y),
                            color=outline,
                            tags="connection",
                        )
                        self._draw_line_arrow(
                            (x, y),
                            (x - half, y),
                            color=outline,
                            tags="connection",
                        )
                else:  # N or S
                    if side == "S":
                        inside = -half
                        outside = half
                    else:
                        inside = half
                        outside = -half
                    if direction == "in":
                        self.canvas.create_line(x, y + outside, x, y + inside)
                        self._draw_line_arrow(
                            (x, y + outside),
                            (x, y + inside),
                            color=outline,
                            tags="connection",
                        )
                    elif direction == "out":
                        self.canvas.create_line(x, y + inside, x, y + outside)
                        self._draw_line_arrow(
                            (x, y + inside),
                            (x, y + outside),
                            color=outline,
                            tags="connection",
                        )
                    else:
                        self.canvas.create_line(x, y - half, x, y + half)
                        self._draw_line_arrow(
                            (x, y),
                            (x, y + half),
                            color=outline,
                            tags="connection",
                        )
                        self._draw_line_arrow(
                            (x, y),
                            (x, y - half),
                            color=outline,
                            tags="connection",
                        )

                lx_off = _parse_float(obj.properties.get("labelX"), 8.0)
                ly_off = _parse_float(obj.properties.get("labelY"), -8.0)
                lx = x + lx_off * self.zoom
                ly = y + ly_off * self.zoom
                port_label = _format_label(
                    self, obj.properties.get("name", ""), obj.phase
                )
                self.canvas.create_text(
                    lx,
                    ly,
                    text=port_label,
                    anchor="center",
                    font=self.font,
                )
            else:
                if obj.obj_type in ("Action Usage", "Action", "CallBehaviorAction"):
                    self._draw_gradient_rect(x - w, y - h, x + w, y + h, color, obj.obj_id)
                    self._create_round_rect(
                        x - w,
                        y - h,
                        x + w,
                        y + h,
                        radius=8 * self.zoom,
                        dash=dash,
                        fill="",
                        outline=outline,
                    )
                else:
                    self._draw_gradient_rect(x - w, y - h, x + w, y + h, color, obj.obj_id)
                    self.canvas.create_rectangle(
                        x - w,
                        y - h,
                        x + w,
                        y + h,
                        dash=dash,
                        fill="",
                        outline=outline,
                    )
        elif obj.obj_type == "Block":
            left, top = x - w, y - h
            right, bottom = x + w, y + h
            self._draw_gradient_rect(left, top, right, bottom, color, obj.obj_id)
            self._create_round_rect(
                left,
                top,
                right,
                bottom,
                radius=6 * self.zoom,
                fill="",
                outline=outline,
            )
            name = _format_label(self, obj.properties.get('name', ''), obj.phase)
            header = f"<<block>> {name}".strip()
            self.canvas.create_line(left, top + 20 * self.zoom, right, top + 20 * self.zoom)
            self.canvas.create_text(
                left + 4 * self.zoom,
                top + 10 * self.zoom,
                text=header,
                anchor="w",
                font=self.font,
            )
            compartments = self._block_compartments(obj)
            cy = top + 20 * self.zoom
            for label, text in compartments:
                lines = text.splitlines() if text else [""]
                collapsed = obj.collapsed.get(label, False)
                self.canvas.create_line(left, cy, right, cy)
                btn_sz = 8 * self.zoom
                bx1 = left + 2 * self.zoom
                by1 = cy + (20 * self.zoom - btn_sz) / 2
                bx2 = bx1 + btn_sz
                by2 = by1 + btn_sz
                self.canvas.create_rectangle(bx1, by1, bx2, by2, outline="black", fill="white")
                self.canvas.create_text((bx1 + bx2) / 2, (by1 + by2) / 2, text="-" if not collapsed else "+", font=self.font)
                self.compartment_buttons.append((obj.obj_id, label, (bx1, by1, bx2, by2)))
                tx = bx2 + 2 * self.zoom
                if collapsed:
                    # Only display the compartment title when collapsed rather
                    # than showing the first item's text. This keeps the
                    # collapsed view concise and avoids confusion when the
                    # compartment contains multiple elements.
                    self.canvas.create_text(
                        tx,
                        cy + 10 * self.zoom,
                        text=f"{label}:",
                        anchor="w",
                        font=self.font,
                    )
                    cy += 20 * self.zoom
                else:
                    self.canvas.create_text(
                        tx,
                        cy + 10 * self.zoom,
                        text=f"{label}:",
                        anchor="w",
                        font=self.font,
                    )
                    cy += 20 * self.zoom
                    for line in lines:
                        self.canvas.create_text(
                            left + 4 * self.zoom,
                            cy + 10 * self.zoom,
                            text=line,
                            anchor="w",
                            font=self.font,
                        )
                        cy += 20 * self.zoom
        elif obj.obj_type in ("Initial", "Final"):
            if obj.obj_type == "Initial":
                r = min(obj.width, obj.height) / 2 * self.zoom
                self.canvas.create_oval(x - r, y - r, x + r, y + r, fill="black")
            else:
                r = min(obj.width, obj.height) / 2 * self.zoom
                inner = max(r - 5 * self.zoom, 0)
                self.canvas.create_oval(x - r, y - r, x + r, y + r)
                self.canvas.create_oval(x - inner, y - inner, x + inner, y + inner, fill="black")
        elif obj.obj_type in ("Decision", "Merge"):
            self.canvas.create_polygon(
                x,
                y - h,
                x + w,
                y,
                x,
                y + h,
                x - w,
                y,
                fill=color,
                outline=outline,
            )
        elif obj.obj_type in ("Fork", "Join"):
            half = obj.width / 2 * self.zoom
            self.canvas.create_rectangle(
                x - half, y - 5 * self.zoom, x + half, y + 5 * self.zoom, fill="black"
            )
        else:
            self._create_round_rect(
                x - w,
                y - h,
                x + w,
                y + h,
                radius=6 * self.zoom,
                fill=color,
                outline=outline,
            )

        if obj.obj_type not in (
            "Block",
            "System Boundary",
            "Block Boundary",
            "Port",
            "Work Product",
        ):
            if hasattr(self, "_object_label_lines"):
                label_lines = self._object_label_lines(obj)
            else:
                label_lines = SysMLDiagramWindow._object_label_lines(self, obj)
            if obj.obj_type == "Actor":
                sy = obj.height / 40.0 * self.zoom
                label_x = x
                label_y = y + 40 * sy + 10 * self.zoom
                self.canvas.create_text(
                    label_x,
                    label_y,
                    text="\n".join(label_lines),
                    anchor="n",
                    font=self.font,
                )
            elif obj.obj_type in ("Initial", "Final"):
                label_y = y + obj.height / 2 * self.zoom + 10 * self.zoom
                self.canvas.create_text(
                    x,
                    label_y,
                    text="\n".join(label_lines),
                    anchor="n",
                    font=self.font,
                )
            else:
                self.canvas.create_text(
                    x,
                    y,
                    text="\n".join(label_lines),
                    anchor="center",
                    font=self.font,
                )

        show_marker = False
        if obj.obj_type in ("Block", "Action Usage", "Action", "CallBehaviorAction"):
            diag_id = self.repo.get_linked_diagram(obj.element_id)
            view_id = obj.properties.get("view")
            show_marker = bool(
                (diag_id and diag_id in self.repo.diagrams)
                or (view_id and view_id in self.repo.diagrams)
            )
        if show_marker:
            self._draw_subdiagram_marker(x + w, y + h)

        if obj in self.selected_objs:
            bx = x - w
            by = y - h
            ex = x + w
            ey = y + h
            self.canvas.create_rectangle(bx, by, ex, ey, outline="red", dash=(2, 2))
            if obj == self.selected_obj and obj.obj_type != "Actor":
                s = 4
                for hx, hy in [(bx, by), (bx, ey), (ex, by), (ex, ey)]:
                    self.canvas.create_rectangle(
                        hx - s,
                        hy - s,
                        hx + s,
                        hy + s,
                        outline="red",
                        fill="white",
                    )

    def draw_connection(
        self, a: SysMLObject, b: SysMLObject, conn: DiagramConnection, selected: bool = False
    ):
        axc, ayc = a.x * self.zoom, a.y * self.zoom
        bxc, byc = b.x * self.zoom, b.y * self.zoom
        dash = ()
        diag = self.repo.diagrams.get(self.diagram_id)
        label = format_control_flow_label(
            conn, self.repo, diag.diag_type if diag else None
        )
        if diag and diag.diag_type == "Control Flow Diagram" and conn.conn_type in ("Control Action", "Feedback"):
            a_left = a.x - a.width / 2
            a_right = a.x + a.width / 2
            b_left = b.x - b.width / 2
            b_right = b.x + b.width / 2
            x_val = (
                conn.points[0][0]
                if conn.points
                else (max(a_left, b_left) + min(a_right, b_right)) / 2
            )
            x_val = SysMLDiagramWindow._constrain_control_flow_x(
                self, conn, x_val
            )
            if conn.points:
                conn.points[0] = (x_val, 0)
            x = x_val * self.zoom
            if ayc <= byc:
                y1 = ayc + a.height / 2 * self.zoom
                y2 = byc - b.height / 2 * self.zoom
            else:
                y1 = ayc - a.height / 2 * self.zoom
                y2 = byc + b.height / 2 * self.zoom
            color = "red" if selected else "black"
            width = 2 if selected else 1
            self.canvas.create_line(
                x,
                y1,
                x,
                y2,
                arrow=tk.LAST,
                dash=(),
                fill=color,
                width=width,
                tags="connection",
            )
            if label:
                self.canvas.create_text(
                    x,
                    (y1 + y2) / 2 - 10 * self.zoom,
                    text=label,
                    font=self.font,
                    tags="connection",
                )
            if selected:
                s = 3
                for hx, hy in [(x, y1), (x, y2), (x, (y1 + y2) / 2)]:
                    self.canvas.create_rectangle(
                        hx - s,
                        hy - s,
                        hx + s,
                        hy + s,
                        outline="red",
                        fill="white",
                        tags="connection",
                    )
            return
        if a.obj_id == b.obj_id:
            ax, ay = self.edge_point(a, 0, 0, (1, 0))
            bx, by = ax, ay
        else:
            ax, ay = self.edge_point(a, bxc, byc, conn.src_pos)
            bx, by = self.edge_point(b, axc, ayc, conn.dst_pos)
        if conn.conn_type in ("Include", "Extend"):
            dash = (4, 2)
            if label and ">> " in label:
                label = label.replace(">> ", ">>\n", 1)
        elif conn.conn_type in ("Generalize", "Generalization", "Communication Path"):
            dash = (2, 2)
        src_flow = a.properties.get("flow") if a.obj_type == "Port" else None
        dst_flow = b.properties.get("flow") if b.obj_type == "Port" else None
        points = [(ax, ay)]
        if a.obj_id == b.obj_id:
            size = max(a.width, a.height) * 0.5 * self.zoom
            points.extend(
                [
                    (ax + size, ay),
                    (ax + size, ay - size),
                    (ax, ay - size),
                ]
            )
        elif conn.style == "Squared":
            if conn.points:
                mx = conn.points[0][0] * self.zoom
            else:
                mx = (ax + bx) / 2
            points.extend([(mx, ay), (mx, by)])
        elif conn.style == "Custom":
            for px, py in conn.points:
                x = px * self.zoom
                y = py * self.zoom
                last = points[-1]
                points.extend([(x, last[1]), (x, y)])
        points.append((bx, by))
        flat = [coord for pt in points for coord in pt]
        color = "red" if selected else "black"
        width = 2 if selected else 1
        arrow_style = tk.NONE
        open_arrow = conn.conn_type in ("Include", "Extend")
        diamond_src = conn.conn_type in ("Aggregation", "Composite Aggregation")
        filled_diamond = conn.conn_type == "Composite Aggregation"
        forward = conn.arrow in ("forward", "both")
        backward = conn.arrow in ("backward", "both")
        mid_forward = forward
        mid_backward = backward
        if conn.conn_type == "Connector" and (src_flow or dst_flow):
            arrow_style = tk.NONE
            conn.mid_arrow = True
            if src_flow and dst_flow:
                dir_a = a.properties.get("direction", "out").lower()
                dir_b = b.properties.get("direction", "out").lower()
                if dir_a == "out":
                    label = src_flow
                    mid_forward, mid_backward = True, False
                elif dir_b == "out":
                    label = dst_flow
                    mid_forward, mid_backward = False, True
                else:
                    label = src_flow
                    mid_forward, mid_backward = True, True
            elif src_flow:
                label = src_flow
                dir_attr = a.properties.get("direction", "out")
                if dir_attr == "in":
                    mid_forward, mid_backward = False, True
                elif dir_attr == "out":
                    mid_forward, mid_backward = True, False
                else:
                    mid_forward, mid_backward = True, True
            else:
                label = dst_flow
                dir_attr = b.properties.get("direction", "out")
                if dir_attr == "in":
                    mid_forward, mid_backward = True, False
                elif dir_attr == "out":
                    mid_forward, mid_backward = False, True
                else:
                    mid_forward, mid_backward = True, True
            label = f"<<{conn.stereotype or conn.conn_type.lower()}>> {label}".strip()
        self.canvas.create_line(
            *flat,
            arrow=arrow_style,
            dash=dash,
            fill=color,
            width=width,
            tags="connection",
        )
        if open_arrow:
            if forward:
                self._draw_open_arrow(
                    points[-2], points[-1], color=color, width=width, tags="connection"
                )
            if backward:
                self._draw_open_arrow(
                    points[1], points[0], color=color, width=width, tags="connection"
                )
        elif conn.conn_type in ("Generalize", "Generalization"):
            # SysML uses an open triangular arrow head for generalization
            # relationships. Use the open arrow drawing helper so the arrow
            # interior matches the canvas background (typically white).
            if forward:
                self._draw_open_arrow(
                    points[-2], points[-1], color=color, width=width, tags="connection"
                )
            if backward:
                self._draw_filled_arrow(
                    points[1], points[0], color=color, width=width, tags="connection"
                )
        elif diamond_src:
            if filled_diamond:
                self._draw_filled_diamond(
                    points[1], points[0], color=color, width=width, tags="connection"
                )
            else:
                self._draw_open_diamond(
                    points[1], points[0], color=color, width=width, tags="connection"
                )
        else:
            if forward:
                self._draw_filled_arrow(
                    points[-2], points[-1], color=color, width=width, tags="connection"
                )
            if backward:
                self._draw_filled_arrow(
                    points[1], points[0], color=color, width=width, tags="connection"
                )
        flow_port = None
        flow_name = ""
        if a.obj_type == "Port" and a.properties.get("flow"):
            flow_port = a
            flow_name = a.properties.get("flow", "")
        elif b.obj_type == "Port" and b.properties.get("flow"):
            flow_port = b
            flow_name = b.properties.get("flow", "")

        if conn.mid_arrow or flow_port:
            mid_idx = len(points) // 2
            if mid_idx > 0:
                mstart = points[mid_idx - 1]
                mend = points[mid_idx]
                if flow_port:
                    direction = flow_port.properties.get("direction", "")
                    if flow_port is b:
                        direction = "in" if direction == "out" else "out" if direction == "in" else direction
                    if direction == "inout":
                        self._draw_center_triangle(
                            mstart, mend, color=color, width=width, tags="connection"
                        )
                        self._draw_center_triangle(
                            mend, mstart, color=color, width=width, tags="connection"
                        )
                    elif direction == "in":
                        self._draw_center_triangle(
                            mend, mstart, color=color, width=width, tags="connection"
                        )
                    else:
                        self._draw_center_triangle(
                            mstart, mend, color=color, width=width, tags="connection"
                        )
                    mx = (mstart[0] + mend[0]) / 2
                    my = (mstart[1] + mend[1]) / 2
                    self.canvas.create_text(
                        mx,
                        my - 10 * self.zoom,
                        text=flow_name,
                        font=self.font,
                        tags="connection",
                    )
                else:
                    if mid_forward or not mid_backward:
                        self._draw_center_triangle(
                            mstart, mend, color=color, width=width, tags="connection"
                        )
                    if mid_backward:
                        self._draw_center_triangle(
                            mend, mstart, color=color, width=width, tags="connection"
                        )
        if selected:
            if conn.style == "Custom":
                for px, py in conn.points:
                    hx = px * self.zoom
                    hy = py * self.zoom
                    s = 3
                    self.canvas.create_rectangle(
                    hx - s,
                    hy - s,
                    hx + s,
                    hy + s,
                    outline="red",
                    fill="white",
                    tags="connection",
                )
            elif conn.style == "Squared":
                if conn.points:
                    mx = conn.points[0][0] * self.zoom
                else:
                    mx = (ax + bx) / 2
                hy = (ay + by) / 2
                s = 3
                self.canvas.create_rectangle(
                    mx - s,
                    hy - s,
                    mx + s,
                    hy + s,
                    outline="red",
                    fill="white",
                    tags="connection",
                )
            # draw endpoint handles
            for hx, hy in [(ax, ay), (bx, by)]:
                s = 3
                self.canvas.create_rectangle(
                    hx - s,
                    hy - s,
                    hx + s,
                    hy + s,
                    outline="red",
                    fill="white",
                    tags="connection",
                )
        if conn.multiplicity and conn.conn_type in ("Aggregation", "Composite Aggregation"):
            end_x, end_y = points[-1]
            prev_x, prev_y = points[-2]
            dx = prev_x - end_x
            dy = prev_y - end_y
            length = math.hypot(dx, dy)
            if length:
                offset = 15 * self.zoom
                mx = end_x + dx / length * offset
                my = end_y + dy / length * offset
            else:
                mx, my = end_x, end_y
            self.canvas.create_text(
                mx,
                my - 10 * self.zoom,
                text=conn.multiplicity,
                font=self.font,
                tags="connection",
            )
        if label:
            mx, my = (ax + bx) / 2, (ay + by) / 2
            self.canvas.create_text(
                mx,
                my - 10 * self.zoom,
                text=label,
                font=self.font,
                tags="connection",
            )

    def get_object(self, oid: int) -> SysMLObject | None:
        for o in self.objects:
            if o.obj_id == oid:
                return o
        return None

    def get_ibd_boundary(self) -> SysMLObject | None:
        """Return the Block Boundary object if present."""
        for o in self.objects:
            if o.obj_type == "Block Boundary":
                return o
        return None

    def _object_within(self, obj: SysMLObject, boundary: SysMLObject) -> bool:
        left = boundary.x - boundary.width / 2
        right = boundary.x + boundary.width / 2
        top = boundary.y - boundary.height / 2
        bottom = boundary.y + boundary.height / 2
        ox = obj.x
        oy = obj.y
        return left <= ox <= right and top <= oy <= bottom

    def find_boundary_for_obj(self, obj: SysMLObject) -> SysMLObject | None:
        for b in self.objects:
            if b.obj_type == "System Boundary" and self._object_within(obj, b):
                return b
        return None

    def _update_drag_selection(self, x: float, y: float) -> None:
        if not self.select_rect_start:
            return
        x0, y0 = self.select_rect_start
        left, right = sorted([x0, x])
        top, bottom = sorted([y0, y])
        selected: list[SysMLObject] = []
        for obj in self.objects:
            ox = obj.x * self.zoom
            oy = obj.y * self.zoom
            w = obj.width * self.zoom / 2
            h = obj.height * self.zoom / 2
            if left <= ox - w and ox + w <= right and top <= oy - h and oy + h <= bottom:
                selected.append(obj)
        self.selected_objs = selected
        self.selected_obj = selected[0] if len(selected) == 1 else None
        self.redraw()
        self.update_property_view()

    # ------------------------------------------------------------
    # Clipboard operations
    # ------------------------------------------------------------
    def copy_selected(self, _event=None):
        if self.selected_obj:
            import copy

            self.clipboard = copy.deepcopy(self.selected_obj)

    def cut_selected(self, _event=None):
        if self.selected_obj:
            import copy

            self.clipboard = copy.deepcopy(self.selected_obj)
            self.remove_object(self.selected_obj)
            self.selected_obj = None
            self._sync_to_repository()
            self.redraw()
            self.update_property_view()

    def paste_selected(self, _event=None):
        if self.clipboard:
            import copy

            new_obj = copy.deepcopy(self.clipboard)
            new_obj.obj_id = _get_next_id()
            new_obj.x += 20
            new_obj.y += 20
            if new_obj.obj_type == "System Boundary":
                self.objects.insert(0, new_obj)
            else:
                self.objects.append(new_obj)
            self.sort_objects()
            diag = self.repo.diagrams.get(self.diagram_id)
            if diag and new_obj.element_id and new_obj.element_id not in diag.elements:
                diag.elements.append(new_obj.element_id)
            self.selected_obj = new_obj
            self._sync_to_repository()
            self.redraw()
            self.update_property_view()

    def delete_selected(self, _event=None):
        if self.selected_objs:
            result = messagebox.askyesnocancel(
                "Delete",
                "Remove element from model?\nYes = Model, No = Diagram",
            )
            if result is None:
                return
            for obj in list(self.selected_objs):
                if result:
                    if obj.obj_type == "Part":
                        self.remove_part_model(obj)
                    else:
                        self.remove_element_model(obj)
                else:
                    if obj.obj_type == "Work Product":
                        name = obj.properties.get("name", "")
                        if getattr(self.app, "can_remove_work_product", None):
                            if not self.app.can_remove_work_product(name):
                                messagebox.showerror(
                                    "Delete",
                                    f"Cannot delete work product '{name}' with existing artifacts.",
                                )
                                continue
                            getattr(self.app, "disable_work_product", lambda *_: None)(name)
                    self.remove_object(obj)
            self.selected_objs = []
            self.selected_obj = None
            return
        if self.selected_conn:
            if self.selected_conn in self.connections:
                src_elem = self.get_object(self.selected_conn.src)
                dst_elem = self.get_object(self.selected_conn.dst)
                if (
                    self.selected_conn.conn_type == "Generalization"
                    and src_elem
                    and dst_elem
                ):
                    msg = (
                        "Removing this inheritance will delete all inherited parts, "
                        "properties and attributes. Continue?"
                    )
                    if not messagebox.askyesno("Remove Inheritance", msg):
                        return
                elif self.selected_conn.conn_type in (
                    "Aggregation",
                    "Composite Aggregation",
                ):
                    msg = "Delete aggregation and its part?"
                    if not messagebox.askyesno("Remove Aggregation", msg):
                        return
                self.connections.remove(self.selected_conn)
                # remove matching repository relationship
                if src_elem and dst_elem and src_elem.element_id and dst_elem.element_id:
                    for rel in list(self.repo.relationships):
                        if (
                            rel.source == src_elem.element_id
                            and rel.target == dst_elem.element_id
                            and rel.rel_type == self.selected_conn.conn_type
                        ):
                            self.repo.relationships.remove(rel)
                            diag = self.repo.diagrams.get(self.diagram_id)
                            if diag and rel.rel_id in diag.relationships:
                                diag.relationships.remove(rel.rel_id)
                            if self.selected_conn.conn_type == "Generalization":
                                remove_inherited_block_properties(
                                    self.repo, src_elem.element_id, dst_elem.element_id
                                )
                                inherit_block_properties(self.repo, src_elem.element_id)
                            elif self.selected_conn.conn_type in ("Aggregation", "Composite Aggregation"):
                                remove_aggregation_part(
                                    self.repo,
                                    src_elem.element_id,
                                    dst_elem.element_id,
                                    remove_object=self.selected_conn.conn_type == "Composite Aggregation",
                                    app=getattr(self, "app", None),
                                )
                            break
                self.selected_conn = None
                self._sync_to_repository()
                self.redraw()
                self.update_property_view()

    def remove_object(self, obj: SysMLObject) -> None:
        if getattr(obj, "locked", False):
            return
        removed_ids = {obj.obj_id}
        if obj in self.objects:
            self.objects.remove(obj)
        if obj.obj_type == "Part":
            before = {o.obj_id for o in self.objects}
            remove_orphan_ports(self.objects)
            removed_ids.update(before - {o.obj_id for o in self.objects})
        elif obj.obj_type == "Port":
            remove_port(self.repo, obj, self.objects)
        self.connections = [
            c for c in self.connections if c.src not in removed_ids and c.dst not in removed_ids
        ]
        diag = self.repo.diagrams.get(self.diagram_id)
        if diag and obj.element_id in diag.elements:
            diag.elements.remove(obj.element_id)

        prev_parts = None
        block_id = None
        if obj.obj_type == "Part" and diag:
            block_id = getattr(diag, "father", None) or next(
                (eid for eid, did in self.repo.element_diagrams.items() if did == self.diagram_id),
                None,
            )
            if block_id and block_id in self.repo.elements:
                block = self.repo.elements[block_id]
                prev_parts = block.properties.get("partProperties")

        self._sync_to_repository()

        if prev_parts is not None and block_id and block_id in self.repo.elements:
            block = self.repo.elements[block_id]
            if prev_parts:
                block.properties["partProperties"] = prev_parts
            else:
                block.properties.pop("partProperties", None)
            for d in self.repo.diagrams.values():
                for o in getattr(d, "objects", []):
                    if o.get("element_id") == block_id:
                        if prev_parts:
                            o.setdefault("properties", {})["partProperties"] = prev_parts
                        else:
                            o.setdefault("properties", {}).pop("partProperties", None)

    # ------------------------------------------------------------
    # Part removal helpers
    # ------------------------------------------------------------
    def remove_part_diagram(self, obj: SysMLObject) -> None:
        """Remove *obj* from the current diagram but keep it in the model."""
        if obj.obj_type != "Part":
            return
        obj.hidden = True
        self.selected_obj = None
        self._sync_to_repository()
        self.redraw()
        self.update_property_view()

    def remove_part_model(self, obj: SysMLObject) -> None:
        """Remove *obj* from the repository and all diagrams."""
        if obj.obj_type != "Part":
            return
        self.remove_object(obj)
        part_id = obj.element_id
        repo = self.repo
        # remove from other diagrams
        for diag in repo.diagrams.values():
            diag.objects = [o for o in getattr(diag, "objects", []) if o.get("element_id") != part_id]
            if part_id in getattr(diag, "elements", []):
                diag.elements.remove(part_id)
        # update any open windows
        app = getattr(self, "app", None)
        if app:
            for win in getattr(app, "ibd_windows", []):
                win.objects = [o for o in win.objects if o.element_id != part_id]
                remove_orphan_ports(win.objects)
                win.redraw()
                win._sync_to_repository()
        # update block properties
        diag = repo.diagrams.get(self.diagram_id)
        block_id = getattr(diag, "father", None) or next((eid for eid, did in repo.element_diagrams.items() if did == self.diagram_id), None)
        name = ""
        elem = repo.elements.get(part_id)
        if elem:
            name = elem.name or elem.properties.get("component", "")
            def_id = elem.properties.get("definition")
            if not name and def_id and def_id in repo.elements:
                name = repo.elements[def_id].name or def_id
        if block_id and name and block_id in repo.elements:
            block = repo.elements[block_id]
            parts = [p.strip() for p in block.properties.get("partProperties", "").split(",") if p.strip()]
            parts = [p for p in parts if p.split("[")[0].strip() != name]
            if parts:
                block.properties["partProperties"] = ", ".join(parts)
            else:
                block.properties.pop("partProperties", None)
            for d in repo.diagrams.values():
                for o in getattr(d, "objects", []):
                    if o.get("element_id") == block_id:
                        if parts:
                            o.setdefault("properties", {})["partProperties"] = ", ".join(parts)
                        else:
                            o.setdefault("properties", {}).pop("partProperties", None)
        repo.delete_element(part_id)
        repo._undo_stack.pop()
        self._sync_to_repository()
        self.redraw()
        self.update_property_view()

    def remove_element_model(self, obj: SysMLObject) -> None:
        """Remove *obj* and its element from all diagrams and the repository."""
        elem_id = obj.element_id
        if not elem_id:
            self.remove_object(obj)
            return
        self.remove_object(obj)
        repo = self.repo
        for diag in repo.diagrams.values():
            removed_ids = [o.get("obj_id") for o in getattr(diag, "objects", []) if o.get("element_id") == elem_id]
            if removed_ids:
                diag.objects = [o for o in diag.objects if o.get("element_id") != elem_id]
                diag.connections = [
                    c
                    for c in getattr(diag, "connections", [])
                    if c.get("src") not in removed_ids and c.get("dst") not in removed_ids
                ]
            if elem_id in getattr(diag, "elements", []):
                diag.elements.remove(elem_id)
        # remove part elements that reference this element
        to_delete = [
            eid
            for eid, e in repo.elements.items()
            if e.elem_type == "Part" and e.properties.get("definition") == elem_id
        ]
        for pid in to_delete:
            for diag in repo.diagrams.values():
                removed = [o.get("obj_id") for o in getattr(diag, "objects", []) if o.get("element_id") == pid]
                if removed:
                    diag.objects = [o for o in diag.objects if o.get("element_id") != pid]
                    diag.connections = [
                        c
                        for c in getattr(diag, "connections", [])
                        if c.get("src") not in removed and c.get("dst") not in removed
                    ]
                if pid in getattr(diag, "elements", []):
                    diag.elements.remove(pid)
            repo.delete_element(pid)
            if repo._undo_stack:
                repo._undo_stack.pop()

        repo.delete_element(elem_id)
        if repo._undo_stack:
            repo._undo_stack.pop()

        self._sync_to_repository()
        self.redraw()
        self.update_property_view()

    def _sync_to_repository(self) -> None:
        """Persist current objects and connections back to the repository."""
        self.repo.push_undo_state()
        diag = self.repo.diagrams.get(self.diagram_id)
        if diag:
            existing_objs = getattr(diag, "objects", [])
            hidden_objs = [
                o for o in existing_objs if not self.repo.object_visible(o, self.diagram_id)
            ]
            diag.objects = hidden_objs + [obj.__dict__ for obj in self.objects]
            existing_conns = getattr(diag, "connections", [])
            hidden_conns = [
                c
                for c in existing_conns
                if not self.repo.connection_visible(c, self.diagram_id)
            ]
            diag.connections = hidden_conns + [conn.__dict__ for conn in self.connections]
            update_block_parts_from_ibd(self.repo, diag)
            self.repo.touch_diagram(self.diagram_id)
            _sync_block_parts_from_ibd(self.repo, self.diagram_id)
            if diag.diag_type == "Internal Block Diagram":
                block_id = (
                    getattr(diag, "father", None)
                    or next(
                        (
                            eid
                            for eid, did in self.repo.element_diagrams.items()
                            if did == self.diagram_id
                        ),
                        None,
                    )
                )
                if block_id:
                    added_mult = _enforce_ibd_multiplicity(
                        self.repo, block_id, app=getattr(self, "app", None)
                    )
                    if added_mult and not getattr(self, "app", None):
                        for data in added_mult:
                            if not any(
                                o.obj_id == data["obj_id"] for o in self.objects
                            ):
                                self.objects.append(SysMLObject(**data))

    def refresh_from_repository(self, _event=None) -> None:
        """Reload diagram objects from the repository and redraw."""
        diag = self.repo.diagrams.get(self.diagram_id)
        if not diag:
            return
        self.objects = []
        for data in self.repo.visible_objects(diag.diag_id):
            if "requirements" not in data:
                data["requirements"] = []
            obj = SysMLObject(**data)
            if obj.obj_type == "Part":
                asil = calculate_allocated_asil(obj.requirements)
                obj.properties.setdefault("asil", asil)
                if obj.element_id and obj.element_id in self.repo.elements:
                    self.repo.elements[obj.element_id].properties.setdefault(
                        "asil", asil
                    )
            if obj.element_id:
                targets = [
                    self.repo.elements[r.target].name
                    for r in self.repo.relationships
                    if r.rel_type == "Trace"
                    and r.source == obj.element_id
                    and r.target in self.repo.elements
                ]
                if targets:
                    obj.properties["trace_to"] = ", ".join(sorted(targets))
            self.objects.append(obj)
        self.sort_objects()
        self.connections = []
        for data in self.repo.visible_connections(diag.diag_id):
            data.setdefault("stereotype", data.get("conn_type", "").lower())
            self.connections.append(DiagramConnection(**data))
        if self.objects:
            global _next_obj_id
            _next_obj_id = max(o.obj_id for o in self.objects) + 1
        self.redraw()
        self.update_property_view()

    def on_close(self):
        self._sync_to_repository()
        self.destroy()


class SysMLObjectDialog(simpledialog.Dialog):
    """Simple dialog for editing AutoML object properties."""

    def __init__(self, master, obj: SysMLObject):
        if not hasattr(obj, "requirements"):
            obj.requirements = []
        self.obj = obj
        super().__init__(master, title=f"Edit {obj.obj_type}")

    class SelectRequirementsDialog(simpledialog.Dialog):
        def __init__(self, parent, title="Select Requirements"):
            self.selected_vars = {}
            super().__init__(parent, title=title)

        def body(self, master):
            ttk.Label(master, text="Select requirements:").pack(padx=5, pady=5)
            container = ttk.Frame(master)
            container.pack(fill=tk.BOTH, expand=True)
            canvas = tk.Canvas(container, borderwidth=0)
            scrollbar = ttk.Scrollbar(container, orient="vertical", command=canvas.yview)
            self.check_frame = ttk.Frame(canvas)
            self.check_frame.bind(
                "<Configure>", lambda e: canvas.configure(scrollregion=canvas.bbox("all"))
            )
            canvas.create_window((0, 0), window=self.check_frame, anchor="nw")
            canvas.configure(yscrollcommand=scrollbar.set)
            canvas.pack(side="left", fill="both", expand=True)
            scrollbar.pack(side="right", fill="y")
            for req_id, req in global_requirements.items():
                var = tk.BooleanVar(value=False)
                self.selected_vars[req_id] = var
                text = f"[{req['id']}] {req['text']}"
                ttk.Checkbutton(self.check_frame, text=text, variable=var).pack(
                    anchor="w", padx=2, pady=2
                )
            return self.check_frame

        def apply(self):
            self.result = [rid for rid, var in self.selected_vars.items() if var.get()]

    class SelectComponentsDialog(simpledialog.Dialog):
        """Dialog to choose which components should become parts."""

        def __init__(self, parent, components):
            self.components = components
            self.selected = {}
            super().__init__(parent, title="Select Components")

        def body(self, master):
            ttk.Label(master, text="Select components:").pack(padx=5, pady=5)
            frame = ttk.Frame(master)
            frame.pack(fill=tk.BOTH, expand=True)
            canvas = tk.Canvas(frame, borderwidth=0)
            scrollbar = ttk.Scrollbar(frame, orient="vertical", command=canvas.yview)
            self.check_frame = ttk.Frame(canvas)
            self.check_frame.bind(
                "<Configure>", lambda e: canvas.configure(scrollregion=canvas.bbox("all"))
            )
            canvas.create_window((0, 0), window=self.check_frame, anchor="nw")
            canvas.configure(yscrollcommand=scrollbar.set)
            canvas.pack(side="left", fill="both", expand=True)
            scrollbar.pack(side="right", fill="y")
            for comp in self.components:
                var = tk.BooleanVar(value=True)
                self.selected[comp] = var
                ttk.Checkbutton(self.check_frame, text=comp.name, variable=var).pack(
                    anchor="w", padx=2, pady=2
                )
            return self.check_frame

        def apply(self):
            self.result = [c for c, var in self.selected.items() if var.get()]

    class SelectNamesDialog(simpledialog.Dialog):
        """Dialog to choose which part names should be added."""

        def __init__(self, parent, names, title="Select Parts"):
            self.names = names
            self.selected = {}
            super().__init__(parent, title=title)

        def body(self, master):
            ttk.Label(master, text="Select parts:").pack(padx=5, pady=5)
            frame = ttk.Frame(master)
            frame.pack(fill=tk.BOTH, expand=True)
            canvas = tk.Canvas(frame, borderwidth=0)
            scrollbar = ttk.Scrollbar(frame, orient="vertical", command=canvas.yview)
            self.check_frame = ttk.Frame(canvas)
            self.check_frame.bind(
                "<Configure>", lambda e: canvas.configure(scrollregion=canvas.bbox("all"))
            )
            canvas.create_window((0, 0), window=self.check_frame, anchor="nw")
            canvas.configure(yscrollcommand=scrollbar.set)
            canvas.pack(side="left", fill="both", expand=True)
            scrollbar.pack(side="right", fill="y")
            for name in self.names:
                var = tk.BooleanVar(value=True)
                self.selected[name] = var
                ttk.Checkbutton(self.check_frame, text=name, variable=var).pack(
                    anchor="w", padx=2, pady=2
                )
            return self.check_frame

        def apply(self):
            self.result = [n for n, var in self.selected.items() if var.get()]

    class SelectElementDialog(simpledialog.Dialog):
        """Dialog to choose a single existing element."""

        def __init__(self, parent, names, title="Select Element"):
            self.names = names
            self.result = None
            super().__init__(parent, title=title)

        def body(self, master):
            ttk.Label(master, text="Select element:").pack(padx=5, pady=5)
            self.listbox = tk.Listbox(master)
            for name in self.names:
                self.listbox.insert(tk.END, name)
            self.listbox.pack(fill=tk.BOTH, expand=True, padx=5, pady=5)
            return self.listbox

        def apply(self):
            sel = self.listbox.curselection()
            if sel:
                self.result = self.names[sel[0]]

    class ManagePartsDialog(simpledialog.Dialog):
        """Dialog to toggle visibility of contained parts."""

        def __init__(self, parent, names, visible, hidden):
            self.names = names
            self.visible = visible
            self.hidden = hidden
            self.selected = {}
            super().__init__(parent, title="Add Contained Parts")

        def body(self, master):
            ttk.Label(master, text="Select parts to show:").pack(padx=5, pady=5)
            frame = ttk.Frame(master)
            frame.pack(fill=tk.BOTH, expand=True)
            canvas = tk.Canvas(frame, borderwidth=0)
            scrollbar = ttk.Scrollbar(frame, orient="vertical", command=canvas.yview)
            self.check_frame = ttk.Frame(canvas)
            self.check_frame.bind(
                "<Configure>", lambda e: canvas.configure(scrollregion=canvas.bbox("all"))
            )
            canvas.create_window((0, 0), window=self.check_frame, anchor="nw")
            canvas.configure(yscrollcommand=scrollbar.set)
            canvas.pack(side="left", fill="both", expand=True)
            scrollbar.pack(side="right", fill="y")
            for name in self.names:
                var = tk.BooleanVar(value=name in self.visible)
                self.selected[name] = var
                ttk.Checkbutton(self.check_frame, text=name, variable=var).pack(
                    anchor="w", padx=2, pady=2
                )
            return self.check_frame

        def apply(self):
            self.result = [n for n, var in self.selected.items() if var.get()]

    def body(self, master):
        # Disable window resizing so the layout remains consistent
        self.resizable(False, False)

        # Use a notebook to keep the dialog compact by grouping fields
        self.nb = ttk.Notebook(master)
        self.nb.grid(row=0, column=0, columnspan=3, sticky="nsew")

        gen_frame = ttk.Frame(self.nb)
        prop_frame = ttk.Frame(self.nb)
        rel_frame = ttk.Frame(self.nb)
        link_frame = ttk.Frame(self.nb)
        req_frame = ttk.Frame(self.nb)

        self.nb.add(gen_frame, text="General")
        self.nb.add(prop_frame, text="Properties")
        self.nb.add(rel_frame, text="Reliability")
        self.nb.add(link_frame, text="Links")
        self.nb.add(req_frame, text="Requirements")

        gen_row = 0
        ttk.Label(gen_frame, text="Name:").grid(row=gen_row, column=0, sticky="e", padx=4, pady=4)
        self.name_var = tk.StringVar(value=self.obj.properties.get("name", ""))
        name_state = "readonly" if self.obj.obj_type == "Work Product" else "normal"
        ttk.Entry(gen_frame, textvariable=self.name_var, state=name_state).grid(
            row=gen_row, column=1, padx=4, pady=4
        )
        gen_row += 1
        ttk.Label(gen_frame, text="Width:").grid(row=gen_row, column=0, sticky="e", padx=4, pady=2)
        self.width_var = tk.StringVar(value=str(self.obj.width))
        width_state = (
            "readonly"
            if self.obj.obj_type in ("Initial", "Final", "Actor", "Decision", "Merge")
            else "normal"
        )
        ttk.Entry(gen_frame, textvariable=self.width_var, state=width_state).grid(
            row=gen_row, column=1, padx=4, pady=2
        )
        gen_row += 1
        if self.obj.obj_type not in ("Fork", "Join"):
            ttk.Label(gen_frame, text="Height:").grid(
                row=gen_row, column=0, sticky="e", padx=4, pady=2
            )
            self.height_var = tk.StringVar(value=str(self.obj.height))
            height_state = (
                "readonly"
                if self.obj.obj_type
                in ("Initial", "Final", "Actor", "Decision", "Merge")
                else "normal"
            )
            ttk.Entry(gen_frame, textvariable=self.height_var, state=height_state).grid(
                row=gen_row, column=1, padx=4, pady=2
            )
            gen_row += 1
        else:
            self.height_var = tk.StringVar(value=str(self.obj.height))
        self.entries = {}
        self.listboxes = {}
        self._operations: List[OperationDefinition] = []
        self._behaviors: List[BehaviorAssignment] = []
        prop_row = 0
        rel_row = 0
        if self.obj.obj_type == "Part":
            self.obj.properties.setdefault("asil", calculate_allocated_asil(self.obj.requirements))
        key = f"{self.obj.obj_type.replace(' ', '')}Usage"
        if key not in SYSML_PROPERTIES and self.obj.obj_type == "Block Boundary":
            key = "BlockUsage"
        list_props = {
            "ports",
            "operations",
            "behaviors",
            "failureModes",
        }
        editable_list_props = {"ports"}
        if self.obj.obj_type != "Block":
            list_props.add("partProperties")
            editable_list_props.add("partProperties")
        reliability_props = {
            "analysis",
            "component",
            "fit",
            "qualification",
            "failureModes",
            "asil",
        }
        app = getattr(self.master, "app", None)
        props = SYSML_PROPERTIES.get(key, [])
        if self.obj.obj_type == "Block":
            props = [p for p in props if p != "partProperties"]
        for prop in props:
            frame = rel_frame if prop in reliability_props else prop_frame
            row = rel_row if prop in reliability_props else prop_row
            ttk.Label(frame, text=f"{prop}:").grid(row=row, column=0, sticky="e", padx=4, pady=2)
            if prop == "operations":
                lb = tk.Listbox(frame, height=4)
                self._operations = parse_operations(self.obj.properties.get(prop, ""))
                for op in self._operations:
                    lb.insert(tk.END, format_operation(op))
                lb.grid(row=row, column=1, padx=4, pady=2, sticky="we")
                btnf = ttk.Frame(frame)
                btnf.grid(row=row, column=2, padx=2)
                ttk.Button(btnf, text="Add", command=self.add_operation).pack(side=tk.TOP)
                ttk.Button(btnf, text="Edit", command=self.edit_operation).pack(side=tk.TOP)
                ttk.Button(btnf, text="Remove", command=self.remove_operation).pack(side=tk.TOP)
                self.listboxes[prop] = lb
            elif prop == "behaviors":
                lb = tk.Listbox(frame, height=4)
                self._behaviors = parse_behaviors(self.obj.properties.get(prop, ""))
                repo = SysMLRepository.get_instance()
                for beh in self._behaviors:
                    name = repo.diagrams.get(beh.diagram)
                    label = f"{beh.operation} -> {name.name if name else beh.diagram}"
                    lb.insert(tk.END, label)
                lb.grid(row=row, column=1, padx=4, pady=2, sticky="we")
                btnf = ttk.Frame(frame)
                btnf.grid(row=row, column=2, padx=2)
                ttk.Button(btnf, text="Add", command=self.add_behavior).pack(side=tk.TOP)
                ttk.Button(btnf, text="Edit", command=self.edit_behavior).pack(side=tk.TOP)
                ttk.Button(btnf, text="Remove", command=self.remove_behavior).pack(side=tk.TOP)
                self.listboxes[prop] = lb
            elif prop in list_props:
                lb = tk.Listbox(frame, height=4)
                items = [
                    p.strip() for p in self.obj.properties.get(prop, "").split(",") if p.strip()
                ]
                for it in items:
                    lb.insert(tk.END, it)
                lb.grid(row=row, column=1, padx=4, pady=2, sticky="we")
                btnf = ttk.Frame(frame)
                btnf.grid(row=row, column=2, padx=2)
                if prop == "ports":
                    ttk.Button(btnf, text="Add", command=self.add_port).pack(side=tk.TOP)
                else:
                    ttk.Button(
                        btnf, text="Add", command=lambda p=prop: self.add_list_item(p)
                    ).pack(side=tk.TOP)
                if prop in editable_list_props:
                    if prop == "ports":
                        ttk.Button(btnf, text="Edit", command=self.edit_port).pack(side=tk.TOP)
                    else:
                        ttk.Button(
                            btnf, text="Edit", command=lambda p=prop: self.edit_list_item(p)
                        ).pack(side=tk.TOP)
                ttk.Button(
                    btnf, text="Remove", command=lambda p=prop: self.remove_list_item(p)
                ).pack(side=tk.TOP)
                self.listboxes[prop] = lb
            elif prop == "direction":
                var = tk.StringVar(value=self.obj.properties.get(prop, "in"))
                conns = [
                    c
                    for c in self.master.connections
                    if c.conn_type == "Connector" and self.obj.obj_id in (c.src, c.dst)
                ]
                state = "readonly" if conns else "normal"
                ttk.Combobox(
                    frame,
                    textvariable=var,
                    values=["in", "out", "inout"],
                    state=state,
                ).grid(row=row, column=1, padx=4, pady=2)
                self.entries[prop] = var
            elif self.obj.obj_type == "Use Case" and prop == "useCaseDefinition":
                repo = SysMLRepository.get_instance()
                diags = [
                    d
                    for d in repo.diagrams.values()
                    if d.diag_type == "Use Case Diagram" and d.diag_id != self.master.diagram_id
                ]
                idmap = {d.name or d.diag_id: d.diag_id for d in diags}
                self.ucdef_map = idmap
                cur_id = self.obj.properties.get(prop, "")
                cur_name = next((n for n, i in idmap.items() if i == cur_id), "")
                var = tk.StringVar(value=cur_name)
                ttk.Combobox(frame, textvariable=var, values=list(idmap.keys())).grid(
                    row=row, column=1, padx=4, pady=2
                )
                self.entries[prop] = var
            elif self.obj.obj_type == "Use Case" and prop == "includedUseCase":
                repo = SysMLRepository.get_instance()
                targets = [
                    repo.elements[t].name or t
                    for rel in repo.relationships
                    if rel.rel_type == "Include" and rel.source == self.obj.element_id
                    if (t := rel.target) in repo.elements
                ]
                ttk.Label(frame, text=", ".join(targets)).grid(
                    row=row, column=1, sticky="w", padx=4, pady=2
                )
            elif prop == "analysis" and app:
                analyses = getattr(app, "reliability_analyses", [])
                names = [ra.name for ra in analyses]
                var = tk.StringVar(value=self.obj.properties.get(prop, ""))
                cb = ttk.Combobox(frame, textvariable=var, values=names, state="readonly")
                cb.grid(row=row, column=1, padx=4, pady=2)
                self.entries[prop] = var
                self._analysis_map = {ra.name: ra for ra in analyses}

                def sync_analysis(_):
                    name = var.get()
                    ra = self._analysis_map.get(name)
                    if not ra:
                        return
                    if "fit" in self.entries:
                        self.entries["fit"].set(f"{ra.total_fit:.2f}")
                    else:
                        self.obj.properties["fit"] = f"{ra.total_fit:.2f}"
                    # update part list preview from analysis BOM
                    names = [c.name for c in ra.components]
                    joined = ", ".join(names)
                    if "partProperties" in self.listboxes:
                        lb = self.listboxes["partProperties"]
                        lb.delete(0, tk.END)
                        for n in names:
                            lb.insert(tk.END, n)
                    else:
                        self.obj.properties["partProperties"] = joined

                cb.bind("<<ComboboxSelected>>", sync_analysis)
            elif prop == "component" and app:
                comps = [
                    c
                    for ra in getattr(app, "reliability_analyses", [])
                    for c in ra.components
                    if c.comp_type != "circuit"
                ]
                comps.extend(
                    c
                    for c in getattr(app, "reliability_components", [])
                    if c.comp_type != "circuit"
                )
                names = list({c.name for c in comps})
                var = tk.StringVar(value=self.obj.properties.get(prop, ""))
                cb = ttk.Combobox(frame, textvariable=var, values=names, state="readonly")
                cb.grid(row=row, column=1, padx=4, pady=2)
                self.entries[prop] = var
                self._comp_map = {c.name: c for c in comps}

                def sync_component(_):
                    name = var.get()
                    comp = self._comp_map.get(name)
                    if not comp:
                        return
                    if "fit" in self.entries:
                        self.entries["fit"].set(f"{comp.fit:.2f}")
                    else:
                        self.obj.properties["fit"] = f"{comp.fit:.2f}"
                    if "qualification" in self.entries:
                        self.entries["qualification"].set(comp.qualification)
                    else:
                        self.obj.properties["qualification"] = comp.qualification
                    modes = self._get_failure_modes(app, comp.name)
                    if "failureModes" in self.entries:
                        self.entries["failureModes"].set(modes)
                    else:
                        self.obj.properties["failureModes"] = modes

                cb.bind("<<ComboboxSelected>>", sync_component)
            else:
                var = tk.StringVar(value=self.obj.properties.get(prop, ""))
                state = "normal"
                if self.obj.obj_type == "Block" and prop in ("fit", "qualification"):
                    state = "readonly"
                if self.obj.obj_type == "Part" and prop == "asil":
                    state = "readonly"
                ttk.Entry(frame, textvariable=var, state=state).grid(
                    row=row, column=1, padx=4, pady=2
                )
                self.entries[prop] = var
            if prop in reliability_props:
                rel_row += 1
            else:
                prop_row += 1

        # Display inherited reliability values only for Blocks
        if self.obj.obj_type == "Block":
            for prop in ("fit", "qualification"):
                if prop not in self.entries and self.obj.properties.get(prop, ""):
                    ttk.Label(rel_frame, text=f"{prop}:").grid(
                        row=rel_row, column=0, sticky="e", padx=4, pady=2
                    )
                    var = tk.StringVar(value=self.obj.properties.get(prop, ""))
                    ttk.Entry(rel_frame, textvariable=var, state="readonly").grid(
                        row=rel_row, column=1, padx=4, pady=2
                    )
                    self.entries[prop] = var
                    rel_row += 1

        repo = SysMLRepository.get_instance()
        current_diagram = repo.diagrams.get(getattr(self.master, "diagram_id", ""))
        toolbox = getattr(app, "safety_mgmt_toolbox", None)
        wp_map = {wp.analysis: wp for wp in toolbox.get_work_products()} if toolbox else {}
        link_row = 0
        if self.obj.obj_type == "Block":
            diags = [d for d in repo.diagrams.values() if d.diag_type == "Internal Block Diagram"]
            ids = {d.name or d.diag_id: d.diag_id for d in diags}
            ttk.Label(link_frame, text="Internal Block Diagram:").grid(
                row=link_row, column=0, sticky="e", padx=4, pady=2
            )
            self.diag_map = ids
            cur_id = repo.get_linked_diagram(self.obj.element_id)
            cur_name = next((n for n, i in ids.items() if i == cur_id), "")
            self.diagram_var = tk.StringVar(value=cur_name)
            ttk.Combobox(link_frame, textvariable=self.diagram_var, values=list(ids.keys())).grid(
                row=link_row, column=1, padx=4, pady=2
            )
            link_row += 1
        elif self.obj.obj_type == "Work Product":
            name = self.obj.properties.get("name", "")
            targets = wp_map.get(name)
            trace_opts = sorted(getattr(targets, "traceable", [])) if targets else []
            if trace_opts:
                ttk.Label(link_frame, text="Trace To:").grid(
                    row=link_row, column=0, sticky="e", padx=4, pady=2
                )
                lb = tk.Listbox(link_frame, height=4, selectmode=tk.MULTIPLE)
                for opt in trace_opts:
                    lb.insert(tk.END, opt)
                current = [
                    s.strip()
                    for s in self.obj.properties.get("trace_to", "").split(",")
                    if s.strip()
                ]
                for idx, opt in enumerate(trace_opts):
                    if opt in current:
                        lb.selection_set(idx)
                lb.grid(row=link_row, column=1, padx=4, pady=2, sticky="we")
                self.trace_list = lb
                link_row += 1
        elif self.obj.obj_type == "Use Case":
            diagrams = [d for d in repo.diagrams.values() if d.diag_type == "Governance Diagram"]
            self.behavior_map = {d.name or d.diag_id: d.diag_id for d in diagrams}
            ttk.Label(link_frame, text="Behavior Diagram:").grid(
                row=link_row, column=0, sticky="e", padx=4, pady=2
            )
            cur_id = repo.get_linked_diagram(self.obj.element_id)
            cur_name = next((n for n, i in self.behavior_map.items() if i == cur_id), "")
            self.behavior_var = tk.StringVar(value=cur_name)
            ttk.Combobox(
                link_frame, textvariable=self.behavior_var, values=list(self.behavior_map.keys())
            ).grid(row=link_row, column=1, padx=4, pady=2)
            link_row += 1
            name = self.obj.properties.get("name", "")
            targets = wp_map.get(name)
            trace_opts = sorted(getattr(targets, "traceable", [])) if targets else []
            if trace_opts:
                ttk.Label(link_frame, text="Trace To:").grid(
                    row=link_row, column=0, sticky="e", padx=4, pady=2
                )
                lb = tk.Listbox(link_frame, height=4, selectmode=tk.MULTIPLE)
                for opt in trace_opts:
                    lb.insert(tk.END, opt)
                current = [
                    s.strip()
                    for s in self.obj.properties.get("trace_to", "").split(",")
                    if s.strip()
                ]
                for idx, opt in enumerate(trace_opts):
                    if opt in current:
                        lb.selection_set(idx)
                lb.grid(row=link_row, column=1, padx=4, pady=2, sticky="we")
                self.trace_list = lb
                link_row += 1
        elif self.obj.obj_type in ("Action Usage", "Action"):
            if (
                self.obj.obj_type == "Action"
                and current_diagram
                and current_diagram.diag_type == "Governance Diagram"
            ):
                diagrams = [
                    d for d in repo.diagrams.values() if d.diag_type == "Governance Diagram"
                ]
            else:
                diagrams = [
                    d
                    for d in repo.diagrams.values()
                    if d.diag_type in ("Activity Diagram", "Governance Diagram")
                ]
            self.behavior_map = {d.name or d.diag_id: d.diag_id for d in diagrams}
            ttk.Label(link_frame, text="Behavior Diagram:").grid(
                row=link_row, column=0, sticky="e", padx=4, pady=2
            )
            cur_id = repo.get_linked_diagram(self.obj.element_id)
            cur_name = next((n for n, i in self.behavior_map.items() if i == cur_id), "")
            self.behavior_var = tk.StringVar(value=cur_name)
            ttk.Combobox(
                link_frame, textvariable=self.behavior_var, values=list(self.behavior_map.keys())
            ).grid(row=link_row, column=1, padx=4, pady=2)
            link_row += 1
        elif self.obj.obj_type == "CallBehaviorAction":
            bdiags = [
                d
                for d in repo.diagrams.values()
                if d.diag_type in ("Activity Diagram", "Governance Diagram")
            ]
            self.behavior_map = {d.name or d.diag_id: d.diag_id for d in bdiags}
            ttk.Label(link_frame, text="Behavior Diagram:").grid(
                row=link_row, column=0, sticky="e", padx=4, pady=2
            )
            cur_id = repo.get_linked_diagram(self.obj.element_id)
            cur_name = next((n for n, i in self.behavior_map.items() if i == cur_id), "")
            self.behavior_var = tk.StringVar(value=cur_name)
            ttk.Combobox(
                link_frame, textvariable=self.behavior_var, values=list(self.behavior_map.keys())
            ).grid(row=link_row, column=1, padx=4, pady=2)
            link_row += 1
            vdiags = [d for d in repo.diagrams.values() if d.diag_type == "Internal Block Diagram"]
            self.view_map = {d.name or d.diag_id: d.diag_id for d in vdiags}
            ttk.Label(link_frame, text="View:").grid(
                row=link_row, column=0, sticky="e", padx=4, pady=2
            )
            view_id = self.obj.properties.get("view", "")
            vname = next((n for n, i in self.view_map.items() if i == view_id), "")
            self.view_var = tk.StringVar(value=vname)
            ttk.Combobox(
                link_frame, textvariable=self.view_var, values=list(self.view_map.keys())
            ).grid(row=link_row, column=1, padx=4, pady=2)
            link_row += 1
        elif self.obj.obj_type == "Part":
            blocks = [e for e in repo.elements.values() if e.elem_type == "Block"]
            idmap = {b.name or b.elem_id: b.elem_id for b in blocks}
            ttk.Label(link_frame, text="Definition:").grid(
                row=link_row, column=0, sticky="e", padx=4, pady=2
            )
            self.def_map = idmap
            cur_id = self.obj.properties.get("definition", "")
            cur_name = next((n for n, i in idmap.items() if i == cur_id), "")
            self.def_var = tk.StringVar(value=cur_name)
            self.def_cb = ttk.Combobox(
                link_frame, textvariable=self.def_var, values=list(idmap.keys())
            )
            self.def_cb.grid(row=link_row, column=1, padx=4, pady=2)
            self.def_cb.bind("<<ComboboxSelected>>", self._on_def_selected)
            self._current_def_id = cur_id
            link_row += 1

        # Requirement allocation section
        req_row = 0
        ttk.Label(req_frame, text="Requirements:").grid(
            row=req_row, column=0, sticky="ne", padx=4, pady=2
        )
        self.req_list = tk.Listbox(req_frame, height=4)
        self.req_list.grid(row=req_row, column=1, padx=4, pady=2, sticky="we")
        btnf = ttk.Frame(req_frame)
        btnf.grid(row=req_row, column=2, padx=2)
        ttk.Button(btnf, text="Add", command=self.add_requirement).pack(side=tk.TOP)
        ttk.Button(btnf, text="Remove", command=self.remove_requirement).pack(side=tk.TOP)
        for r in self.obj.requirements:
            self.req_list.insert(tk.END, f"[{r.get('id')}] {r.get('text','')}")
        req_row += 1
        self._update_asil()

    def add_port(self):
        name = simpledialog.askstring("Port", "Name:", parent=self)
        if name:
            self.listboxes["ports"].insert(tk.END, name)

    def remove_port(self):
        sel = list(self.listboxes["ports"].curselection())
        for idx in reversed(sel):
            self.listboxes["ports"].delete(idx)

    def edit_port(self):
        lb = self.listboxes["ports"]
        sel = lb.curselection()
        if not sel:
            return
        idx = sel[0]
        cur = lb.get(idx)
        name = simpledialog.askstring("Port", "Name:", initialvalue=cur, parent=self)
        if name:
            lb.delete(idx)
            lb.insert(idx, name)

    def add_list_item(self, prop: str):
        val = simpledialog.askstring(prop, "Value:", parent=self)
        if val:
            self.listboxes[prop].insert(tk.END, val)

    def remove_list_item(self, prop: str):
        lb = self.listboxes[prop]
        sel = list(lb.curselection())
        for idx in reversed(sel):
            lb.delete(idx)

    def edit_list_item(self, prop: str):
        lb = self.listboxes[prop]
        sel = lb.curselection()
        if not sel:
            return
        idx = sel[0]
        cur = lb.get(idx)
        val = simpledialog.askstring(prop, "Value:", initialvalue=cur, parent=self)
        if val:
            lb.delete(idx)
            lb.insert(idx, val)

    class OperationDialog(simpledialog.Dialog):
        def __init__(self, parent, operation=None):
            self.operation = operation
            super().__init__(parent, title="Operation")

        def body(self, master):
            ttk.Label(master, text="Name:").grid(row=0, column=0, padx=4, pady=2, sticky="e")
            self.name_var = tk.StringVar(value=getattr(self.operation, "name", ""))
            ttk.Entry(master, textvariable=self.name_var).grid(row=0, column=1, padx=4, pady=2)
            ttk.Label(master, text="Parameters (name:type:dir)").grid(
                row=1, column=0, columnspan=2, padx=4, pady=2
            )
            self.param_text = tk.Text(master, height=4, width=30)
            if self.operation:
                lines = [f"{p.name}:{p.type}:{p.direction}" for p in self.operation.parameters]
                self.param_text.insert("1.0", "\n".join(lines))
            self.param_text.grid(row=2, column=0, columnspan=2, padx=4, pady=2)
            ttk.Label(master, text="Return type:").grid(row=3, column=0, padx=4, pady=2, sticky="e")
            self.ret_var = tk.StringVar(value=getattr(self.operation, "return_type", ""))
            ttk.Entry(master, textvariable=self.ret_var).grid(row=3, column=1, padx=4, pady=2)

        def apply(self):
            name = self.name_var.get().strip()
            params = []
            for line in self.param_text.get("1.0", tk.END).splitlines():
                line = line.strip()
                if not line:
                    continue
                parts = line.split(":")
                if len(parts) == 1:
                    params.append(OperationParameter(name=parts[0]))
                elif len(parts) == 2:
                    params.append(OperationParameter(name=parts[0], type=parts[1]))
                else:
                    params.append(
                        OperationParameter(name=parts[0], type=parts[1], direction=parts[2])
                    )
            self.result = OperationDefinition(name, params, self.ret_var.get().strip())

    class BehaviorDialog(simpledialog.Dialog):
        def __init__(self, parent, operations: list[str], diag_map: dict[str, str], assignment=None):
            self.operations = operations
            self.diag_map = diag_map
            self.assignment = assignment
            super().__init__(parent, title="Behavior")

        def body(self, master):
            ttk.Label(master, text="Operation:").grid(row=0, column=0, padx=4, pady=2, sticky="e")
            self.op_var = tk.StringVar(value=getattr(self.assignment, "operation", ""))
            ttk.Combobox(master, textvariable=self.op_var, values=self.operations, state="readonly").grid(
                row=0, column=1, padx=4, pady=2
            )
            ttk.Label(master, text="Diagram:").grid(row=1, column=0, padx=4, pady=2, sticky="e")
            cur_name = next((n for n, i in self.diag_map.items() if i == getattr(self.assignment, "diagram", "")), "")
            self.diag_var = tk.StringVar(value=cur_name)
            ttk.Combobox(master, textvariable=self.diag_var, values=list(self.diag_map.keys()), state="readonly").grid(
                row=1, column=1, padx=4, pady=2
            )

        def apply(self):
            op = self.op_var.get().strip()
            diag_id = self.diag_map.get(self.diag_var.get(), "")
            self.result = BehaviorAssignment(operation=op, diagram=diag_id)

    def add_operation(self):
        dlg = self.OperationDialog(self)
        if dlg.result:
            self._operations.append(dlg.result)
            self.listboxes["operations"].insert(tk.END, format_operation(dlg.result))

    def edit_operation(self):
        lb = self.listboxes["operations"]
        sel = lb.curselection()
        if not sel:
            return
        idx = sel[0]
        op = self._operations[idx]
        dlg = self.OperationDialog(self, op)
        if dlg.result:
            self._operations[idx] = dlg.result
            lb.delete(idx)
            lb.insert(idx, format_operation(dlg.result))

    def remove_operation(self):
        lb = self.listboxes["operations"]
        sel = list(lb.curselection())
        for idx in reversed(sel):
            lb.delete(idx)
            del self._operations[idx]

    def add_behavior(self):
        repo = SysMLRepository.get_instance()
        diagrams = [
            d
            for d in repo.diagrams.values()
            if d.diag_type in ("Activity Diagram", "Governance Diagram")
        ]
        diag_map = {d.name or d.diag_id: d.diag_id for d in diagrams}
        ops = [op.name for op in self._operations]
        dlg = self.BehaviorDialog(self, ops, diag_map)
        if dlg.result:
            self._behaviors.append(dlg.result)
            name = repo.diagrams.get(dlg.result.diagram)
            label = f"{dlg.result.operation} -> {name.name if name else dlg.result.diagram}"
            self.listboxes["behaviors"].insert(tk.END, label)

    def edit_behavior(self):
        lb = self.listboxes["behaviors"]
        sel = lb.curselection()
        if not sel:
            return
        idx = sel[0]
        repo = SysMLRepository.get_instance()
        diagrams = [
            d
            for d in repo.diagrams.values()
            if d.diag_type in ("Activity Diagram", "Governance Diagram")
        ]
        diag_map = {d.name or d.diag_id: d.diag_id for d in diagrams}
        ops = [op.name for op in self._operations]
        dlg = self.BehaviorDialog(self, ops, diag_map, self._behaviors[idx])
        if dlg.result:
            self._behaviors[idx] = dlg.result
            name = repo.diagrams.get(dlg.result.diagram)
            label = f"{dlg.result.operation} -> {name.name if name else dlg.result.diagram}"
            lb.delete(idx)
            lb.insert(idx, label)

    def remove_behavior(self):
        lb = self.listboxes["behaviors"]
        sel = list(lb.curselection())
        for idx in reversed(sel):
            lb.delete(idx)
            del self._behaviors[idx]

    def add_requirement(self):
        if not global_requirements:
            messagebox.showinfo("No Requirements", "No requirements defined.")
            return
        dialog = self.SelectRequirementsDialog(self)
        if dialog.result:
            for rid in dialog.result:
                req = global_requirements.get(rid)
                if req and not any(r.get("id") == rid for r in self.obj.requirements):
                    self.obj.requirements.append(req)
                    self.req_list.insert(tk.END, f"[{req['id']}] {req.get('text','')}")
        self._update_asil()

    def remove_requirement(self):
        sel = list(self.req_list.curselection())
        for idx in reversed(sel):
            del self.obj.requirements[idx]
            self.req_list.delete(idx)
        self._update_asil()

    def _update_asil(self) -> None:
        """Recompute ASIL based on allocated requirements."""
        if self.obj.obj_type != "Part":
            return
        asil = calculate_allocated_asil(self.obj.requirements)
        self.obj.properties["asil"] = asil
        if "asil" in self.entries:
            self.entries["asil"].set(asil)
        repo = SysMLRepository.get_instance()
        if self.obj.element_id and self.obj.element_id in repo.elements:
            repo.elements[self.obj.element_id].properties["asil"] = asil

    def _get_failure_modes(self, app, comp_name: str) -> str:
        """Return comma separated failure modes for a component name."""
        modes = set()
        for e in getattr(app, "fmea_entries", []):
            if getattr(e, "fmea_component", "") == comp_name:
                label = getattr(e, "description", "") or getattr(e, "user_name", "")
                if label:
                    modes.add(label)
        for fmea in getattr(app, "fmeas", []):
            for e in fmea.get("entries", []):
                if getattr(e, "fmea_component", "") == comp_name:
                    label = getattr(e, "description", "") or getattr(e, "user_name", "")
                    if label:
                        modes.add(label)
        return ", ".join(sorted(modes))

    def _on_def_selected(self, event=None):
        """Callback when the definition combobox is changed."""
        repo = SysMLRepository.get_instance()
        name = self.def_var.get()
        def_id = self.def_map.get(name)
        if not def_id:
            self._current_def_id = ""
            return

        parent_id = None
        if hasattr(self.master, "diagram_id"):
            diag = repo.diagrams.get(self.master.diagram_id)
            if diag and diag.diag_type == "Internal Block Diagram":
                parent_id = getattr(diag, "father", None) or next(
                    (eid for eid, did in repo.element_diagrams.items() if did == diag.diag_id),
                    None,
                )

        if parent_id and _multiplicity_limit_exceeded(
            repo,
            parent_id,
            def_id,
            getattr(self.master, "objects", []),
            self.obj.element_id,
        ):
            messagebox.showinfo(
                "Add Part",
                "Maximum number of parts of that type has been reached",
            )
            prev_name = next(
                (n for n, i in self.def_map.items() if i == self._current_def_id),
                "",
            )
            self.def_var.set(prev_name)
            return

        self._current_def_id = def_id

    def apply(self):
        repo = SysMLRepository.get_instance()
        parent_id = None
        if self.obj.obj_type != "Work Product":
            new_name = self.name_var.get()
            if self.obj.obj_type == "Part" and hasattr(self.master, "diagram_id"):
                diag = repo.diagrams.get(self.master.diagram_id)
                if diag and diag.diag_type == "Internal Block Diagram":
                    parent_id = getattr(diag, "father", None) or next(
                        (eid for eid, did in repo.element_diagrams.items() if did == diag.diag_id),
                        None,
                    )
            if parent_id and _part_name_exists(repo, parent_id, new_name, self.obj.element_id):
                messagebox.showinfo("Add Part", "A part with that name already exists")
                new_name = self.obj.properties.get("name", "")
            new_name = repo.ensure_unique_element_name(new_name, self.obj.element_id)
            if self.obj.obj_type == "Port" and hasattr(self.master, "objects"):
                rename_port(repo, self.obj, self.master.objects, new_name)
            self.obj.properties["name"] = new_name
            if self.obj.element_id and self.obj.element_id in repo.elements:
                elem = repo.elements[self.obj.element_id]
                if self.obj.obj_type in ("Block", "Block Boundary") and elem.elem_type == "Block":
                    rename_block(repo, elem.elem_id, new_name)
                else:
                    elem.name = new_name
            if self.obj.obj_type == "Port" and hasattr(self.master, "objects"):
                rename_port(repo, self.obj, self.master.objects, new_name)
        else:
            new_name = self.obj.properties.get("name", "")
        for prop, var in self.entries.items():
            self.obj.properties[prop] = var.get()
            if self.obj.element_id and self.obj.element_id in repo.elements:
                repo.elements[self.obj.element_id].properties[prop] = var.get()
        removed_parts = []
        prev_parts = []
        if (
            self.obj.element_id
            and self.obj.element_id in repo.elements
            and "partProperties" in repo.elements[self.obj.element_id].properties
        ):
            prev_parts = [
                p.strip()
                for p in repo.elements[self.obj.element_id]
                .properties.get("partProperties", "")
                .split(",")
                if p.strip()
            ]

        for prop, lb in self.listboxes.items():
            if prop == "operations":
                self.obj.properties[prop] = operations_to_json(self._operations)
                if self.obj.element_id and self.obj.element_id in repo.elements:
                    repo.elements[self.obj.element_id].properties[prop] = self.obj.properties[prop]
            elif prop == "behaviors":
                self.obj.properties[prop] = behaviors_to_json(self._behaviors)
                if self.obj.element_id and self.obj.element_id in repo.elements:
                    repo.elements[self.obj.element_id].properties[prop] = self.obj.properties[prop]
            else:
                items = [lb.get(i) for i in range(lb.size())]
                joined = ", ".join(items)
                self.obj.properties[prop] = joined
                if self.obj.element_id and self.obj.element_id in repo.elements:
                    repo.elements[self.obj.element_id].properties[prop] = joined
                if prop == "partProperties" and prev_parts:
                    prev_keys = {_part_prop_key(p) for p in prev_parts}
                    new_keys = {_part_prop_key(i) for i in items}
                    removed_parts = [p for p in prev_parts if _part_prop_key(p) not in new_keys]

        trace_lb = getattr(self, "trace_list", None)
        if trace_lb:
            selected = [trace_lb.get(i) for i in trace_lb.curselection()]
            joined = ", ".join(selected)
            if joined:
                self.obj.properties["trace_to"] = joined
            else:
                self.obj.properties.pop("trace_to", None)
            if self.obj.element_id and self.obj.element_id in repo.elements:
                elem_props = repo.elements[self.obj.element_id].properties
                if joined:
                    elem_props["trace_to"] = joined
                else:
                    elem_props.pop("trace_to", None)
            removed = {
                r.rel_id
                for r in repo.relationships
                if r.rel_type == "Trace"
                and (r.source == self.obj.element_id or r.target == self.obj.element_id)
            }
            if removed:
                repo.relationships = [r for r in repo.relationships if r.rel_id not in removed]
                for diag in repo.diagrams.values():
                    diag.relationships = [rid for rid in diag.relationships if rid not in removed]
            for name in selected:
                target_elem = next(
                    (e for e in repo.elements.values() if e.name == name),
                    None,
                )
                if target_elem and self.obj.element_id:
                    repo.create_relationship("Trace", self.obj.element_id, target_elem.elem_id)
                    repo.create_relationship("Trace", target_elem.elem_id, self.obj.element_id)

        if self.obj.element_id and self.obj.element_id in repo.elements:
            elem_type = repo.elements[self.obj.element_id].elem_type
            if elem_type == "Block" and self.obj.obj_type in ("Block", "Block Boundary"):
                propagate_block_port_changes(repo, self.obj.element_id)
                propagate_block_part_changes(repo, self.obj.element_id)
                propagate_block_changes(repo, self.obj.element_id)
                app_ref = getattr(self.master, "app", None)
                added = _sync_ibd_partproperty_parts(
                    repo,
                    self.obj.element_id,
                    app=app_ref,
                    visible=True,
                )
                for data in added:
                    data["hidden"] = False
                _propagate_boundary_parts(repo, self.obj.element_id, added, app=app_ref)
                father_diag_id = repo.get_linked_diagram(self.obj.element_id)
                for diag in repo.diagrams.values():
                    if (
                        diag.diag_type == "Internal Block Diagram"
                        and getattr(diag, "father", None) == self.obj.element_id
                        and diag.diag_id != father_diag_id
                    ):
                        added_child = inherit_father_parts(repo, diag)
                        for obj in added_child:
                            if obj.get("obj_type") == "Part":
                                obj["hidden"] = False
                        if app_ref:
                            for win in getattr(app_ref, "ibd_windows", []):
                                if getattr(win, "diagram_id", None) == diag.diag_id:
                                    for obj in added_child:
                                        win.objects.append(SysMLObject(**obj))
                                    win.redraw()
                                    win._sync_to_repository()
        try:
            if self.obj.obj_type not in (
                "Initial",
                "Final",
                "Decision",
                "Merge",
            ):
                self.obj.width = float(self.width_var.get())
                self.obj.height = float(self.height_var.get())
        except ValueError:
            pass

        if hasattr(self.master, "ensure_text_fits"):
            self.master.ensure_text_fits(self.obj)

        self._update_asil()

        # ensure block shows BOM components as part names when an analysis is set
        if (
            self.obj.obj_type == "Block"
            and "analysis" in self.obj.properties
            and hasattr(self, "_analysis_map")
        ):
            ra = self._analysis_map.get(self.obj.properties["analysis"], None)
            if ra:
                cur = [
                    p.strip()
                    for p in self.obj.properties.get("partProperties", "").split(",")
                    if p.strip()
                ]
                names = [c.name for c in ra.components]
                for n in names:
                    if n not in cur:
                        cur.append(n)
                joined = ", ".join(cur)
                self.obj.properties["partProperties"] = joined
                if self.obj.element_id and self.obj.element_id in repo.elements:
                    repo.elements[self.obj.element_id].properties["partProperties"] = joined
                if self.obj.element_id:
                    inherit_block_properties(repo, self.obj.element_id)
                    self.obj.properties["partProperties"] = repo.elements[
                        self.obj.element_id
                    ].properties["partProperties"]

        # Update linked diagram if applicable
        link_id = None
        if hasattr(self, "behavior_var") and self.behavior_var.get():
            link_id = self.behavior_map.get(self.behavior_var.get())
        elif hasattr(self, "diagram_var"):
            link_id = self.diag_map.get(self.diagram_var.get())
        if hasattr(self, "behavior_var") or hasattr(self, "diagram_var"):
            if (
                self.obj.obj_type == "Block"
                and hasattr(self, "diagram_var")
                and link_id
                and link_id in repo.diagrams
                and repo.diagrams[link_id].diag_type == "Internal Block Diagram"
            ):
                link_block_to_ibd(
                    repo,
                    self.obj.element_id,
                    link_id,
                    app=getattr(self.master, "app", None),
                )
            else:
                repo.link_diagram(self.obj.element_id, link_id)
        if hasattr(self, "view_var"):
            view_id = self.view_map.get(self.view_var.get())
            if view_id:
                self.obj.properties["view"] = view_id
                if self.obj.element_id and self.obj.element_id in repo.elements:
                    repo.elements[self.obj.element_id].properties["view"] = view_id
            else:
                self.obj.properties.pop("view", None)
                if self.obj.element_id and self.obj.element_id in repo.elements:
                    repo.elements[self.obj.element_id].properties.pop("view", None)
        if hasattr(self, "def_var"):
            name = self.def_var.get()
            def_id = self.def_map.get(name)
            if def_id:
                parent_id = None
                if hasattr(self.master, "diagram_id"):
                    diag = repo.diagrams.get(self.master.diagram_id)
                    if diag and diag.diag_type == "Internal Block Diagram":
                        parent_id = getattr(diag, "father", None) or next(
                            (eid for eid, did in repo.element_diagrams.items() if did == diag.diag_id),
                            None,
                        )
                if parent_id:
                    rel = next(
                        (
                            r
                            for r in repo.relationships
                            if r.source == parent_id
                            and r.target == def_id
                            and r.rel_type in ("Aggregation", "Composite Aggregation")
                        ),
                        None,
                    )
                    limit_exceeded = _multiplicity_limit_exceeded(
                        repo,
                        parent_id,
                        def_id,
                        getattr(self.master, "objects", []),
                        self.obj.element_id,
                    )
                    if limit_exceeded:
                        messagebox.showinfo(
                            "Add Part",
                            "Maximum number of parts of that type has been reached",
                        )
                        def_id = None
                if def_id:
                    self.obj.properties["definition"] = def_id
                    if self.obj.element_id and self.obj.element_id in repo.elements:
                        repo.elements[self.obj.element_id].properties["definition"] = def_id
        if hasattr(self, "ucdef_var"):
            name = self.ucdef_var.get()
            def_id = self.ucdef_map.get(name)
            if def_id:
                self.obj.properties["useCaseDefinition"] = def_id
                if self.obj.element_id and self.obj.element_id in repo.elements:
                    repo.elements[self.obj.element_id].properties["useCaseDefinition"] = def_id

        # ------------------------------------------------------------
        # Add parts from selected analysis BOM
        # ------------------------------------------------------------
        if (
            self.obj.obj_type == "Block"
            and "analysis" in self.obj.properties
            and hasattr(self, "diag_map")
        ):
            diag_id = repo.get_linked_diagram(self.obj.element_id)
            if diag_id:
                ra_name = self.obj.properties.get("analysis", "")
                ra = getattr(self, "_analysis_map", {}).get(ra_name)
                if ra and ra.components:
                    comps = list(ra.components)
                    dlg = self.SelectComponentsDialog(self, comps)
                    selected = dlg.result or []
                    if selected:
                        diag = repo.diagrams.get(diag_id)
                        if diag is not None:
                            diag.objects = getattr(diag, "objects", [])
                            existing = {
                                o.get("properties", {}).get("component")
                                for o in diag.objects
                                if o.get("obj_type") == "Part"
                            }
                            base_x = 50.0
                            base_y = 50.0
                            offset = 60.0
                            for idx, c in enumerate(selected):
                                if c.name in existing:
                                    continue
                                elem = repo.create_element(
                                    "Part",
                                    name=c.name,
                                    properties={
                                        "component": c.name,
                                        "fit": f"{c.fit:.2f}",
                                        "qualification": c.qualification,
                                        "failureModes": self._get_failure_modes(
                                            getattr(self.master, "app", None), c.name
                                        ),
                                    },
                                    owner=repo.root_package.elem_id,
                                )
                                repo.add_element_to_diagram(diag_id, elem.elem_id)
                                obj = SysMLObject(
                                    _get_next_id(),
                                    "Part",
                                    base_x,
                                    base_y + offset * idx,
                                    element_id=elem.elem_id,
                                    properties=elem.properties.copy(),
                                )
                                diag.objects.append(obj.__dict__)
                                # update any open windows for this diagram
                                app = getattr(self.master, "app", None)
                                if app:
                                    for win in getattr(app, "ibd_windows", []):
                                        if win.diagram_id == diag_id:
                                            win.objects.append(obj)
                                            win.redraw()
                                            win._sync_to_repository()
                            # update block partProperties with newly added components
                            new_names = [c.name for c in selected if c.name not in existing]
                            if new_names:
                                cur = self.obj.properties.get("partProperties", "")
                                names = [n.strip() for n in cur.split(",") if n.strip()]
                                for name in new_names:
                                    if name not in names:
                                        names.append(name)
                                joined = ", ".join(names)
                                self.obj.properties["partProperties"] = joined
                                if self.obj.element_id and self.obj.element_id in repo.elements:
                                    repo.elements[self.obj.element_id].properties[
                                        "partProperties"
                                    ] = joined
                                # update all diagram objects referencing this block element
                                for d in repo.diagrams.values():
                                    for o in getattr(d, "objects", []):
                                        if o.get("element_id") == self.obj.element_id:
                                            o.setdefault("properties", {})[
                                                "partProperties"
                                            ] = joined
                                # include parent block parts
                                if self.obj.element_id:
                                    inherit_block_properties(repo, self.obj.element_id)
                                    joined = repo.elements[self.obj.element_id].properties[
                                        "partProperties"
                                    ]
                                    self.obj.properties["partProperties"] = joined
                            repo.diagrams[diag_id] = diag
                            repo.touch_diagram(diag_id)
                            if self.obj.element_id:
                                repo.touch_element(self.obj.element_id)
                            if hasattr(self.master, "_sync_to_repository"):
                                self.master._sync_to_repository()


class ConnectionDialog(simpledialog.Dialog):
    """Edit connection style and custom routing points."""

    def __init__(self, master, connection: DiagramConnection):
        self.connection = connection
        super().__init__(master, title="Connection Properties")

    def body(self, master):
        # Disable window resizing so the property layout stays consistent
        self.resizable(False, False)
        ttk.Label(master, text="Name:").grid(row=0, column=0, sticky="e", padx=4, pady=4)
        self.name_var = tk.StringVar(value=self.connection.name)
        ttk.Entry(master, textvariable=self.name_var).grid(row=0, column=1, columnspan=2, padx=4, pady=4, sticky="we")

        ttk.Label(master, text="Style:").grid(row=1, column=0, sticky="e", padx=4, pady=4)
        self.style_var = tk.StringVar(value=self.connection.style)
        ttk.Combobox(master, textvariable=self.style_var,
                     values=["Straight", "Squared", "Custom"]).grid(row=1, column=1, padx=4, pady=4)

        ttk.Label(master, text="Points:").grid(row=2, column=0, sticky="ne", padx=4, pady=4)
        self.point_list = tk.Listbox(master, height=4)
        for px, py in self.connection.points:
            self.point_list.insert(tk.END, f"{px:.1f},{py:.1f}")
        self.point_list.grid(row=2, column=1, padx=4, pady=4, sticky="we")
        btnf = ttk.Frame(master)
        btnf.grid(row=2, column=2, padx=2)
        ttk.Button(btnf, text="Add", command=self.add_point).pack(side=tk.TOP)
        ttk.Button(btnf, text="Remove", command=self.remove_point).pack(side=tk.TOP)

        ttk.Label(master, text="Arrows:").grid(row=3, column=0, sticky="e", padx=4, pady=4)
        self.arrow_var = tk.StringVar(value=self.connection.arrow)
        self.arrow_cb = ttk.Combobox(
            master,
            textvariable=self.arrow_var,
            values=["none", "forward", "backward", "both"],
        )
        self.arrow_cb.grid(row=3, column=1, padx=4, pady=4)
        self.mid_var = tk.BooleanVar(value=self.connection.mid_arrow)
        self.mid_check = ttk.Checkbutton(
            master, text="Arrow", variable=self.mid_var
        )
        self.mid_check.grid(row=3, column=2, padx=4, pady=4)
        if self.connection.conn_type in (
            "Flow",
            "Generalize",
            "Generalization",
            "Include",
            "Extend",
        ):
            self.arrow_cb.configure(state="disabled")
            self.mid_check.configure(state="disabled")
        row = 4
        if self.connection.conn_type == "Control Action":
            repo = SysMLRepository.get_instance()
            src_obj = self.master.get_object(self.connection.src)
            beh_elems = get_block_behavior_elements(repo, getattr(src_obj, "element_id", ""))
            self.elem_map = {e.name or e.elem_id: e.elem_id for e in beh_elems}
            ttk.Label(master, text="Element:").grid(row=row, column=0, sticky="e", padx=4, pady=4)
            cur_name = next(
                (n for n, i in self.elem_map.items() if i == self.connection.element_id),
                "",
            )
            self.elem_var = tk.StringVar(value=cur_name)
            ttk.Combobox(
                master,
                textvariable=self.elem_var,
                values=list(self.elem_map.keys()),
            ).grid(row=row, column=1, padx=4, pady=4, sticky="we")
            row += 1
            ttk.Label(master, text="Guard:").grid(row=row, column=0, sticky="ne", padx=4, pady=4)
            self.guard_list = tk.Listbox(master, height=4)
            for g in self.connection.guard:
                self.guard_list.insert(tk.END, g)
            self.guard_list.grid(row=row, column=1, padx=4, pady=4, sticky="we")
            gbtn = ttk.Frame(master)
            gbtn.grid(row=row, column=2, padx=2)
            ttk.Button(gbtn, text="Add", command=self.add_guard).pack(side=tk.TOP)
            ttk.Button(gbtn, text="Remove", command=self.remove_guard).pack(side=tk.TOP)
            row += 1
            ttk.Label(master, text="Guard Ops:").grid(row=row, column=0, sticky="ne", padx=4, pady=4)
            self.guard_ops_list = tk.Listbox(master, height=4)
            for op in self.connection.guard_ops:
                self.guard_ops_list.insert(tk.END, op)
            self.guard_ops_list.grid(row=row, column=1, padx=4, pady=4, sticky="we")
            opbtn = ttk.Frame(master)
            opbtn.grid(row=row, column=2, padx=2)
            self.guard_op_choice = tk.StringVar(value="AND")
            ttk.Combobox(opbtn, textvariable=self.guard_op_choice, values=["AND", "OR"], state="readonly").pack(side=tk.TOP)
            ttk.Button(opbtn, text="Add", command=self.add_guard_op).pack(side=tk.TOP)
            ttk.Button(opbtn, text="Remove", command=self.remove_guard_op).pack(side=tk.TOP)
            row += 1

        if self.connection.conn_type in ("Aggregation", "Composite Aggregation"):
            ttk.Label(master, text="Multiplicity:").grid(row=row, column=0, sticky="e", padx=4, pady=4)
            self.mult_var = tk.StringVar(value=self.connection.multiplicity)
            ttk.Combobox(
                master,
                textvariable=self.mult_var,
                values=["1", "0..1", "1..*", "0..*", "2", "3", "4", "5"],
            ).grid(row=row, column=1, padx=4, pady=4, sticky="we")

    def add_point(self):
        x = simpledialog.askfloat("Point", "X:", parent=self)
        y = simpledialog.askfloat("Point", "Y:", parent=self)
        if x is not None and y is not None:
            self.point_list.insert(tk.END, f"{x},{y}")

    def remove_point(self):
        sel = list(self.point_list.curselection())
        for idx in reversed(sel):
            self.point_list.delete(idx)

    def add_guard(self):
        txt = simpledialog.askstring("Guard", "Condition:", parent=self)
        if txt:
            self.guard_list.insert(tk.END, txt)

    def remove_guard(self):
        sel = list(self.guard_list.curselection())
        for idx in reversed(sel):
            self.guard_list.delete(idx)

    def add_guard_op(self):
        op = self.guard_op_choice.get()
        self.guard_ops_list.insert(tk.END, op)

    def remove_guard_op(self):
        sel = list(self.guard_ops_list.curselection())
        for idx in reversed(sel):
            self.guard_ops_list.delete(idx)

    def apply(self):
        self.connection.name = self.name_var.get()
        self.connection.style = self.style_var.get()
        pts = []
        for i in range(self.point_list.size()):
            txt = self.point_list.get(i)
            try:
                x_str, y_str = txt.split(",")
                pts.append((float(x_str), float(y_str)))
            except ValueError:
                continue
        self.connection.points = pts
        self.connection.arrow = self.arrow_var.get()
        self.connection.mid_arrow = self.mid_var.get()
        if hasattr(self, "mult_var"):
            self.connection.multiplicity = self.mult_var.get()
        if hasattr(self, "guard_list"):
            self.connection.guard = [self.guard_list.get(i) for i in range(self.guard_list.size())]
        if hasattr(self, "guard_ops_list"):
            self.connection.guard_ops = [
                self.guard_ops_list.get(i) for i in range(self.guard_ops_list.size())
            ]
        if hasattr(self, "elem_var"):
            sel = self.elem_var.get()
            self.connection.element_id = self.elem_map.get(sel, "")
            if self.connection.element_id:
                repo = SysMLRepository.get_instance()
                elem = repo.elements.get(self.connection.element_id)
                if elem and not self.connection.name:
                    self.connection.name = elem.name
                if hasattr(self.master, "repo"):
                    self.master.repo.add_element_to_diagram(
                        self.master.diagram_id, self.connection.element_id
                    )
        if hasattr(self.master, "_sync_to_repository"):
            self.master._sync_to_repository()
        if self.connection.conn_type in ("Aggregation", "Composite Aggregation"):
            if hasattr(self.master, "repo"):
                whole = self.master.get_object(self.connection.src).element_id
                part = self.master.get_object(self.connection.dst).element_id
                if self.connection.conn_type == "Composite Aggregation":
                    add_composite_aggregation_part(
                        self.master.repo,
                        whole,
                        part,
                        self.connection.multiplicity,
                        app=getattr(self.master, "app", None),
                    )
                else:
                    add_aggregation_part(
                        self.master.repo,
                        whole,
                        part,
                        self.connection.multiplicity,
                        app=getattr(self.master, "app", None),
                    )
                if hasattr(self.master, "_sync_to_repository"):
                    self.master._sync_to_repository()


class UseCaseDiagramWindow(SysMLDiagramWindow):
    def __init__(self, master, app, diagram_id: str | None = None, history=None):
        tools = [
            "Actor",
            "Use Case",
            "System Boundary",
            "Association",
            "Communication Path",
            "Generalize",
            "Include",
            "Extend",
        ]
        super().__init__(master, "Use Case Diagram", tools, diagram_id, app=app, history=history)


class ActivityDiagramWindow(SysMLDiagramWindow):
    def __init__(self, master, app, diagram_id: str | None = None, history=None):
        tools = [
            "Action",
            "CallBehaviorAction",
            "Initial",
            "Final",
            "Decision",
            "Merge",
            "Fork",
            "Join",
            "Flow",
            "System Boundary",
        ]
        super().__init__(master, "Activity Diagram", tools, diagram_id, app=app, history=history)
        ttk.Button(
            self.toolbox,
            text="Add Block Operations",
            command=self.add_block_operations,
        ).pack(fill=tk.X, padx=2, pady=2)

    class SelectOperationsDialog(simpledialog.Dialog):
        def __init__(self, parent, operations):
            self.operations = operations
            self.selected = {}
            super().__init__(parent, title="Select Operations")

        def body(self, master):
            ttk.Label(master, text="Select operations:").pack(padx=5, pady=5)
            frame = ttk.Frame(master)
            frame.pack(fill=tk.BOTH, expand=True)
            canvas = tk.Canvas(frame, borderwidth=0)
            scrollbar = ttk.Scrollbar(frame, orient="vertical", command=canvas.yview)
            self.check_frame = ttk.Frame(canvas)
            self.check_frame.bind("<Configure>", lambda e: canvas.configure(scrollregion=canvas.bbox("all")))
            canvas.create_window((0, 0), window=self.check_frame, anchor="nw")
            canvas.configure(yscrollcommand=scrollbar.set)
            canvas.pack(side="left", fill="both", expand=True)
            scrollbar.pack(side="right", fill="y")
            for label, op, diag in self.operations:
                var = tk.BooleanVar(value=True)
                self.selected[(op, diag)] = var
                ttk.Checkbutton(self.check_frame, text=label, variable=var).pack(anchor="w", padx=2, pady=2)
            return self.check_frame

        def apply(self):
            self.result = [(op, diag) for (op, diag), var in self.selected.items() if var.get()]

    def add_block_operations(self):
        repo = self.repo
        blocks = []
        for elem in repo.elements.values():
            if elem.elem_type != "Block":
                continue
            for beh in parse_behaviors(elem.properties.get("behaviors", "")):
                if beh.diagram == self.diagram_id:
                    blocks.append(elem)
                    break
        operations = []
        for blk in blocks:
            ops = parse_operations(blk.properties.get("operations", ""))
            behs = {b.operation: b.diagram for b in parse_behaviors(blk.properties.get("behaviors", ""))}
            for op in ops:
                diag_id = behs.get(op.name)
                if diag_id:
                    label = f"{blk.name}.{format_operation(op)}"
                    operations.append((label, op.name, diag_id))
        if not operations:
            messagebox.showinfo("Add Block Operations", "No operations available")
            return
        dlg = self.SelectOperationsDialog(self, operations)
        selected = dlg.result or []
        if not selected:
            return
        diag = repo.diagrams.get(self.diagram_id)
        base_x = 50.0
        base_y = 50.0
        offset = 60.0
        for idx, (op_name, d_id) in enumerate(selected):
            elem = repo.create_element("CallBehaviorAction", name=op_name, owner=diag.package)
            repo.add_element_to_diagram(self.diagram_id, elem.elem_id)
            repo.link_diagram(elem.elem_id, d_id)
            obj = SysMLObject(
                _get_next_id(),
                "CallBehaviorAction",
                base_x,
                base_y + offset * idx,
                element_id=elem.elem_id,
                properties={"name": op_name},
            )
            diag.objects.append(obj.__dict__)
            self.objects.append(obj)
        self.redraw()
        self._sync_to_repository()


class GovernanceDiagramWindow(SysMLDiagramWindow):
    def __init__(self, master, app, diagram_id: str | None = None, history=None):
        tools = [
            "Action",
            "Initial",
            "Final",
            "Decision",
            "Merge",
            "Flow",
            "System Boundary",
        ]
        super().__init__(master, "Governance Diagram", tools, diagram_id, app=app, history=history)
        for child in self.toolbox.winfo_children():
            if isinstance(child, ttk.Button) and child.cget("text") == "Action":
                child.configure(text="Task")

        canvas_frame = self.canvas.master
        canvas_frame.pack_forget()

        governance_panel = ttk.LabelFrame(self, text="Governance")
        governance_panel.pack(side=tk.RIGHT, fill=tk.Y, padx=2, pady=2)

        for name in (
            "Propagate",
            "Propagate by Review",
            "Propagate by Approval",
            "Re-use",
            "Trace",
        ):
            ttk.Button(
                governance_panel,
                text=name,
                command=lambda t=name: self.select_tool(t),
            ).pack(fill=tk.X, padx=2, pady=2)

        ttk.Button(
            governance_panel,
            text="Add Work Product",
            command=self.add_work_product,
        ).pack(fill=tk.X, padx=2, pady=2)
        ttk.Button(
            governance_panel,
            text="Add Process Area",
            command=self.add_process_area,
        ).pack(fill=tk.X, padx=2, pady=2)
        ttk.Button(
            governance_panel,
            text="Add Lifecycle Phase",
            command=self.add_lifecycle_phase,
        ).pack(fill=tk.X, padx=2, pady=2)

        canvas_frame.pack(side=tk.RIGHT, fill=tk.BOTH, expand=True)
        self._activate_parent_phase()
        self.refresh_from_repository()

    def _activate_parent_phase(self) -> None:
        """Activate the lifecycle phase containing this diagram.

        When a Governance diagram window is opened, switch the application's active
        lifecycle phase to the module that owns the diagram. Any tooling not
        enabled for that phase is hidden via ``on_lifecycle_selected`` or
        ``refresh_tool_enablement``.
        """

        app = getattr(self, "app", None)
        if not app or not getattr(app, "safety_mgmt_toolbox", None):
            return
        toolbox = app.safety_mgmt_toolbox
        diag = self.repo.diagrams.get(self.diagram_id)
        if not diag:
            return
        name = diag.name or ""
        phase = toolbox.module_for_diagram(name)
        if not phase:
            return
        if hasattr(app, "lifecycle_var"):
            try:
                app.lifecycle_var.set(phase)
            except Exception:
                pass
        if hasattr(app, "on_lifecycle_selected"):
            try:
                app.on_lifecycle_selected()
                return
            except Exception:
                pass
        toolbox.set_active_module(phase)
        if hasattr(app, "refresh_tool_enablement"):
            try:
                app.refresh_tool_enablement()
            except Exception:
                pass

    class _SelectDialog(simpledialog.Dialog):  # pragma: no cover - requires tkinter
        def __init__(self, parent, title: str, options: list[str]):
            self.options = options
            self.selection = ""
            super().__init__(parent, title)

        def body(self, master):  # pragma: no cover - requires tkinter
            ttk.Label(master, text="Select:").pack(padx=5, pady=5)
            self.var = tk.StringVar(value=self.options[0] if self.options else "")
            combo = ttk.Combobox(
                master,
                textvariable=self.var,
                values=self.options,
                state="readonly",
            )
            combo.pack(padx=5, pady=5)
            return combo

        def apply(self):  # pragma: no cover - requires tkinter
            self.selection = self.var.get()

    def add_work_product(self):  # pragma: no cover - requires tkinter
        def _fmt(req: str) -> str:
            return " ".join(
                word.upper() if word.isupper() else word.capitalize()
                for word in req.split()
            )

        options = [
            "Architecture Diagram",
            "Safety & Security Concept",
            *REQUIREMENT_WORK_PRODUCTS,
            "HAZOP",
            "STPA",
            "Threat Analysis",
            "FI2TC",
            "TC2FI",
            "Risk Assessment",
            "Product Goal Specification",
            "FTA",
            "FMEA",
            "FMEDA",
        ]
        options.extend(
            f"{_fmt(rt)} Requirement Specification" for rt in REQUIREMENT_TYPE_OPTIONS
        )
        dlg = self._SelectDialog(self, "Add Work Product", options)
        name = getattr(dlg, "selection", "")
        if not name:
            return
        area_map = {
            "Architecture Diagram": "System Design (Item Definition)",
            "Safety & Security Concept": "System Design (Item Definition)",
            "Product Goal Specification": "System Design (Item Definition)",
            **{wp: "System Design (Item Definition)" for wp in REQUIREMENT_WORK_PRODUCTS},
            "HAZOP": "Hazard & Threat Analysis",
            "STPA": "Hazard & Threat Analysis",
            "Threat Analysis": "Hazard & Threat Analysis",
            "FI2TC": "Hazard & Threat Analysis",
            "TC2FI": "Hazard & Threat Analysis",
            "Risk Assessment": "Risk Assessment",
            "FTA": "Safety Analysis",
            "FMEA": "Safety Analysis",
            "FMEDA": "Safety Analysis",
        }
        for rt in REQUIREMENT_TYPE_OPTIONS:
            area_map[f"{_fmt(rt)} Requirement Specification"] = "System Design (Item Definition)"
        required = area_map.get(name)
        if required and not any(
            o.obj_type == "System Boundary" and o.properties.get("name") == required
            for o in self.objects
        ):
            messagebox.showerror(
                "Missing Process Area",
                f"Add process area '{required}' before adding this work product.",
            )
            return
        obj = SysMLObject(
            _get_next_id(),
            "Work Product",
            100.0,
            100.0,
            width=60.0,
            height=80.0,
            properties={"name": name},
        )
        self.objects.append(obj)
        self.sort_objects()
        self._sync_to_repository()
        self.redraw()
        if getattr(self.app, "enable_work_product", None):
            self.app.enable_work_product(name)
        toolbox = getattr(self.app, "safety_mgmt_toolbox", None)
        if toolbox:
            diag = self.repo.diagrams.get(self.diagram_id)
            diagram_name = diag.name if diag else ""
            toolbox.add_work_product(diagram_name, name, "")

    def add_process_area(self):  # pragma: no cover - requires tkinter
        options = [
            "System Design (Item Definition)",
            "Hazard & Threat Analysis",
            "Risk Assessment",
            "Safety Analysis",
        ]
        dlg = self._SelectDialog(self, "Add Process Area", options)
        name = getattr(dlg, "selection", "")
        if not name:
            return
        obj = SysMLObject(
            _get_next_id(),
            "System Boundary",
            100.0,
            100.0,
            width=200.0,
            height=150.0,
            properties={"name": name},
        )
        self.objects.insert(0, obj)
        self.sort_objects()
        self._sync_to_repository()
        self.redraw()
        if getattr(self.app, "enable_process_area", None):
            self.app.enable_process_area(name)

    def add_lifecycle_phase(self):  # pragma: no cover - requires tkinter
        toolbox = getattr(self.app, "safety_mgmt_toolbox", None)
        if not toolbox:
            return

        def _collect(mod, prefix=""):
            path = f"{prefix}{mod.name}" if prefix else mod.name
            names.append(path)
            for sub in mod.modules:
                _collect(sub, path + "/")

        names: List[str] = []
        for mod in getattr(toolbox, "modules", []):
            _collect(mod)
        if not names:
            return

        dlg = self._SelectDialog(self, "Add Lifecycle Phase", names)
        name = getattr(dlg, "selection", "")
        if not name:
            return
        obj = SysMLObject(
            _get_next_id(),
            "Lifecycle Phase",
            100.0,
            100.0,
            width=120.0,
            height=80.0,
            properties={"name": name},
        )
        self.objects.append(obj)
        self.sort_objects()
        self._sync_to_repository()
        self.redraw()


class BlockDiagramWindow(SysMLDiagramWindow):
    def __init__(self, master, app, diagram_id: str | None = None, history=None):
        tools = [
            "Block",
            "Association",
            "Generalization",
            "Aggregation",
            "Composite Aggregation",
        ]
        super().__init__(master, "Block Diagram", tools, diagram_id, app=app, history=history)
        ttk.Button(
            self.toolbox,
            text="Add Blocks",
            command=self.add_blocks,
        ).pack(fill=tk.X, padx=2, pady=2)

    def _add_block_relationships(self) -> None:
        """Add connections for any existing relationships between blocks."""
        repo = self.repo
        diag = repo.diagrams.get(self.diagram_id)
        if not diag:
            return
        obj_map = {
            o.element_id: o.obj_id
            for o in self.objects
            if o.obj_type == "Block" and o.element_id
        }
        existing = {
            (c.src, c.dst, c.conn_type)
            for c in self.connections
        } | {
            (c.dst, c.src, c.conn_type)
            for c in self.connections
        }
        for rel in repo.relationships:
            if rel.rel_type not in (
                "Association",
                "Generalization",
                "Aggregation",
                "Composite Aggregation",
            ):
                continue
            if rel.source in obj_map and rel.target in obj_map:
                src_id = obj_map[rel.source]
                dst_id = obj_map[rel.target]
                if (src_id, dst_id, rel.rel_type) in existing:
                    continue
                if (dst_id, src_id, rel.rel_type) in existing:
                    continue
                conn = DiagramConnection(
                    src_id,
                    dst_id,
                    rel.rel_type,
                    arrow="forward" if rel.rel_type == "Generalization" else "none",
                    stereotype=rel.stereotype or "",
                )
                self.connections.append(conn)
                diag.connections.append(conn.__dict__)
                repo.add_relationship_to_diagram(self.diagram_id, rel.rel_id)

    def add_blocks(self) -> None:
        repo = self.repo
        diag = repo.diagrams.get(self.diagram_id)
        if not diag:
            return
        existing = {
            o.element_id
            for o in self.objects
            if o.obj_type == "Block" and o.element_id
        }
        candidates = set()
        for d in repo.diagrams.values():
            if d.diag_type != "Block Diagram" or d.diag_id == self.diagram_id:
                continue
            for obj in getattr(d, "objects", []):
                if obj.get("obj_type") == "Block" and obj.get("element_id"):
                    candidates.add(obj["element_id"])
        names = []
        id_map = {}
        for bid in candidates:
            if bid in existing or bid not in repo.elements:
                continue
            name = repo.elements[bid].name or bid
            names.append(name)
            id_map[name] = bid
        if not names:
            messagebox.showinfo("Add Blocks", "No blocks available")
            return
        dlg = SysMLObjectDialog.SelectNamesDialog(self, names, title="Add Blocks")
        selected = dlg.result or []
        if not selected:
            return
        base_x = 50.0
        base_y = 50.0
        offset = 180.0
        for idx, name in enumerate(selected):
            blk_id = id_map.get(name)
            if not blk_id:
                continue
            repo.add_element_to_diagram(self.diagram_id, blk_id)
            elem = repo.elements.get(blk_id)
            props = elem.properties.copy() if elem else {}
            props["name"] = elem.name if elem else blk_id
            obj = SysMLObject(
                _get_next_id(),
                "Block",
                base_x,
                base_y + offset * idx,
                element_id=blk_id,
                width=160.0,
                height=140.0,
                properties=props,
            )
            diag.objects.append(obj.__dict__)
            self.objects.append(obj)
        if hasattr(self, "_add_block_relationships"):
            self._add_block_relationships()
        self.redraw()
        self._sync_to_repository()


class InternalBlockDiagramWindow(SysMLDiagramWindow):
    def __init__(self, master, app, diagram_id: str | None = None, history=None):
        tools = [
            "Part",
            "Port",
            "Connector",
        ]
        super().__init__(master, "Internal Block Diagram", tools, diagram_id, app=app, history=history)
        ttk.Button(
            self.toolbox,
            text="Add Contained Parts",
            command=self.add_contained_parts,
        ).pack(fill=tk.X, padx=2, pady=2)

    def _get_failure_modes(self, comp_name: str) -> str:
        """Return comma separated failure modes for a component name."""
        app = getattr(self, "app", None)
        modes = set()
        for e in getattr(app, "fmea_entries", []):
            if getattr(e, "fmea_component", "") == comp_name:
                label = getattr(e, "description", "") or getattr(e, "user_name", "")
                if label:
                    modes.add(label)
        for fmea in getattr(app, "fmeas", []):
            for entry in fmea.get("entries", []):
                if getattr(entry, "fmea_component", "") == comp_name:
                    label = getattr(entry, "description", "") or getattr(entry, "user_name", "")
                    if label:
                        modes.add(label)
        return ", ".join(sorted(modes))

    def _get_part_name(self, obj: SysMLObject) -> str:
        repo = self.repo
        name = ""
        has_name = False
        def_id = obj.properties.get("definition")
        if obj.element_id and obj.element_id in repo.elements:
            elem = repo.elements[obj.element_id]
            name = elem.name or elem.properties.get("component", "")
            def_id = def_id or elem.properties.get("definition")
            def_name = ""
            if def_id and def_id in repo.elements:
                def_name = repo.elements[def_id].name or def_id
            has_name = bool(name) and not _is_default_part_name(def_name, name)
        if not has_name:
            name = obj.properties.get("component", "")

        def_id = obj.properties.get("definition")
        def_name = ""
        mult = ""
        comp = obj.properties.get("component", "")
        if def_id and def_id in repo.elements:
            def_name = repo.elements[def_id].name or def_id
            diag = repo.diagrams.get(self.diagram_id)
            block_id = (
                getattr(diag, "father", None)
                or next(
                    (eid for eid, did in repo.element_diagrams.items() if did == self.diagram_id),
                    None,
                )
            )
            if block_id:
                for rel in repo.relationships:
                    if (
                        rel.rel_type in ("Aggregation", "Composite Aggregation")
                        and rel.source == block_id
                        and rel.target == def_id
                    ):
                        mult = rel.properties.get("multiplicity", "1")
                        if mult in ("", "1"):
                            mult = ""
                        break

        if obj.element_id and obj.element_id in repo.elements and not comp:
            comp = repo.elements[obj.element_id].properties.get("component", "")
        if comp and comp == def_name:
            comp = ""

        base = name
        index = None
        m = re.match(r"^(.*)\[(\d+)\]$", name)
        if m:
            base = m.group(1)
            index = int(m.group(2))
            base = f"{base} {index}"

        label = base
        if def_name:
            if mult:
                if ".." in mult:
                    upper = mult.split("..", 1)[1] or "*"
                    disp = f"{index or 1}..{upper}"
                elif mult == "*":
                    disp = f"{index or 1}..*"
                else:
                    disp = f"{index or 1}..{mult}"
                def_part = f"{def_name} [{disp}]"
            else:
                def_part = def_name
            if comp:
                def_part = f"{comp} / {def_part}"
            if label and def_part != label:
                label = f"{label} : {def_part}"
            elif not label:
                label = f" : {def_part}"

        return label

    def _get_part_key(self, obj: SysMLObject) -> str:
        """Return canonical key for identifying ``obj`` regardless of renaming."""
        repo = self.repo
        def_id = obj.properties.get("definition")
        if not def_id and obj.element_id and obj.element_id in repo.elements:
            def_id = repo.elements[obj.element_id].properties.get("definition")
        name = ""
        if def_id and def_id in repo.elements:
            name = repo.elements[def_id].name or def_id
        else:
            name = self._get_part_name(obj)
        return _part_prop_key(name)

    def add_contained_parts(self) -> None:
        repo = self.repo
        block_id = next((eid for eid, did in repo.element_diagrams.items() if did == self.diagram_id), None)
        if not block_id or block_id not in repo.elements:
            messagebox.showinfo("Add Contained Parts", "No block is linked to this diagram")
            return
        block = repo.elements[block_id]
        diag = repo.diagrams.get(self.diagram_id)

        # inherit and sync aggregation/composite parts
        added_parent = inherit_father_parts(repo, diag) if diag else []
        for data in added_parent:
            self.objects.append(SysMLObject(**data))
        added_agg = _sync_ibd_aggregation_parts(repo, block_id, app=getattr(self, "app", None))
        added_comp = _sync_ibd_composite_parts(repo, block_id, app=getattr(self, "app", None))
        for data in added_agg + added_comp:
            self.objects.append(SysMLObject(**data))

        ra_name = block.properties.get("analysis", "")
        analyses = getattr(self.app, "reliability_analyses", [])
        ra_map = {ra.name: ra for ra in analyses}
        ra = ra_map.get(ra_name)
        if ra_name and (not ra or not ra.components):
            messagebox.showinfo("Add Contained Parts", "Analysis has no components")
            return
        comps = list(ra.components) if ra_name and ra and ra.components else []

        # existing parts on the diagram
        visible: dict[str, list[SysMLObject]] = {}
        hidden: dict[str, list[SysMLObject]] = {}
        def_objs: dict[str, list[SysMLObject]] = {}
        for obj in self.objects:
            if obj.obj_type != "Part":
                continue
            key = getattr(self, "_get_part_key", self._get_part_name)(obj)
            def_id = obj.properties.get("definition")
            def_objs.setdefault(def_id or "", []).append(obj)
            if getattr(obj, "hidden", False):
                hidden.setdefault(key, []).append(obj)
            else:
                visible.setdefault(key, []).append(obj)

        part_names = [n.strip() for n in block.properties.get("partProperties", "").split(",") if n.strip()]
        comp_names = [c.name for c in comps]
        prop_map = { _part_prop_key(n): n for n in part_names }
        all_keys = set(prop_map) | set(visible) | set(hidden) | { _part_prop_key(n) for n in comp_names }
        display_map: dict[str, str] = {}
        for key in all_keys:
            if key in prop_map:
                display_map[key] = prop_map[key]
            elif key in visible:
                display_map[key] = self._get_part_name(visible[key][0])
            elif key in hidden:
                display_map[key] = self._get_part_name(hidden[key][0])
            else:
                comp = next((c for c in comps if _part_prop_key(c.name) == key), None)
                display_map[key] = comp.name if comp else key

        names_list = [display_map[k] for k in sorted(display_map)]
        visible_names = {display_map[k] for k in visible}
        hidden_names = {display_map[k] for k in hidden}

        placeholder_map: dict[str, tuple[str, str]] = {}
        for rel in repo.relationships:
            if rel.rel_type in ("Aggregation", "Composite Aggregation") and rel.source == block_id:
                mult = rel.properties.get("multiplicity", "")
                if not mult:
                    continue
                target = rel.target
                low, high = _parse_multiplicity_range(mult)
                expected = high if high is not None else low
                existing = def_objs.get(target, [])
                for i in range(len(existing), expected):
                    def_name = repo.elements[target].name or target
                    if ".." in mult:
                        upper = mult.split("..", 1)[1] or "*"
                        disp = f"{i+1}..{upper}"
                    elif mult == "*":
                        disp = f"{i+1}..*"
                    elif mult.isdigit() and mult == str(expected):
                        disp = mult
                    else:
                        disp = f"{i+1}..{mult}"
                    label = f" : {def_name} [{disp}]"
                    placeholder_map[label] = (target, mult)
                    names_list.append(label)

        dlg = SysMLObjectDialog.ManagePartsDialog(
            self, names_list, visible_names, hidden_names
        )
        selected = dlg.result
        if selected is None:
            # User cancelled the dialog -> keep current visibility unchanged
            return
        selected_keys = { _part_prop_key(n) for n in selected if n not in placeholder_map }
        selected_placeholders = [placeholder_map[n] for n in selected if n in placeholder_map]

        to_add_comps = [c for c in comps if _part_prop_key(c.name) in selected_keys and _part_prop_key(c.name) not in visible and _part_prop_key(c.name) not in hidden]
        to_add_names = [n for n in part_names if _part_prop_key(n) in selected_keys and _part_prop_key(n) not in visible and _part_prop_key(n) not in hidden]
        added_ph: list[dict] = []
        for def_id, mult in selected_placeholders:
            added_ph.extend(
                add_multiplicity_parts(
                    repo, block_id, def_id, mult, count=1, app=getattr(self, "app", None)
                )
            )
        if added_ph and not self.app:
            for data in added_ph:
                if not any(o.obj_id == data["obj_id"] for o in self.objects):
                    self.objects.append(SysMLObject(**data))

        for key, objs in visible.items():
            if key not in selected_keys:
                for obj in objs:
                    obj.hidden = True
        for key, objs in hidden.items():
            if key in selected_keys:
                for obj in objs:
                    obj.hidden = False

        base_x = 50.0
        base_y = 50.0
        offset = 60.0
        added = []
        for idx, comp in enumerate(to_add_comps):
            elem = repo.create_element(
                "Part",
                name=comp.name,
                properties={
                    "component": comp.name,
                    "fit": f"{comp.fit:.2f}",
                    "qualification": comp.qualification,
                    "failureModes": self._get_failure_modes(comp.name),
                },
                owner=repo.root_package.elem_id,
            )
            repo.add_element_to_diagram(self.diagram_id, elem.elem_id)
            obj = SysMLObject(
                _get_next_id(),
                "Part",
                base_x,
                base_y + offset * idx,
                element_id=elem.elem_id,
                properties=elem.properties.copy(),
            )
            diag.objects.append(obj.__dict__)
            self.objects.append(obj)
            added.append(comp.name)

        if to_add_names:
            # Directly sync new part property parts to the repository without
            # updating windows. We then insert the returned objects ourselves so
            # we can ensure they are visible immediately.
            added_props = _sync_ibd_partproperty_parts(
                repo, block_id, names=to_add_names, app=None, hidden=True
            )
            for data in added_props:
                data["hidden"] = False
                # Avoid duplicates if the sync function already populated this
                # window via the application.
                if not any(o.obj_id == data["obj_id"] for o in self.objects):
                    self.objects.append(SysMLObject(**data))

        if added:
            names = [
                n.strip()
                for n in block.properties.get("partProperties", "").split(",")
                if n.strip()
            ]
            for name in added:
                if name not in names:
                    names.append(name)
            joined = ", ".join(names)
            block.properties["partProperties"] = joined
            inherit_block_properties(repo, block_id)
            joined = repo.elements[block_id].properties["partProperties"]
            for d in repo.diagrams.values():
                for o in getattr(d, "objects", []):
                    if o.get("element_id") == block_id:
                        o.setdefault("properties", {})["partProperties"] = joined

        # enforce multiplicity for aggregated parts
        added_mult = _enforce_ibd_multiplicity(
            repo, block_id, app=getattr(self, "app", None)
        )
        if added_mult and not self.app:
            for data in added_mult:
                if not any(o.obj_id == data["obj_id"] for o in self.objects):
                    self.objects.append(SysMLObject(**data))

        boundary = getattr(self, "get_ibd_boundary", lambda: None)()
        if boundary:
            ensure_boundary_contains_parts(boundary, self.objects)

        self.redraw()
        self._sync_to_repository()
        if self.app:
            self.app.update_views()


class ControlFlowDiagramWindow(SysMLDiagramWindow):
    def __init__(self, master, app, diagram_id: str | None = None, history=None):
        tools = [
            "Existing Element",
            "Control Action",
            "Feedback",
            "STPA Analysis",
        ]
        super().__init__(master, "Control Flow Diagram", tools, diagram_id, app=app, history=history)

    def select_tool(self, tool):
        if tool == "STPA Analysis":
            repo = SysMLRepository.get_instance()
            self.app.open_stpa_window()
            diag_id = self.diagram_id
            doc = next((d for d in self.app.stpa_docs if d.diagram == diag_id), None)
            if not doc:
                diag = repo.diagrams.get(diag_id)
                name = diag.name or diag.diag_id if diag else f"STPA {len(self.app.stpa_docs)+1}"
                doc = StpaDoc(name, diag_id, [])
                self.app.stpa_docs.append(doc)
            self.app.active_stpa = doc
            self.app.stpa_entries = doc.entries
            if hasattr(self.app, "_stpa_window"):
                self.app._stpa_window.refresh_docs()
                self.app._stpa_window.doc_var.set(doc.name)
                self.app._stpa_window.select_doc()
            return
        super().select_tool(tool)


class NewDiagramDialog(simpledialog.Dialog):
    """Dialog to create a new diagram and assign a name and type."""

    def __init__(self, master):
        self.name = ""
        self.diag_type = "Use Case Diagram"
        super().__init__(master, title="New Diagram")

    def body(self, master):
        ttk.Label(master, text="Name:").grid(row=0, column=0, padx=4, pady=4, sticky="e")
        self.name_var = tk.StringVar()
        ttk.Entry(master, textvariable=self.name_var).grid(row=0, column=1, padx=4, pady=4)
        ttk.Label(master, text="Type:").grid(row=1, column=0, padx=4, pady=4, sticky="e")
        self.type_var = tk.StringVar(value=self.diag_type)
        ttk.Combobox(
            master,
            textvariable=self.type_var,
                values=[
                    "Use Case Diagram",
                    "Activity Diagram",
                    "Governance Diagram",
                    "Block Diagram",
                    "Internal Block Diagram",
                    "Control Flow Diagram",
                ],
        ).grid(row=1, column=1, padx=4, pady=4)

    def apply(self):
        self.name = self.name_var.get()
        self.diag_type = self.type_var.get()


class DiagramPropertiesDialog(simpledialog.Dialog):
    """Dialog to edit a diagram's metadata."""

    def __init__(self, master, diagram: SysMLDiagram):
        self.diagram = diagram
        self.added_parts: list[dict] = []
        super().__init__(master, title="Diagram Properties")

    def body(self, master):
        ttk.Label(master, text="Name:").grid(row=0, column=0, sticky="e", padx=4, pady=2)
        self.name_var = tk.StringVar(value=self.diagram.name)
        ttk.Entry(master, textvariable=self.name_var).grid(row=0, column=1, padx=4, pady=2)
        ttk.Label(master, text="Description:").grid(row=1, column=0, sticky="e", padx=4, pady=2)
        self.desc_var = tk.StringVar(value=getattr(self.diagram, "description", ""))
        ttk.Entry(master, textvariable=self.desc_var).grid(row=1, column=1, padx=4, pady=2)
        ttk.Label(master, text="Color:").grid(row=2, column=0, sticky="e", padx=4, pady=2)
        self.color_var = tk.StringVar(value=getattr(self.diagram, "color", "#FFFFFF"))
        ttk.Entry(master, textvariable=self.color_var).grid(row=2, column=1, padx=4, pady=2)
        if self.diagram.diag_type == "Internal Block Diagram":
            repo = SysMLRepository.get_instance()
            blocks = [e for e in repo.elements.values() if e.elem_type == "Block"]
            idmap = {b.name or b.elem_id: b.elem_id for b in blocks}
            ttk.Label(master, text="Father:").grid(row=3, column=0, sticky="e", padx=4, pady=2)
            self.father_map = idmap
            cur_id = getattr(self.diagram, "father", "")
            cur_name = next((n for n, i in idmap.items() if i == cur_id), "")
            self.father_var = tk.StringVar(value=cur_name)
            ttk.Combobox(master, textvariable=self.father_var, values=list(idmap.keys())).grid(
                row=3, column=1, padx=4, pady=2
            )
        else:
            self.father_map = {}
            self.father_var = tk.StringVar()

    def apply(self):
        self.diagram.name = self.name_var.get()
        self.diagram.description = self.desc_var.get()
        self.diagram.color = self.color_var.get()
        if self.diagram.diag_type == "Internal Block Diagram":
            father_id = self.father_map.get(self.father_var.get())
            repo = SysMLRepository.get_instance()
            self.added_parts = set_ibd_father(
                repo, self.diagram, father_id, app=getattr(self.master, "app", None)
            )
            self.added_parts.extend(inherit_father_parts(repo, self.diagram))


class PackagePropertiesDialog(simpledialog.Dialog):
    """Dialog to edit a package's name."""

    def __init__(self, master, package: SysMLElement):
        self.package = package
        super().__init__(master, title="Package Properties")

    def body(self, master):
        ttk.Label(master, text="Name:").grid(row=0, column=0, sticky="e", padx=4, pady=2)
        self.name_var = tk.StringVar(value=self.package.name)
        ttk.Entry(master, textvariable=self.name_var).grid(row=0, column=1, padx=4, pady=2)

    def apply(self):
        self.package.name = self.name_var.get()


class ElementPropertiesDialog(simpledialog.Dialog):
    """Dialog to edit a generic element's name and properties."""

    def __init__(self, master, element: SysMLElement):
        self.element = element
        super().__init__(master, title=f"{element.elem_type} Properties")

    def body(self, master):
        ttk.Label(master, text="Name:").grid(row=0, column=0, sticky="e", padx=4, pady=2)
        self.name_var = tk.StringVar(value=self.element.name)
        ttk.Entry(master, textvariable=self.name_var).grid(row=0, column=1, padx=4, pady=2)
        self.entries = {}
        key = f"{self.element.elem_type.replace(' ', '')}Usage"
        row = 1
        for prop in SYSML_PROPERTIES.get(key, []):
            if prop == "partProperties":
                # Part properties are configured through dedicated dialogs.
                # Skip them in the generic properties window.
                continue
            ttk.Label(master, text=f"{prop}:").grid(row=row, column=0, sticky="e", padx=4, pady=2)
            var = tk.StringVar(value=self.element.properties.get(prop, ""))
            ttk.Entry(master, textvariable=var).grid(row=row, column=1, padx=4, pady=2)
            self.entries[prop] = var
            row += 1

    def apply(self):
        repo = SysMLRepository.get_instance()
        new_name = self.name_var.get()
        if self.element.elem_type == "Block":
            rename_block(repo, self.element.elem_id, new_name)
        else:
            self.element.name = new_name
        for prop, var in self.entries.items():
            self.element.properties[prop] = var.get()


class ArchitectureManagerDialog(tk.Frame):
    """Manage packages and diagrams in a hierarchical tree."""

    def __init__(self, master, app=None):
        if isinstance(master, tk.Toplevel):
            container = master
        else:
            container = master
        super().__init__(container)
        self.app = app
        if isinstance(master, tk.Toplevel):
            master.title("AutoML Explorer")
            master.geometry("350x400")
            self.pack(fill=tk.BOTH, expand=True)
        self.repo = SysMLRepository.get_instance()

        tree_frame = ttk.Frame(self)
        tree_frame.pack(fill=tk.BOTH, expand=True, padx=4, pady=4)
        self.tree = ttk.Treeview(tree_frame)
        vsb = ttk.Scrollbar(tree_frame, orient="vertical", command=self.tree.yview)
        hsb = ttk.Scrollbar(tree_frame, orient="horizontal", command=self.tree.xview)
        self.tree.configure(yscrollcommand=vsb.set, xscrollcommand=hsb.set)
        self.tree.grid(row=0, column=0, sticky="nsew")
        vsb.grid(row=0, column=1, sticky="ns")
        hsb.grid(row=1, column=0, sticky="ew")
        tree_frame.rowconfigure(0, weight=1)
        tree_frame.columnconfigure(0, weight=1)

        # simple icons to visually distinguish packages, diagrams and objects
        self.pkg_icon = self._create_icon("folder", "#b8860b")
        self.diagram_icons = {
            "Use Case Diagram": self._create_icon("circle", "blue"),
            "Activity Diagram": self._create_icon("arrow", "green"),
            "Governance Diagram": self._create_icon("arrow", "green"),
            "Block Diagram": self._create_icon("rect", "orange"),
            "Internal Block Diagram": self._create_icon("nested", "purple"),
        }
        self.elem_icons = {
            "Actor": self._create_icon("circle"),
            "Use Case": self._create_icon("circle"),
            "Block": self._create_icon("rect"),
            "Part": self._create_icon("rect"),
            "Port": self._create_icon("circle"),
        }
        self.default_diag_icon = self._create_icon("rect")
        self.default_elem_icon = self._create_icon("rect")
        btns = ttk.Frame(self)
        btns.pack(fill=tk.X, padx=4, pady=4)
        ttk.Button(btns, text="Open", command=self.open).pack(side=tk.LEFT, padx=2)
        ttk.Button(btns, text="Properties", command=self.properties).pack(side=tk.LEFT, padx=2)
        ttk.Button(btns, text="New Package", command=self.new_package).pack(side=tk.LEFT, padx=2)
        ttk.Button(btns, text="New Diagram", command=self.new_diagram).pack(side=tk.LEFT, padx=2)
        ttk.Button(btns, text="Cut", command=self.cut).pack(side=tk.LEFT, padx=2)
        ttk.Button(btns, text="Paste", command=self.paste).pack(side=tk.LEFT, padx=2)
        ttk.Button(btns, text="Delete", command=self.delete).pack(side=tk.LEFT, padx=2)
        ttk.Button(btns, text="Close", command=self.destroy).pack(side=tk.RIGHT, padx=2)
        self.populate()
        self.tree.bind("<Button-3>", self.on_right_click)
        self.tree.bind("<Double-1>", self.on_double)
        self.tree.bind("<ButtonPress-1>", self.on_drag_start)
        self.tree.bind("<B1-Motion>", self.on_drag_motion)
        self.tree.bind("<ButtonRelease-1>", self.on_drag_release)
        self.bind("<FocusIn>", lambda _e: self.populate())
        self.drag_item = None
        self.cut_item = None

    def populate(self):
        """Populate the tree view with packages, diagrams and elements."""
        self.tree.delete(*self.tree.get_children())
        from collections import defaultdict

        rel_children = defaultdict(list)
        for rel in self.repo.relationships:
            rel_children[rel.source].append((rel.rel_id, rel.target, rel.rel_type))

        visited: set[str] = set()

        # collect all elements that already appear on a diagram so they don't
        # show up twice in the hierarchy
        diagram_elems = {
            elem_id
            for diag in self.repo.diagrams.values()
            for elem_id in (
                list(getattr(diag, "elements", []))
                + [
                    getattr(o, "element_id", o.get("element_id"))
                    for o in getattr(diag, "objects", [])
                    if getattr(o, "element_id", o.get("element_id"))
                ]
            )
        }

        def add_elem(elem_id: str, parent: str):
            if elem_id in visited:
                return
            visited.add(elem_id)
            elem = self.repo.elements[elem_id]
            icon = self.elem_icons.get(elem.elem_type, self.default_elem_icon)
            if self.tree.exists(elem_id):
                node = elem_id
            else:
                node = self.tree.insert(
                    parent,
                    "end",
                    iid=elem_id,
                    text=format_name_with_phase(elem.name or elem_id, elem.phase),
                    values=(elem.elem_type,),
                    image=icon,
                )
            for rel_id, tgt_id, rtype in rel_children.get(elem_id, []):
                if tgt_id in self.repo.elements:
                    rel_iid = f"rel_{rel_id}"
                    if self.tree.exists(rel_iid):
                        rel_node = rel_iid
                    else:
                        rel_node = self.tree.insert(
                            node, "end", iid=rel_iid, text=rtype, values=("Relationship",)
                        )
                    add_elem(tgt_id, rel_node)
            visited.remove(elem_id)

        root_pkg = getattr(self.repo, "root_package", None)
        if not root_pkg or root_pkg.elem_id not in self.repo.elements:
            # ensure a valid root package exists
            self.repo.root_package = self.repo.create_element("Package", name="Root")
            root_pkg = self.repo.root_package

        def add_pkg(pkg_id, parent=""):
            pkg = self.repo.elements[pkg_id]
            if self.tree.exists(pkg_id):
                node = pkg_id
            else:
                node = self.tree.insert(
                    parent,
                    "end",
                    iid=pkg_id,
                    text=format_name_with_phase(pkg.name or pkg_id, pkg.phase),
                    open=True,
                    image=self.pkg_icon,
                )
            for p in self.repo.elements.values():
                if p.elem_type == "Package" and p.owner == pkg_id:
                    add_pkg(p.elem_id, node)
            for e in self.repo.elements.values():
                if (
                    e.owner == pkg_id
                    and e.elem_type not in ("Package", "Part")
                    and e.name
                    and e.elem_id not in diagram_elems
                ):
                    add_elem(e.elem_id, node)
            for d in self.repo.diagrams.values():
                if d.package == pkg_id and "safety-management" not in getattr(d, "tags", []):
                    label = format_name_with_phase(d.name or d.diag_id, d.phase)
                    icon = self.diagram_icons.get(d.diag_type, self.default_diag_icon)
                    diag_iid = f"diag_{d.diag_id}"
                    if self.tree.exists(diag_iid):
                        diag_node = diag_iid
                    else:
                        diag_node = self.tree.insert(
                            node,
                            "end",
                            iid=diag_iid,
                            text=label,
                            values=(d.diag_type,),
                            image=icon,
                        )
                    objs = sorted(
                        d.objects,
                        key=lambda o: (
                            1 if getattr(o, "obj_type", o.get("obj_type")) == "Port" else 0
                        ),
                    )
                    for obj in objs:
                        props = getattr(obj, "properties", obj.get("properties", {}))
                        name = format_name_with_phase(
                            props.get("name", getattr(obj, "obj_type", obj.get("obj_type"))),
                            getattr(obj, "phase", obj.get("phase")),
                        )
                        oid = getattr(obj, "obj_id", obj.get("obj_id"))
                        otype = getattr(obj, "obj_type", obj.get("obj_type"))
                        icon = self.elem_icons.get(otype, self.default_elem_icon)
                        parent_node = diag_node
                        if (
                            otype == "Port"
                            and props.get("parent")
                            and self.tree.exists(f"obj_{d.diag_id}_{props.get('parent')}")
                        ):
                            parent_node = f"obj_{d.diag_id}_{props.get('parent')}"
                        obj_iid = f"obj_{d.diag_id}_{oid}"
                        if self.tree.exists(obj_iid):
                            continue
                        self.tree.insert(
                            parent_node,
                            "end",
                            iid=obj_iid,
                            text=name,
                            values=(obj.get("obj_type"),),
                            image=icon,
                        )

        add_pkg(root_pkg.elem_id)
        if self.app:
            self.app.update_views()

    def selected(self):
        sel = self.tree.selection()
        if sel:
            return sel[0]
        item = self.tree.focus()
        return item if item else None

    def open(self):
        item = self.selected()
        if not item:
            return
        if item.startswith("diag_"):
            self.open_diagram(item[5:])
        elif item.startswith("obj_"):
            diag_id, oid = item[4:].split("_", 1)
            win = self.open_diagram(diag_id)
            if win:
                for o in win.objects:
                    if o.obj_id == int(oid):
                        win.selected_obj = o
                        win.redraw()
                        break

    def on_double(self, event):
        item = self.tree.identify_row(event.y)
        if item:
            self.tree.selection_set(item)
            if item.startswith("diag_"):
                self.open_diagram(item[5:])
            elif item.startswith("obj_"):
                self.open()

    def open_diagram(self, diag_id: str):
        diag = self.repo.diagrams.get(diag_id)
        if not diag:
            return None

        # If an application instance is available, open the diagram using
        # the main document notebook so duplicate tabs are avoided.
        if self.app and hasattr(self.app, "diagram_tabs"):
            idx = next(
                (i for i, d in enumerate(self.app.arch_diagrams) if d.diag_id == diag_id),
                -1,
            )
            if idx != -1:
                self.app.open_arch_window(idx)
                tab = self.app.diagram_tabs.get(diag_id)
                if tab and tab.winfo_exists():
                    for child in tab.winfo_children():
                        if isinstance(child, SysMLDiagramWindow):
                            return child
                return None

        master = self.master if self.master else self
        win = None
        if diag.diag_type == "Use Case Diagram":
            win = UseCaseDiagramWindow(master, self.app, diagram_id=diag_id)
        elif diag.diag_type == "Activity Diagram":
            win = ActivityDiagramWindow(master, self.app, diagram_id=diag_id)
        elif diag.diag_type == "Governance Diagram":
            win = GovernanceDiagramWindow(master, self.app, diagram_id=diag_id)
        elif diag.diag_type == "Block Diagram":
            win = BlockDiagramWindow(master, self.app, diagram_id=diag_id)
        elif diag.diag_type == "Internal Block Diagram":
            win = InternalBlockDiagramWindow(master, self.app, diagram_id=diag_id)
        return win

    def new_package(self):
        item = self.selected() or self.repo.root_package.elem_id
        if item.startswith("diag_"):
            item = self.repo.diagrams[item[5:]].package
        name = simpledialog.askstring("New Package", "Name:")
        if name:
            self.repo.create_package(name, parent=item)
            self.populate()

    def new_diagram(self):
        item = self.selected() or self.repo.root_package.elem_id
        if item.startswith("diag_"):
            item = self.repo.diagrams[item[5:]].package
        dlg = NewDiagramDialog(self)
        if dlg.name:
            self.repo.create_diagram(dlg.diag_type, name=dlg.name, package=item)
            self.populate()

    def delete(self):
        item = self.selected()
        if not item:
            return
        if item.startswith("diag_"):
            self.repo.delete_diagram(item[5:])
        elif item.startswith("obj_"):
            diag_id, oid = item[4:].split("_", 1)
            diag = self.repo.diagrams.get(diag_id)
            if diag:
                diag.objects = [o for o in diag.objects if str(o.get("obj_id")) != oid]
        else:
            if item == self.repo.root_package.elem_id:
                messagebox.showerror("Delete", "Cannot delete the root package.")
            else:
                self.repo.delete_package(item)
        self.populate()

    def properties(self):
        item = self.selected()
        if not item:
            return
        if item.startswith("diag_"):
            diag = self.repo.diagrams.get(item[5:])
            if diag:
                DiagramPropertiesDialog(self, diag)
                self.populate()
        elif item.startswith("obj_"):
            diag_id, oid = item[4:].split("_", 1)
            diag = self.repo.diagrams.get(diag_id)
            if diag:
                obj_data = next(
                    (o for o in diag.objects if str(o.get("obj_id")) == oid),
                    None,
                )
                if obj_data:
                    obj = SysMLObject(**obj_data)
                    SysMLObjectDialog(self, obj)
                    diag.objects = [
                        obj.__dict__ if str(o.get("obj_id")) == oid else o for o in diag.objects
                    ]
                self.populate()
        else:
            elem = self.repo.elements.get(item)
            if elem:
                if elem.elem_type == "Package":
                    PackagePropertiesDialog(self, elem)
                else:
                    ElementPropertiesDialog(self, elem)
                self.populate()

    def on_right_click(self, event):
        item = self.tree.identify_row(event.y)
        if not item:
            return
        self.tree.selection_set(item)
        menu = tk.Menu(self.tree, tearoff=0)
        menu.add_command(label="Rename", command=lambda: self.rename_item(item))
        menu.tk_popup(event.x_root, event.y_root)

    def rename_item(self, item=None):
        item = item or self.selected()
        if not item:
            return
        if item.startswith("diag_"):
            diag = self.repo.diagrams.get(item[5:])
            if diag and "safety-management" in getattr(diag, "tags", []):
                return
            if diag:
                name = simpledialog.askstring("Rename Diagram", "Name:", initialvalue=diag.name)
                if name:
                    diag.name = name
                    self.populate()
        elif item.startswith("obj_"):
            return
        else:
            elem = self.repo.elements.get(item)
            if elem:
                name = simpledialog.askstring("Rename", "Name:", initialvalue=elem.name)
                if name:
                    name = self.repo.ensure_unique_element_name(name, elem.elem_id)
                    if elem.elem_type == "Block":
                        rename_block(self.repo, elem.elem_id, name)
                    else:
                        elem.name = name
                    self.populate()

    # ------------------------------------------------------------------
    # Cut/Paste and Drag & Drop Handling
    # ------------------------------------------------------------------
    def cut(self):
        item = self.selected()
        if item:
            self.cut_item = item

    def paste(self):
        if not self.cut_item:
            return
        target = self.selected() or self.repo.root_package.elem_id
        if target.startswith("diag_"):
            target = self.repo.diagrams[target[5:]].package
        self._move_item(self.cut_item, target)
        self.cut_item = None
        self.populate()

    def on_drag_start(self, event):
        self.drag_item = self.tree.identify_row(event.y)
        if self.drag_item:
            self.tree.selection_set(self.drag_item)

    def on_drag_motion(self, _event):
        pass

    def on_drag_release(self, event):
        if not self.drag_item:
            return
        target = self.tree.identify_row(event.y)
        if not target:
            self.drag_item = None
            return
        if target == self.drag_item:
            self.drag_item = None
            return
        if self.drag_item.startswith("obj_"):
            messagebox.showerror("Drop Error", "Objects cannot be moved in the explorer.")
            self.drag_item = None
            return
        if target.startswith("obj_"):
            messagebox.showerror("Drop Error", "Cannot drop items on an object.")
            self.drag_item = None
            return
        region = self.tree.identify_region(event.x, event.y)
        if region in ("separator", "nothing"):
            parent = self.tree.parent(target)
            index = self.tree.index(target)
            self.tree.move(self.drag_item, parent, index)
            self._move_item(self.drag_item, parent)
        else:
            if target.startswith("diag_"):
                diag = self.repo.diagrams.get(target[5:])
                self._drop_on_diagram(self.drag_item, diag)
            else:
                self.tree.move(self.drag_item, target, "end")
                self._move_item(self.drag_item, target)
        self.drag_item = None
        self.populate()

    def _move_item(self, item, new_parent):
        if item.startswith("obj_") or new_parent.startswith("obj_"):
            messagebox.showerror("Drop Error", "Cannot drop items on an object.")
            return
        if new_parent == "":
            new_parent = self.repo.root_package.elem_id
        if item.startswith("diag_"):
            self.repo.diagrams[item[5:]].package = new_parent
        else:
            elem = self.repo.elements.get(item)
            if elem:
                elem.owner = new_parent

    def _drop_on_diagram(self, elem_id, diagram):
        repo = self.repo
        if elem_id.startswith("obj_"):
            messagebox.showerror("Drop Error", "Objects cannot be dropped on a diagram.")
            return
        # Dropping a diagram onto an Activity or Governance Diagram creates a behavior reference
        if elem_id.startswith("diag_"):
            src_diag = repo.diagrams.get(elem_id[5:])
            if src_diag and diagram.diag_type == "Activity Diagram" and src_diag.diag_type in (
                "Activity Diagram",
                "Internal Block Diagram",
                "Governance Diagram",
            ):
                elem_type = "Action" if diagram.diag_type == "Governance Diagram" else "CallBehaviorAction"
                act = repo.create_element(
                    elem_type, name=src_diag.name, owner=diagram.package
                )
                repo.add_element_to_diagram(diagram.diag_id, act.elem_id)
                props = {"name": src_diag.name}
                if src_diag.diag_type == "Internal Block Diagram":
                    props["view"] = src_diag.diag_id
                    repo.link_diagram(act.elem_id, None)
                else:
                    repo.link_diagram(act.elem_id, src_diag.diag_id)
                obj = SysMLObject(
                    _get_next_id(),
                    elem_type,
                    50.0,
                    50.0,
                    element_id=act.elem_id,
                    properties=props,
                )
                diagram.objects.append(obj.__dict__)
                return
            if (
                src_diag
                and diagram.diag_type == "Governance Diagram"
                and src_diag.diag_type == "Governance Diagram"
            ):
                act = repo.create_element("Action", name=src_diag.name, owner=diagram.package)
                repo.add_element_to_diagram(diagram.diag_id, act.elem_id)
                props = {"name": src_diag.name}
                repo.link_diagram(act.elem_id, src_diag.diag_id)
                obj = SysMLObject(
                    _get_next_id(),
                    "Action",
                    50.0,
                    50.0,
                    element_id=act.elem_id,
                    properties=props,
                )
                diagram.objects.append(obj.__dict__)
                return
            messagebox.showerror("Drop Error", "This item cannot be dropped on that diagram.")
            return

        allowed = diagram.diag_type == "Block Diagram"
        if allowed and repo.elements[elem_id].elem_type == "Package":
            block = repo.create_element("Block", name=repo.elements[elem_id].name, owner=elem_id)
            repo.add_element_to_diagram(diagram.diag_id, block.elem_id)
            obj = SysMLObject(_get_next_id(), "Block", 50.0, 50.0, element_id=block.elem_id)
            diagram.objects.append(obj.__dict__)
        else:
            messagebox.showerror("Drop Error", "This item cannot be dropped on that diagram.")

    def _create_icon(self, shape: str, color: str = "black") -> tk.PhotoImage:
        """Return a simple 16x16 PhotoImage representing the given shape."""
        size = 16
        img = tk.PhotoImage(width=size, height=size)
        img.put("white", to=(0, 0, size - 1, size - 1))
        c = color
        if shape == "circle":
            r = size // 2 - 2
            cx = cy = size // 2
            for y in range(size):
                for x in range(size):
                    if (x - cx) ** 2 + (y - cy) ** 2 <= r * r:
                        img.put(c, (x, y))
        elif shape == "arrow":
            mid = size // 2
            for x in range(2, mid + 1):
                img.put(c, to=(x, mid - 1, x + 1, mid + 1))
            for i in range(4):
                img.put(c, to=(mid + i, mid - 2 - i, mid + i + 1, mid - i))
                img.put(c, to=(mid + i, mid + i, mid + i + 1, mid + 2 + i))
        elif shape == "rect":
            for x in range(3, size - 3):
                img.put(c, (x, 3))
                img.put(c, (x, size - 4))
            for y in range(3, size - 3):
                img.put(c, (3, y))
                img.put(c, (size - 4, y))
        elif shape == "nested":
            for x in range(1, size - 1):
                img.put(c, (x, 1))
                img.put(c, (x, size - 2))
            for y in range(1, size - 1):
                img.put(c, (1, y))
                img.put(c, (size - 2, y))
            for x in range(5, size - 5):
                img.put(c, (x, 5))
                img.put(c, (x, size - 6))
            for y in range(5, size - 5):
                img.put(c, (5, y))
                img.put(c, (size - 6, y))
        elif shape == "folder":
            for x in range(1, size - 1):
                img.put(c, (x, 4))
                img.put(c, (x, size - 2))
            for y in range(4, size - 1):
                img.put(c, (1, y))
                img.put(c, (size - 2, y))
            for x in range(3, size - 3):
                img.put(c, (x, 2))
            img.put(c, to=(1, 3, size - 2, 4))
        else:
            img.put(c, to=(2, 2, size - 2, size - 2))
        return img<|MERGE_RESOLUTION|>--- conflicted
+++ resolved
@@ -43,21 +43,9 @@
     return val
 
 
-<<<<<<< HEAD
 def _format_label(_win, name: str, _phase: str | None) -> str:
     """Return ``name`` unchanged for diagram labels."""
     return name or ""
-=======
-def _format_label(win, name: str, phase: str | None) -> str:
-    """Return *name* with a phase suffix unless it's a governance diagram."""
-    repo = getattr(win, "repo", None)
-    diag_id = getattr(win, "diagram_id", None)
-    if repo and diag_id:
-        diag = repo.diagrams.get(diag_id)
-        if diag and diag.diag_type == "Governance Diagram":
-            return name or ""
-    return format_name_with_phase(name, phase)
->>>>>>> e57a7d28
 
 
 def _parse_float(val: str | None, default: float) -> float:
