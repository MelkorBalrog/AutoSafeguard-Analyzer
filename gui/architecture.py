--- conflicted
+++ resolved
@@ -262,10 +262,6 @@
     pattern = re.escape(def_name) + r"\[\d+\]$"
     return re.fullmatch(pattern, part_name) is not None
 
-<<<<<<< HEAD
-
-=======
->>>>>>> 064b7160
 def _multiplicity_limit_exceeded(
     repo: SysMLRepository,
     parent_id: str,
@@ -381,10 +377,6 @@
 
     return False
 
-<<<<<<< HEAD
-
-=======
->>>>>>> 064b7160
 def _find_generalization_children(repo: SysMLRepository, parent_id: str) -> set[str]:
     """Return all blocks that generalize ``parent_id``."""
     children: set[str] = set()
@@ -3979,10 +3971,7 @@
             if def_id and def_id in self.repo.elements:
                 def_name = self.repo.elements[def_id].name or def_id
             has_name = bool(name) and not _is_default_part_name(def_name, name)
-<<<<<<< HEAD
-=======
-
->>>>>>> 064b7160
+
         if not has_name:
             name = ""
         if obj.obj_type == "Part":
@@ -6970,22 +6959,9 @@
 
         to_add_comps = [c for c in comps if _part_prop_key(c.name) in selected_keys and _part_prop_key(c.name) not in visible and _part_prop_key(c.name) not in hidden]
         to_add_names = [n for n in part_names if _part_prop_key(n) in selected_keys and _part_prop_key(n) not in visible and _part_prop_key(n) not in hidden]
-<<<<<<< HEAD
+
         for def_id, mult in selected_placeholders:
             add_multiplicity_parts(repo, block_id, def_id, mult, count=1, app=getattr(self, "app", None))
-=======
-        added_placeholders: list[dict] = []
-        for def_id, mult in selected_placeholders:
-            added_placeholders.extend(
-                add_multiplicity_parts(
-                    repo, block_id, def_id, mult, count=1, app=getattr(self, "app", None)
-                )
-            )
-        if added_placeholders and not self.app:
-            for data in added_placeholders:
-                if not any(o.obj_id == data["obj_id"] for o in self.objects):
-                    self.objects.append(SysMLObject(**data))
->>>>>>> 064b7160
 
         for key, obj in visible.items():
             if key not in selected_keys:
