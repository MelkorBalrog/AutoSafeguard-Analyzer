# Author: Miguel Marina <karel.capek.robotics@gmail.com>
import tkinter as tk
import tkinter.font as tkFont
import textwrap
from tkinter import ttk, simpledialog, messagebox
import json
import math
from dataclasses import dataclass, field, asdict
from typing import Dict, List, Tuple

from sysml.sysml_repository import SysMLRepository, SysMLDiagram, SysMLElement

from sysml.sysml_spec import SYSML_PROPERTIES
from analysis.models import global_requirements, ASIL_ORDER

# ---------------------------------------------------------------------------
# Appearance customization
# ---------------------------------------------------------------------------
# Basic fill colors for different AutoML object types. This provides a simple
# color palette so diagrams appear less bland and more professional.
OBJECT_COLORS: dict[str, str] = {
    "Actor": "#E0F7FA",
    "Use Case": "#FFF3E0",
    "System Boundary": "#ECEFF1",
    "Block Boundary": "",
    "Action Usage": "#E8F5E9",
    "Action": "#E8F5E9",
    "CallBehaviorAction": "#E8F5E9",
    "Part": "#FFFDE7",
    "Port": "#F3E5F5",
    "Block": "#E0E0E0",
    "Decision": "#E1F5FE",
    "Merge": "#E1F5FE",
    # Fork and Join bars remain black so are not listed here
}


_next_obj_id = 1
# Pixel distance used when detecting clicks on connection lines
CONNECTION_SELECT_RADIUS = 15


def _get_next_id() -> int:
    global _next_obj_id
    val = _next_obj_id
    _next_obj_id += 1
    return val


def _parse_float(val: str | None, default: float) -> float:
    """Convert *val* to ``float`` or return ``default`` if conversion fails."""
    try:
        return float(val)
    except (TypeError, ValueError):
        return default


def _part_prop_key(raw: str) -> str:
    """Return canonical property name for a raw part property entry."""
    if not raw:
        return ""
    part = raw.split(":", 1)[0]
    part = part.split("[", 1)[0]
    return part.strip()


def parse_part_property(raw: str) -> tuple[str, str]:
    """Return (property name, block name) parsed from a part property entry."""
    raw = raw.strip()
    prop = raw
    block = raw
    if ":" in raw:
        prop, block = raw.split(":", 1)
    prop = prop.split("[", 1)[0].strip()
    block = block.split("[", 1)[0].strip()
    return (prop or block, block)


def _find_parent_blocks(repo: SysMLRepository, block_id: str) -> set[str]:
    """Return all blocks that directly use ``block_id`` as a part or are
    associated with it."""
    parents: set[str] = set()
    # check IBDs for parts referencing this block
    for parent_id, diag_id in repo.element_diagrams.items():
        diag = repo.diagrams.get(diag_id)
        if not diag:
            continue
        for obj in getattr(diag, "objects", []):
            if obj.get("obj_type") != "Part":
                continue
            if obj.get("properties", {}).get("definition") == block_id:
                parents.add(parent_id)
                break
    # also follow Association and Generalization relationships
    for rel in repo.relationships:
        if rel.rel_type not in ("Association", "Generalization"):
            continue
        if rel.rel_type == "Generalization":
            if rel.source == block_id and rel.target in repo.elements:
                parents.add(rel.target)
            continue
        if rel.source == block_id and rel.target in repo.elements:
            parents.add(rel.target)
        elif rel.target == block_id and rel.source in repo.elements:
            parents.add(rel.source)
    # include father block from internal block diagram linkage
    diag_id = repo.get_linked_diagram(block_id)
    diag = repo.diagrams.get(diag_id)
    if diag and getattr(diag, "father", None) in repo.elements:
        parents.add(diag.father)
    return parents


def _collect_parent_parts(repo: SysMLRepository, block_id: str, visited=None) -> list[str]:
    """Recursively gather parts from all parent blocks of ``block_id``."""
    if visited is None:
        visited = set()
    parts: list[str] = []
    for parent in _find_parent_blocks(repo, block_id):
        if parent in visited:
            continue
        visited.add(parent)
        elem = repo.elements.get(parent)
        if elem:
            parts.extend(
                [
                    p.strip()
                    for p in elem.properties.get("partProperties", "").split(",")
                    if p.strip()
                ]
            )
        parts.extend(_collect_parent_parts(repo, parent, visited))
    seen = []
    for p in parts:
        if p not in seen:
            seen.append(p)
    return seen


def extend_block_parts_with_parents(repo: SysMLRepository, block_id: str) -> None:
    """Merge parent block parts into the given block's ``partProperties``."""
    block = repo.elements.get(block_id)
    if not block:
        return
    names = [p.strip() for p in block.properties.get("partProperties", "").split(",") if p.strip()]
    for p in _collect_parent_parts(repo, block_id):
        if p not in names:
            names.append(p)
    joined = ", ".join(names)
    block.properties["partProperties"] = joined
    for d in repo.diagrams.values():
        for o in getattr(d, "objects", []):
            if o.get("element_id") == block_id:
                o.setdefault("properties", {})["partProperties"] = joined


def _find_blocks_with_part(repo: SysMLRepository, part_id: str) -> set[str]:
    """Return all blocks that directly include ``part_id`` as a part."""
    blocks: set[str] = set()
    for blk_id, diag_id in repo.element_diagrams.items():
        diag = repo.diagrams.get(diag_id)
        if not diag:
            continue
        for obj in getattr(diag, "objects", []):
            if obj.get("obj_type") != "Part":
                continue
            if obj.get("properties", {}).get("definition") == part_id:
                blocks.add(blk_id)
                break
    return blocks


def _find_blocks_with_aggregation(repo: SysMLRepository, part_id: str) -> set[str]:
    """Return blocks that have an aggregation relationship to ``part_id``."""
    blocks: set[str] = set()
    for rel in repo.relationships:
        if (
            rel.rel_type in ("Aggregation", "Composite Aggregation")
            and rel.target == part_id
        ):
            blocks.add(rel.source)
    return blocks


def _aggregation_exists(repo: SysMLRepository, whole_id: str, part_id: str) -> bool:
    """Return ``True`` if ``whole_id`` or its ancestors already aggregate ``part_id``."""

    src_ids = [whole_id] + _collect_generalization_parents(repo, whole_id)
    diag_id = repo.get_linked_diagram(whole_id)
    diag = repo.diagrams.get(diag_id)
    father = getattr(diag, "father", None) if diag else None
    if father:
        src_ids.append(father)
        src_ids.extend(_collect_generalization_parents(repo, father))

    for rel in repo.relationships:
        if (
            rel.rel_type in ("Aggregation", "Composite Aggregation")
            and rel.source in src_ids
            and rel.target == part_id
        ):
            return True

    for sid in src_ids[1:]:
        diag_id = repo.get_linked_diagram(sid)
        diag = repo.diagrams.get(diag_id)
        if not diag:
            continue
        for obj in getattr(diag, "objects", []):
            if (
                obj.get("obj_type") == "Part"
                and obj.get("properties", {}).get("definition") == part_id
            ):
                return True
    return False


def _reverse_aggregation_exists(
    repo: SysMLRepository, whole_id: str, part_id: str
) -> bool:
    """Return ``True`` if ``part_id`` or its ancestors aggregate ``whole_id``."""

    src_ids = [part_id] + _collect_generalization_parents(repo, part_id)
    for rel in repo.relationships:
        if (
            rel.rel_type in ("Aggregation", "Composite Aggregation")
            and rel.source in src_ids
            and rel.target == whole_id
        ):
            return True
    return False


def _parse_multiplicity_range(mult: str) -> tuple[int, int | None]:
    """Return (lower, upper) bounds parsed from *mult*."""

    mult = mult.strip()
    if not mult:
        return 1, 1
    if ".." in mult:
        low, high = mult.split("..", 1)
        low_val = int(low) if low.isdigit() else 0
        if high == "*" or not high:
            return low_val, None
        return low_val, int(high)
    if mult == "*":
        return 0, None
    if mult.isdigit():
        val = int(mult)
        return val, val
    return 1, None


def _find_generalization_children(repo: SysMLRepository, parent_id: str) -> set[str]:
    """Return all blocks that generalize ``parent_id``."""
    children: set[str] = set()
    for rel in repo.relationships:
        if rel.rel_type == "Generalization" and rel.target == parent_id:
            children.add(rel.source)
    return children


def _collect_generalization_parents(
    repo: SysMLRepository, block_id: str, visited: set[str] | None = None
) -> list[str]:
    """Return all parent blocks of ``block_id`` reachable through generalizations."""

    if visited is None:
        visited = set()
    parents: list[str] = []
    for rel in repo.relationships:
        if rel.rel_type == "Generalization" and rel.source == block_id:
            target = rel.target
            if target in visited:
                continue
            visited.add(target)
            parents.append(target)
            parents.extend(_collect_generalization_parents(repo, target, visited))
    return parents


def _shared_generalization_parent(
    repo: SysMLRepository, a_id: str, b_id: str
) -> bool:
    """Return ``True`` if *a_id* and *b_id* share a common direct parent."""

    a_parents = {
        rel.target
        for rel in repo.relationships
        if rel.rel_type == "Generalization" and rel.source == a_id
    }
    if not a_parents:
        return False
    b_parents = {
        rel.target
        for rel in repo.relationships
        if rel.rel_type == "Generalization" and rel.source == b_id
    }
    return bool(a_parents & b_parents)


def rename_block(repo: SysMLRepository, block_id: str, new_name: str) -> None:
    """Rename ``block_id`` and propagate changes to related blocks."""
    block = repo.elements.get(block_id)
    if not block or block.elem_type != "Block":
        return
    old_name = block.name
    if old_name == new_name:
        return
    block.name = new_name
    # update part elements referencing this block
    for elem in repo.elements.values():
        if elem.elem_type != "Part":
            continue
        def_val = elem.properties.get("definition")
        if def_val == block_id or def_val == old_name:
            elem.name = new_name
            elem.properties["definition"] = block_id
    for diag in repo.diagrams.values():
        for obj in getattr(diag, "objects", []):
            if obj.get("obj_type") != "Part":
                continue
            def_val = obj.get("properties", {}).get("definition")
            if def_val == old_name:
                obj.setdefault("properties", {})["definition"] = block_id
    # update blocks that include this block as a part
    related = _find_blocks_with_part(repo, block_id) | _find_blocks_with_aggregation(repo, block_id)
    for parent_id in related:
        parent = repo.elements.get(parent_id)
        if not parent:
            continue
        parts = [p.strip() for p in parent.properties.get("partProperties", "").split(",") if p.strip()]
        changed = False
        for idx, val in enumerate(parts):
            base = val.split("[")[0].strip()
            suffix = val[len(base):]
            if base == old_name or base == block_id:
                parts[idx] = new_name + suffix
                changed = True
        if changed:
            for child_id in _find_generalization_children(repo, parent_id):
                remove_inherited_block_properties(repo, child_id, parent_id)
            parent.properties["partProperties"] = ", ".join(parts)
            for d in repo.diagrams.values():
                for o in getattr(d, "objects", []):
                    if o.get("element_id") == parent_id:
                        o.setdefault("properties", {})["partProperties"] = parent.properties["partProperties"]
            for child_id in _find_generalization_children(repo, parent_id):
                inherit_block_properties(repo, child_id)
    # propagate property inheritance to children blocks
    for child_id in _find_generalization_children(repo, block_id):
        inherit_block_properties(repo, child_id)

    # update any Block Boundary objects referencing this block
    for diag in repo.diagrams.values():
        updated = False
        for obj in getattr(diag, "objects", []):
            if obj.get("element_id") == block_id:
                if obj.get("obj_type") == "Block Boundary" or obj.get("obj_type") == "Block":
                    obj.setdefault("properties", {})["name"] = new_name
                    updated = True
        if updated:
            repo.touch_diagram(diag.diag_id)

    # update Block objects referencing this block
    for diag in repo.diagrams.values():
        updated = False
        for obj in getattr(diag, "objects", []):
            if obj.get("obj_type") == "Block" and obj.get("element_id") == block_id:
                obj.setdefault("properties", {})["name"] = new_name
                updated = True
        if updated:
            repo.touch_diagram(diag.diag_id)


def add_aggregation_part(
    repo: SysMLRepository,
    whole_id: str,
    part_id: str,
    multiplicity: str = "",
    app=None,
) -> None:
    """Add *part_id* as a part of *whole_id* block."""
    whole = repo.elements.get(whole_id)
    part = repo.elements.get(part_id)
    if not whole or not part:
        return
    name = part.name or part_id
    entry = f"{name}[{multiplicity}]" if multiplicity else name
    parts = [p.strip() for p in whole.properties.get("partProperties", "").split(",") if p.strip()]
    base = [p.split("[")[0].strip() for p in parts]
    if name in base:
        for idx, b in enumerate(base):
            if b == name:
                parts[idx] = entry
                break
    else:
        parts.append(entry)
    whole.properties["partProperties"] = ", ".join(parts)
    for d in repo.diagrams.values():
        for o in getattr(d, "objects", []):
            if o.get("element_id") == whole_id:
                o.setdefault("properties", {})["partProperties"] = ", ".join(parts)

    # ensure a Part element exists representing the aggregation
    rel = next(
        (
            r
            for r in repo.relationships
            if r.rel_type == "Aggregation"
            and r.source == whole_id
            and r.target == part_id
        ),
        None,
    )
    if rel and not rel.properties.get("part_elem"):
        part_elem = repo.create_element(
            "Part",
            name=repo.elements.get(part_id).name or part_id,
            properties={"definition": part_id},
            owner=repo.root_package.elem_id,
        )
        rel.properties["part_elem"] = part_elem.elem_id

    # propagate changes to any generalization children
    for child_id in _find_generalization_children(repo, whole_id):
        remove_inherited_block_properties(repo, child_id, whole_id)
        inherit_block_properties(repo, child_id)
    # ensure multiplicity instances if composite diagram exists
    add_multiplicity_parts(repo, whole_id, part_id, multiplicity, app=app)


def add_composite_aggregation_part(
    repo: SysMLRepository,
    whole_id: str,
    part_id: str,
    multiplicity: str = "",
    app=None,
) -> None:
    """Add *part_id* as a composite part of *whole_id* block and create the
    part object in the whole's Internal Block Diagram if present."""

    add_aggregation_part(repo, whole_id, part_id, multiplicity, app=app)
    diag_id = repo.get_linked_diagram(whole_id)
    diag = repo.diagrams.get(diag_id)
    # locate the relationship for future reference
    rel = next(
        (
            r
            for r in repo.relationships
            if r.rel_type == "Composite Aggregation"
            and r.source == whole_id
            and r.target == part_id
        ),
        None,
    )
    if not diag or diag.diag_type != "Internal Block Diagram":
        if rel and not rel.properties.get("part_elem"):
            part_elem = repo.create_element(
                "Part",
                name=repo.elements.get(part_id).name or part_id,
                properties={"definition": part_id, "force_ibd": "true"},
                owner=repo.root_package.elem_id,
            )
            rel.properties["part_elem"] = part_elem.elem_id
        elif rel and rel.properties.get("part_elem"):
            pid = rel.properties["part_elem"]
            elem = repo.elements.get(pid)
            if elem:
                elem.properties["force_ibd"] = "true"
        return
    diag.objects = getattr(diag, "objects", [])
    existing_defs = {
        o.get("properties", {}).get("definition")
        for o in diag.objects
        if o.get("obj_type") == "Part"
    }
    if part_id in existing_defs:
        return
    if rel and rel.properties.get("part_elem") and rel.properties["part_elem"] in repo.elements:
        part_elem = repo.elements[rel.properties["part_elem"]]
        part_elem.properties["force_ibd"] = "true"
    else:
        part_elem = repo.create_element(
            "Part",
            name=repo.elements.get(part_id).name or part_id,
            properties={"definition": part_id, "force_ibd": "true"},
            owner=repo.root_package.elem_id,
        )
        if rel:
            rel.properties["part_elem"] = part_elem.elem_id
    repo.add_element_to_diagram(diag.diag_id, part_elem.elem_id)
    obj_dict = {
        "obj_id": _get_next_id(),
        "obj_type": "Part",
        "x": 50.0,
        "y": 50.0 + 60.0 * len(existing_defs),
        "element_id": part_elem.elem_id,
        "properties": {"definition": part_id},
        "locked": True,
    }
    diag.objects.append(obj_dict)
    _add_ports_for_part(repo, diag, obj_dict, app=app)
    if app:
        for win in getattr(app, "ibd_windows", []):
            if getattr(win, "diagram_id", None) == diag.diag_id:
                win.objects.append(SysMLObject(**obj_dict))
                win.redraw()
                win._sync_to_repository()

    # ensure additional instances per multiplicity
    add_multiplicity_parts(repo, whole_id, part_id, multiplicity, app=app)

    # propagate composite part addition to any generalization children
    for child_id in _find_generalization_children(repo, whole_id):
        inherit_block_properties(repo, child_id)


def add_multiplicity_parts(
    repo: SysMLRepository,
    whole_id: str,
    part_id: str,
    multiplicity: str,
    count: int | None = None,
    app=None,
) -> list[dict]:
    """Ensure ``count`` part instances exist according to ``multiplicity``."""

    low, high = _parse_multiplicity_range(multiplicity)
    if low <= 1 and high == 1:
        return []
    desired = count if count is not None else low
    if high is not None:
        desired = min(desired, high)

    diag_id = repo.get_linked_diagram(whole_id)
    diag = repo.diagrams.get(diag_id)
    if not diag or diag.diag_type != "Internal Block Diagram":
        return []
    diag.objects = getattr(diag, "objects", [])
    existing = [
        o
        for o in diag.objects
        if o.get("obj_type") == "Part"
        and o.get("properties", {}).get("definition") == part_id
    ]
    total = len(existing)
    if count is not None:
        target_total = total + desired
    else:
        target_total = max(total, desired)
    if high is not None:
        target_total = min(target_total, high)

    added: list[dict] = []
    base_name = repo.elements.get(part_id).name or part_id

    # rename existing part elements so their names follow the indexing scheme
    for idx, obj in enumerate(existing):
        elem = repo.elements.get(obj.get("element_id"))
        if elem:
            expected = f"{base_name}[{idx + 1}]"
            if elem.name != expected:
                elem.name = expected

    base_x = 50.0
    base_y = 50.0 + 60.0 * len(diag.objects)
    for i in range(total, target_total):
        part_elem = repo.create_element(
            "Part",
            name=f"{base_name}[{i + 1}]",
            properties={"definition": part_id, "force_ibd": "true"},
            owner=repo.root_package.elem_id,
        )
        repo.add_element_to_diagram(diag.diag_id, part_elem.elem_id)
        obj_dict = {
            "obj_id": _get_next_id(),
            "obj_type": "Part",
            "x": base_x,
            "y": base_y,
            "element_id": part_elem.elem_id,
            "properties": {"definition": part_id},
            "locked": True,
        }
        base_y += 60.0
        diag.objects.append(obj_dict)
        _add_ports_for_part(repo, diag, obj_dict, app=app)
        if app:
            for win in getattr(app, "ibd_windows", []):
                if getattr(win, "diagram_id", None) == diag.diag_id:
                    win.objects.append(SysMLObject(**obj_dict))
                    win.redraw()
                    win._sync_to_repository()
        added.append(obj_dict)
    return added


def _sync_ibd_composite_parts(
    repo: SysMLRepository, block_id: str, app=None
) -> list[dict]:
    """Ensure *block_id*'s IBD includes parts for existing composite aggregations.

    Returns the list of added part object dictionaries."""

    diag_id = repo.get_linked_diagram(block_id)
    diag = repo.diagrams.get(diag_id)
    if not diag or diag.diag_type != "Internal Block Diagram":
        return []
    diag.objects = getattr(diag, "objects", [])
    existing_defs = {
        o.get("properties", {}).get("definition")
        for o in diag.objects
        if o.get("obj_type") == "Part"
    }
    src_ids = [block_id] + _collect_generalization_parents(repo, block_id)
    rels = [
        rel
        for rel in repo.relationships
        if rel.rel_type == "Composite Aggregation" and rel.source in src_ids
    ]
    added: list[dict] = []
    base_x = 50.0
    base_y = 50.0 + 60.0 * len(existing_defs)
    for rel in rels:
        pid = rel.target
        if pid in existing_defs:
            continue
        if rel.properties.get("part_elem") and rel.properties["part_elem"] in repo.elements:
            part_elem = repo.elements[rel.properties["part_elem"]]
            part_elem.properties["force_ibd"] = "true"
        else:
            part_elem = repo.create_element(
                "Part",
                name=repo.elements.get(pid).name or pid,
                properties={"definition": pid, "force_ibd": "true"},
                owner=repo.root_package.elem_id,
            )
            rel.properties["part_elem"] = part_elem.elem_id
        repo.add_element_to_diagram(diag.diag_id, part_elem.elem_id)
        obj_dict = {
            "obj_id": _get_next_id(),
            "obj_type": "Part",
            "x": base_x,
            "y": base_y,
            "element_id": part_elem.elem_id,
            "properties": {"definition": pid},
            "locked": True,
        }
        base_y += 60.0
        diag.objects.append(obj_dict)
        added.append(obj_dict)
        added += _add_ports_for_part(repo, diag, obj_dict, app=app)
        if app:
            for win in getattr(app, "ibd_windows", []):
                if getattr(win, "diagram_id", None) == diag.diag_id:
                    win.objects.append(SysMLObject(**obj_dict))
                    win.redraw()
                    win._sync_to_repository()
    return added


def _sync_ibd_aggregation_parts(
    repo: SysMLRepository, block_id: str, app=None
) -> list[dict]:
    """Ensure ``block_id``'s IBD includes parts for regular aggregations.

    Returns the list of added part object dictionaries."""

    diag_id = repo.get_linked_diagram(block_id)
    diag = repo.diagrams.get(diag_id)
    if not diag or diag.diag_type != "Internal Block Diagram":
        return []
    diag.objects = getattr(diag, "objects", [])
    existing_defs = {
        o.get("properties", {}).get("definition")
        for o in diag.objects
        if o.get("obj_type") == "Part"
    }
    src_ids = [block_id] + _collect_generalization_parents(repo, block_id)
    rels = [
        rel
        for rel in repo.relationships
        if rel.rel_type == "Aggregation" and rel.source in src_ids
    ]
    added: list[dict] = []
    base_x = 50.0
    base_y = 50.0 + 60.0 * len(existing_defs)
    for rel in rels:
        pid = rel.target
        if pid in existing_defs:
            continue
        if rel.properties.get("part_elem") and rel.properties["part_elem"] in repo.elements:
            part_elem = repo.elements[rel.properties["part_elem"]]
        else:
            part_elem = repo.create_element(
                "Part",
                name=repo.elements.get(pid).name or pid,
                properties={"definition": pid},
                owner=repo.root_package.elem_id,
            )
            rel.properties["part_elem"] = part_elem.elem_id
        repo.add_element_to_diagram(diag.diag_id, part_elem.elem_id)
        obj_dict = {
            "obj_id": _get_next_id(),
            "obj_type": "Part",
            "x": base_x,
            "y": base_y,
            "element_id": part_elem.elem_id,
            "properties": {"definition": pid},
        }
        base_y += 60.0
        diag.objects.append(obj_dict)
        added.append(obj_dict)
        added += _add_ports_for_part(repo, diag, obj_dict, app=app)
        if app:
            for win in getattr(app, "ibd_windows", []):
                if getattr(win, "diagram_id", None) == diag.diag_id:
                    win.objects.append(SysMLObject(**obj_dict))
                    win.redraw()
                    win._sync_to_repository()
    return added


def _sync_ibd_partproperty_parts(
    repo: SysMLRepository,
    block_id: str,
    names: list[str] | None = None,
    app=None,
<<<<<<< HEAD
    visible: bool = False,
=======
    *,
    hidden: bool = True,
>>>>>>> f1dff508
) -> list[dict]:
    """Ensure ``block_id``'s IBD includes parts for given ``names``.

    If *names* is ``None``, the block's ``partProperties`` attribute is parsed.
    Returns the list of added part object dictionaries."""

    diag_id = repo.get_linked_diagram(block_id)
    diag = repo.diagrams.get(diag_id)
    if not diag or diag.diag_type != "Internal Block Diagram":
        return []
    block = repo.elements.get(block_id)
    if not block:
        return []

    diag.objects = getattr(diag, "objects", [])
    existing_defs = {
        o.get("properties", {}).get("definition")
        for o in diag.objects
        if o.get("obj_type") == "Part"
    }
    existing_props = {
        repo.elements[o.get("element_id")].name
        for o in diag.objects
        if o.get("obj_type") == "Part" and o.get("element_id") in repo.elements
    }
    if names is None:
        entries = [p for p in block.properties.get("partProperties", "").split(",") if p.strip()]
    else:
        entries = [n for n in names if n.strip()]
    parsed = [parse_part_property(e) for e in entries]
    added: list[dict] = []
    boundary = next((o for o in diag.objects if o.get("obj_type") == "Block Boundary"), None)
    if boundary:
        base_x = boundary["x"] - boundary["width"] / 2 + 30.0
        base_y = (
            boundary["y"] - boundary["height"] / 2 + 30.0 + 60.0 * len(existing_props)
        )
    else:
        base_x = 50.0
        base_y = 50.0 + 60.0 * len(existing_props)
    for prop_name, block_name in parsed:
        if prop_name in existing_props:
            continue
        target_id = next(
            (
                eid
                for eid, elem in repo.elements.items()
                if elem.elem_type == "Block" and elem.name == block_name
            ),
            None,
        )
        if not target_id:
            continue
        part_elem = repo.create_element(
            "Part",
            name=prop_name,
            properties={"definition": target_id, "force_ibd": "true"},
            owner=repo.root_package.elem_id,
        )
        repo.add_element_to_diagram(diag.diag_id, part_elem.elem_id)
        obj_dict = {
            "obj_id": _get_next_id(),
            "obj_type": "Part",
            "x": base_x,
            "y": base_y,
            "width": 80.0,
            "height": 40.0,
            "element_id": part_elem.elem_id,
            "properties": {"definition": target_id},
<<<<<<< HEAD
            "hidden": not visible,
=======
            "hidden": hidden,
>>>>>>> f1dff508
        }
        base_y += 60.0
        diag.objects.append(obj_dict)
        added.append(obj_dict)
        existing_props.add(prop_name)
        existing_defs.add(target_id)
        if app:
            for win in getattr(app, "ibd_windows", []):
                if getattr(win, "diagram_id", None) == diag.diag_id:
                    win.objects.append(SysMLObject(**obj_dict))
                    win.redraw()
                    win._sync_to_repository()

    boundary = next(
        (o for o in diag.objects if o.get("obj_type") == "Block Boundary"), None
    )
    if boundary and any(not a.get("hidden", False) for a in added):
        b_obj = SysMLObject(**boundary)
        objs = [SysMLObject(**o) for o in diag.objects]
        ensure_boundary_contains_parts(b_obj, objs)
        boundary["width"] = b_obj.width
        boundary["height"] = b_obj.height
        boundary["x"] = b_obj.x
        boundary["y"] = b_obj.y
        if app:
            for win in getattr(app, "ibd_windows", []):
                if getattr(win, "diagram_id", None) == diag.diag_id:
                    for obj in win.objects:
                        if obj.obj_type == "Block Boundary":
                            obj.width = b_obj.width
                            obj.height = b_obj.height
                            obj.x = b_obj.x
                            obj.y = b_obj.y
                            win.redraw()
                            win._sync_to_repository()

    return added


def _propagate_boundary_parts(
    repo: SysMLRepository, block_id: str, parts: list[dict], app=None
) -> None:
    """Insert *parts* into diagrams containing boundaries for ``block_id``."""

    for diag in repo.diagrams.values():
        if diag.diag_type != "Internal Block Diagram":
            continue
        boundary = next(
            (
                o
                for o in getattr(diag, "objects", [])
                if o.get("obj_type") == "Block Boundary" and o.get("element_id") == block_id
            ),
            None,
        )
        if not boundary:
            continue
        diag.objects = getattr(diag, "objects", [])
        existing = {o.get("element_id") for o in diag.objects if o.get("obj_type") == "Part"}
        base_x = boundary["x"] - boundary["width"] / 2 + 30.0
        base_y = boundary["y"] - boundary["height"] / 2 + 30.0
        for obj in parts:
            if obj.get("element_id") in existing:
                continue
            new_obj = obj.copy()
            new_obj["obj_id"] = _get_next_id()
            new_obj["x"] = base_x
            new_obj["y"] = base_y
            new_obj["hidden"] = False
            diag.objects.append(new_obj)
            repo.add_element_to_diagram(diag.diag_id, new_obj["element_id"])
            base_y += 60.0
            if app:
                for win in getattr(app, "ibd_windows", []):
                    if getattr(win, "diagram_id", None) == diag.diag_id:
                        win.objects.append(SysMLObject(**new_obj))
                        win.redraw()
                        win._sync_to_repository()



def _sync_block_parts_from_ibd(repo: SysMLRepository, diag_id: str) -> None:
    """Ensure the block linked to ``diag_id`` lists all part definitions."""

    diag = repo.diagrams.get(diag_id)
    if not diag or diag.diag_type != "Internal Block Diagram":
        return
    block_id = (
        getattr(diag, "father", None)
        or next((eid for eid, did in repo.element_diagrams.items() if did == diag_id), None)
    )
    if not block_id or block_id not in repo.elements:
        return
    block = repo.elements[block_id]
    names = [
        p.strip()
        for p in block.properties.get("partProperties", "").split(",")
        if p.strip()
    ]
    bases = {n.split("[")[0].strip() for n in names}
    for obj in getattr(diag, "objects", []):
        if obj.get("obj_type") != "Part":
            continue
        def_id = obj.get("properties", {}).get("definition")
        if def_id and def_id in repo.elements:
            pname = repo.elements[def_id].name or def_id
            if pname not in bases:
                names.append(pname)
                bases.add(pname)
    if names:
        joined = ", ".join(names)
        block.properties["partProperties"] = joined
        for d in repo.diagrams.values():
            for o in getattr(d, "objects", []):
                if o.get("element_id") == block_id:
                    o.setdefault("properties", {})["partProperties"] = joined
        for child_id in _find_generalization_children(repo, block_id):
            inherit_block_properties(repo, child_id)


def _ensure_ibd_boundary(repo: SysMLRepository, diagram: SysMLDiagram, block_id: str, app=None) -> list[dict]:
    """Create a boundary object for the IBD father block if needed."""

    diagram.objects = getattr(diagram, "objects", [])
    boundary = next((o for o in diagram.objects if o.get("obj_type") == "Block Boundary"), None)
    added: list[dict] = []
    if not boundary:
        obj_dict = {
            "obj_id": _get_next_id(),
            "obj_type": "Block Boundary",
            "x": 100.0,
            "y": 80.0,
            "width": 200.0,
            "height": 120.0,
            "element_id": block_id,
            "properties": {"name": repo.elements.get(block_id).name or block_id},
        }
        diagram.objects.insert(0, obj_dict)
        added.append(obj_dict)
        added += _add_ports_for_boundary(repo, diagram, obj_dict, app=app)
    else:
        if boundary.get("element_id") != block_id:
            boundary["element_id"] = block_id
        added += _add_ports_for_boundary(repo, diagram, boundary, app=app)
    # propagate parts for the boundary from the block's own IBD or definition
    diag_id = repo.get_linked_diagram(block_id)
    src = repo.diagrams.get(diag_id)
    parts: list[dict] = []
    if src and src.diag_type == "Internal Block Diagram":
        parts = [o for o in getattr(src, "objects", []) if o.get("obj_type") == "Part"]
    else:
        block = repo.elements.get(block_id)
        if block:
            entries = [p for p in block.properties.get("partProperties", "").split(",") if p.strip()]
            base_x = boundary["x"] - boundary["width"] / 2 + 30.0
            base_y = boundary["y"] - boundary["height"] / 2 + 30.0
            for prop_name, blk_name in [parse_part_property(e) for e in entries]:
                target_id = next(
                    (eid for eid, elem in repo.elements.items() if elem.elem_type == "Block" and elem.name == blk_name),
                    None,
                )
                if not target_id:
                    continue
                part_elem = repo.create_element(
                    "Part",
                    name=prop_name,
                    properties={"definition": target_id, "force_ibd": "true"},
                    owner=repo.root_package.elem_id,
                )
                obj = {
                    "obj_id": _get_next_id(),
                    "obj_type": "Part",
                    "x": base_x,
                    "y": base_y,
                    "width": 80.0,
                    "height": 40.0,
                    "element_id": part_elem.elem_id,
                    "properties": {"definition": target_id},
                    "hidden": False,
                }
                base_y += 60.0
                parts.append(obj)
    if parts:
        _propagate_boundary_parts(repo, block_id, parts, app=app)
    return added


def _remove_ibd_boundary(repo: SysMLRepository, diagram: SysMLDiagram) -> None:
    """Remove boundary object and ports from the diagram."""

    diagram.objects = getattr(diagram, "objects", [])
    boundary = next((o for o in diagram.objects if o.get("obj_type") == "Block Boundary"), None)
    if not boundary:
        return
    bid = boundary.get("obj_id")
    diagram.objects = [o for o in diagram.objects if not (o.get("obj_type") == "Port" and o.get("properties", {}).get("parent") == str(bid))]
    diagram.objects.remove(boundary)


def set_ibd_father(
    repo: SysMLRepository, diagram: SysMLDiagram, father_id: str | None, app=None
) -> list[dict]:
    """Assign *father_id* as the block represented by *diagram*.

    Links the diagram to the block and syncs composite parts. Returns any added
    part object dictionaries."""

    prev = getattr(diagram, "father", None)
    diagram.father = father_id
    if prev and prev != father_id:
        repo.link_diagram(prev, None)
    if father_id:
        repo.link_diagram(father_id, diagram.diag_id)
    added = _sync_ibd_composite_parts(repo, father_id, app=app) if father_id else []
    if father_id:
        added += _ensure_ibd_boundary(repo, diagram, father_id, app=app)
        added += _sync_ibd_partproperty_parts(repo, father_id, app=app, visible=True)
        parts = [o for o in getattr(diagram, "objects", []) if o.get("obj_type") == "Part"]
        _propagate_boundary_parts(repo, father_id, parts, app=app)
    else:
        _remove_ibd_boundary(repo, diagram)
    return added


def link_block_to_ibd(
    repo: SysMLRepository, block_id: str, diag_id: str | None, app=None
) -> list[dict]:
    """Link *block_id* to *diag_id* and ensure the IBD boundary is created."""

    if diag_id and diag_id in repo.diagrams:
        diagram = repo.diagrams[diag_id]
        if diagram.diag_type == "Internal Block Diagram":
            return set_ibd_father(repo, diagram, block_id, app=app)
    repo.link_diagram(block_id, diag_id)
    return []


def update_block_parts_from_ibd(repo: SysMLRepository, diagram: SysMLDiagram) -> None:
    """Sync the father block's ``partProperties`` from diagram part objects."""

    if diagram.diag_type != "Internal Block Diagram":
        return
    block_id = getattr(diagram, "father", None)
    if not block_id:
        block_id = next((eid for eid, did in repo.element_diagrams.items() if did == diagram.diag_id), None)
    if not block_id or block_id not in repo.elements:
        return
    block = repo.elements[block_id]
    existing = [p.strip() for p in block.properties.get("partProperties", "").split(",") if p.strip()]
    diag_names: list[str] = []
    diag_bases: set[str] = set()
    for obj in getattr(diagram, "objects", []):
        if obj.get("obj_type") != "Part":
            continue
        name = ""
        elem_id = obj.get("element_id")
        if elem_id and elem_id in repo.elements:
            elem = repo.elements[elem_id]
            name = elem.name or elem.properties.get("component", "")
        if not name:
            def_id = obj.get("properties", {}).get("definition")
            if def_id and def_id in repo.elements:
                name = repo.elements[def_id].name or def_id
        if not name:
            name = obj.get("properties", {}).get("component", "")
        base = name.split("[")[0].strip() if name else ""
        if base and base not in diag_bases:
            diag_names.append(name or base)
            diag_bases.add(base)

    merged_names = list(existing)
    bases = {n.split("[")[0].strip() for n in merged_names}
    for name in diag_names:
        base = name.split("[")[0].strip()
        if base not in bases:
            merged_names.append(name)
            bases.add(base)

    if merged_names != existing:
        joined = ", ".join(merged_names)
        block.properties["partProperties"] = joined
        for d in repo.diagrams.values():
            for o in getattr(d, "objects", []):
                if o.get("element_id") == block_id:
                    o.setdefault("properties", {})["partProperties"] = joined
        for child_id in _find_generalization_children(repo, block_id):
            inherit_block_properties(repo, child_id)
        repo.touch_element(block_id)


def remove_aggregation_part(
    repo: SysMLRepository,
    whole_id: str,
    part_id: str,
    remove_object: bool = False,
    app=None,
) -> None:
    """Remove *part_id* from *whole_id* block's part list.

    If *remove_object* is True, also delete any part object representing
    *part_id* in the Internal Block Diagram linked to *whole_id*.
    """
    whole = repo.elements.get(whole_id)
    part = repo.elements.get(part_id)
    if not whole or not part:
        return
    name = part.name or part_id
    parts = [p.strip() for p in whole.properties.get("partProperties", "").split(",") if p.strip()]
    new_parts = [p for p in parts if p.split("[")[0].strip() != name]
    if len(new_parts) != len(parts):
        if new_parts:
            whole.properties["partProperties"] = ", ".join(new_parts)
        else:
            whole.properties.pop("partProperties", None)
        for d in repo.diagrams.values():
            for o in getattr(d, "objects", []):
                if o.get("element_id") == whole_id:
                    if new_parts:
                        o.setdefault("properties", {})["partProperties"] = ", ".join(new_parts)
                    else:
                        o.setdefault("properties", {}).pop("partProperties", None)

    # propagate removals to any generalization children
    for child_id in _find_generalization_children(repo, whole_id):
        child = repo.elements.get(child_id)
        if not child:
            continue
        child_parts = [
            p.strip() for p in child.properties.get("partProperties", "").split(",") if p.strip()
        ]
        child_parts = [p for p in child_parts if p.split("[")[0].strip() != name]
        if child_parts:
            child.properties["partProperties"] = ", ".join(child_parts)
        else:
            child.properties.pop("partProperties", None)
        for d in repo.diagrams.values():
            for o in getattr(d, "objects", []):
                if o.get("element_id") == child_id:
                    if child_parts:
                        o.setdefault("properties", {})["partProperties"] = ", ".join(child_parts)
                    else:
                        o.setdefault("properties", {}).pop("partProperties", None)
    if remove_object:
        diag_id = repo.get_linked_diagram(whole_id)
        diag = repo.diagrams.get(diag_id)
        if diag and diag.diag_type == "Internal Block Diagram":
            diag.objects = getattr(diag, "objects", [])
            before = len(diag.objects)
            diag.objects = [
                o
                for o in diag.objects
                if not (
                    o.get("obj_type") == "Part"
                    and o.get("properties", {}).get("definition") == part_id
                )
            ]
            if len(diag.objects) != before and app:
                for win in getattr(app, "ibd_windows", []):
                    if getattr(win, "diagram_id", None) == diag_id:
                        win.objects = [
                            o
                            for o in win.objects
                            if not (
                                o.obj_type == "Part"
                                and o.properties.get("definition") == part_id
                            )
                        ]
                        win.redraw()
                        win._sync_to_repository()
        # remove stored part element if any
        rel = next(
            (
                r
                for r in repo.relationships
                if r.rel_type in ("Composite Aggregation", "Aggregation")
                and r.source == whole_id
                and r.target == part_id
            ),
            None,
        )
        if rel:
            pid = rel.properties.pop("part_elem", None)
            if pid and pid in repo.elements:
                repo.delete_element(pid)


def remove_partproperty_entry(
    repo: SysMLRepository, block_id: str, entry: str, app=None
) -> None:
    """Remove a part property entry and update descendant diagrams."""

    block = repo.elements.get(block_id)
    if not block:
        return
    prop_name, blk_name = parse_part_property(entry)
    target_id = next(
        (
            eid
            for eid, elem in repo.elements.items()
            if elem.elem_type == "Block" and elem.name == blk_name
        ),
        None,
    )
    if not target_id:
        return

    parts = [p.strip() for p in block.properties.get("partProperties", "").split(",") if p.strip()]
    parts = [p for p in parts if _part_prop_key(p) != _part_prop_key(entry)]
    if parts:
        block.properties["partProperties"] = ", ".join(parts)
    else:
        block.properties.pop("partProperties", None)
    for d in repo.diagrams.values():
        for o in getattr(d, "objects", []):
            if o.get("element_id") == block_id:
                if parts:
                    o.setdefault("properties", {})["partProperties"] = ", ".join(parts)
                else:
                    o.setdefault("properties", {}).pop("partProperties", None)

    _propagate_part_removal(
        repo,
        block_id,
        prop_name,
        target_id,
        remove_object=True,
        app=app,
    )
    _remove_parts_from_ibd(repo, block_id, target_id, app=app)
    _propagate_ibd_part_removal(repo, block_id, target_id, app=app)


def inherit_block_properties(repo: SysMLRepository, block_id: str) -> None:
    """Merge parent block properties into the given block."""
    extend_block_parts_with_parents(repo, block_id)
    block = repo.elements.get(block_id)
    if not block:
        return
    for parent_id in _find_parent_blocks(repo, block_id):
        parent = repo.elements.get(parent_id)
        if not parent:
            continue
        for prop in SYSML_PROPERTIES.get("BlockUsage", []):
            if prop == "partProperties":
                continue
            if prop == "operations":
                child_ops = parse_operations(block.properties.get(prop, ""))
                child_names = {o.name for o in child_ops}
                for op in parse_operations(parent.properties.get(prop, "")):
                    if op.name not in child_names:
                        child_ops.append(op)
                        child_names.add(op.name)
                block.properties[prop] = operations_to_json(child_ops)
            else:
                child_vals = [
                    v.strip() for v in block.properties.get(prop, "").split(",") if v.strip()
                ]
                parent_vals = [
                    v.strip() for v in parent.properties.get(prop, "").split(",") if v.strip()
                ]
                for v in parent_vals:
                    if v not in child_vals:
                        child_vals.append(v)
                if child_vals:
                    block.properties[prop] = ", ".join(child_vals)
    for d in repo.diagrams.values():
        for o in getattr(d, "objects", []):
            if o.get("element_id") == block_id:
                o.setdefault("properties", {}).update(block.properties)


def remove_inherited_block_properties(repo: SysMLRepository, child_id: str, parent_id: str) -> None:
    """Remove properties of *parent_id* from *child_id* block."""
    child = repo.elements.get(child_id)
    parent = repo.elements.get(parent_id)
    if not child or not parent:
        return

    # handle partProperties separately
    child_parts = [
        v.strip() for v in child.properties.get("partProperties", "").split(",") if v.strip()
    ]
    parent_parts = [
        v.strip() for v in parent.properties.get("partProperties", "").split(",") if v.strip()
    ]
    parent_bases = {p.split("[")[0].strip() for p in parent_parts}
    child_parts = [
        v
        for v in child_parts
        if v.split("[")[0].strip() not in parent_bases
    ]
    if child_parts:
        child.properties["partProperties"] = ", ".join(child_parts)
    else:
        child.properties.pop("partProperties", None)

    for prop in SYSML_PROPERTIES.get("BlockUsage", []):
        if prop == "partProperties":
            continue
        if prop == "operations":
            child_ops = parse_operations(child.properties.get(prop, ""))
            parent_ops = parse_operations(parent.properties.get(prop, ""))
            parent_names = {o.name for o in parent_ops}
            child_ops = [op for op in child_ops if op.name not in parent_names]
            if child_ops:
                child.properties[prop] = operations_to_json(child_ops)
            else:
                child.properties.pop(prop, None)
        else:
            child_vals = [v.strip() for v in child.properties.get(prop, "").split(",") if v.strip()]
            parent_vals = [
                v.strip() for v in parent.properties.get(prop, "").split(",") if v.strip()
            ]
            child_vals = [v for v in child_vals if v not in parent_vals]
            if child_vals:
                child.properties[prop] = ", ".join(child_vals)
            else:
                child.properties.pop(prop, None)

    # propagate changes to diagrams referencing the child block
    for d in repo.diagrams.values():
        for o in getattr(d, "objects", []):
            if o.get("element_id") == child_id:
                o.setdefault("properties", {}).update(child.properties)


def inherit_father_parts(repo: SysMLRepository, diagram: SysMLDiagram) -> list[dict]:
    """Copy parts from the diagram's father block into the diagram.

    Returns a list with the inherited object dictionaries (parts and ports)."""
    father = getattr(diagram, "father", None)
    if not father:
        return []
    father_diag_id = repo.get_linked_diagram(father)
    father_diag = repo.diagrams.get(father_diag_id)
    if not father_diag:
        return []
    diagram.objects = getattr(diagram, "objects", [])
    added: list[dict] = []
    # Track existing parts by element id to avoid duplicates
    existing = {o.get("element_id") for o in diagram.objects if o.get("obj_type") == "Part"}

    # Map of source part obj_id -> new obj_id so ports can be updated
    part_map: dict[int, int] = {}

    # ------------------------------------------------------------------
    # Copy parts from the father diagram
    # ------------------------------------------------------------------
    for obj in getattr(father_diag, "objects", []):
        if obj.get("obj_type") != "Part":
            continue
        if obj.get("element_id") in existing:
            continue
        new_obj = obj.copy()
        new_obj["obj_id"] = _get_next_id()
        diagram.objects.append(new_obj)
        repo.add_element_to_diagram(diagram.diag_id, obj.get("element_id"))
        added.append(new_obj)
        part_map[obj.get("obj_id")] = new_obj["obj_id"]

    # ------------------------------------------------------------------
    # Copy ports belonging to the inherited parts so orientation and other
    # attributes are preserved. Only ports referencing a copied part are
    # considered.
    # ------------------------------------------------------------------
    for obj in getattr(father_diag, "objects", []):
        if obj.get("obj_type") != "Port":
            continue
        parent_id = obj.get("properties", {}).get("parent")
        if not parent_id:
            continue
        try:
            parent_id_int = int(parent_id)
        except Exception:
            continue
        new_parent = part_map.get(parent_id_int)
        if not new_parent:
            continue
        new_obj = obj.copy()
        new_obj["obj_id"] = _get_next_id()
        new_obj.setdefault("properties", {})["parent"] = str(new_parent)
        diagram.objects.append(new_obj)
        added.append(new_obj)
    # update child block partProperties with inherited names
    child_id = next(
        (eid for eid, did in repo.element_diagrams.items() if did == diagram.diag_id),
        None,
    )
    if child_id and father in repo.elements:
        child = repo.elements[child_id]
        father_elem = repo.elements[father]
        names = [
            p.strip() for p in child.properties.get("partProperties", "").split(",") if p.strip()
        ]
        father_names = [
            p.strip()
            for p in father_elem.properties.get("partProperties", "").split(",")
            if p.strip()
        ]
        for n in father_names:
            if n not in names:
                names.append(n)
        joined = ", ".join(names)
        child.properties["partProperties"] = joined
        for d in repo.diagrams.values():
            for o in getattr(d, "objects", []):
                if o.get("element_id") == child_id:
                    o.setdefault("properties", {})["partProperties"] = joined
        inherit_block_properties(repo, child_id)
    return added


@dataclass
class SysMLObject:
    obj_id: int
    obj_type: str
    x: float
    y: float
    element_id: str | None = None
    width: float = 80.0
    height: float = 40.0
    properties: Dict[str, str] = field(default_factory=dict)
    requirements: List[dict] = field(default_factory=list)
    locked: bool = False
    hidden: bool = False


@dataclass
class OperationParameter:
    """Representation of a SysML parameter."""

    name: str
    type: str = ""
    direction: str = "in"


@dataclass
class OperationDefinition:
    """Operation with a list of parameters and an optional return type."""

    name: str
    parameters: List[OperationParameter] = field(default_factory=list)
    return_type: str = ""


def calculate_allocated_asil(requirements: List[dict]) -> str:
    """Return highest ASIL level from the given requirement list."""
    asil = "QM"
    for req in requirements:
        level = req.get("asil") or global_requirements.get(req.get("id"), {}).get("asil", "QM")
        if ASIL_ORDER.get(level, 0) > ASIL_ORDER.get(asil, 0):
            asil = level
    return asil


def remove_orphan_ports(objs: List[SysMLObject]) -> None:
    """Delete ports that don't reference an existing parent part."""
    part_ids = {o.obj_id for o in objs if o.obj_type in ("Part", "Block Boundary")}
    filtered: List[SysMLObject] = []
    for o in objs:
        if o.obj_type == "Port":
            pid = o.properties.get("parent")
            if not pid or int(pid) not in part_ids:
                continue
        filtered.append(o)
    objs[:] = filtered


def snap_port_to_parent_obj(port: SysMLObject, parent: SysMLObject) -> None:
    """Position *port* along the closest edge of *parent*."""
    px = port.x
    py = port.y
    left = parent.x - parent.width / 2
    right = parent.x + parent.width / 2
    top = parent.y - parent.height / 2
    bottom = parent.y + parent.height / 2
    d_left = abs(px - left)
    d_right = abs(px - right)
    d_top = abs(py - top)
    d_bottom = abs(py - bottom)
    min_d = min(d_left, d_right, d_top, d_bottom)
    if min_d == d_left:
        port.x = left
        port.y = min(max(py, top), bottom)
        port.properties["side"] = "W"
    elif min_d == d_right:
        port.x = right
        port.y = min(max(py, top), bottom)
        port.properties["side"] = "E"
    elif min_d == d_top:
        port.y = top
        port.x = min(max(px, left), right)
        port.properties["side"] = "N"
    else:
        port.y = bottom
        port.x = min(max(px, left), right)
        port.properties["side"] = "S"


def update_ports_for_part(part: SysMLObject, objs: List[SysMLObject]) -> None:
    """Snap all ports referencing *part* to its border."""
    for o in objs:
        if o.obj_type == "Port" and o.properties.get("parent") == str(part.obj_id):
            snap_port_to_parent_obj(o, part)


def update_ports_for_boundary(boundary: SysMLObject, objs: List[SysMLObject]) -> None:
    """Snap all ports referencing *boundary* to its border."""
    for o in objs:
        if o.obj_type == "Port" and o.properties.get("parent") == str(boundary.obj_id):
            snap_port_to_parent_obj(o, boundary)


def _boundary_min_size(boundary: SysMLObject, objs: List[SysMLObject]) -> tuple[float, float]:
    """Return minimum width and height for *boundary* to contain all parts."""
    parts = [o for o in objs if o.obj_type == "Part" and not getattr(o, "hidden", False)]
    if not parts:
        return (20.0, 20.0)
    pad = 20.0
    max_dx = 0.0
    max_dy = 0.0
    for p in parts:
        dx = abs(p.x - boundary.x) + p.width / 2
        dy = abs(p.y - boundary.y) + p.height / 2
        max_dx = max(max_dx, dx)
        max_dy = max(max_dy, dy)
    return max_dx * 2 + pad, max_dy * 2 + pad


def ensure_boundary_contains_parts(boundary: SysMLObject, objs: List[SysMLObject]) -> None:
    """Expand *boundary* if any part lies outside its borders."""
    min_w, min_h = _boundary_min_size(boundary, objs)
    if boundary.width < min_w:
        boundary.width = min_w
    if boundary.height < min_h:
        boundary.height = min_h


def _add_ports_for_part(
    repo: SysMLRepository,
    diag: SysMLDiagram,
    part_obj: dict,
    app=None,
) -> list[dict]:
    """Create port objects for ``part_obj`` based on its block definition."""

    part_elem = repo.elements.get(part_obj.get("element_id"))
    if not part_elem:
        return []
    block_id = part_elem.properties.get("definition")
    names: list[str] = []
    if block_id and block_id in repo.elements:
        block_elem = repo.elements[block_id]
        names.extend([
            p.strip()
            for p in block_elem.properties.get("ports", "").split(",")
            if p.strip()
        ])
    names.extend([
        p.strip() for p in part_elem.properties.get("ports", "").split(",") if p.strip()
    ])
    if not names:
        return []
    added: list[dict] = []
    parent = SysMLObject(
        part_obj.get("obj_id"),
        "Part",
        part_obj.get("x", 0.0),
        part_obj.get("y", 0.0),
        element_id=part_obj.get("element_id"),
        width=part_obj.get("width", 80.0),
        height=part_obj.get("height", 40.0),
        properties=part_obj.get("properties", {}).copy(),
        locked=part_obj.get("locked", False),
    )
    for name in names:
        port = SysMLObject(
            _get_next_id(),
            "Port",
            parent.x + parent.width / 2 + 20,
            parent.y,
            properties={
                "name": name,
                "parent": str(parent.obj_id),
                "side": "E",
                "labelX": "8",
                "labelY": "-8",
            },
        )
        snap_port_to_parent_obj(port, parent)
        port_dict = asdict(port)
        diag.objects.append(port_dict)
        added.append(port_dict)
        if app:
            for win in getattr(app, "ibd_windows", []):
                if getattr(win, "diagram_id", None) == diag.diag_id:
                    win.objects.append(port)
                    win.redraw()
                    win._sync_to_repository()
    part_obj.setdefault("properties", {})["ports"] = ", ".join(names)
    part_elem.properties["ports"] = ", ".join(names)
    return added


def _add_ports_for_boundary(
    repo: SysMLRepository,
    diag: SysMLDiagram,
    boundary_obj: dict,
    app=None,
) -> list[dict]:
    """Create port objects for a boundary based on its block definition."""

    block = repo.elements.get(boundary_obj.get("element_id"))
    if not block:
        return []
    names = [p.strip() for p in block.properties.get("ports", "").split(",") if p.strip()]
    if not names:
        return []
    added: list[dict] = []
    parent = SysMLObject(
        boundary_obj.get("obj_id"),
        "Block Boundary",
        boundary_obj.get("x", 0.0),
        boundary_obj.get("y", 0.0),
        width=boundary_obj.get("width", 160.0),
        height=boundary_obj.get("height", 100.0),
    )
    for name in names:
        port = SysMLObject(
            _get_next_id(),
            "Port",
            parent.x + parent.width / 2 + 20,
            parent.y,
            properties={
                "name": name,
                "parent": str(parent.obj_id),
                "side": "E",
                "labelX": "8",
                "labelY": "-8",
            },
        )
        snap_port_to_parent_obj(port, parent)
        port_dict = asdict(port)
        diag.objects.append(port_dict)
        added.append(port_dict)
        if app:
            for win in getattr(app, "ibd_windows", []):
                if getattr(win, "diagram_id", None) == diag.diag_id:
                    win.objects.append(port)
                    win.redraw()
                    win._sync_to_repository()
    boundary_obj.setdefault("properties", {})["ports"] = ", ".join(names)
    block.properties["ports"] = ", ".join(names)
    return added


def _sync_ports_for_part(repo: SysMLRepository, diag: SysMLDiagram, part_obj: dict) -> None:
    """Update port objects for ``part_obj`` to match its definition."""

    part_elem = repo.elements.get(part_obj.get("element_id"))
    if not part_elem:
        return
    block_id = part_elem.properties.get("definition")
    names: list[str] = []
    if block_id and block_id in repo.elements:
        block_elem = repo.elements[block_id]
        names.extend([
            p.strip()
            for p in block_elem.properties.get("ports", "").split(",")
            if p.strip()
        ])
    names.extend([
        p.strip() for p in part_elem.properties.get("ports", "").split(",") if p.strip()
    ])
    names = list(dict.fromkeys(names))
    part_obj.setdefault("properties", {})["ports"] = ", ".join(names)
    part_elem.properties["ports"] = ", ".join(names)

    existing = [
        o
        for o in list(diag.objects)
        if o.get("obj_type") == "Port" and o.get("properties", {}).get("parent") == str(part_obj.get("obj_id"))
    ]
    existing_names = {o.get("properties", {}).get("name") for o in existing}
    parent = SysMLObject(
        part_obj.get("obj_id"),
        "Part",
        part_obj.get("x", 0.0),
        part_obj.get("y", 0.0),
        width=part_obj.get("width", 80.0),
        height=part_obj.get("height", 40.0),
    )
    for name in names:
        if name in existing_names:
            continue
        port = SysMLObject(
            _get_next_id(),
            "Port",
            parent.x + parent.width / 2 + 20,
            parent.y,
            properties={
                "name": name,
                "parent": str(parent.obj_id),
                "side": "E",
                "labelX": "8",
                "labelY": "-8",
            },
        )
        snap_port_to_parent_obj(port, parent)
        diag.objects.append(asdict(port))
    for obj in existing:
        if obj.get("properties", {}).get("name") not in names:
            diag.objects.remove(obj)


def _sync_ports_for_boundary(repo: SysMLRepository, diag: SysMLDiagram, boundary_obj: dict) -> None:
    """Update port objects for ``boundary_obj`` to match its block definition."""

    block_id = boundary_obj.get("element_id")
    block_elem = repo.elements.get(block_id)
    if not block_elem:
        return
    names = [p.strip() for p in block_elem.properties.get("ports", "").split(",") if p.strip()]
    boundary_obj.setdefault("properties", {})["ports"] = ", ".join(names)

    existing = [
        o
        for o in list(diag.objects)
        if o.get("obj_type") == "Port" and o.get("properties", {}).get("parent") == str(boundary_obj.get("obj_id"))
    ]
    existing_names = {o.get("properties", {}).get("name") for o in existing}
    parent = SysMLObject(
        boundary_obj.get("obj_id"),
        "Block Boundary",
        boundary_obj.get("x", 0.0),
        boundary_obj.get("y", 0.0),
        width=boundary_obj.get("width", 160.0),
        height=boundary_obj.get("height", 100.0),
    )
    for name in names:
        if name in existing_names:
            continue
        port = SysMLObject(
            _get_next_id(),
            "Port",
            parent.x + parent.width / 2 + 20,
            parent.y,
            properties={
                "name": name,
                "parent": str(parent.obj_id),
                "side": "E",
                "labelX": "8",
                "labelY": "-8",
            },
        )
        snap_port_to_parent_obj(port, parent)
        diag.objects.append(asdict(port))
    for obj in existing:
        if obj.get("properties", {}).get("name") not in names:
            diag.objects.remove(obj)


def propagate_block_port_changes(repo: SysMLRepository, block_id: str) -> None:
    """Propagate port updates on ``block_id`` to all parts referencing it."""

    block = repo.elements.get(block_id)
    if not block or block.elem_type != "Block":
        return
    names = [p.strip() for p in block.properties.get("ports", "").split(",") if p.strip()]
    for elem in repo.elements.values():
        if elem.elem_type != "Part" or elem.properties.get("definition") != block_id:
            continue
        elem.properties["ports"] = ", ".join(names)
        for diag in repo.diagrams.values():
            if diag.diag_type != "Internal Block Diagram":
                continue
            diag.objects = getattr(diag, "objects", [])
            updated = False
            for obj in diag.objects:
                if obj.get("obj_type") == "Part" and obj.get("element_id") == elem.elem_id:
                    obj.setdefault("properties", {})["ports"] = ", ".join(names)
                    _sync_ports_for_part(repo, diag, obj)
                    updated = True
            if updated:
                repo.touch_diagram(diag.diag_id)

    # update boundaries referencing this block
    for diag in repo.diagrams.values():
        if diag.diag_type != "Internal Block Diagram":
            continue
        diag.objects = getattr(diag, "objects", [])
        updated = False
        for obj in diag.objects:
            if obj.get("obj_type") == "Block Boundary" and obj.get("element_id") == block_id:
                obj.setdefault("properties", {})["ports"] = ", ".join(names)
                _sync_ports_for_boundary(repo, diag, obj)
                updated = True
        if updated:
            repo.touch_diagram(diag.diag_id)


def propagate_block_part_changes(repo: SysMLRepository, block_id: str) -> None:
    """Propagate attribute updates on ``block_id`` to all parts referencing it."""

    block = repo.elements.get(block_id)
    if not block or block.elem_type != "Block":
        return
    props = ["operations", "partProperties", "behaviors"]
    for elem in repo.elements.values():
        if elem.elem_type != "Part" or elem.properties.get("definition") != block_id:
            continue
        elem.name = block.name

        for prop in props:
            if prop in block.properties:
                elem.properties[prop] = block.properties[prop]
            else:
                elem.properties.pop(prop, None)


def _propagate_block_requirement_changes(
    repo: SysMLRepository, parent_id: str, child_id: str
) -> None:
    """Add requirements from ``parent_id`` objects to ``child_id`` objects."""

    parent_req_ids: set[str] = set()
    for diag in repo.diagrams.values():
        for obj in getattr(diag, "objects", []):
            if obj.get("element_id") != block_id:
                continue
            for req in obj.get("requirements", []):
                if req not in reqs:
                    reqs.append(req)
    return reqs


def _collect_block_requirements(repo: SysMLRepository, block_id: str) -> list[dict]:
    """Return a unique list of requirements associated with ``block_id``."""

    reqs: list[dict] = []
    seen: set[str] = set()
    for diag in repo.diagrams.values():
        for obj in getattr(diag, "objects", []):
            if obj.get("element_id") != block_id:
                continue
            for req in obj.get("requirements", []):
                rid = req.get("id")
                if rid is not None:
                    if rid in seen:
                        continue
                    seen.add(rid)
                reqs.append(req)
    return reqs


def _propagate_requirements(repo: SysMLRepository, src_reqs: list[dict], dst_id: str) -> None:
    """Merge *src_reqs* into all objects referencing *dst_id*."""
    if not src_reqs:
        return
    for diag in repo.diagrams.values():
        updated = False
        for obj in getattr(diag, "objects", []):
            if obj.get("element_id") != dst_id:
                continue
            obj.setdefault("requirements", [])
            existing = {r.get("id") for r in obj["requirements"]}
            for req in src_reqs:
                if req.get("id") not in existing:
                    obj["requirements"].append(req)
                    existing.add(req.get("id"))
                    updated = True
        if updated:
            repo.touch_diagram(diag.diag_id)


def propagate_block_changes(repo: SysMLRepository, block_id: str, visited: set[str] | None = None) -> None:
    """Propagate updates on ``block_id`` to blocks that generalize it."""

    if visited is None:
        visited = set()
    if block_id in visited:
        return
    visited.add(block_id)
    reqs = _collect_block_requirements(repo, block_id)
    for child_id in _find_generalization_children(repo, block_id):
        inherit_block_properties(repo, child_id)
        propagate_block_port_changes(repo, child_id)
        _propagate_requirements(repo, reqs, child_id)
        _sync_ibd_partproperty_parts(repo, child_id, hidden=False)
        propagate_block_changes(repo, child_id, visited)


def parse_operations(raw: str) -> List[OperationDefinition]:
    """Return a list of operations parsed from *raw* JSON or comma text."""
    if not raw:
        return []
    try:
        data = json.loads(raw)
        ops = []
        for o in data:
            params = [OperationParameter(**p) for p in o.get("parameters", [])]
            ops.append(OperationDefinition(o.get("name", ""), params, o.get("return_type", "")))
        return ops
    except Exception:
        return [OperationDefinition(n) for n in [p.strip() for p in raw.split(",") if p.strip()]]


def format_operation(op: OperationDefinition) -> str:
    """Return a readable string for an operation."""
    plist = ", ".join(f"{p.name}: {p.type}" if p.type else p.name for p in op.parameters)
    ret = f" : {op.return_type}" if op.return_type else ""
    return f"{op.name}({plist}){ret}"


def operations_to_json(ops: List[OperationDefinition]) -> str:
    return json.dumps([asdict(o) for o in ops])


@dataclass
class BehaviorAssignment:
    """Mapping of a block operation to an activity diagram."""

    operation: str
    diagram: str


def parse_behaviors(raw: str) -> List[BehaviorAssignment]:
    """Return a list of BehaviorAssignments from *raw* JSON."""
    if not raw:
        return []
    try:
        data = json.loads(raw)
        return [BehaviorAssignment(**b) for b in data]
    except Exception:
        return []


def behaviors_to_json(behaviors: List[BehaviorAssignment]) -> str:
    return json.dumps([asdict(b) for b in behaviors])


@dataclass
class DiagramConnection:
    src: int
    dst: int
    conn_type: str
    style: str = "Straight"  # Straight, Squared, Custom
    points: List[Tuple[float, float]] = field(default_factory=list)
    src_pos: Tuple[float, float] | None = None  # relative anchor (x,y)
    dst_pos: Tuple[float, float] | None = None
    name: str = ""
    arrow: str = "none"  # none, forward, backward, both
    mid_arrow: bool = False
    multiplicity: str = ""


class SysMLDiagramWindow(tk.Frame):
    """Base frame for AutoML diagrams with zoom and pan support."""

    def __init__(self, master, title, tools, diagram_id: str | None = None, app=None, history=None):
        super().__init__(master)
        self.app = app
        self.diagram_history: list[str] = list(history) if history else []
        self.master.title(title) if isinstance(self.master, tk.Toplevel) else None
        if isinstance(self.master, tk.Toplevel):
            self.master.geometry("800x600")

        self.repo = SysMLRepository.get_instance()
        if diagram_id and diagram_id in self.repo.diagrams:
            diagram = self.repo.diagrams[diagram_id]
        else:
            diagram = self.repo.create_diagram(title, name=title, diag_id=diagram_id)
        self.diagram_id = diagram.diag_id
        if isinstance(self.master, tk.Toplevel):
            self.master.protocol("WM_DELETE_WINDOW", self.on_close)

        # Load any saved objects and connections for this diagram
        self.objects: List[SysMLObject] = []
        for data in getattr(diagram, "objects", []):
            if "requirements" not in data:
                data["requirements"] = []
            obj = SysMLObject(**data)
            if obj.obj_type == "Part":
                asil = calculate_allocated_asil(obj.requirements)
                obj.properties.setdefault("asil", asil)
                if obj.element_id and obj.element_id in self.repo.elements:
                    self.repo.elements[obj.element_id].properties.setdefault(
                        "asil", asil
                    )
            self.objects.append(obj)
        self.sort_objects()
        self.connections: List[DiagramConnection] = [
            DiagramConnection(**data) for data in getattr(diagram, "connections", [])
        ]
        if self.objects:
            global _next_obj_id
            _next_obj_id = max(o.obj_id for o in self.objects) + 1

        self.zoom = 1.0
        self.font = tkFont.Font(family="Arial", size=int(8 * self.zoom))
        self.current_tool = None
        self.start = None
        self.selected_obj: SysMLObject | None = None
        self.selected_objs: list[SysMLObject] = []
        self.selected_conn: DiagramConnection | None = None
        self.drag_offset = (0, 0)
        self.dragging_point_index: int | None = None
        self.dragging_endpoint: str | None = None  # "src" or "dst"
        self.conn_drag_offset: tuple[float, float] | None = None
        self.clipboard: SysMLObject | None = None
        self.resizing_obj: SysMLObject | None = None
        self.resize_edge: str | None = None
        self.select_rect_start: tuple[float, float] | None = None
        self.select_rect_id: int | None = None
        self.temp_line_end: tuple[float, float] | None = None
        self.endpoint_drag_pos: tuple[float, float] | None = None
        self.rc_dragged = False

        self.toolbox = ttk.Frame(self)
        self.toolbox.pack(side=tk.LEFT, fill=tk.Y)

        self.back_btn = ttk.Button(self.toolbox, text="Go Back", command=self.go_back)
        self.back_btn.pack(fill=tk.X, padx=2, pady=2)
        self.back_btn.configure(state=tk.NORMAL if self.diagram_history else tk.DISABLED)

        # Always provide a select tool
        tools = ["Select"] + tools
        for tool in tools:
            ttk.Button(self.toolbox, text=tool, command=lambda t=tool: self.select_tool(t)).pack(
                fill=tk.X, padx=2, pady=2
            )

        self.prop_frame = ttk.LabelFrame(self.toolbox, text="Properties")
        self.prop_frame.pack(fill=tk.BOTH, expand=True, padx=2, pady=2)
        self.prop_view = ttk.Treeview(
            self.prop_frame,
            columns=("field", "value"),
            show="headings",
            height=8,
        )
        self.prop_view.heading("field", text="Field")
        self.prop_view.heading("value", text="Value")
        self.prop_view.column("field", width=80, anchor="w")
        self.prop_view.column("value", width=120, anchor="w")
        self.prop_view.pack(fill=tk.BOTH, expand=True)

        self.canvas = tk.Canvas(self, bg="white")
        self.canvas.pack(side=tk.RIGHT, fill=tk.BOTH, expand=True)

        self.canvas.bind("<Button-1>", self.on_left_press)
        self.canvas.bind("<B1-Motion>", self.on_left_drag)
        self.canvas.bind("<ButtonRelease-1>", self.on_left_release)
        self.canvas.bind("<Double-Button-1>", self.on_double_click)
        self.canvas.bind("<ButtonPress-3>", self.on_rc_press)
        self.canvas.bind("<B3-Motion>", self.on_rc_drag)
        self.canvas.bind("<ButtonRelease-3>", self.on_rc_release)
        self.canvas.bind("<Motion>", self.on_mouse_move)
        self.canvas.bind("<Control-MouseWheel>", self.on_ctrl_mousewheel)
        self.bind("<Control-c>", self.copy_selected)
        self.bind("<Control-x>", self.cut_selected)
        self.bind("<Control-v>", self.paste_selected)
        self.bind("<Delete>", self.delete_selected)
        # Refresh from the repository whenever the window gains focus
        self.bind("<FocusIn>", self.refresh_from_repository)

        self.redraw()
        self.update_property_view()
        if not isinstance(self.master, tk.Toplevel):
            self.pack(fill=tk.BOTH, expand=True)

    def update_property_view(self) -> None:
        """Display properties and metadata for the selected object."""
        if not hasattr(self, "prop_view"):
            return
        self.prop_view.delete(*self.prop_view.get_children())
        obj = self.selected_obj
        if not obj:
            return
        self.prop_view.insert("", "end", values=("Type", obj.obj_type))
        name = obj.properties.get("name", "")
        if name:
            self.prop_view.insert("", "end", values=("Name", name))
        for k, v in obj.properties.items():
            if k == "name":
                continue
            self.prop_view.insert("", "end", values=(k, v))
        if obj.element_id:
            elem = self.repo.elements.get(obj.element_id)
            if elem:
                self.prop_view.insert("", "end", values=("Author", getattr(elem, "author", "")))
                self.prop_view.insert("", "end", values=("Created", getattr(elem, "created", "")))
                self.prop_view.insert("", "end", values=("Modified", getattr(elem, "modified", "")))
                self.prop_view.insert("", "end", values=("ModifiedBy", getattr(elem, "modified_by", "")))

    def select_tool(self, tool):
        self.current_tool = tool
        self.start = None
        self.temp_line_end = None
        self.selected_obj = None
        self.selected_objs = []
        self.selected_conn = None
        self.dragging_point_index = None
        self.dragging_endpoint = None
        self.conn_drag_offset = None
        cursor = "arrow"
        if tool != "Select":
            cursor = (
                "crosshair"
                if tool
                in (
                    "Association",
                    "Include",
                    "Extend",
                    "Flow",
                    "Connector",
                    "Generalize",
                    "Generalization",
                    "Communication Path",
                    "Aggregation",
                    "Composite Aggregation",
                )
                else "tcross"
            )
        self.canvas.configure(cursor=cursor)
        self.update_property_view()

    # ------------------------------------------------------------
    # Event handlers
    # ------------------------------------------------------------
    def validate_connection(
        self, src: SysMLObject, dst: SysMLObject, conn_type: str
    ) -> tuple[bool, str]:
        """Return (valid, message) for a potential connection."""
        diag = self.repo.diagrams.get(self.diagram_id)
        diag_type = diag.diag_type if diag else ""

        if conn_type in (
            "Association",
            "Include",
            "Extend",
            "Flow",
            "Connector",
            "Generalize",
            "Generalization",
            "Communication Path",
            "Aggregation",
            "Composite Aggregation",
        ):
            if src == dst:
                return False, "Cannot connect an element to itself"

        if diag_type == "Use Case Diagram":
            if conn_type == "Association":
                actors = {"Actor"}
                if not (
                    (src.obj_type in actors and dst.obj_type == "Use Case")
                    or (dst.obj_type in actors and src.obj_type == "Use Case")
                ):
                    return False, "Associations must connect an Actor and a Use Case"
            elif conn_type in ("Include", "Extend"):
                if src.obj_type != "Use Case" or dst.obj_type != "Use Case":
                    return False, f"{conn_type} relationships must connect two Use Cases"
            elif conn_type == "Generalize":
                if src.obj_type != dst.obj_type or src.obj_type not in ("Actor", "Use Case"):
                    return False, "Generalizations must link two Actors or two Use Cases"
            elif conn_type == "Communication Path":
                if src.obj_type != "Actor" or dst.obj_type != "Actor":
                    return False, "Communication Paths must connect two Actors"

        elif diag_type == "Block Diagram":
            if conn_type == "Association":
                if src.obj_type != "Block" or dst.obj_type != "Block":
                    return False, "Associations in block diagrams must connect Blocks"
            elif conn_type == "Generalization":
                if src.obj_type != "Block" or dst.obj_type != "Block":
                    return False, "Generalizations in block diagrams must connect Blocks"
                if _shared_generalization_parent(
                    self.repo, src.element_id, dst.element_id
                ):
                    return False, "Blocks already share a generalized parent"
            elif conn_type in ("Aggregation", "Composite Aggregation"):
                if src.obj_type != "Block" or dst.obj_type != "Block":
                    return False, "Aggregations must connect Blocks"
                if _aggregation_exists(self.repo, src.element_id, dst.element_id):
                    return False, "Aggregation already defined for this block"
                if _reverse_aggregation_exists(self.repo, src.element_id, dst.element_id):
                    return False, "Blocks cannot aggregate each other"

        elif diag_type == "Internal Block Diagram":
            if conn_type == "Connector":
                if src.obj_type not in ("Port", "Part") or dst.obj_type not in (
                    "Port",
                    "Part",
                ):
                    return False, "Connectors must link Parts or Ports"
                if src.obj_type == "Block Boundary" or dst.obj_type == "Block Boundary":
                    return False, "Connectors must link Parts or Ports"
                if src.obj_type == "Port" and dst.obj_type == "Port":
                    dir_a = src.properties.get("direction", "inout").lower()
                    dir_b = dst.properties.get("direction", "inout").lower()
                    if {dir_a, dir_b} != {"in", "out"}:
                        return False, "Ports must connect one 'in' and one 'out'"
                    def flow_dir(conn: DiagramConnection, port_id: int) -> str | None:
                        if conn.arrow == "both":
                            return None
                        if port_id == conn.src:
                            if conn.arrow == "forward":
                                return "out"
                            if conn.arrow == "backward":
                                return "in"
                        elif port_id == conn.dst:
                            if conn.arrow == "forward":
                                return "in"
                            if conn.arrow == "backward":
                                return "out"
                        return None
                    new_dir_a = "out" if dir_a == "out" else "in"
                    new_dir_b = "out" if dir_b == "out" else "in"
                    connections = getattr(self, "connections", None)
                    if connections is None:
                        return False, "Inconsistent data flow on port"
                    for c in connections:
                        if c.conn_type != "Connector":
                            continue
                        if src.obj_id in (c.src, c.dst):
                            ex = flow_dir(c, src.obj_id)
                            if ex and ex != new_dir_a:
                                return False, "Inconsistent data flow on port"
                        if dst.obj_id in (c.src, c.dst):
                            ex = flow_dir(c, dst.obj_id)
                            if ex and ex != new_dir_b:
                                return False, "Inconsistent data flow on port"

        elif diag_type == "Activity Diagram":
            # Basic control flow rules
            allowed = {
                "Initial": {
                    "Action",
                    "CallBehaviorAction",
                    "Decision",
                    "Merge",
                    "Fork",
                    "Join",
                },
                "Action": {
                    "Action",
                    "CallBehaviorAction",
                    "Decision",
                    "Merge",
                    "Fork",
                    "Join",
                    "Final",
                },
                "CallBehaviorAction": {
                    "Action",
                    "CallBehaviorAction",
                    "Decision",
                    "Merge",
                    "Fork",
                    "Join",
                    "Final",
                },
                "Decision": {
                    "Action",
                    "CallBehaviorAction",
                    "Decision",
                    "Merge",
                    "Fork",
                    "Join",
                    "Final",
                },
                "Merge": {
                    "Action",
                    "CallBehaviorAction",
                    "Decision",
                    "Fork",
                    "Join",
                },
                "Fork": {
                    "Action",
                    "CallBehaviorAction",
                    "Decision",
                    "Merge",
                    "Fork",
                    "Join",
                },
                "Join": {
                    "Action",
                    "CallBehaviorAction",
                    "Decision",
                    "Merge",
                },
                "Final": set(),
            }
            if src.obj_type == "Final":
                return False, "Flows cannot originate from Final nodes"
            if dst.obj_type == "Initial":
                return False, "Flows cannot terminate at an Initial node"
            valid_targets = allowed.get(src.obj_type)
            if valid_targets and dst.obj_type not in valid_targets:
                return (
                    False,
                    f"Flow from {src.obj_type} to {dst.obj_type} is not allowed",
                )

        return True, ""

    def on_left_press(self, event):
        x = self.canvas.canvasx(event.x)
        y = self.canvas.canvasy(event.y)
        conn_tools = (
            "Association",
            "Include",
            "Extend",
            "Flow",
            "Connector",
            "Generalize",
            "Generalization",
            "Communication Path",
            "Aggregation",
            "Composite Aggregation",
        )
        prefer = self.current_tool in conn_tools
        obj = self.find_object(x, y, prefer_port=prefer)
        t = self.current_tool

        if t in (
            "Association",
            "Include",
            "Extend",
            "Flow",
            "Connector",
            "Generalize",
            "Generalization",
            "Communication Path",
            "Aggregation",
            "Composite Aggregation",
        ):
            if self.start is None:
                if obj:
                    self.start = obj
                    # Do not highlight objects while adding a connection
                    self.selected_obj = None
                    self.update_property_view()
                    self.temp_line_end = (x, y)
                    self.redraw()
            else:
                if obj and obj != self.start:
                    valid, msg = self.validate_connection(self.start, obj, t)
                    if valid:
                        arrow_default = (
                            "forward"
                            if t in (
                                "Flow",
                                "Generalize",
                                "Generalization",
                                "Include",
                                "Extend",
                            )
                            else "none"
                        )
                        conn = DiagramConnection(
                            self.start.obj_id,
                            obj.obj_id,
                            t,
                            arrow=arrow_default,
                        )
                        self.connections.append(conn)
                        src_id = self.start.element_id
                        dst_id = obj.element_id
                        if src_id and dst_id:
                            rel = self.repo.create_relationship(t, src_id, dst_id)
                            self.repo.add_relationship_to_diagram(self.diagram_id, rel.rel_id)
                        self._sync_to_repository()
                        ConnectionDialog(self, conn)
                    else:
                        messagebox.showwarning("Invalid Connection", msg)
                self.start = None
                self.temp_line_end = None
                self.selected_obj = None
                self.update_property_view()
                # Return to select mode after completing a connection
                self.current_tool = "Select"
                self.canvas.configure(cursor="arrow")
                self.redraw()
        elif t and t != "Select":
            if t == "Port":
                parent_obj = (
                    obj if obj and obj.obj_type in ("Part", "Block Boundary") else None
                )
                if parent_obj is None:
                    # Default to the IBD boundary if present
                    parent_obj = next(
                        (o for o in self.objects if o.obj_type == "Block Boundary"),
                        None,
                    )
                if parent_obj is None:
                    return
            pkg = self.repo.diagrams[self.diagram_id].package
            element = self.repo.create_element(t, owner=pkg)
            self.repo.add_element_to_diagram(self.diagram_id, element.elem_id)
            new_obj = SysMLObject(
                _get_next_id(),
                t,
                x / self.zoom,
                y / self.zoom,
                element_id=element.elem_id,
            )
            if t == "Block":
                new_obj.height = 140.0
                new_obj.width = 160.0
            elif t == "System Boundary":
                new_obj.width = 200.0
                new_obj.height = 120.0
            elif t in ("Decision", "Merge"):
                new_obj.width = 40.0
                new_obj.height = 40.0
            elif t == "Initial":
                new_obj.width = 20.0
                new_obj.height = 20.0
            elif t == "Final":
                new_obj.width = 30.0
                new_obj.height = 30.0
            elif t in ("Fork", "Join"):
                new_obj.width = 60.0
                new_obj.height = 10.0
            key = f"{t.replace(' ', '')}Usage"

            for prop in SYSML_PROPERTIES.get(key, []):
                new_obj.properties.setdefault(prop, "")
            if t == "Port":
                new_obj.properties.setdefault("labelX", "8")
                new_obj.properties.setdefault("labelY", "-8")
                if parent_obj:
                    new_obj.properties["parent"] = str(parent_obj.obj_id)
                    self.snap_port_to_parent(new_obj, parent_obj)
                    # Persist the port by adding it to the parent object's list
                    pname = new_obj.properties.get("name") or ""
                    ports = [
                        p.strip()
                        for p in parent_obj.properties.get("ports", "").split(",")
                        if p.strip()
                    ]
                    if not pname:
                        base = "Port"
                        idx = 1
                        existing = set(ports)
                        existing.update(
                            p.properties.get("name")
                            for p in self.objects
                            if p.obj_type == "Port"
                            and p.properties.get("parent") == str(parent_obj.obj_id)
                        )
                        pname = base
                        while pname in existing:
                            pname = f"{base}{idx}"
                            idx += 1
                        new_obj.properties["name"] = pname
                        element.name = pname
                    if pname not in ports:
                        ports.append(pname)
                        parent_obj.properties["ports"] = ", ".join(ports)
                        if parent_obj.element_id and parent_obj.element_id in self.repo.elements:
                            self.repo.elements[parent_obj.element_id].properties["ports"] = (
                                parent_obj.properties["ports"]
                            )
            element.properties.update(new_obj.properties)
            self.ensure_text_fits(new_obj)
            if t == "System Boundary":
                self.objects.insert(0, new_obj)
            else:
                self.objects.append(new_obj)
            self.sort_objects()
            self._sync_to_repository()
            self.selected_obj = new_obj
            # After placing one object, revert to select mode so additional
            # clicks do not keep adding elements unintentionally
            self.current_tool = "Select"
            self.canvas.configure(cursor="arrow")
            self.redraw()
            self.update_property_view()
        else:
            if obj:
                self.selected_obj = obj
                self.selected_objs = [obj]
                self.drag_offset = (x / self.zoom - obj.x, y / self.zoom - obj.y)
                self.resizing_obj = None
                self.resize_edge = self.hit_resize_handle(obj, x, y)
                if self.resize_edge:
                    self.resizing_obj = obj
                self.redraw()
                self.update_property_view()
            else:
                conn = self.find_connection(x, y)
                if conn:
                    if (event.state & 0x0001) and conn.style == "Custom":
                        conn.points.append((x / self.zoom, y / self.zoom))
                        self._sync_to_repository()
                    self.selected_conn = conn
                    self.selected_obj = None
                    self.selected_objs = []
                    self.dragging_point_index = None
                    self.dragging_endpoint = None
                    self.update_property_view()
                    if conn.style == "Custom":
                        for idx, (px, py) in enumerate(conn.points):
                            hx = px * self.zoom
                            hy = py * self.zoom
                            if abs(hx - x) <= 4 and abs(hy - y) <= 4:
                                self.dragging_point_index = idx
                                self.conn_drag_offset = (x - hx, y - hy)
                                break
                    elif conn.style == "Squared":
                        src_obj = self.get_object(conn.src)
                        dst_obj = self.get_object(conn.dst)
                        if src_obj and dst_obj:
                            mx = (
                                conn.points[0][0] * self.zoom
                                if conn.points
                                else ((src_obj.x + dst_obj.x) / 2 * self.zoom)
                            )
                            my = (src_obj.y + dst_obj.y) / 2 * self.zoom
                            if abs(mx - x) <= 4 and abs(my - y) <= 4:
                                self.dragging_point_index = 0
                                self.conn_drag_offset = (x - mx, 0)
                    # check for dragging endpoints
                    src_obj = self.get_object(conn.src)
                    dst_obj = self.get_object(conn.dst)
                    if src_obj and dst_obj:
                        sx, sy = self.edge_point(
                            src_obj,
                            dst_obj.x * self.zoom,
                            dst_obj.y * self.zoom,
                            conn.src_pos,
                        )
                        dxp, dyp = self.edge_point(
                            dst_obj,
                            src_obj.x * self.zoom,
                            src_obj.y * self.zoom,
                            conn.dst_pos,
                        )
                        if abs(sx - x) <= 6 and abs(sy - y) <= 6:
                            self.dragging_endpoint = "src"
                            self.conn_drag_offset = (x - sx, y - sy)
                            self.endpoint_drag_pos = None
                        elif abs(dxp - x) <= 6 and abs(dyp - y) <= 6:
                            self.dragging_endpoint = "dst"
                            self.conn_drag_offset = (x - dxp, y - dyp)
                            self.endpoint_drag_pos = None
                    self.redraw()
                else:
                    # allow clicking on the resize handle even if outside the object
                    if self.selected_obj:
                        self.resize_edge = self.hit_resize_handle(self.selected_obj, x, y)
                        if self.resize_edge:
                            self.resizing_obj = self.selected_obj
                            return
                    self.selected_obj = None
                    self.selected_objs = []
                    self.selected_conn = None
                    self.resizing_obj = None
                    self.resize_edge = None
                    if self.current_tool == "Select":
                        self.select_rect_start = (x, y)
                        self.select_rect_id = self.canvas.create_rectangle(
                            x, y, x, y, dash=(2, 2), outline="blue"
                        )
                    self.redraw()
                    self.update_property_view()

    def on_left_drag(self, event):
        if self.start and self.current_tool in (
            "Association",
            "Include",
            "Extend",
            "Flow",
            "Connector",
            "Generalization",
            "Generalize",
            "Communication Path",
            "Aggregation",
            "Composite Aggregation",
        ):
            x = self.canvas.canvasx(event.x)
            y = self.canvas.canvasy(event.y)
            self.temp_line_end = (x, y)
            self.redraw()
            return
        if self.select_rect_start:
            x = self.canvas.canvasx(event.x)
            y = self.canvas.canvasy(event.y)
            self.canvas.coords(
                self.select_rect_id,
                self.select_rect_start[0],
                self.select_rect_start[1],
                x,
                y,
            )
            self._update_drag_selection(x, y)
            return
        if (
            self.dragging_endpoint is not None
            and self.selected_conn
            and self.current_tool == "Select"
        ):
            x = self.canvas.canvasx(event.x) - self.conn_drag_offset[0]
            y = self.canvas.canvasy(event.y) - self.conn_drag_offset[1]
            if self.dragging_endpoint == "src":
                obj = self.get_object(self.selected_conn.src)
            else:
                obj = self.get_object(self.selected_conn.dst)
            if obj:
                cx = obj.x * self.zoom
                cy = obj.y * self.zoom
                w = obj.width * self.zoom / 2
                h = obj.height * self.zoom / 2
                thresh = max(w, h) + CONNECTION_SELECT_RADIUS
                if math.hypot(x - cx, y - cy) <= thresh:
                    self.endpoint_drag_pos = None
                    ex, ey = self.edge_point(obj, x, y, apply_radius=False)
                    rx = (ex / self.zoom - obj.x) / (obj.width / 2)
                    ry = (ey / self.zoom - obj.y) / (obj.height / 2)
                    if self.dragging_endpoint == "src":
                        self.selected_conn.src_pos = (rx, ry)
                    else:
                        self.selected_conn.dst_pos = (rx, ry)
                else:
                    self.endpoint_drag_pos = (x, y)
            self.redraw()
            return
        if (
            self.dragging_point_index is not None
            and self.selected_conn
            and self.current_tool == "Select"
        ):
            x = self.canvas.canvasx(event.x)
            y = self.canvas.canvasy(event.y)
            px = (x - self.conn_drag_offset[0]) / self.zoom
            py = (y - self.conn_drag_offset[1]) / self.zoom
            if self.selected_conn.style == "Squared":
                if not self.selected_conn.points:
                    self.selected_conn.points.append((px, 0))
                else:
                    self.selected_conn.points[0] = (px, 0)
            else:
                self.selected_conn.points[self.dragging_point_index] = (px, py)
            self.redraw()
            return
        if not self.selected_obj:
            return
        x = self.canvas.canvasx(event.x)
        y = self.canvas.canvasy(event.y)
        if self.resizing_obj:
            obj = self.resizing_obj
            if obj.obj_type in (
                "Initial",
                "Final",
                "Actor",
                "Decision",
                "Merge",
            ):
                return
            cx = obj.x * self.zoom
            cy = obj.y * self.zoom
            new_w = obj.width
            new_h = obj.height
            min_w, min_h = (10.0, 10.0)
            if obj.obj_type == "Block":
                min_w, min_h = self._min_block_size(obj)
            elif obj.obj_type == "Block Boundary":
                min_w, min_h = _boundary_min_size(obj, self.objects)
            if "e" in self.resize_edge or "w" in self.resize_edge:
                desired_w = 2 * abs(x - cx) / self.zoom
                new_w = max(min_w, desired_w)
            if "n" in self.resize_edge or "s" in self.resize_edge:
                if obj.obj_type not in ("Fork", "Join"):
                    desired_h = 2 * abs(y - cy) / self.zoom
                    new_h = max(min_h, desired_h)
            if obj.obj_type in ("Initial", "Final"):
                size = max(new_w, new_h)
                new_w = new_h = size
            obj.width = new_w
            obj.height = new_h
            if obj.obj_type == "Part":
                update_ports_for_part(obj, self.objects)
            if obj.obj_type == "Block Boundary":
                update_ports_for_boundary(obj, self.objects)
                ensure_boundary_contains_parts(obj, self.objects)
            self.redraw()
            return
        if self.selected_obj.obj_type == "Port" and "parent" in self.selected_obj.properties:
            parent = self.get_object(int(self.selected_obj.properties["parent"]))
            if parent:
                self.selected_obj.x = x / self.zoom
                self.selected_obj.y = y / self.zoom
                self.snap_port_to_parent(self.selected_obj, parent)
        else:
            old_x = self.selected_obj.x
            old_y = self.selected_obj.y
            self.selected_obj.x = x / self.zoom - self.drag_offset[0]
            self.selected_obj.y = y / self.zoom - self.drag_offset[1]
            dx = self.selected_obj.x - old_x
            dy = self.selected_obj.y - old_y
            if self.selected_obj.obj_type in ("Part", "Block Boundary"):
                for p in self.objects:
                    if p.obj_type == "Port" and p.properties.get("parent") == str(
                        self.selected_obj.obj_id
                    ):
                        p.x += dx
                        p.y += dy
                        self.snap_port_to_parent(p, self.selected_obj)
            if self.selected_obj.obj_type == "Block Boundary":
                for o in self.objects:
                    if o.obj_type == "Part":
                        o.x += dx
                        o.y += dy
                        update_ports_for_part(o, self.objects)
            if self.selected_obj.obj_type == "System Boundary":
                for o in self.objects:
                    if o.properties.get("boundary") == str(self.selected_obj.obj_id):
                        o.x += dx
                        o.y += dy
            else:
                b_id = self.selected_obj.properties.get("boundary")
                if b_id:
                    b = self.get_object(int(b_id))
                    if b:
                        b.x += dx
                        b.y += dy
                        for o in self.objects:
                            if o is not self.selected_obj and o.properties.get("boundary") == b_id:
                                o.x += dx
                                o.y += dy
            boundary = self.get_ibd_boundary()
            if boundary:
                ensure_boundary_contains_parts(boundary, self.objects)
        self.redraw()
        self._sync_to_repository()
        if self.app:
            self.app.update_views()

    def on_left_release(self, event):
        if self.start and self.current_tool in (
            "Association",
            "Include",
            "Extend",
            "Flow",
            "Connector",
            "Generalization",
            "Generalize",
            "Communication Path",
            "Aggregation",
            "Composite Aggregation",
        ):
            x = self.canvas.canvasx(event.x)
            y = self.canvas.canvasy(event.y)
            obj = self.find_object(
                x,
                y,
                prefer_port=True,
            )
            if obj and obj != self.start:
                valid, msg = self.validate_connection(self.start, obj, self.current_tool)
                if valid:
                    arrow_default = (
                        "forward"
                        if self.current_tool
                        in (
                            "Flow",
                            "Generalize",
                            "Generalization",
                            "Include",
                            "Extend",
                        )
                        else "none"
                    )
                    conn = DiagramConnection(
                        self.start.obj_id,
                        obj.obj_id,
                        self.current_tool,
                        arrow=arrow_default,
                    )
                    if self.current_tool == "Connector":
                        src_flow = self.start.properties.get("flow") if self.start.obj_type == "Port" else None
                        dst_flow = obj.properties.get("flow") if obj.obj_type == "Port" else None
                        if src_flow or dst_flow:
                            conn.mid_arrow = True
                            if src_flow and dst_flow:
                                dir_a = self.start.properties.get("direction", "out").lower()
                                dir_b = obj.properties.get("direction", "out").lower()
                                if dir_a == "out":
                                    conn.name = src_flow
                                    conn.arrow = "forward"
                                elif dir_b == "out":
                                    conn.name = dst_flow
                                    conn.arrow = "backward"
                                else:
                                    conn.name = src_flow
                                    conn.arrow = "both"
                            elif src_flow:
                                conn.name = src_flow
                                dir_attr = self.start.properties.get("direction", "out")
                                if dir_attr == "in":
                                    conn.arrow = "backward"
                                elif dir_attr == "out":
                                    conn.arrow = "forward"
                                else:
                                    conn.arrow = "both"
                            else:
                                conn.name = dst_flow
                                dir_attr = obj.properties.get("direction", "out")
                                if dir_attr == "in":
                                    conn.arrow = "forward"
                                elif dir_attr == "out":
                                    conn.arrow = "backward"
                                else:
                                    conn.arrow = "both"
                    self.connections.append(conn)
                    if self.start.element_id and obj.element_id:
                        rel = self.repo.create_relationship(
                            self.current_tool, self.start.element_id, obj.element_id
                        )
                        self.repo.add_relationship_to_diagram(self.diagram_id, rel.rel_id)
                        if self.current_tool == "Generalization":
                            inherit_block_properties(self.repo, self.start.element_id)
                    self._sync_to_repository()
                    ConnectionDialog(self, conn)
                else:
                    messagebox.showwarning("Invalid Connection", msg)
        if self.select_rect_start:
            x = self.canvas.canvasx(event.x)
            y = self.canvas.canvasy(event.y)
            self.canvas.coords(
                self.select_rect_id,
                self.select_rect_start[0],
                self.select_rect_start[1],
                x,
                y,
            )
            self._update_drag_selection(x, y)
            self.canvas.delete(self.select_rect_id)
            self.select_rect_start = None
            self.select_rect_id = None
        self.start = None
        self.temp_line_end = None
        # Return to select mode after completing a connection
        self.current_tool = "Select"
        self.canvas.configure(cursor="arrow")
        self.resizing_obj = None
        self.resize_edge = None
        if self.dragging_point_index is not None and self.selected_conn:
            self._sync_to_repository()
        self.dragging_point_index = None
        if self.dragging_endpoint is not None and self.selected_conn:
            x = self.canvas.canvasx(event.x)
            y = self.canvas.canvasy(event.y)
            obj = self.find_object(x, y, prefer_port=True)
            src_obj = self.get_object(self.selected_conn.src)
            dst_obj = self.get_object(self.selected_conn.dst)
            if obj and obj not in (src_obj, dst_obj):
                if self.dragging_endpoint == "src":
                    valid, msg = self.validate_connection(
                        obj, dst_obj, self.selected_conn.conn_type
                    )
                else:
                    valid, msg = self.validate_connection(
                        src_obj, obj, self.selected_conn.conn_type
                    )
                if valid and src_obj and dst_obj and obj.element_id:
                    for rel in self.repo.relationships:
                        if (
                            rel.source == src_obj.element_id
                            and rel.target == dst_obj.element_id
                            and rel.rel_type == self.selected_conn.conn_type
                        ):
                            if self.selected_conn.conn_type == "Generalization":
                                if self.dragging_endpoint == "dst":
                                    msgbox = "Changing inheritance will remove all inherited parts, properties and attributes. Continue?"
                                    if not messagebox.askyesno("Change Inheritance", msgbox):
                                        break
                                    remove_inherited_block_properties(
                                        self.repo, src_obj.element_id, dst_obj.element_id
                                    )
                                    rel.target = obj.element_id
                                    self.selected_conn.dst = obj.obj_id
                                    inherit_block_properties(self.repo, src_obj.element_id)
                                else:
                                    msgbox = "Changing inheritance will remove all inherited parts, properties and attributes. Continue?"
                                    if not messagebox.askyesno("Change Inheritance", msgbox):
                                        break
                                    remove_inherited_block_properties(
                                        self.repo, src_obj.element_id, dst_obj.element_id
                                    )
                                    rel.source = obj.element_id
                                    self.selected_conn.src = obj.obj_id
                                    inherit_block_properties(self.repo, obj.element_id)
                            else:
                                if self.selected_conn.conn_type in (
                                    "Aggregation",
                                    "Composite Aggregation",
                                ):
                                    msg = "Delete aggregation and its part?"
                                    if messagebox.askyesno(
                                        "Remove Aggregation", msg
                                    ):
                                        remove_aggregation_part(
                                            self.repo,
                                            src_obj.element_id,
                                            dst_obj.element_id,
                                            remove_object=self.selected_conn.conn_type
                                            == "Composite Aggregation",
                                            app=getattr(self, "app", None),
                                        )
                                if self.dragging_endpoint == "dst":
                                    rel.target = obj.element_id
                                    self.selected_conn.dst = obj.obj_id
                                    new_whole = src_obj.element_id
                                    new_part = obj.element_id
                                else:
                                    rel.source = obj.element_id
                                    self.selected_conn.src = obj.obj_id
                                    new_whole = obj.element_id
                                    new_part = dst_obj.element_id
                                if self.selected_conn.conn_type == "Composite Aggregation":
                                    add_composite_aggregation_part(
                                        self.repo,
                                        new_whole,
                                        new_part,
                                        self.selected_conn.multiplicity,
                                        app=getattr(self, "app", None),
                                    )
                                elif self.selected_conn.conn_type == "Aggregation":
                                    add_aggregation_part(
                                        self.repo,
                                        new_whole,
                                        new_part,
                                        self.selected_conn.multiplicity,
                                        app=getattr(self, "app", None),
                                    )
                                else:
                                    if self.dragging_endpoint == "dst":
                                        rel.target = obj.element_id
                                        self.selected_conn.dst = obj.obj_id
                                    else:
                                        rel.source = obj.element_id
                                        self.selected_conn.src = obj.obj_id
                            break
                    self._sync_to_repository()
                elif not valid:
                    messagebox.showwarning("Invalid Connection", msg)
            elif obj is None:
                if self.selected_conn in self.connections:
                    self.connections.remove(self.selected_conn)
                    if (
                        src_obj
                        and dst_obj
                        and src_obj.element_id
                        and dst_obj.element_id
                    ):
                        for rel in list(self.repo.relationships):
                            if (
                                rel.source == src_obj.element_id
                                and rel.target == dst_obj.element_id
                                and rel.rel_type == self.selected_conn.conn_type
                            ):
                                self.repo.relationships.remove(rel)
                                diag = self.repo.diagrams.get(self.diagram_id)
                                if diag and rel.rel_id in diag.relationships:
                                    diag.relationships.remove(rel.rel_id)
                                if self.selected_conn.conn_type == "Generalization":
                                    remove_inherited_block_properties(
                                        self.repo,
                                        src_obj.element_id,
                                        dst_obj.element_id,
                                    )
                                    inherit_block_properties(
                                        self.repo, src_obj.element_id
                                    )
                                elif self.selected_conn.conn_type in (
                                    "Aggregation",
                                    "Composite Aggregation",
                                ):
                                    remove_aggregation_part(
                                        self.repo,
                                        src_obj.element_id,
                                        dst_obj.element_id,
                                        remove_object=self.selected_conn.conn_type
                                        == "Composite Aggregation",
                                        app=getattr(self, "app", None),
                                    )
                                break
                    self.selected_conn = None
                    self._sync_to_repository()
            else:
                self._sync_to_repository()
            self.dragging_endpoint = None
            self.conn_drag_offset = None
            self.endpoint_drag_pos = None
        else:
            self.dragging_endpoint = None
            self.conn_drag_offset = None
            self.endpoint_drag_pos = None
        if self.selected_obj and self.current_tool == "Select":
            if self.selected_obj.obj_type != "System Boundary":
                b = self.find_boundary_for_obj(self.selected_obj)
                if b:
                    self.selected_obj.properties["boundary"] = str(b.obj_id)
                else:
                    self.selected_obj.properties.pop("boundary", None)
            self._sync_to_repository()
        self.redraw()

    def on_mouse_move(self, event):
        if self.start and self.current_tool in (
            "Association",
            "Include",
            "Extend",
            "Flow",
            "Connector",
            "Generalization",
            "Generalize",
            "Communication Path",
            "Aggregation",
            "Composite Aggregation",
        ):
            x = self.canvas.canvasx(event.x)
            y = self.canvas.canvasy(event.y)
            self.temp_line_end = (x, y)
            self.redraw()

    def on_mouse_move(self, event):
        if self.start and self.current_tool in (
            "Association",
            "Include",
            "Extend",
            "Flow",
            "Connector",
            "Generalization",
            "Generalize",
            "Communication Path",
            "Aggregation",
            "Composite Aggregation",
        ):
            x = self.canvas.canvasx(event.x)
            y = self.canvas.canvasy(event.y)
            self.temp_line_end = (x, y)
            self.redraw()

    def on_double_click(self, event):
        x = self.canvas.canvasx(event.x)
        y = self.canvas.canvasy(event.y)
        obj = self.find_object(x, y)
        if obj:
            if self._open_linked_diagram(obj):
                return
            SysMLObjectDialog(self, obj)
            self._sync_to_repository()
            self.redraw()
            if getattr(self, "app", None):
                self.app.update_views()
        else:
            conn = self.find_connection(x, y)
            if conn:
                ConnectionDialog(self, conn)
                self.redraw()

    def on_rc_press(self, event):
        self.rc_dragged = False
        self.canvas.scan_mark(event.x, event.y)

    def on_rc_drag(self, event):
        self.rc_dragged = True
        self.canvas.scan_dragto(event.x, event.y, gain=1)

    def on_rc_release(self, event):
        if not self.rc_dragged:
            self.show_context_menu(event)

    def show_context_menu(self, event):
        x = self.canvas.canvasx(event.x)
        y = self.canvas.canvasy(event.y)
        obj = self.find_object(x, y)
        conn = None
        if not obj:
            conn = self.find_connection(x, y)
            if not conn:
                diag = self.repo.diagrams.get(self.diagram_id)
                if diag and diag.diag_type == "Internal Block Diagram":
                    menu = tk.Menu(self, tearoff=0)
                    menu.add_command(label="Set Father", command=self._set_diagram_father)
                    menu.tk_popup(event.x_root, event.y_root)
                return
        self.selected_obj = obj
        self.selected_conn = conn
        menu = tk.Menu(self, tearoff=0)
        if obj:
            menu.add_command(label="Properties", command=lambda: self._edit_object(obj))
            diag_id = self.repo.get_linked_diagram(obj.element_id)
            if diag_id and diag_id in self.repo.diagrams or obj.properties.get("view"):
                menu.add_command(
                    label="Open Linked Diagram", command=lambda: self._open_linked_diagram(obj)
                )
            menu.add_separator()
            menu.add_command(label="Copy", command=self.copy_selected)
            menu.add_command(label="Cut", command=self.cut_selected)
            menu.add_command(label="Paste", command=self.paste_selected)
            diag = self.repo.diagrams.get(self.diagram_id)
            if diag and diag.diag_type == "Internal Block Diagram" and obj.obj_type == "Part":
                menu.add_separator()
                menu.add_command(
                    label="Remove Part from Diagram",
                    command=lambda: self.remove_part_diagram(obj),
                )
                menu.add_command(
                    label="Remove Part from Model",
                    command=lambda: self.remove_part_model(obj),
                )
        menu.tk_popup(event.x_root, event.y_root)

    def _edit_object(self, obj):
        SysMLObjectDialog(self, obj)
        self._sync_to_repository()
        self.redraw()
        if self.app:
            self.app.update_views()
        self.update_property_view()
        if getattr(self, "app", None):
            self.app.update_views()

    def _open_linked_diagram(self, obj) -> bool:
        diag_id = self.repo.get_linked_diagram(obj.element_id)
        if not diag_id and obj.obj_type == "Part":
            def_id = obj.properties.get("definition")
            if def_id:
                diag_id = self.repo.get_linked_diagram(def_id)
        view_id = obj.properties.get("view")
        if (
            obj.obj_type == "CallBehaviorAction"
            and diag_id
            and view_id
            and view_id in self.repo.diagrams
        ):
            if messagebox.askyesno("Open Diagram", "Open Behavior Diagram?\nChoose No for View"):
                chosen = diag_id
            else:
                chosen = view_id
        else:
            chosen = diag_id or view_id
        if not chosen or chosen not in self.repo.diagrams:
            return False
        # Avoid opening duplicate windows for the same diagram within the
        # current container. If a child frame already displays the chosen
        # diagram, simply return.
        for child in self.master.winfo_children():
            if getattr(child, "diagram_id", None) == chosen:
                return True
        diag = self.repo.diagrams[chosen]
        history = self.diagram_history + [self.diagram_id]
        if diag.diag_type == "Use Case Diagram":
            UseCaseDiagramWindow(self.master, self.app, diagram_id=chosen, history=history)
        elif diag.diag_type == "Activity Diagram":
            ActivityDiagramWindow(self.master, self.app, diagram_id=chosen, history=history)
        elif diag.diag_type == "Block Diagram":
            BlockDiagramWindow(self.master, self.app, diagram_id=chosen, history=history)
        elif diag.diag_type == "Internal Block Diagram":
            InternalBlockDiagramWindow(self.master, self.app, diagram_id=chosen, history=history)
        self._sync_to_repository()
        self.destroy()
        return True

    def _set_diagram_father(self) -> None:
        diag = self.repo.diagrams.get(self.diagram_id)
        if not diag or diag.diag_type != "Internal Block Diagram":
            return
        dlg = DiagramPropertiesDialog(self, diag)
        for data in getattr(dlg, "added_parts", []):
            self.objects.append(SysMLObject(**data))
        self._sync_to_repository()
        self.redraw()
        if self.app:
            self.app.update_views()

    def go_back(self):
        if not self.diagram_history:
            return
        prev_id = self.diagram_history.pop()
        diag = self.repo.diagrams.get(prev_id)
        if not diag:
            return
        if diag.diag_type == "Use Case Diagram":
            UseCaseDiagramWindow(
                self.master, self.app, diagram_id=prev_id, history=self.diagram_history
            )
        elif diag.diag_type == "Activity Diagram":
            ActivityDiagramWindow(
                self.master, self.app, diagram_id=prev_id, history=self.diagram_history
            )
        elif diag.diag_type == "Block Diagram":
            BlockDiagramWindow(
                self.master, self.app, diagram_id=prev_id, history=self.diagram_history
            )
        elif diag.diag_type == "Internal Block Diagram":
            InternalBlockDiagramWindow(
                self.master, self.app, diagram_id=prev_id, history=self.diagram_history
            )
        self._sync_to_repository()
        self.destroy()

    def on_ctrl_mousewheel(self, event):
        if event.delta > 0:
            self.zoom_in()
        else:
            self.zoom_out()

    # ------------------------------------------------------------
    # Utility methods
    # ------------------------------------------------------------
    def find_object(self, x: float, y: float, prefer_port: bool = False) -> SysMLObject | None:
        """Return the diagram object under ``(x, y)``.

        When ``prefer_port`` is ``True`` ports are looked up first so they
        are selected over overlapping parent objects like a Block Boundary.
        """
        if prefer_port:
            for obj in reversed(self.objects):
                if obj.obj_type != "Port":
                    continue
                ox = obj.x * self.zoom
                oy = obj.y * self.zoom
                w = obj.width * self.zoom / 2
                h = obj.height * self.zoom / 2
                if ox - w <= x <= ox + w and oy - h <= y <= oy + h:
                    return obj

        for obj in reversed(self.objects):
            ox = obj.x * self.zoom
            oy = obj.y * self.zoom
            w = obj.width * self.zoom / 2
            h = obj.height * self.zoom / 2
            if obj.obj_type in ("Initial", "Final"):
                r = min(w, h)
                if (x - ox) ** 2 + (y - oy) ** 2 <= r**2:
                    return obj
            elif ox - w <= x <= ox + w and oy - h <= y <= oy + h:
                return obj
        return None

    def hit_resize_handle(self, obj: SysMLObject, x: float, y: float) -> str | None:
        if obj.obj_type in (
            "Initial",
            "Final",
            "Actor",
            "Decision",
            "Merge",
        ):
            return None
        margin = 5
        ox = obj.x * self.zoom
        oy = obj.y * self.zoom
        w = obj.width * self.zoom / 2
        h = obj.height * self.zoom / 2
        left = ox - w
        right = ox + w
        top = oy - h
        bottom = oy + h
        near_left = abs(x - left) <= margin
        near_right = abs(x - right) <= margin
        near_top = abs(y - top) <= margin
        near_bottom = abs(y - bottom) <= margin
        if near_left and near_top:
            return "nw"
        if near_right and near_top:
            return "ne"
        if near_left and near_bottom:
            return "sw"
        if near_right and near_bottom:
            return "se"
        if near_left:
            return "w"
        if near_right:
            return "e"
        if near_top:
            return "n"
        if near_bottom:
            return "s"
        return None

    def _dist_to_segment(self, p, a, b) -> float:
        px, py = p
        ax, ay = a
        bx, by = b
        if ax == bx and ay == by:
            return ((px - ax) ** 2 + (py - ay) ** 2) ** 0.5
        t = ((px - ax) * (bx - ax) + (py - ay) * (by - ay)) / ((bx - ax) ** 2 + (by - ay) ** 2)
        t = max(0, min(1, t))
        lx = ax + t * (bx - ax)
        ly = ay + t * (by - ay)
        return ((px - lx) ** 2 + (py - ly) ** 2) ** 0.5

    def _segment_intersection(self, p1, p2, p3, p4):
        """Return intersection point (x, y, t) of segments *p1*-*p2* and *p3*-*p4* or None."""
        x1, y1 = p1
        x2, y2 = p2
        x3, y3 = p3
        x4, y4 = p4
        denom = (y4 - y3) * (x2 - x1) - (x4 - x3) * (y2 - y1)
        if denom == 0:
            return None
        t = ((x3 - x1) * (y4 - y3) - (y3 - y1) * (x4 - x3)) / denom
        u = ((x3 - x1) * (y2 - y1) - (y3 - y1) * (x2 - x1)) / denom
        if 0 <= t <= 1 and 0 <= u <= 1:
            ix = x1 + t * (x2 - x1)
            iy = y1 + t * (y2 - y1)
            return ix, iy, t
        return None

    def _nearest_diamond_corner(self, obj: SysMLObject, tx: float, ty: float) -> Tuple[float, float]:
        """Return the diamond corner of *obj* closest to the target (*tx*, *ty*)."""
        x = obj.x * self.zoom
        y = obj.y * self.zoom
        w = obj.width * self.zoom / 2
        h = obj.height * self.zoom / 2
        corners = [
            (x, y - h),
            (x + w, y),
            (x, y + h),
            (x - w, y),
        ]
        return min(corners, key=lambda p: (p[0] - tx) ** 2 + (p[1] - ty) ** 2)

    def find_connection(self, x: float, y: float) -> DiagramConnection | None:
        for conn in self.connections:
            src = self.get_object(conn.src)
            dst = self.get_object(conn.dst)
            if not src or not dst:
                continue
            sx, sy = self.edge_point(
                src,
                dst.x * self.zoom,
                dst.y * self.zoom,
                conn.src_pos,
            )
            points = [(sx, sy)]
            if conn.style == "Squared":
                if conn.points:
                    mx = conn.points[0][0] * self.zoom
                else:
                    mx = (src.x + dst.x) / 2 * self.zoom
                points.extend([(mx, points[-1][1]), (mx, dst.y * self.zoom)])
            elif conn.style == "Custom":
                for px, py in conn.points:
                    xpt = px * self.zoom
                    ypt = py * self.zoom
                    last = points[-1]
                    points.extend([(xpt, last[1]), (xpt, ypt)])
            ex, ey = self.edge_point(
                dst,
                src.x * self.zoom,
                src.y * self.zoom,
                conn.dst_pos,
            )
            points.append((ex, ey))
            for a, b in zip(points[:-1], points[1:]):
                if self._dist_to_segment((x, y), a, b) <= CONNECTION_SELECT_RADIUS:
                    return conn
        return None

    def snap_port_to_parent(self, port: SysMLObject, parent: SysMLObject) -> None:
        snap_port_to_parent_obj(port, parent)

    def edge_point(
        self,
        obj: SysMLObject,
        tx: float,
        ty: float,
        rel: tuple[float, float] | None = None,
        apply_radius: bool = True,
    ) -> Tuple[float, float]:
        cx = obj.x * self.zoom
        cy = obj.y * self.zoom
        if obj.obj_type == "Port":
            return cx, cy

        def _intersect(vx: float, vy: float, w: float, h: float, r: float) -> Tuple[float, float]:
            """Return intersection of a ray from the origin with a rounded rectangle."""
            if vx == 0 and vy == 0:
                return 0.0, 0.0

            wi, hi = w - r, h - r
            signx = 1 if vx >= 0 else -1
            signy = 1 if vy >= 0 else -1
            candidates: list[tuple[float, float, float]] = []

            if vx != 0:
                t_v = (signx * w) / vx
                if t_v >= 0:
                    y_v = vy * t_v
                    if abs(y_v) <= hi:
                        candidates.append((t_v, signx * w, y_v))

            if vy != 0:
                t_h = (signy * h) / vy
                if t_h >= 0:
                    x_h = vx * t_h
                    if abs(x_h) <= wi:
                        candidates.append((t_h, x_h, signy * h))

            if r > 0:
                cx_arc, cy_arc = signx * wi, signy * hi
                a = vx * vx + vy * vy
                b = -2 * (vx * cx_arc + vy * cy_arc)
                c = cx_arc * cx_arc + cy_arc * cy_arc - r * r
                disc = b * b - 4 * a * c
                if disc >= 0:
                    sqrt_disc = math.sqrt(disc)
                    for t_arc in ((-b - sqrt_disc) / (2 * a), (-b + sqrt_disc) / (2 * a)):
                        if t_arc >= 0:
                            x_arc = vx * t_arc
                            y_arc = vy * t_arc
                            if signx * x_arc >= wi and signy * y_arc >= hi:
                                candidates.append((t_arc, x_arc, y_arc))

            if not candidates:
                return 0.0, 0.0

            t, ix, iy = min(candidates, key=lambda c: c[0])
            return ix, iy

        w = obj.width * self.zoom / 2
        h = obj.height * self.zoom / 2
        radius = 0.0
        if apply_radius:
            if obj.obj_type == "Block":
                radius = 6 * self.zoom
            elif obj.obj_type == "System Boundary":
                radius = 12 * self.zoom
            elif obj.obj_type in ("Action Usage", "Action", "CallBehaviorAction"):
                radius = 8 * self.zoom

        if rel is not None:
            rx, ry = rel
            if obj.obj_type in ("Decision", "Merge"):
                if abs(rx) >= abs(ry):
                    return (cx + (w if rx >= 0 else -w), cy)
                else:
                    return (cx, cy + (h if ry >= 0 else -h))
            vx = rx * obj.width / 2 * self.zoom
            vy = ry * obj.height / 2 * self.zoom
            ix, iy = _intersect(vx, vy, w, h, radius if apply_radius else 0.0)
            return cx + ix, cy + iy

        dx = tx - cx
        dy = ty - cy
        if obj.obj_type in ("Initial", "Final"):
            r = min(w, h)
            dist = (dx**2 + dy**2) ** 0.5 or 1
            return cx + dx / dist * r, cy + dy / dist * r
        if obj.obj_type in ("Decision", "Merge"):
            points = [
                (cx, cy - h),
                (cx + w, cy),
                (cx, cy + h),
                (cx - w, cy),
            ]
            best = None
            for i in range(len(points)):
                p3 = points[i]
                p4 = points[(i + 1) % len(points)]
                inter = SysMLDiagramWindow._segment_intersection(
                    self, (cx, cy), (tx, ty), p3, p4
                )
                if inter:
                    ix, iy, t = inter
                    if best is None or t < best[2]:
                        best = (ix, iy, t)
            if best:
                return best[0], best[1]

        ix, iy = _intersect(dx, dy, w, h, radius)
        return cx + ix, cy + iy

    def sync_ports(self, part: SysMLObject) -> None:
        names: List[str] = []
        block_id = part.properties.get("definition")
        if block_id and block_id in self.repo.elements:
            block_elem = self.repo.elements[block_id]
            names.extend(
                [p.strip() for p in block_elem.properties.get("ports", "").split(",") if p.strip()]
            )
        names.extend([p.strip() for p in part.properties.get("ports", "").split(",") if p.strip()])
        existing = {
            o.properties.get("name"): o
            for o in self.objects
            if o.obj_type == "Port" and o.properties.get("parent") == str(part.obj_id)
        }
        for n in names:
            if n not in existing:
                port = SysMLObject(
                    _get_next_id(),
                    "Port",
                    part.x + part.width / 2 + 20,
                    part.y,
                    properties={
                        "name": n,
                        "parent": str(part.obj_id),
                        "side": "E",
                        "labelX": "8",
                        "labelY": "-8",
                    },
                )
                self.snap_port_to_parent(port, part)
                self.objects.append(port)
                existing[n] = port
        for n, obj in list(existing.items()):
            if n not in names:
                self.objects.remove(obj)
        self.sort_objects()

    def sync_boundary_ports(self, boundary: SysMLObject) -> None:
        names: List[str] = []
        block_id = boundary.element_id
        if block_id and block_id in self.repo.elements:
            block_elem = self.repo.elements[block_id]
            names.extend([
                p.strip() for p in block_elem.properties.get("ports", "").split(",") if p.strip()
            ])
        existing = {
            o.properties.get("name"): o
            for o in self.objects
            if o.obj_type == "Port" and o.properties.get("parent") == str(boundary.obj_id)
        }
        for n in names:
            if n not in existing:
                port = SysMLObject(
                    _get_next_id(),
                    "Port",
                    boundary.x + boundary.width / 2 + 20,
                    boundary.y,
                    properties={
                        "name": n,
                        "parent": str(boundary.obj_id),
                        "side": "E",
                        "labelX": "8",
                        "labelY": "-8",
                    },
                )
                self.snap_port_to_parent(port, boundary)
                self.objects.append(port)
                existing[n] = port
        for n, obj in list(existing.items()):
            if n not in names:
                self.objects.remove(obj)
        self.sort_objects()

    def zoom_in(self):
        self.zoom *= 1.2
        self.font.config(size=int(8 * self.zoom))
        self.redraw()

    def zoom_out(self):
        self.zoom /= 1.2
        self.font.config(size=int(8 * self.zoom))
        self.redraw()

    def _block_compartments(self, obj: SysMLObject) -> list[tuple[str, str]]:
        """Return the list of compartments displayed for a Block."""
        return [
            ("Parts", obj.properties.get("partProperties", "")),
            (
                "Operations",
                "; ".join(
                    format_operation(op)
                    for op in parse_operations(obj.properties.get("operations", ""))
                ),
            ),
            ("Ports", obj.properties.get("ports", "")),
            (
                "Reliability",
                " ".join(
                    f"{label}={obj.properties.get(key, '')}"
                    for label, key in (
                        ("FIT", "fit"),
                        ("Qual", "qualification"),
                        ("FM", "failureModes"),
                    )
                    if obj.properties.get(key, "")
                ),
            ),
            ("Requirements", "; ".join(r.get("id") for r in obj.requirements)),
        ]

    def _min_block_size(self, obj: SysMLObject) -> tuple[float, float]:
        """Return minimum width and height to display all Block text."""
        header = f"<<block>> {obj.properties.get('name', '')}".strip()
        width_px = self.font.measure(header) + 8 * self.zoom
        compartments = self._block_compartments(obj)
        for label, text in compartments:
            display = f"{label}: {text}" if text else f"{label}:"
            width_px = max(width_px, self.font.measure(display) + 8 * self.zoom)
        height_px = (1 + len(compartments)) * 20 * self.zoom
        return width_px / self.zoom, height_px / self.zoom

    def _wrap_text_to_width(self, text: str, width_px: float) -> list[str]:
        """Return *text* wrapped to fit within *width_px* pixels."""
        if self.font.measure(text) <= width_px:
            return [text]
        words = text.split()
        if not words:
            words = [text]

        if len(words) == 1 and self.font.measure(words[0]) > width_px:
            # single long word - wrap by characters
            lines: list[str] = []
            current = ""
            for ch in words[0]:
                if self.font.measure(current + ch) <= width_px:
                    current += ch
                else:
                    if current:
                        lines.append(current)
                    current = ch
            if current:
                lines.append(current)
            return lines

        lines: list[str] = []
        current = words[0]
        for word in words[1:]:
            candidate = current + " " + word
            if self.font.measure(candidate) <= width_px:
                current = candidate
            else:
                lines.append(current)
                if self.font.measure(word) <= width_px:
                    current = word
                else:
                    # break long word
                    part = ""
                    for ch in word:
                        if self.font.measure(part + ch) <= width_px:
                            part += ch
                        else:
                            if part:
                                lines.append(part)
                            part = ch
                    current = part
        if current:
            lines.append(current)
        return lines

    def _object_label_lines(self, obj: SysMLObject) -> list[str]:
        """Return the lines of text displayed inside *obj*."""
        if obj.obj_type == "System Boundary" or obj.obj_type == "Block Boundary":
            name = obj.properties.get("name", "")
            return [name] if name else []

        if obj.obj_type in ("Block", "Port"):
            # Blocks and ports use custom drawing logic
            return []

        name = obj.properties.get("name", obj.obj_type)
        if obj.obj_type == "Part":
            asil = calculate_allocated_asil(obj.requirements)
            if obj.properties.get("asil") != asil:
                obj.properties["asil"] = asil
                if obj.element_id and obj.element_id in self.repo.elements:
                    self.repo.elements[obj.element_id].properties["asil"] = asil
            def_id = obj.properties.get("definition")
            if def_id and def_id in self.repo.elements:
                def_name = self.repo.elements[def_id].name or def_id
                name = f"{name} : {def_name}" if name else def_name

        lines: list[str] = []
        diag_id = self.repo.get_linked_diagram(obj.element_id)
        if diag_id and diag_id in self.repo.diagrams:
            diag = self.repo.diagrams[diag_id]
            diag_name = diag.name or diag_id
            lines.append(diag_name)

        if obj.obj_type in ("Action", "CallBehaviorAction") and name:
            max_width = obj.width * self.zoom - 6 * self.zoom
            if max_width > 0:
                wrapped = self._wrap_text_to_width(name, max_width)
                lines.extend(wrapped)
            else:
                lines.append(name)
        else:
            lines.append(name)

        key = obj.obj_type.replace(" ", "")
        if not key.endswith("Usage"):
            key += "Usage"
        for prop in SYSML_PROPERTIES.get(key, []):
            if obj.obj_type == "Part" and prop in (
                "fit",
                "qualification",
                "failureModes",
                "asil",
            ):
                continue
            val = obj.properties.get(prop)
            if val:
                lines.append(f"{prop}: {val}")

        if obj.obj_type == "Part":
            rel_items = []
            for lbl, key in (
                ("ASIL", "asil"),
                ("FIT", "fit"),
                ("Qual", "qualification"),
                ("FM", "failureModes"),
            ):
                val = obj.properties.get(key)
                if val:
                    rel_items.append(f"{lbl}: {val}")
            if rel_items:
                lines.extend(rel_items)
            reqs = "; ".join(r.get("id") for r in obj.requirements)
            if reqs:
                lines.append(f"Reqs: {reqs}")

        return lines

    def ensure_text_fits(self, obj: SysMLObject) -> None:
        """Expand the object's size so its label is fully visible."""
        if obj.obj_type == "Block":
            b_w, b_h = self._min_block_size(obj)
            min_w, min_h = b_w, b_h
        else:
            label_lines = self._object_label_lines(obj)
            if not label_lines:
                return

            text_width = max(self.font.measure(line) for line in label_lines)
            text_height = self.font.metrics("linespace") * len(label_lines)
            if obj.obj_type in ("Action", "CallBehaviorAction"):
                padding = 6 * self.zoom
                if text_width + padding <= obj.width * self.zoom:
                    min_w = obj.width
                else:
                    min_w = (text_width + padding) / self.zoom
            else:
                padding = 10 * self.zoom
                min_w = (text_width + padding) / self.zoom
            min_h = (text_height + padding) / self.zoom

        if obj.obj_type in ("Block",):
            # _min_block_size already accounts for text padding
            pass
        elif obj.obj_type in (
            "Fork",
            "Join",
            "Initial",
            "Final",
            "Decision",
            "Merge",
        ):
            min_h = obj.height  # height remains unchanged for these types
        if min_w > obj.width:
            obj.width = min_w
        if obj.obj_type not in (
            "Fork",
            "Join",
            "Initial",
            "Final",
            "Decision",
            "Merge",
        ) and min_h > obj.height:
            obj.height = min_h

    def sort_objects(self) -> None:
        """Order objects so boundaries render behind and their ports above."""

        def key(o: SysMLObject) -> int:
            if o.obj_type in ("System Boundary", "Block Boundary"):
                return 0
            if o.obj_type == "Port":
                parent_id = o.properties.get("parent")
                if parent_id:
                    try:
                        pid = int(parent_id)
                    except (TypeError, ValueError):
                        pid = None
                    if pid is not None:
                        for obj in self.objects:
                            if obj.obj_id == pid and obj.obj_type == "Block Boundary":
                                return 2
            return 1

        self.objects.sort(key=key)

    def redraw(self):
        self.canvas.delete("all")
        self.sort_objects()
        remove_orphan_ports(self.objects)
        for obj in list(self.objects):
            if getattr(obj, "hidden", False):
                continue
            if obj.obj_type == "Part":
                self.sync_ports(obj)
            if obj.obj_type == "Block Boundary":
                self.sync_boundary_ports(obj)
            self.ensure_text_fits(obj)
            self.draw_object(obj)
        for conn in self.connections:
            src = self.get_object(conn.src)
            dst = self.get_object(conn.dst)
            if (
                src
                and dst
                and not getattr(src, "hidden", False)
                and not getattr(dst, "hidden", False)
            ):
                if (
                    conn is self.selected_conn
                    and self.dragging_endpoint is not None
                    and self.endpoint_drag_pos
                ):
                    continue
                self.draw_connection(src, dst, conn, conn is self.selected_conn)
        if (
            self.selected_conn
            and self.dragging_endpoint is not None
            and self.endpoint_drag_pos
        ):
            other = (
                self.get_object(self.selected_conn.dst)
                if self.dragging_endpoint == "src"
                else self.get_object(self.selected_conn.src)
            )
            if other:
                rel = (
                    self.selected_conn.dst_pos
                    if self.dragging_endpoint == "src"
                    else self.selected_conn.src_pos
                )
                sx, sy = self.edge_point(other, *self.endpoint_drag_pos, rel)
                ex, ey = self.endpoint_drag_pos
                forward = self.selected_conn.arrow in ("forward", "both")
                backward = self.selected_conn.arrow in ("backward", "both")
                if self.dragging_endpoint == "src":
                    arrow_start = backward
                    arrow_end = forward
                else:
                    arrow_start = backward
                    arrow_end = forward
                if arrow_start and arrow_end:
                    style = tk.BOTH
                elif arrow_end:
                    style = tk.LAST
                elif arrow_start:
                    style = tk.FIRST
                else:
                    style = tk.NONE
                self.canvas.create_line(
                    sx,
                    sy,
                    ex,
                    ey,
                    dash=(2, 2),
                    arrow=style,
                    tags="connection",
                )
        if (
            self.start
            and self.temp_line_end
            and self.current_tool
            in (
                "Association",
                "Include",
                "Extend",
                "Flow",
                "Connector",
                "Generalization",
                "Generalize",
                "Communication Path",
                "Aggregation",
                "Composite Aggregation",
            )
        ):
            sx, sy = self.edge_point(self.start, *self.temp_line_end)
            ex, ey = self.temp_line_end
            self.canvas.create_line(
                sx, sy, ex, ey, dash=(2, 2), arrow=tk.LAST, tags="connection"
            )
        self.canvas.tag_raise("connection")
        self.canvas.config(scrollregion=self.canvas.bbox("all"))

    def _create_round_rect(self, x1, y1, x2, y2, radius=10, **kwargs):
        """Draw a rectangle with rounded corners on the canvas."""
        rad = min(radius, abs(x2 - x1) / 2, abs(y2 - y1) / 2)
        points = [
            x1 + rad,
            y1,
            x2 - rad,
            y1,
            x2,
            y1,
            x2,
            y1 + rad,
            x2,
            y2 - rad,
            x2,
            y2,
            x2 - rad,
            y2,
            x1 + rad,
            y2,
            x1,
            y2,
            x1,
            y2 - rad,
            x1,
            y1 + rad,
            x1,
            y1,
        ]
        return self.canvas.create_polygon(points, smooth=True, splinesteps=36, **kwargs)

    def _draw_open_arrow(
        self,
        start: Tuple[float, float],
        end: Tuple[float, float],
        color: str = "black",
        width: int = 1,
        tags: str = "connection",
    ) -> None:
        """Draw an open arrow head from *start* to *end*."""
        dx = end[0] - start[0]
        dy = end[1] - start[1]
        length = math.hypot(dx, dy)
        if length == 0:
            return
        size = 10 * self.zoom
        angle = math.atan2(dy, dx)
        spread = math.radians(20)
        p1 = (
            end[0] - size * math.cos(angle - spread),
            end[1] - size * math.sin(angle - spread),
        )
        p2 = (
            end[0] - size * math.cos(angle + spread),
            end[1] - size * math.sin(angle + spread),
        )
        self.canvas.create_polygon(
            end,
            p1,
            p2,
            fill=self.canvas.cget("background"),
            outline=color,
            width=width,
            tags=tags,
        )

    def _draw_filled_arrow(
        self,
        start: Tuple[float, float],
        end: Tuple[float, float],
        color: str = "black",
        width: int = 1,
        tags: str = "connection",
    ) -> None:
        """Draw a filled triangular arrow from *start* to *end*."""
        dx = end[0] - start[0]
        dy = end[1] - start[1]
        length = math.hypot(dx, dy)
        if length == 0:
            return
        size = 10 * self.zoom
        angle = math.atan2(dy, dx)
        spread = math.radians(20)
        p1 = (
            end[0] - size * math.cos(angle - spread),
            end[1] - size * math.sin(angle - spread),
        )
        p2 = (
            end[0] - size * math.cos(angle + spread),
            end[1] - size * math.sin(angle + spread),
        )
        self.canvas.create_polygon(
            end,
            p1,
            p2,
            fill=color,
            outline=color,
            width=width,
            tags=tags,
        )

    def _draw_open_diamond(
        self,
        start: Tuple[float, float],
        end: Tuple[float, float],
        color: str = "black",
        width: int = 1,
        tags: str = "connection",
    ) -> None:
        """Draw an open diamond from *start* to *end*."""
        dx = end[0] - start[0]
        dy = end[1] - start[1]
        length = math.hypot(dx, dy)
        if length == 0:
            return
        size = 10 * self.zoom
        angle = math.atan2(dy, dx)
        p1 = (
            end[0] - size * math.cos(angle),
            end[1] - size * math.sin(angle),
        )
        p2 = (
            p1[0] - size * math.sin(angle) / 2,
            p1[1] + size * math.cos(angle) / 2,
        )
        p3 = (
            end[0] - 2 * size * math.cos(angle),
            end[1] - 2 * size * math.sin(angle),
        )
        p4 = (
            p1[0] + size * math.sin(angle) / 2,
            p1[1] - size * math.cos(angle) / 2,
        )
        self.canvas.create_polygon(
            end,
            p2,
            p3,
            p4,
            fill=self.canvas.cget("background"),
            outline=color,
            width=width,
            tags=tags,
        )

    def _draw_filled_diamond(
        self,
        start: Tuple[float, float],
        end: Tuple[float, float],
        color: str = "black",
        width: int = 1,
        tags: str = "connection",
    ) -> None:
        """Draw a filled diamond from *start* to *end*."""
        dx = end[0] - start[0]
        dy = end[1] - start[1]
        length = math.hypot(dx, dy)
        if length == 0:
            return
        size = 10 * self.zoom
        angle = math.atan2(dy, dx)
        p1 = (
            end[0] - size * math.cos(angle),
            end[1] - size * math.sin(angle),
        )
        p2 = (
            p1[0] - size * math.sin(angle) / 2,
            p1[1] + size * math.cos(angle) / 2,
        )
        p3 = (
            end[0] - 2 * size * math.cos(angle),
            end[1] - 2 * size * math.sin(angle),
        )
        p4 = (
            p1[0] + size * math.sin(angle) / 2,
            p1[1] - size * math.cos(angle) / 2,
        )
        self.canvas.create_polygon(
            end,
            p2,
            p3,
            p4,
            fill=color,
            outline=color,
            width=width,
            tags=tags,
        )

    def _draw_center_triangle(
        self,
        start: Tuple[float, float],
        end: Tuple[float, float],
        color: str = "black",
        width: int = 1,
        tags: str = "connection",
    ) -> None:
        """Draw a small triangular arrow pointing from *start* to *end*.

        The triangle is centered on the line segment defined by the start
        and end points and scales with the current zoom level.
        """
        dx = end[0] - start[0]
        dy = end[1] - start[1]
        length = math.hypot(dx, dy)
        if length == 0:
            return
        mx = (start[0] + end[0]) / 2
        my = (start[1] + end[1]) / 2
        # Slightly enlarge the arrowhead to make flow direction clearer
        size = 10 * self.zoom
        angle = math.atan2(dy, dx)
        spread = math.radians(20)
        p1 = (mx, my)
        p2 = (
            mx - size * math.cos(angle - spread),
            my - size * math.sin(angle - spread),
        )
        p3 = (
            mx - size * math.cos(angle + spread),
            my - size * math.sin(angle + spread),
        )
        self.canvas.create_polygon(
            p1,
            p2,
            p3,
            fill=color,
            outline=color,
            width=width,
            tags=tags,
        )

    def draw_object(self, obj: SysMLObject):
        x = obj.x * self.zoom
        y = obj.y * self.zoom
        w = obj.width * self.zoom / 2
        h = obj.height * self.zoom / 2
        color = OBJECT_COLORS.get(obj.obj_type, "white")
        outline = "black"
        if obj.obj_type == "Actor":
            sx = obj.width / 80.0 * self.zoom
            sy = obj.height / 40.0 * self.zoom
            self.canvas.create_oval(
                x - 10 * sx,
                y - 30 * sy,
                x + 10 * sx,
                y - 10 * sy,
                outline=outline,
                fill=color,
            )
            self.canvas.create_line(x, y - 10 * sy, x, y + 20 * sy, fill=outline)
            self.canvas.create_line(x - 15 * sx, y, x + 15 * sx, y, fill=outline)
            self.canvas.create_line(
                x,
                y + 20 * sy,
                x - 10 * sx,
                y + 40 * sy,
                fill=outline,
            )
            self.canvas.create_line(
                x,
                y + 20 * sy,
                x + 10 * sx,
                y + 40 * sy,
                fill=outline,
            )
        elif obj.obj_type == "Use Case":
            self.canvas.create_oval(
                x - w,
                y - h,
                x + w,
                y + h,
                fill=color,
                outline=outline,
            )
        elif obj.obj_type == "System Boundary":
            self._create_round_rect(
                x - w,
                y - h,
                x + w,
                y + h,
                radius=12 * self.zoom,
                dash=(4, 2),
                outline=outline,
                fill=color,
            )
            label = obj.properties.get("name", "")
            if label:
                lx = x
                ly = y - h - 4 * self.zoom
                self.canvas.create_text(
                    lx,
                    ly,
                    text=label,
                    anchor="s",
                    font=self.font,
                )
        elif obj.obj_type == "Block Boundary":
            self._create_round_rect(
                x - w,
                y - h,
                x + w,
                y + h,
                radius=12 * self.zoom,
                dash=(4, 2),
                outline=outline,
                fill="",
            )
            label = obj.properties.get("name", "")
            if label:
                lx = x
                ly = y - h - 4 * self.zoom
                self.canvas.create_text(
                    lx,
                    ly,
                    text=label,
                    anchor="s",
                    font=self.font,
                )
        elif obj.obj_type in ("Action Usage", "Action", "CallBehaviorAction", "Part", "Port"):
            dash = ()
            fill = color
            if obj.obj_type == "Part":
                dash = (4, 2)
            if obj.obj_type == "Port":
                side = obj.properties.get("side", "E")
                sz = 6 * self.zoom
                self.canvas.create_rectangle(
                    x - sz,
                    y - sz,
                    x + sz,
                    y + sz,
                    fill=color,
                    outline=outline,
                )
                arrow_len = sz * 1.2
                half = arrow_len / 2
                direction = obj.properties.get("direction", "out")

                if side in ("E", "W"):
                    if side == "E":
                        inside = -half
                        outside = half
                    else:
                        inside = half
                        outside = -half
                    if direction == "in":
                        self.canvas.create_line(x + outside, y, x + inside, y, arrow=tk.LAST)
                    elif direction == "out":
                        self.canvas.create_line(x + inside, y, x + outside, y, arrow=tk.LAST)
                    else:
                        self.canvas.create_line(x - half, y, x + half, y, arrow=tk.BOTH)
                else:  # N or S
                    if side == "S":
                        inside = -half
                        outside = half
                    else:
                        inside = half
                        outside = -half
                    if direction == "in":
                        self.canvas.create_line(x, y + outside, x, y + inside, arrow=tk.LAST)
                    elif direction == "out":
                        self.canvas.create_line(x, y + inside, x, y + outside, arrow=tk.LAST)
                    else:
                        self.canvas.create_line(x, y - half, x, y + half, arrow=tk.BOTH)

                lx_off = _parse_float(obj.properties.get("labelX"), 8.0)
                ly_off = _parse_float(obj.properties.get("labelY"), -8.0)
                lx = x + lx_off * self.zoom
                ly = y + ly_off * self.zoom
                self.canvas.create_text(
                    lx,
                    ly,
                    text=obj.properties.get("name", ""),
                    anchor="center",
                    font=self.font,
                )
            else:
                if obj.obj_type in ("Action Usage", "Action", "CallBehaviorAction"):
                    self._create_round_rect(
                        x - w,
                        y - h,
                        x + w,
                        y + h,
                        radius=8 * self.zoom,
                        dash=dash,
                        fill=fill,
                        outline=outline,
                    )
                else:
                    self.canvas.create_rectangle(
                        x - w,
                        y - h,
                        x + w,
                        y + h,
                        dash=dash,
                        fill=fill,
                        outline=outline,
                    )
        elif obj.obj_type == "Block":
            left, top = x - w, y - h
            right, bottom = x + w, y + h
            self._create_round_rect(
                left,
                top,
                right,
                bottom,
                radius=6 * self.zoom,
                fill=color,
                outline=outline,
            )
            header = f"<<block>> {obj.properties.get('name', '')}".strip()
            self.canvas.create_line(left, top + 20 * self.zoom, right, top + 20 * self.zoom)
            self.canvas.create_text(
                left + 4 * self.zoom,
                top + 10 * self.zoom,
                text=header,
                anchor="w",
                font=self.font,
            )
            compartments = [
                ("Parts", obj.properties.get("partProperties", "")),
                (
                    "Operations",
                    "; ".join(
                        format_operation(op)
                        for op in parse_operations(obj.properties.get("operations", ""))
                    ),
                ),
                ("Ports", obj.properties.get("ports", "")),
                (
                    "Reliability",
                    " ".join(
                        f"{label}={obj.properties.get(key,'')}"
                        for label, key in (
                            ("FIT", "fit"),
                            ("Qual", "qualification"),
                            ("FM", "failureModes"),
                        )
                        if obj.properties.get(key, "")
                    ),
                ),
                (
                    "Requirements",
                    "; ".join(r.get("id") for r in obj.requirements),
                ),
            ]
            cy = top + 20 * self.zoom
            for label, text in compartments:
                self.canvas.create_line(left, cy, right, cy)
                display = f"{label}: {text}" if text else f"{label}:"
                self.canvas.create_text(
                    left + 4 * self.zoom,
                    cy + 10 * self.zoom,
                    text=display,
                    anchor="w",
                    font=self.font,
                )
                cy += 20 * self.zoom
        elif obj.obj_type in ("Initial", "Final"):
            if obj.obj_type == "Initial":
                r = min(obj.width, obj.height) / 2 * self.zoom
                self.canvas.create_oval(x - r, y - r, x + r, y + r, fill="black")
            else:
                r = min(obj.width, obj.height) / 2 * self.zoom
                inner = max(r - 5 * self.zoom, 0)
                self.canvas.create_oval(x - r, y - r, x + r, y + r)
                self.canvas.create_oval(x - inner, y - inner, x + inner, y + inner, fill="black")
        elif obj.obj_type in ("Decision", "Merge"):
            self.canvas.create_polygon(
                x,
                y - h,
                x + w,
                y,
                x,
                y + h,
                x - w,
                y,
                fill=color,
                outline=outline,
            )
        elif obj.obj_type in ("Fork", "Join"):
            half = obj.width / 2 * self.zoom
            self.canvas.create_rectangle(
                x - half, y - 5 * self.zoom, x + half, y + 5 * self.zoom, fill="black"
            )
        else:
            self._create_round_rect(
                x - w,
                y - h,
                x + w,
                y + h,
                radius=6 * self.zoom,
                fill=color,
                outline=outline,
            )

        if obj.obj_type not in ("Block", "System Boundary", "Block Boundary", "Port"):
            name = obj.properties.get("name", obj.obj_type)
            label = name
            if obj.obj_type == "Part":
                def_id = obj.properties.get("definition")
                if def_id and def_id in self.repo.elements:
                    def_name = self.repo.elements[def_id].name or def_id
                    label = f"{name} : {def_name}" if name else def_name
            diag_id = self.repo.get_linked_diagram(obj.element_id)
            label_lines = []
            if diag_id and diag_id in self.repo.diagrams:
                diag = self.repo.diagrams[diag_id]
                diag_name = diag.name or diag_id
                label_lines.append(diag_name)
            label_lines.append(label)
            key = obj.obj_type.replace(" ", "")
            if not key.endswith("Usage"):
                key += "Usage"
            for prop in SYSML_PROPERTIES.get(key, []):
                if obj.obj_type == "Part" and prop in (
                    "fit",
                    "qualification",
                    "failureModes",
                    "asil",
                ):
                    continue
                val = obj.properties.get(prop)
                if val:
                    label_lines.append(f"{prop}: {val}")
            if obj.obj_type == "Part":
                rel_items = []
                for lbl, key in (
                    ("ASIL", "asil"),
                    ("FIT", "fit"),
                    ("Qual", "qualification"),
                    ("FM", "failureModes"),
                ):
                    val = obj.properties.get(key)
                    if val:
                        rel_items.append(f"{lbl}: {val}")
                if rel_items:
                    label_lines.extend(rel_items)
                reqs = "; ".join(r.get("id") for r in obj.requirements)
                if reqs:
                    label_lines.append(f"Reqs: {reqs}")
            if obj.obj_type == "Actor":
                sy = obj.height / 40.0 * self.zoom
                label_x = x
                label_y = y + 40 * sy + 10 * self.zoom
                self.canvas.create_text(
                    label_x,
                    label_y,
                    text="\n".join(label_lines),
                    anchor="n",
                    font=self.font,
                )
            elif obj.obj_type in ("Initial", "Final"):
                label_y = y + obj.height / 2 * self.zoom + 10 * self.zoom
                self.canvas.create_text(
                    x,
                    label_y,
                    text="\n".join(label_lines),
                    anchor="n",
                    font=self.font,
                )
            else:
                self.canvas.create_text(
                    x,
                    y,
                    text="\n".join(label_lines),
                    anchor="center",
                    font=self.font,
                )

        if obj in self.selected_objs:
            bx = x - w
            by = y - h
            ex = x + w
            ey = y + h
            self.canvas.create_rectangle(bx, by, ex, ey, outline="red", dash=(2, 2))
            if obj == self.selected_obj and obj.obj_type != "Actor":
                s = 4
                for hx, hy in [(bx, by), (bx, ey), (ex, by), (ex, ey)]:
                    self.canvas.create_rectangle(
                        hx - s,
                        hy - s,
                        hx + s,
                        hy + s,
                        outline="red",
                        fill="white",
                    )

    def draw_connection(
        self, a: SysMLObject, b: SysMLObject, conn: DiagramConnection, selected: bool = False
    ):
        axc, ayc = a.x * self.zoom, a.y * self.zoom
        bxc, byc = b.x * self.zoom, b.y * self.zoom
        ax, ay = self.edge_point(a, bxc, byc, conn.src_pos)
        bx, by = self.edge_point(b, axc, ayc, conn.dst_pos)
        dash = ()
        label = conn.name or None
        if conn.conn_type in ("Include", "Extend"):
            dash = (4, 2)
            incl_label = f"<<{conn.conn_type.lower()}>>"
            label = f"{incl_label}\n{label}" if label else incl_label
        elif conn.conn_type in ("Generalize", "Generalization", "Communication Path"):
            dash = (2, 2)
        src_flow = a.properties.get("flow") if a.obj_type == "Port" else None
        dst_flow = b.properties.get("flow") if b.obj_type == "Port" else None
        points = [(ax, ay)]
        if conn.style == "Squared":
            if conn.points:
                mx = conn.points[0][0] * self.zoom
            else:
                mx = (ax + bx) / 2
            points.extend([(mx, ay), (mx, by)])
        elif conn.style == "Custom":
            for px, py in conn.points:
                x = px * self.zoom
                y = py * self.zoom
                last = points[-1]
                points.extend([(x, last[1]), (x, y)])
        points.append((bx, by))
        flat = [coord for pt in points for coord in pt]
        color = "red" if selected else "black"
        width = 2 if selected else 1
        arrow_style = tk.NONE
        open_arrow = conn.conn_type in ("Include", "Extend")
        diamond_src = conn.conn_type in ("Aggregation", "Composite Aggregation")
        filled_diamond = conn.conn_type == "Composite Aggregation"
        forward = conn.arrow in ("forward", "both")
        backward = conn.arrow in ("backward", "both")
        mid_forward = forward
        mid_backward = backward
        if conn.conn_type == "Connector" and (src_flow or dst_flow):
            arrow_style = tk.NONE
            conn.mid_arrow = True
            if src_flow and dst_flow:
                dir_a = a.properties.get("direction", "out").lower()
                dir_b = b.properties.get("direction", "out").lower()
                if dir_a == "out":
                    label = src_flow
                    mid_forward, mid_backward = True, False
                elif dir_b == "out":
                    label = dst_flow
                    mid_forward, mid_backward = False, True
                else:
                    label = src_flow
                    mid_forward, mid_backward = True, True
            elif src_flow:
                label = src_flow
                dir_attr = a.properties.get("direction", "out")
                if dir_attr == "in":
                    mid_forward, mid_backward = False, True
                elif dir_attr == "out":
                    mid_forward, mid_backward = True, False
                else:
                    mid_forward, mid_backward = True, True
            else:
                label = dst_flow
                dir_attr = b.properties.get("direction", "out")
                if dir_attr == "in":
                    mid_forward, mid_backward = True, False
                elif dir_attr == "out":
                    mid_forward, mid_backward = False, True
                else:
                    mid_forward, mid_backward = True, True
        self.canvas.create_line(
            *flat,
            arrow=arrow_style,
            dash=dash,
            fill=color,
            width=width,
            tags="connection",
        )
        if open_arrow:
            if forward:
                self._draw_open_arrow(
                    points[-2], points[-1], color=color, width=width, tags="connection"
                )
            if backward:
                self._draw_open_arrow(
                    points[1], points[0], color=color, width=width, tags="connection"
                )
        elif conn.conn_type in ("Generalize", "Generalization"):
            # SysML uses an open triangular arrow head for generalization
            # relationships. Use the open arrow drawing helper so the arrow
            # interior matches the canvas background (typically white).
            if forward:
                self._draw_open_arrow(
                    points[-2], points[-1], color=color, width=width, tags="connection"
                )
            if backward:
                self._draw_filled_arrow(
                    points[1], points[0], color=color, width=width, tags="connection"
                )
        elif diamond_src:
            if filled_diamond:
                self._draw_filled_diamond(
                    points[1], points[0], color=color, width=width, tags="connection"
                )
            else:
                self._draw_open_diamond(
                    points[1], points[0], color=color, width=width, tags="connection"
                )
        else:
            if forward:
                self._draw_filled_arrow(
                    points[-2], points[-1], color=color, width=width, tags="connection"
                )
            if backward:
                self._draw_filled_arrow(
                    points[1], points[0], color=color, width=width, tags="connection"
                )
        flow_port = None
        flow_name = ""
        if a.obj_type == "Port" and a.properties.get("flow"):
            flow_port = a
            flow_name = a.properties.get("flow", "")
        elif b.obj_type == "Port" and b.properties.get("flow"):
            flow_port = b
            flow_name = b.properties.get("flow", "")

        if conn.mid_arrow or flow_port:
            mid_idx = len(points) // 2
            if mid_idx > 0:
                mstart = points[mid_idx - 1]
                mend = points[mid_idx]
                if flow_port:
                    direction = flow_port.properties.get("direction", "")
                    if flow_port is b:
                        direction = "in" if direction == "out" else "out" if direction == "in" else direction
                    if direction == "inout":
                        self._draw_center_triangle(
                            mstart, mend, color=color, width=width, tags="connection"
                        )
                        self._draw_center_triangle(
                            mend, mstart, color=color, width=width, tags="connection"
                        )
                    elif direction == "in":
                        self._draw_center_triangle(
                            mend, mstart, color=color, width=width, tags="connection"
                        )
                    else:
                        self._draw_center_triangle(
                            mstart, mend, color=color, width=width, tags="connection"
                        )
                    mx = (mstart[0] + mend[0]) / 2
                    my = (mstart[1] + mend[1]) / 2
                    self.canvas.create_text(
                        mx,
                        my - 10 * self.zoom,
                        text=flow_name,
                        font=self.font,
                        tags="connection",
                    )
                else:
                    if mid_forward or not mid_backward:
                        self._draw_center_triangle(
                            mstart, mend, color=color, width=width, tags="connection"
                        )
                    if mid_backward:
                        self._draw_center_triangle(
                            mend, mstart, color=color, width=width, tags="connection"
                        )
        if selected:
            if conn.style == "Custom":
                for px, py in conn.points:
                    hx = px * self.zoom
                    hy = py * self.zoom
                    s = 3
                    self.canvas.create_rectangle(
                    hx - s,
                    hy - s,
                    hx + s,
                    hy + s,
                    outline="red",
                    fill="white",
                    tags="connection",
                )
            elif conn.style == "Squared":
                if conn.points:
                    mx = conn.points[0][0] * self.zoom
                else:
                    mx = (ax + bx) / 2
                hy = (ay + by) / 2
                s = 3
                self.canvas.create_rectangle(
                    mx - s,
                    hy - s,
                    mx + s,
                    hy + s,
                    outline="red",
                    fill="white",
                    tags="connection",
                )
            # draw endpoint handles
            for hx, hy in [(ax, ay), (bx, by)]:
                s = 3
                self.canvas.create_rectangle(
                    hx - s,
                    hy - s,
                    hx + s,
                    hy + s,
                    outline="red",
                    fill="white",
                    tags="connection",
                )
        if conn.multiplicity and conn.conn_type in ("Aggregation", "Composite Aggregation"):
            mx = (bx + points[-2][0]) / 2
            my = (by + points[-2][1]) / 2
            self.canvas.create_text(
                mx,
                my - 10 * self.zoom,
                text=conn.multiplicity,
                font=self.font,
                tags="connection",
            )
        if label:
            mx, my = (ax + bx) / 2, (ay + by) / 2
            self.canvas.create_text(
                mx,
                my - 10 * self.zoom,
                text=label,
                font=self.font,
                tags="connection",
            )

    def get_object(self, oid: int) -> SysMLObject | None:
        for o in self.objects:
            if o.obj_id == oid:
                return o
        return None

    def get_ibd_boundary(self) -> SysMLObject | None:
        """Return the Block Boundary object if present."""
        for o in self.objects:
            if o.obj_type == "Block Boundary":
                return o
        return None

    def _object_within(self, obj: SysMLObject, boundary: SysMLObject) -> bool:
        left = boundary.x - boundary.width / 2
        right = boundary.x + boundary.width / 2
        top = boundary.y - boundary.height / 2
        bottom = boundary.y + boundary.height / 2
        ox = obj.x
        oy = obj.y
        return left <= ox <= right and top <= oy <= bottom

    def find_boundary_for_obj(self, obj: SysMLObject) -> SysMLObject | None:
        for b in self.objects:
            if b.obj_type == "System Boundary" and self._object_within(obj, b):
                return b
        return None

    def _update_drag_selection(self, x: float, y: float) -> None:
        if not self.select_rect_start:
            return
        x0, y0 = self.select_rect_start
        left, right = sorted([x0, x])
        top, bottom = sorted([y0, y])
        selected: list[SysMLObject] = []
        for obj in self.objects:
            ox = obj.x * self.zoom
            oy = obj.y * self.zoom
            w = obj.width * self.zoom / 2
            h = obj.height * self.zoom / 2
            if left <= ox - w and ox + w <= right and top <= oy - h and oy + h <= bottom:
                selected.append(obj)
        self.selected_objs = selected
        self.selected_obj = selected[0] if len(selected) == 1 else None
        self.redraw()
        self.update_property_view()

    # ------------------------------------------------------------
    # Clipboard operations
    # ------------------------------------------------------------
    def copy_selected(self, _event=None):
        if self.selected_obj:
            import copy

            self.clipboard = copy.deepcopy(self.selected_obj)

    def cut_selected(self, _event=None):
        if self.selected_obj:
            import copy

            self.clipboard = copy.deepcopy(self.selected_obj)
            self.remove_object(self.selected_obj)
            self.selected_obj = None
            self._sync_to_repository()
            self.redraw()
            self.update_property_view()

    def paste_selected(self, _event=None):
        if self.clipboard:
            import copy

            new_obj = copy.deepcopy(self.clipboard)
            new_obj.obj_id = _get_next_id()
            new_obj.x += 20
            new_obj.y += 20
            if new_obj.obj_type == "System Boundary":
                self.objects.insert(0, new_obj)
            else:
                self.objects.append(new_obj)
            self.sort_objects()
            diag = self.repo.diagrams.get(self.diagram_id)
            if diag and new_obj.element_id and new_obj.element_id not in diag.elements:
                diag.elements.append(new_obj.element_id)
            self.selected_obj = new_obj
            self._sync_to_repository()
            self.redraw()
            self.update_property_view()

    def delete_selected(self, _event=None):
        if self.selected_objs:
            for obj in list(self.selected_objs):
                self.remove_object(obj)
            self.selected_objs = []
            self.selected_obj = None
            self._sync_to_repository()
            self.redraw()
            self.update_property_view()
            return
        if self.selected_conn:
            if self.selected_conn in self.connections:
                src_elem = self.get_object(self.selected_conn.src)
                dst_elem = self.get_object(self.selected_conn.dst)
                if (
                    self.selected_conn.conn_type == "Generalization"
                    and src_elem
                    and dst_elem
                ):
                    msg = (
                        "Removing this inheritance will delete all inherited parts, "
                        "properties and attributes. Continue?"
                    )
                    if not messagebox.askyesno("Remove Inheritance", msg):
                        return
                elif self.selected_conn.conn_type in (
                    "Aggregation",
                    "Composite Aggregation",
                ):
                    msg = "Delete aggregation and its part?"
                    if not messagebox.askyesno("Remove Aggregation", msg):
                        return
                self.connections.remove(self.selected_conn)
                # remove matching repository relationship
                if src_elem and dst_elem and src_elem.element_id and dst_elem.element_id:
                    for rel in list(self.repo.relationships):
                        if (
                            rel.source == src_elem.element_id
                            and rel.target == dst_elem.element_id
                            and rel.rel_type == self.selected_conn.conn_type
                        ):
                            self.repo.relationships.remove(rel)
                            diag = self.repo.diagrams.get(self.diagram_id)
                            if diag and rel.rel_id in diag.relationships:
                                diag.relationships.remove(rel.rel_id)
                            if self.selected_conn.conn_type == "Generalization":
                                remove_inherited_block_properties(
                                    self.repo, src_elem.element_id, dst_elem.element_id
                                )
                                inherit_block_properties(self.repo, src_elem.element_id)
                            elif self.selected_conn.conn_type in ("Aggregation", "Composite Aggregation"):
                                remove_aggregation_part(
                                    self.repo,
                                    src_elem.element_id,
                                    dst_elem.element_id,
                                    remove_object=self.selected_conn.conn_type == "Composite Aggregation",
                                    app=getattr(self, "app", None),
                                )
                            break
                self.selected_conn = None
                self._sync_to_repository()
                self.redraw()
                self.update_property_view()

    def remove_object(self, obj: SysMLObject) -> None:
        if getattr(obj, "locked", False):
            return
        removed_ids = {obj.obj_id}
        if obj in self.objects:
            self.objects.remove(obj)
        if obj.obj_type == "Part":
            before = {o.obj_id for o in self.objects}
            remove_orphan_ports(self.objects)
            removed_ids.update(before - {o.obj_id for o in self.objects})
        self.connections = [
            c for c in self.connections if c.src not in removed_ids and c.dst not in removed_ids
        ]
        diag = self.repo.diagrams.get(self.diagram_id)
        if diag and obj.element_id in diag.elements:
            diag.elements.remove(obj.element_id)

        prev_parts = None
        block_id = None
        if obj.obj_type == "Part" and diag:
            block_id = getattr(diag, "father", None) or next(
                (eid for eid, did in self.repo.element_diagrams.items() if did == self.diagram_id),
                None,
            )
            if block_id and block_id in self.repo.elements:
                block = self.repo.elements[block_id]
                prev_parts = block.properties.get("partProperties")

        self._sync_to_repository()

        if prev_parts is not None and block_id and block_id in self.repo.elements:
            block = self.repo.elements[block_id]
            if prev_parts:
                block.properties["partProperties"] = prev_parts
            else:
                block.properties.pop("partProperties", None)
            for d in self.repo.diagrams.values():
                for o in getattr(d, "objects", []):
                    if o.get("element_id") == block_id:
                        if prev_parts:
                            o.setdefault("properties", {})["partProperties"] = prev_parts
                        else:
                            o.setdefault("properties", {}).pop("partProperties", None)

    # ------------------------------------------------------------
    # Part removal helpers
    # ------------------------------------------------------------
    def remove_part_diagram(self, obj: SysMLObject) -> None:
        """Remove *obj* from the current diagram but keep it in the model."""
        if obj.obj_type != "Part":
            return
        obj.hidden = True
        self.selected_obj = None
        self._sync_to_repository()
        self.redraw()
        self.update_property_view()

    def remove_part_model(self, obj: SysMLObject) -> None:
        """Remove *obj* from the repository and all diagrams."""
        if obj.obj_type != "Part":
            return
        self.remove_object(obj)
        part_id = obj.element_id
        repo = self.repo
        # remove from other diagrams
        for diag in repo.diagrams.values():
            diag.objects = [o for o in getattr(diag, "objects", []) if o.get("element_id") != part_id]
            if part_id in getattr(diag, "elements", []):
                diag.elements.remove(part_id)
        # update any open windows
        app = getattr(self, "app", None)
        if app:
            for win in getattr(app, "ibd_windows", []):
                win.objects = [o for o in win.objects if o.element_id != part_id]
                remove_orphan_ports(win.objects)
                win.redraw()
                win._sync_to_repository()
        # update block properties
        diag = repo.diagrams.get(self.diagram_id)
        block_id = getattr(diag, "father", None) or next((eid for eid, did in repo.element_diagrams.items() if did == self.diagram_id), None)
        name = ""
        elem = repo.elements.get(part_id)
        if elem:
            name = elem.name or elem.properties.get("component", "")
            def_id = elem.properties.get("definition")
            if not name and def_id and def_id in repo.elements:
                name = repo.elements[def_id].name or def_id
        if block_id and name and block_id in repo.elements:
            block = repo.elements[block_id]
            parts = [p.strip() for p in block.properties.get("partProperties", "").split(",") if p.strip()]
            parts = [p for p in parts if p.split("[")[0].strip() != name]
            if parts:
                block.properties["partProperties"] = ", ".join(parts)
            else:
                block.properties.pop("partProperties", None)
            for d in repo.diagrams.values():
                for o in getattr(d, "objects", []):
                    if o.get("element_id") == block_id:
                        if parts:
                            o.setdefault("properties", {})["partProperties"] = ", ".join(parts)
                        else:
                            o.setdefault("properties", {}).pop("partProperties", None)
        repo.delete_element(part_id)
        self._sync_to_repository()
        self.redraw()
        self.update_property_view()

    def _sync_to_repository(self) -> None:
        """Persist current objects and connections back to the repository."""
        diag = self.repo.diagrams.get(self.diagram_id)
        if diag:
            diag.objects = [obj.__dict__ for obj in self.objects]
            diag.connections = [conn.__dict__ for conn in self.connections]
            update_block_parts_from_ibd(self.repo, diag)
            self.repo.touch_diagram(self.diagram_id)
            _sync_block_parts_from_ibd(self.repo, self.diagram_id)

    def refresh_from_repository(self, _event=None) -> None:
        """Reload diagram objects from the repository and redraw."""
        diag = self.repo.diagrams.get(self.diagram_id)
        if not diag:
            return
        self.objects = []
        for data in getattr(diag, "objects", []):
            if "requirements" not in data:
                data["requirements"] = []
            obj = SysMLObject(**data)
            if obj.obj_type == "Part":
                asil = calculate_allocated_asil(obj.requirements)
                obj.properties.setdefault("asil", asil)
                if obj.element_id and obj.element_id in self.repo.elements:
                    self.repo.elements[obj.element_id].properties.setdefault(
                        "asil", asil
                    )
            self.objects.append(obj)
        self.sort_objects()
        self.connections = [
            DiagramConnection(**data) for data in getattr(diag, "connections", [])
        ]
        if self.objects:
            global _next_obj_id
            _next_obj_id = max(o.obj_id for o in self.objects) + 1
        self.redraw()
        self.update_property_view()

    def on_close(self):
        self._sync_to_repository()
        self.destroy()


class SysMLObjectDialog(simpledialog.Dialog):
    """Simple dialog for editing AutoML object properties."""

    def __init__(self, master, obj: SysMLObject):
        if not hasattr(obj, "requirements"):
            obj.requirements = []
        self.obj = obj
        super().__init__(master, title=f"Edit {obj.obj_type}")

    class SelectRequirementsDialog(simpledialog.Dialog):
        def __init__(self, parent, title="Select Requirements"):
            self.selected_vars = {}
            super().__init__(parent, title=title)

        def body(self, master):
            ttk.Label(master, text="Select requirements:").pack(padx=5, pady=5)
            container = ttk.Frame(master)
            container.pack(fill=tk.BOTH, expand=True)
            canvas = tk.Canvas(container, borderwidth=0)
            scrollbar = ttk.Scrollbar(container, orient="vertical", command=canvas.yview)
            self.check_frame = ttk.Frame(canvas)
            self.check_frame.bind(
                "<Configure>", lambda e: canvas.configure(scrollregion=canvas.bbox("all"))
            )
            canvas.create_window((0, 0), window=self.check_frame, anchor="nw")
            canvas.configure(yscrollcommand=scrollbar.set)
            canvas.pack(side="left", fill="both", expand=True)
            scrollbar.pack(side="right", fill="y")
            for req_id, req in global_requirements.items():
                var = tk.BooleanVar(value=False)
                self.selected_vars[req_id] = var
                text = f"[{req['id']}] {req['text']}"
                ttk.Checkbutton(self.check_frame, text=text, variable=var).pack(
                    anchor="w", padx=2, pady=2
                )
            return self.check_frame

        def apply(self):
            self.result = [rid for rid, var in self.selected_vars.items() if var.get()]

    class SelectComponentsDialog(simpledialog.Dialog):
        """Dialog to choose which components should become parts."""

        def __init__(self, parent, components):
            self.components = components
            self.selected = {}
            super().__init__(parent, title="Select Components")

        def body(self, master):
            ttk.Label(master, text="Select components:").pack(padx=5, pady=5)
            frame = ttk.Frame(master)
            frame.pack(fill=tk.BOTH, expand=True)
            canvas = tk.Canvas(frame, borderwidth=0)
            scrollbar = ttk.Scrollbar(frame, orient="vertical", command=canvas.yview)
            self.check_frame = ttk.Frame(canvas)
            self.check_frame.bind(
                "<Configure>", lambda e: canvas.configure(scrollregion=canvas.bbox("all"))
            )
            canvas.create_window((0, 0), window=self.check_frame, anchor="nw")
            canvas.configure(yscrollcommand=scrollbar.set)
            canvas.pack(side="left", fill="both", expand=True)
            scrollbar.pack(side="right", fill="y")
            for comp in self.components:
                var = tk.BooleanVar(value=True)
                self.selected[comp] = var
                ttk.Checkbutton(self.check_frame, text=comp.name, variable=var).pack(
                    anchor="w", padx=2, pady=2
                )
            return self.check_frame

        def apply(self):
            self.result = [c for c, var in self.selected.items() if var.get()]

    class SelectNamesDialog(simpledialog.Dialog):
        """Dialog to choose which part names should be added."""

        def __init__(self, parent, names, title="Select Parts"):
            self.names = names
            self.selected = {}
            super().__init__(parent, title=title)

        def body(self, master):
            ttk.Label(master, text="Select parts:").pack(padx=5, pady=5)
            frame = ttk.Frame(master)
            frame.pack(fill=tk.BOTH, expand=True)
            canvas = tk.Canvas(frame, borderwidth=0)
            scrollbar = ttk.Scrollbar(frame, orient="vertical", command=canvas.yview)
            self.check_frame = ttk.Frame(canvas)
            self.check_frame.bind(
                "<Configure>", lambda e: canvas.configure(scrollregion=canvas.bbox("all"))
            )
            canvas.create_window((0, 0), window=self.check_frame, anchor="nw")
            canvas.configure(yscrollcommand=scrollbar.set)
            canvas.pack(side="left", fill="both", expand=True)
            scrollbar.pack(side="right", fill="y")
            for name in self.names:
                var = tk.BooleanVar(value=True)
                self.selected[name] = var
                ttk.Checkbutton(self.check_frame, text=name, variable=var).pack(
                    anchor="w", padx=2, pady=2
                )
            return self.check_frame

        def apply(self):
            self.result = [n for n, var in self.selected.items() if var.get()]

    class ManagePartsDialog(simpledialog.Dialog):
        """Dialog to toggle visibility of contained parts."""

        def __init__(self, parent, names, visible, hidden):
            self.names = names
            self.visible = visible
            self.hidden = hidden
            self.selected = {}
            super().__init__(parent, title="Add Contained Parts")

        def body(self, master):
            ttk.Label(master, text="Select parts to show:").pack(padx=5, pady=5)
            frame = ttk.Frame(master)
            frame.pack(fill=tk.BOTH, expand=True)
            canvas = tk.Canvas(frame, borderwidth=0)
            scrollbar = ttk.Scrollbar(frame, orient="vertical", command=canvas.yview)
            self.check_frame = ttk.Frame(canvas)
            self.check_frame.bind(
                "<Configure>", lambda e: canvas.configure(scrollregion=canvas.bbox("all"))
            )
            canvas.create_window((0, 0), window=self.check_frame, anchor="nw")
            canvas.configure(yscrollcommand=scrollbar.set)
            canvas.pack(side="left", fill="both", expand=True)
            scrollbar.pack(side="right", fill="y")
            for name in self.names:
                var = tk.BooleanVar(value=name in self.visible)
                self.selected[name] = var
                ttk.Checkbutton(self.check_frame, text=name, variable=var).pack(
                    anchor="w", padx=2, pady=2
                )
            return self.check_frame

        def apply(self):
            self.result = [n for n, var in self.selected.items() if var.get()]

    def body(self, master):
        # Disable window resizing so the layout remains consistent
        self.resizable(False, False)

        # Use a notebook to keep the dialog compact by grouping fields
        self.nb = ttk.Notebook(master)
        self.nb.grid(row=0, column=0, columnspan=3, sticky="nsew")

        gen_frame = ttk.Frame(self.nb)
        prop_frame = ttk.Frame(self.nb)
        rel_frame = ttk.Frame(self.nb)
        link_frame = ttk.Frame(self.nb)
        req_frame = ttk.Frame(self.nb)

        self.nb.add(gen_frame, text="General")
        self.nb.add(prop_frame, text="Properties")
        self.nb.add(rel_frame, text="Reliability")
        self.nb.add(link_frame, text="Links")
        self.nb.add(req_frame, text="Requirements")

        gen_row = 0
        ttk.Label(gen_frame, text="Name:").grid(row=gen_row, column=0, sticky="e", padx=4, pady=4)
        self.name_var = tk.StringVar(value=self.obj.properties.get("name", ""))
        ttk.Entry(gen_frame, textvariable=self.name_var).grid(row=gen_row, column=1, padx=4, pady=4)
        gen_row += 1
        ttk.Label(gen_frame, text="Width:").grid(row=gen_row, column=0, sticky="e", padx=4, pady=2)
        self.width_var = tk.StringVar(value=str(self.obj.width))
        width_state = (
            "readonly"
            if self.obj.obj_type in ("Initial", "Final", "Actor", "Decision", "Merge")
            else "normal"
        )
        ttk.Entry(gen_frame, textvariable=self.width_var, state=width_state).grid(
            row=gen_row, column=1, padx=4, pady=2
        )
        gen_row += 1
        if self.obj.obj_type not in ("Fork", "Join"):
            ttk.Label(gen_frame, text="Height:").grid(
                row=gen_row, column=0, sticky="e", padx=4, pady=2
            )
            self.height_var = tk.StringVar(value=str(self.obj.height))
            height_state = (
                "readonly"
                if self.obj.obj_type
                in ("Initial", "Final", "Actor", "Decision", "Merge")
                else "normal"
            )
            ttk.Entry(gen_frame, textvariable=self.height_var, state=height_state).grid(
                row=gen_row, column=1, padx=4, pady=2
            )
            gen_row += 1
        else:
            self.height_var = tk.StringVar(value=str(self.obj.height))
        self.entries = {}
        self.listboxes = {}
        self._operations: List[OperationDefinition] = []
        self._behaviors: List[BehaviorAssignment] = []
        prop_row = 0
        rel_row = 0
        if self.obj.obj_type == "Part":
            self.obj.properties.setdefault("asil", calculate_allocated_asil(self.obj.requirements))
        key = f"{self.obj.obj_type.replace(' ', '')}Usage"
        if key not in SYSML_PROPERTIES and self.obj.obj_type == "Block Boundary":
            key = "BlockUsage"
        list_props = {
            "ports",
            "partProperties",
            "operations",
            "behaviors",
            "failureModes",
        }
        editable_list_props = {"ports", "partProperties"}
        reliability_props = {
            "analysis",
            "component",
            "fit",
            "qualification",
            "failureModes",
            "asil",
        }
        app = getattr(self.master, "app", None)
        for prop in SYSML_PROPERTIES.get(key, []):
            frame = rel_frame if prop in reliability_props else prop_frame
            row = rel_row if prop in reliability_props else prop_row
            ttk.Label(frame, text=f"{prop}:").grid(row=row, column=0, sticky="e", padx=4, pady=2)
            if prop == "operations":
                lb = tk.Listbox(frame, height=4)
                self._operations = parse_operations(self.obj.properties.get(prop, ""))
                for op in self._operations:
                    lb.insert(tk.END, format_operation(op))
                lb.grid(row=row, column=1, padx=4, pady=2, sticky="we")
                btnf = ttk.Frame(frame)
                btnf.grid(row=row, column=2, padx=2)
                ttk.Button(btnf, text="Add", command=self.add_operation).pack(side=tk.TOP)
                ttk.Button(btnf, text="Edit", command=self.edit_operation).pack(side=tk.TOP)
                ttk.Button(btnf, text="Remove", command=self.remove_operation).pack(side=tk.TOP)
                self.listboxes[prop] = lb
            elif prop == "behaviors":
                lb = tk.Listbox(frame, height=4)
                self._behaviors = parse_behaviors(self.obj.properties.get(prop, ""))
                repo = SysMLRepository.get_instance()
                for beh in self._behaviors:
                    name = repo.diagrams.get(beh.diagram)
                    label = f"{beh.operation} -> {name.name if name else beh.diagram}"
                    lb.insert(tk.END, label)
                lb.grid(row=row, column=1, padx=4, pady=2, sticky="we")
                btnf = ttk.Frame(frame)
                btnf.grid(row=row, column=2, padx=2)
                ttk.Button(btnf, text="Add", command=self.add_behavior).pack(side=tk.TOP)
                ttk.Button(btnf, text="Edit", command=self.edit_behavior).pack(side=tk.TOP)
                ttk.Button(btnf, text="Remove", command=self.remove_behavior).pack(side=tk.TOP)
                self.listboxes[prop] = lb
            elif prop in list_props:
                lb = tk.Listbox(frame, height=4)
                items = [
                    p.strip() for p in self.obj.properties.get(prop, "").split(",") if p.strip()
                ]
                for it in items:
                    lb.insert(tk.END, it)
                lb.grid(row=row, column=1, padx=4, pady=2, sticky="we")
                btnf = ttk.Frame(frame)
                btnf.grid(row=row, column=2, padx=2)
                if prop == "ports":
                    ttk.Button(btnf, text="Add", command=self.add_port).pack(side=tk.TOP)
                else:
                    ttk.Button(
                        btnf, text="Add", command=lambda p=prop: self.add_list_item(p)
                    ).pack(side=tk.TOP)
                if prop in editable_list_props:
                    if prop == "ports":
                        ttk.Button(btnf, text="Edit", command=self.edit_port).pack(side=tk.TOP)
                    else:
                        ttk.Button(
                            btnf, text="Edit", command=lambda p=prop: self.edit_list_item(p)
                        ).pack(side=tk.TOP)
                ttk.Button(
                    btnf, text="Remove", command=lambda p=prop: self.remove_list_item(p)
                ).pack(side=tk.TOP)
                self.listboxes[prop] = lb
            elif prop == "direction":
                var = tk.StringVar(value=self.obj.properties.get(prop, "in"))
                conns = [
                    c
                    for c in self.master.connections
                    if c.conn_type == "Connector" and self.obj.obj_id in (c.src, c.dst)
                ]
                state = "readonly" if conns else "normal"
                ttk.Combobox(
                    frame,
                    textvariable=var,
                    values=["in", "out", "inout"],
                    state=state,
                ).grid(row=row, column=1, padx=4, pady=2)
                self.entries[prop] = var
            elif self.obj.obj_type == "Use Case" and prop == "useCaseDefinition":
                repo = SysMLRepository.get_instance()
                diags = [
                    d
                    for d in repo.diagrams.values()
                    if d.diag_type == "Use Case Diagram" and d.diag_id != self.master.diagram_id
                ]
                idmap = {d.name or d.diag_id: d.diag_id for d in diags}
                self.ucdef_map = idmap
                cur_id = self.obj.properties.get(prop, "")
                cur_name = next((n for n, i in idmap.items() if i == cur_id), "")
                var = tk.StringVar(value=cur_name)
                ttk.Combobox(frame, textvariable=var, values=list(idmap.keys())).grid(
                    row=row, column=1, padx=4, pady=2
                )
                self.entries[prop] = var
            elif self.obj.obj_type == "Use Case" and prop == "includedUseCase":
                repo = SysMLRepository.get_instance()
                targets = [
                    repo.elements[t].name or t
                    for rel in repo.relationships
                    if rel.rel_type == "Include" and rel.source == self.obj.element_id
                    if (t := rel.target) in repo.elements
                ]
                ttk.Label(frame, text=", ".join(targets)).grid(
                    row=row, column=1, sticky="w", padx=4, pady=2
                )
            elif prop == "analysis" and app:
                analyses = getattr(app, "reliability_analyses", [])
                names = [ra.name for ra in analyses]
                var = tk.StringVar(value=self.obj.properties.get(prop, ""))
                cb = ttk.Combobox(frame, textvariable=var, values=names, state="readonly")
                cb.grid(row=row, column=1, padx=4, pady=2)
                self.entries[prop] = var
                self._analysis_map = {ra.name: ra for ra in analyses}

                def sync_analysis(_):
                    name = var.get()
                    ra = self._analysis_map.get(name)
                    if not ra:
                        return
                    if "fit" in self.entries:
                        self.entries["fit"].set(f"{ra.total_fit:.2f}")
                    else:
                        self.obj.properties["fit"] = f"{ra.total_fit:.2f}"
                    # update part list preview from analysis BOM
                    names = [c.name for c in ra.components]
                    joined = ", ".join(names)
                    if "partProperties" in self.listboxes:
                        lb = self.listboxes["partProperties"]
                        lb.delete(0, tk.END)
                        for n in names:
                            lb.insert(tk.END, n)
                    else:
                        self.obj.properties["partProperties"] = joined

                cb.bind("<<ComboboxSelected>>", sync_analysis)
            elif prop == "component" and app:
                comps = [
                    c
                    for ra in getattr(app, "reliability_analyses", [])
                    for c in ra.components
                    if c.comp_type != "circuit"
                ]
                comps.extend(
                    c
                    for c in getattr(app, "reliability_components", [])
                    if c.comp_type != "circuit"
                )
                names = list({c.name for c in comps})
                var = tk.StringVar(value=self.obj.properties.get(prop, ""))
                cb = ttk.Combobox(frame, textvariable=var, values=names, state="readonly")
                cb.grid(row=row, column=1, padx=4, pady=2)
                self.entries[prop] = var
                self._comp_map = {c.name: c for c in comps}

                def sync_component(_):
                    name = var.get()
                    comp = self._comp_map.get(name)
                    if not comp:
                        return
                    if "fit" in self.entries:
                        self.entries["fit"].set(f"{comp.fit:.2f}")
                    else:
                        self.obj.properties["fit"] = f"{comp.fit:.2f}"
                    if "qualification" in self.entries:
                        self.entries["qualification"].set(comp.qualification)
                    else:
                        self.obj.properties["qualification"] = comp.qualification
                    modes = self._get_failure_modes(app, comp.name)
                    if "failureModes" in self.entries:
                        self.entries["failureModes"].set(modes)
                    else:
                        self.obj.properties["failureModes"] = modes

                cb.bind("<<ComboboxSelected>>", sync_component)
            else:
                var = tk.StringVar(value=self.obj.properties.get(prop, ""))
                state = "normal"
                if self.obj.obj_type == "Block" and prop in ("fit", "qualification"):
                    state = "readonly"
                if self.obj.obj_type == "Part" and prop == "asil":
                    state = "readonly"
                ttk.Entry(frame, textvariable=var, state=state).grid(
                    row=row, column=1, padx=4, pady=2
                )
                self.entries[prop] = var
            if prop in reliability_props:
                rel_row += 1
            else:
                prop_row += 1

        # Display inherited reliability values only for Blocks
        if self.obj.obj_type == "Block":
            for prop in ("fit", "qualification"):
                if prop not in self.entries and self.obj.properties.get(prop, ""):
                    ttk.Label(rel_frame, text=f"{prop}:").grid(
                        row=rel_row, column=0, sticky="e", padx=4, pady=2
                    )
                    var = tk.StringVar(value=self.obj.properties.get(prop, ""))
                    ttk.Entry(rel_frame, textvariable=var, state="readonly").grid(
                        row=rel_row, column=1, padx=4, pady=2
                    )
                    self.entries[prop] = var
                    rel_row += 1

        repo = SysMLRepository.get_instance()
        link_row = 0
        if self.obj.obj_type == "Block":
            diags = [d for d in repo.diagrams.values() if d.diag_type == "Internal Block Diagram"]
            ids = {d.name or d.diag_id: d.diag_id for d in diags}
            ttk.Label(link_frame, text="Internal Block Diagram:").grid(
                row=link_row, column=0, sticky="e", padx=4, pady=2
            )
            self.diag_map = ids
            cur_id = repo.get_linked_diagram(self.obj.element_id)
            cur_name = next((n for n, i in ids.items() if i == cur_id), "")
            self.diagram_var = tk.StringVar(value=cur_name)
            ttk.Combobox(link_frame, textvariable=self.diagram_var, values=list(ids.keys())).grid(
                row=link_row, column=1, padx=4, pady=2
            )
            link_row += 1
        elif self.obj.obj_type == "Use Case":
            diagrams = [d for d in repo.diagrams.values() if d.diag_type == "Activity Diagram"]
            self.behavior_map = {d.name or d.diag_id: d.diag_id for d in diagrams}
            ttk.Label(link_frame, text="Behavior Diagram:").grid(
                row=link_row, column=0, sticky="e", padx=4, pady=2
            )
            cur_id = repo.get_linked_diagram(self.obj.element_id)
            cur_name = next((n for n, i in self.behavior_map.items() if i == cur_id), "")
            self.behavior_var = tk.StringVar(value=cur_name)
            ttk.Combobox(
                link_frame, textvariable=self.behavior_var, values=list(self.behavior_map.keys())
            ).grid(row=link_row, column=1, padx=4, pady=2)
            link_row += 1
        elif self.obj.obj_type in ("Action Usage", "Action"):
            diagrams = [d for d in repo.diagrams.values() if d.diag_type == "Activity Diagram"]
            self.behavior_map = {d.name or d.diag_id: d.diag_id for d in diagrams}
            ttk.Label(link_frame, text="Behavior Diagram:").grid(
                row=link_row, column=0, sticky="e", padx=4, pady=2
            )
            cur_id = repo.get_linked_diagram(self.obj.element_id)
            cur_name = next((n for n, i in self.behavior_map.items() if i == cur_id), "")
            self.behavior_var = tk.StringVar(value=cur_name)
            ttk.Combobox(
                link_frame, textvariable=self.behavior_var, values=list(self.behavior_map.keys())
            ).grid(row=link_row, column=1, padx=4, pady=2)
            link_row += 1
        elif self.obj.obj_type == "CallBehaviorAction":
            bdiags = [d for d in repo.diagrams.values() if d.diag_type == "Activity Diagram"]
            self.behavior_map = {d.name or d.diag_id: d.diag_id for d in bdiags}
            ttk.Label(link_frame, text="Behavior Diagram:").grid(
                row=link_row, column=0, sticky="e", padx=4, pady=2
            )
            cur_id = repo.get_linked_diagram(self.obj.element_id)
            cur_name = next((n for n, i in self.behavior_map.items() if i == cur_id), "")
            self.behavior_var = tk.StringVar(value=cur_name)
            ttk.Combobox(
                link_frame, textvariable=self.behavior_var, values=list(self.behavior_map.keys())
            ).grid(row=link_row, column=1, padx=4, pady=2)
            link_row += 1
            vdiags = [d for d in repo.diagrams.values() if d.diag_type == "Internal Block Diagram"]
            self.view_map = {d.name or d.diag_id: d.diag_id for d in vdiags}
            ttk.Label(link_frame, text="View:").grid(
                row=link_row, column=0, sticky="e", padx=4, pady=2
            )
            view_id = self.obj.properties.get("view", "")
            vname = next((n for n, i in self.view_map.items() if i == view_id), "")
            self.view_var = tk.StringVar(value=vname)
            ttk.Combobox(
                link_frame, textvariable=self.view_var, values=list(self.view_map.keys())
            ).grid(row=link_row, column=1, padx=4, pady=2)
            link_row += 1
        elif self.obj.obj_type == "Part":
            blocks = [e for e in repo.elements.values() if e.elem_type == "Block"]
            idmap = {b.name or b.elem_id: b.elem_id for b in blocks}
            ttk.Label(link_frame, text="Definition:").grid(
                row=link_row, column=0, sticky="e", padx=4, pady=2
            )
            self.def_map = idmap
            cur_id = self.obj.properties.get("definition", "")
            cur_name = next((n for n, i in idmap.items() if i == cur_id), "")
            self.def_var = tk.StringVar(value=cur_name)
            ttk.Combobox(link_frame, textvariable=self.def_var, values=list(idmap.keys())).grid(
                row=link_row, column=1, padx=4, pady=2
            )
            link_row += 1

        # Requirement allocation section
        req_row = 0
        ttk.Label(req_frame, text="Requirements:").grid(
            row=req_row, column=0, sticky="ne", padx=4, pady=2
        )
        self.req_list = tk.Listbox(req_frame, height=4)
        self.req_list.grid(row=req_row, column=1, padx=4, pady=2, sticky="we")
        btnf = ttk.Frame(req_frame)
        btnf.grid(row=req_row, column=2, padx=2)
        ttk.Button(btnf, text="Add", command=self.add_requirement).pack(side=tk.TOP)
        ttk.Button(btnf, text="Remove", command=self.remove_requirement).pack(side=tk.TOP)
        for r in self.obj.requirements:
            self.req_list.insert(tk.END, f"[{r.get('id')}] {r.get('text','')}")
        req_row += 1
        self._update_asil()

    def add_port(self):
        name = simpledialog.askstring("Port", "Name:", parent=self)
        if name:
            self.listboxes["ports"].insert(tk.END, name)

    def remove_port(self):
        sel = list(self.listboxes["ports"].curselection())
        for idx in reversed(sel):
            self.listboxes["ports"].delete(idx)

    def edit_port(self):
        lb = self.listboxes["ports"]
        sel = lb.curselection()
        if not sel:
            return
        idx = sel[0]
        cur = lb.get(idx)
        name = simpledialog.askstring("Port", "Name:", initialvalue=cur, parent=self)
        if name:
            lb.delete(idx)
            lb.insert(idx, name)

    def add_list_item(self, prop: str):
        val = simpledialog.askstring(prop, "Value:", parent=self)
        if val:
            self.listboxes[prop].insert(tk.END, val)

    def remove_list_item(self, prop: str):
        lb = self.listboxes[prop]
        sel = list(lb.curselection())
        for idx in reversed(sel):
            lb.delete(idx)

    def edit_list_item(self, prop: str):
        lb = self.listboxes[prop]
        sel = lb.curselection()
        if not sel:
            return
        idx = sel[0]
        cur = lb.get(idx)
        val = simpledialog.askstring(prop, "Value:", initialvalue=cur, parent=self)
        if val:
            lb.delete(idx)
            lb.insert(idx, val)

    class OperationDialog(simpledialog.Dialog):
        def __init__(self, parent, operation=None):
            self.operation = operation
            super().__init__(parent, title="Operation")

        def body(self, master):
            ttk.Label(master, text="Name:").grid(row=0, column=0, padx=4, pady=2, sticky="e")
            self.name_var = tk.StringVar(value=getattr(self.operation, "name", ""))
            ttk.Entry(master, textvariable=self.name_var).grid(row=0, column=1, padx=4, pady=2)
            ttk.Label(master, text="Parameters (name:type:dir)").grid(
                row=1, column=0, columnspan=2, padx=4, pady=2
            )
            self.param_text = tk.Text(master, height=4, width=30)
            if self.operation:
                lines = [f"{p.name}:{p.type}:{p.direction}" for p in self.operation.parameters]
                self.param_text.insert("1.0", "\n".join(lines))
            self.param_text.grid(row=2, column=0, columnspan=2, padx=4, pady=2)
            ttk.Label(master, text="Return type:").grid(row=3, column=0, padx=4, pady=2, sticky="e")
            self.ret_var = tk.StringVar(value=getattr(self.operation, "return_type", ""))
            ttk.Entry(master, textvariable=self.ret_var).grid(row=3, column=1, padx=4, pady=2)

        def apply(self):
            name = self.name_var.get().strip()
            params = []
            for line in self.param_text.get("1.0", tk.END).splitlines():
                line = line.strip()
                if not line:
                    continue
                parts = line.split(":")
                if len(parts) == 1:
                    params.append(OperationParameter(name=parts[0]))
                elif len(parts) == 2:
                    params.append(OperationParameter(name=parts[0], type=parts[1]))
                else:
                    params.append(
                        OperationParameter(name=parts[0], type=parts[1], direction=parts[2])
                    )
            self.result = OperationDefinition(name, params, self.ret_var.get().strip())

    class BehaviorDialog(simpledialog.Dialog):
        def __init__(self, parent, operations: list[str], diag_map: dict[str, str], assignment=None):
            self.operations = operations
            self.diag_map = diag_map
            self.assignment = assignment
            super().__init__(parent, title="Behavior")

        def body(self, master):
            ttk.Label(master, text="Operation:").grid(row=0, column=0, padx=4, pady=2, sticky="e")
            self.op_var = tk.StringVar(value=getattr(self.assignment, "operation", ""))
            ttk.Combobox(master, textvariable=self.op_var, values=self.operations, state="readonly").grid(
                row=0, column=1, padx=4, pady=2
            )
            ttk.Label(master, text="Diagram:").grid(row=1, column=0, padx=4, pady=2, sticky="e")
            cur_name = next((n for n, i in self.diag_map.items() if i == getattr(self.assignment, "diagram", "")), "")
            self.diag_var = tk.StringVar(value=cur_name)
            ttk.Combobox(master, textvariable=self.diag_var, values=list(self.diag_map.keys()), state="readonly").grid(
                row=1, column=1, padx=4, pady=2
            )

        def apply(self):
            op = self.op_var.get().strip()
            diag_id = self.diag_map.get(self.diag_var.get(), "")
            self.result = BehaviorAssignment(operation=op, diagram=diag_id)

    def add_operation(self):
        dlg = self.OperationDialog(self)
        if dlg.result:
            self._operations.append(dlg.result)
            self.listboxes["operations"].insert(tk.END, format_operation(dlg.result))

    def edit_operation(self):
        lb = self.listboxes["operations"]
        sel = lb.curselection()
        if not sel:
            return
        idx = sel[0]
        op = self._operations[idx]
        dlg = self.OperationDialog(self, op)
        if dlg.result:
            self._operations[idx] = dlg.result
            lb.delete(idx)
            lb.insert(idx, format_operation(dlg.result))

    def remove_operation(self):
        lb = self.listboxes["operations"]
        sel = list(lb.curselection())
        for idx in reversed(sel):
            lb.delete(idx)
            del self._operations[idx]

    def add_behavior(self):
        repo = SysMLRepository.get_instance()
        diagrams = [d for d in repo.diagrams.values() if d.diag_type == "Activity Diagram"]
        diag_map = {d.name or d.diag_id: d.diag_id for d in diagrams}
        ops = [op.name for op in self._operations]
        dlg = self.BehaviorDialog(self, ops, diag_map)
        if dlg.result:
            self._behaviors.append(dlg.result)
            name = repo.diagrams.get(dlg.result.diagram)
            label = f"{dlg.result.operation} -> {name.name if name else dlg.result.diagram}"
            self.listboxes["behaviors"].insert(tk.END, label)

    def edit_behavior(self):
        lb = self.listboxes["behaviors"]
        sel = lb.curselection()
        if not sel:
            return
        idx = sel[0]
        repo = SysMLRepository.get_instance()
        diagrams = [d for d in repo.diagrams.values() if d.diag_type == "Activity Diagram"]
        diag_map = {d.name or d.diag_id: d.diag_id for d in diagrams}
        ops = [op.name for op in self._operations]
        dlg = self.BehaviorDialog(self, ops, diag_map, self._behaviors[idx])
        if dlg.result:
            self._behaviors[idx] = dlg.result
            name = repo.diagrams.get(dlg.result.diagram)
            label = f"{dlg.result.operation} -> {name.name if name else dlg.result.diagram}"
            lb.delete(idx)
            lb.insert(idx, label)

    def remove_behavior(self):
        lb = self.listboxes["behaviors"]
        sel = list(lb.curselection())
        for idx in reversed(sel):
            lb.delete(idx)
            del self._behaviors[idx]

    def add_requirement(self):
        if not global_requirements:
            messagebox.showinfo("No Requirements", "No requirements defined.")
            return
        dialog = self.SelectRequirementsDialog(self)
        if dialog.result:
            for rid in dialog.result:
                req = global_requirements.get(rid)
                if req and not any(r.get("id") == rid for r in self.obj.requirements):
                    self.obj.requirements.append(req)
                    self.req_list.insert(tk.END, f"[{req['id']}] {req.get('text','')}")
        self._update_asil()

    def remove_requirement(self):
        sel = list(self.req_list.curselection())
        for idx in reversed(sel):
            del self.obj.requirements[idx]
            self.req_list.delete(idx)
        self._update_asil()

    def _update_asil(self) -> None:
        """Recompute ASIL based on allocated requirements."""
        if self.obj.obj_type != "Part":
            return
        asil = calculate_allocated_asil(self.obj.requirements)
        self.obj.properties["asil"] = asil
        if "asil" in self.entries:
            self.entries["asil"].set(asil)
        repo = SysMLRepository.get_instance()
        if self.obj.element_id and self.obj.element_id in repo.elements:
            repo.elements[self.obj.element_id].properties["asil"] = asil

    def _get_failure_modes(self, app, comp_name: str) -> str:
        """Return comma separated failure modes for a component name."""
        modes = set()
        for e in getattr(app, "fmea_entries", []):
            if getattr(e, "fmea_component", "") == comp_name:
                label = getattr(e, "description", "") or getattr(e, "user_name", "")
                if label:
                    modes.add(label)
        for fmea in getattr(app, "fmeas", []):
            for e in fmea.get("entries", []):
                if getattr(e, "fmea_component", "") == comp_name:
                    label = getattr(e, "description", "") or getattr(e, "user_name", "")
                    if label:
                        modes.add(label)
        return ", ".join(sorted(modes))

    def apply(self):
        new_name = self.name_var.get()
        self.obj.properties["name"] = new_name
        repo = SysMLRepository.get_instance()
        if self.obj.element_id and self.obj.element_id in repo.elements:
            elem = repo.elements[self.obj.element_id]
            if self.obj.obj_type in ("Block", "Block Boundary") and elem.elem_type == "Block":
                rename_block(repo, elem.elem_id, new_name)
            else:
                elem.name = new_name
        for prop, var in self.entries.items():
            self.obj.properties[prop] = var.get()
            if self.obj.element_id and self.obj.element_id in repo.elements:
                repo.elements[self.obj.element_id].properties[prop] = var.get()
        removed_parts = []
        prev_parts = []
        if (
            self.obj.element_id
            and self.obj.element_id in repo.elements
            and "partProperties" in repo.elements[self.obj.element_id].properties
        ):
            prev_parts = [
                p.strip()
                for p in repo.elements[self.obj.element_id]
                .properties.get("partProperties", "")
                .split(",")
                if p.strip()
            ]

        for prop, lb in self.listboxes.items():
            if prop == "operations":
                self.obj.properties[prop] = operations_to_json(self._operations)
                if self.obj.element_id and self.obj.element_id in repo.elements:
                    repo.elements[self.obj.element_id].properties[prop] = self.obj.properties[prop]
            elif prop == "behaviors":
                self.obj.properties[prop] = behaviors_to_json(self._behaviors)
                if self.obj.element_id and self.obj.element_id in repo.elements:
                    repo.elements[self.obj.element_id].properties[prop] = self.obj.properties[prop]
            else:
                items = [lb.get(i) for i in range(lb.size())]
                joined = ", ".join(items)
                self.obj.properties[prop] = joined
                if self.obj.element_id and self.obj.element_id in repo.elements:
                    repo.elements[self.obj.element_id].properties[prop] = joined
                if prop == "partProperties" and prev_parts:
                    prev_keys = {_part_prop_key(p) for p in prev_parts}
                    new_keys = {_part_prop_key(i) for i in items}
                    removed_parts = [p for p in prev_parts if _part_prop_key(p) not in new_keys]

        if self.obj.element_id and self.obj.element_id in repo.elements:
            elem_type = repo.elements[self.obj.element_id].elem_type
            if elem_type == "Block" and self.obj.obj_type in ("Block", "Block Boundary"):
                propagate_block_port_changes(repo, self.obj.element_id)
                propagate_block_part_changes(repo, self.obj.element_id)
                propagate_block_changes(repo, self.obj.element_id)
                app_ref = getattr(self.master, "app", None)
                added = _sync_ibd_partproperty_parts(
                    repo,
                    self.obj.element_id,
<<<<<<< HEAD
                    app=app_ref,
                    visible=True,
                )
                for data in added:
                    data["hidden"] = False
                _propagate_boundary_parts(repo, self.obj.element_id, added, app=app_ref)
                father_diag_id = repo.get_linked_diagram(self.obj.element_id)
                for diag in repo.diagrams.values():
                    if (
                        diag.diag_type == "Internal Block Diagram"
                        and getattr(diag, "father", None) == self.obj.element_id
                        and diag.diag_id != father_diag_id
                    ):
                        added_child = inherit_father_parts(repo, diag)
                        for obj in added_child:
                            if obj.get("obj_type") == "Part":
                                obj["hidden"] = False
                        if app_ref:
                            for win in getattr(app_ref, "ibd_windows", []):
                                if getattr(win, "diagram_id", None) == diag.diag_id:
                                    for obj in added_child:
                                        win.objects.append(SysMLObject(**obj))
                                    win.redraw()
                                    win._sync_to_repository()
=======
                    app=getattr(self.master, "app", None),
                    hidden=False,
                )
                if removed_parts:
                    app = getattr(self.master, "app", None)
                    for val in removed_parts:
                        remove_partproperty_entry(
                            repo, self.obj.element_id, val, app=app
                        )
>>>>>>> f1dff508
        try:
            if self.obj.obj_type not in (
                "Initial",
                "Final",
                "Decision",
                "Merge",
            ):
                self.obj.width = float(self.width_var.get())
                self.obj.height = float(self.height_var.get())
        except ValueError:
            pass

        if hasattr(self.master, "ensure_text_fits"):
            self.master.ensure_text_fits(self.obj)

        self._update_asil()

        # ensure block shows BOM components as part names when an analysis is set
        if (
            self.obj.obj_type == "Block"
            and "analysis" in self.obj.properties
            and hasattr(self, "_analysis_map")
        ):
            ra = self._analysis_map.get(self.obj.properties["analysis"], None)
            if ra:
                cur = [
                    p.strip()
                    for p in self.obj.properties.get("partProperties", "").split(",")
                    if p.strip()
                ]
                names = [c.name for c in ra.components]
                for n in names:
                    if n not in cur:
                        cur.append(n)
                joined = ", ".join(cur)
                self.obj.properties["partProperties"] = joined
                if self.obj.element_id and self.obj.element_id in repo.elements:
                    repo.elements[self.obj.element_id].properties["partProperties"] = joined
                if self.obj.element_id:
                    inherit_block_properties(repo, self.obj.element_id)
                    self.obj.properties["partProperties"] = repo.elements[
                        self.obj.element_id
                    ].properties["partProperties"]

        # Update linked diagram if applicable
        link_id = None
        if hasattr(self, "behavior_var") and self.behavior_var.get():
            link_id = self.behavior_map.get(self.behavior_var.get())
        elif hasattr(self, "diagram_var"):
            link_id = self.diag_map.get(self.diagram_var.get())
        if hasattr(self, "behavior_var") or hasattr(self, "diagram_var"):
            if (
                self.obj.obj_type == "Block"
                and hasattr(self, "diagram_var")
                and link_id
                and link_id in repo.diagrams
                and repo.diagrams[link_id].diag_type == "Internal Block Diagram"
            ):
                link_block_to_ibd(
                    repo,
                    self.obj.element_id,
                    link_id,
                    app=getattr(self.master, "app", None),
                )
            else:
                repo.link_diagram(self.obj.element_id, link_id)
        if hasattr(self, "view_var"):
            view_id = self.view_map.get(self.view_var.get())
            if view_id:
                self.obj.properties["view"] = view_id
                if self.obj.element_id and self.obj.element_id in repo.elements:
                    repo.elements[self.obj.element_id].properties["view"] = view_id
            else:
                self.obj.properties.pop("view", None)
                if self.obj.element_id and self.obj.element_id in repo.elements:
                    repo.elements[self.obj.element_id].properties.pop("view", None)
        if hasattr(self, "def_var"):
            name = self.def_var.get()
            def_id = self.def_map.get(name)
            if def_id:
                self.obj.properties["definition"] = def_id
                if self.obj.element_id and self.obj.element_id in repo.elements:
                    repo.elements[self.obj.element_id].properties["definition"] = def_id
        if hasattr(self, "ucdef_var"):
            name = self.ucdef_var.get()
            def_id = self.ucdef_map.get(name)
            if def_id:
                self.obj.properties["useCaseDefinition"] = def_id
                if self.obj.element_id and self.obj.element_id in repo.elements:
                    repo.elements[self.obj.element_id].properties["useCaseDefinition"] = def_id

        # ------------------------------------------------------------
        # Add parts from selected analysis BOM
        # ------------------------------------------------------------
        if (
            self.obj.obj_type == "Block"
            and "analysis" in self.obj.properties
            and hasattr(self, "diag_map")
        ):
            diag_id = repo.get_linked_diagram(self.obj.element_id)
            if diag_id:
                ra_name = self.obj.properties.get("analysis", "")
                ra = getattr(self, "_analysis_map", {}).get(ra_name)
                if ra and ra.components:
                    comps = list(ra.components)
                    dlg = self.SelectComponentsDialog(self, comps)
                    selected = dlg.result or []
                    if selected:
                        diag = repo.diagrams.get(diag_id)
                        if diag is not None:
                            diag.objects = getattr(diag, "objects", [])
                            existing = {
                                o.get("properties", {}).get("component")
                                for o in diag.objects
                                if o.get("obj_type") == "Part"
                            }
                            base_x = 50.0
                            base_y = 50.0
                            offset = 60.0
                            for idx, c in enumerate(selected):
                                if c.name in existing:
                                    continue
                                elem = repo.create_element(
                                    "Part",
                                    name=c.name,
                                    properties={
                                        "component": c.name,
                                        "fit": f"{c.fit:.2f}",
                                        "qualification": c.qualification,
                                        "failureModes": self._get_failure_modes(
                                            getattr(self.master, "app", None), c.name
                                        ),
                                    },
                                    owner=repo.root_package.elem_id,
                                )
                                repo.add_element_to_diagram(diag_id, elem.elem_id)
                                obj = SysMLObject(
                                    _get_next_id(),
                                    "Part",
                                    base_x,
                                    base_y + offset * idx,
                                    element_id=elem.elem_id,
                                    properties=elem.properties.copy(),
                                )
                                diag.objects.append(obj.__dict__)
                                # update any open windows for this diagram
                                app = getattr(self.master, "app", None)
                                if app:
                                    for win in getattr(app, "ibd_windows", []):
                                        if win.diagram_id == diag_id:
                                            win.objects.append(obj)
                                            win.redraw()
                                            win._sync_to_repository()
                            # update block partProperties with newly added components
                            new_names = [c.name for c in selected if c.name not in existing]
                            if new_names:
                                cur = self.obj.properties.get("partProperties", "")
                                names = [n.strip() for n in cur.split(",") if n.strip()]
                                for name in new_names:
                                    if name not in names:
                                        names.append(name)
                                joined = ", ".join(names)
                                self.obj.properties["partProperties"] = joined
                                if self.obj.element_id and self.obj.element_id in repo.elements:
                                    repo.elements[self.obj.element_id].properties[
                                        "partProperties"
                                    ] = joined
                                # update all diagram objects referencing this block element
                                for d in repo.diagrams.values():
                                    for o in getattr(d, "objects", []):
                                        if o.get("element_id") == self.obj.element_id:
                                            o.setdefault("properties", {})[
                                                "partProperties"
                                            ] = joined
                                # include parent block parts
                                if self.obj.element_id:
                                    inherit_block_properties(repo, self.obj.element_id)
                                    joined = repo.elements[self.obj.element_id].properties[
                                        "partProperties"
                                    ]
                                    self.obj.properties["partProperties"] = joined
                            repo.diagrams[diag_id] = diag
                            repo.touch_diagram(diag_id)
                            if self.obj.element_id:
                                repo.touch_element(self.obj.element_id)
                            if hasattr(self.master, "_sync_to_repository"):
                                self.master._sync_to_repository()


class ConnectionDialog(simpledialog.Dialog):
    """Edit connection style and custom routing points."""

    def __init__(self, master, connection: DiagramConnection):
        self.connection = connection
        super().__init__(master, title="Connection Properties")

    def body(self, master):
        # Disable window resizing so the property layout stays consistent
        self.resizable(False, False)
        ttk.Label(master, text="Name:").grid(row=0, column=0, sticky="e", padx=4, pady=4)
        self.name_var = tk.StringVar(value=self.connection.name)
        ttk.Entry(master, textvariable=self.name_var).grid(row=0, column=1, columnspan=2, padx=4, pady=4, sticky="we")

        ttk.Label(master, text="Style:").grid(row=1, column=0, sticky="e", padx=4, pady=4)
        self.style_var = tk.StringVar(value=self.connection.style)
        ttk.Combobox(master, textvariable=self.style_var,
                     values=["Straight", "Squared", "Custom"]).grid(row=1, column=1, padx=4, pady=4)

        ttk.Label(master, text="Points:").grid(row=2, column=0, sticky="ne", padx=4, pady=4)
        self.point_list = tk.Listbox(master, height=4)
        for px, py in self.connection.points:
            self.point_list.insert(tk.END, f"{px:.1f},{py:.1f}")
        self.point_list.grid(row=2, column=1, padx=4, pady=4, sticky="we")
        btnf = ttk.Frame(master)
        btnf.grid(row=2, column=2, padx=2)
        ttk.Button(btnf, text="Add", command=self.add_point).pack(side=tk.TOP)
        ttk.Button(btnf, text="Remove", command=self.remove_point).pack(side=tk.TOP)

        ttk.Label(master, text="Arrows:").grid(row=3, column=0, sticky="e", padx=4, pady=4)
        self.arrow_var = tk.StringVar(value=self.connection.arrow)
        self.arrow_cb = ttk.Combobox(
            master,
            textvariable=self.arrow_var,
            values=["none", "forward", "backward", "both"],
        )
        self.arrow_cb.grid(row=3, column=1, padx=4, pady=4)
        self.mid_var = tk.BooleanVar(value=self.connection.mid_arrow)
        self.mid_check = ttk.Checkbutton(
            master, text="Arrow", variable=self.mid_var
        )
        self.mid_check.grid(row=3, column=2, padx=4, pady=4)
        if self.connection.conn_type in (
            "Flow",
            "Generalize",
            "Generalization",
            "Include",
            "Extend",
        ):
            self.arrow_cb.configure(state="disabled")
            self.mid_check.configure(state="disabled")

        if self.connection.conn_type in ("Aggregation", "Composite Aggregation"):
            ttk.Label(master, text="Multiplicity:").grid(row=4, column=0, sticky="e", padx=4, pady=4)
            self.mult_var = tk.StringVar(value=self.connection.multiplicity)
            ttk.Combobox(
                master,
                textvariable=self.mult_var,
                values=["1", "0..1", "1..*", "0..*", "2", "3", "4", "5"],
            ).grid(row=4, column=1, padx=4, pady=4, sticky="we")

    def add_point(self):
        x = simpledialog.askfloat("Point", "X:", parent=self)
        y = simpledialog.askfloat("Point", "Y:", parent=self)
        if x is not None and y is not None:
            self.point_list.insert(tk.END, f"{x},{y}")

    def remove_point(self):
        sel = list(self.point_list.curselection())
        for idx in reversed(sel):
            self.point_list.delete(idx)

    def apply(self):
        self.connection.name = self.name_var.get()
        self.connection.style = self.style_var.get()
        pts = []
        for i in range(self.point_list.size()):
            txt = self.point_list.get(i)
            try:
                x_str, y_str = txt.split(",")
                pts.append((float(x_str), float(y_str)))
            except ValueError:
                continue
        self.connection.points = pts
        self.connection.arrow = self.arrow_var.get()
        self.connection.mid_arrow = self.mid_var.get()
        if hasattr(self, "mult_var"):
            self.connection.multiplicity = self.mult_var.get()
        if hasattr(self.master, "_sync_to_repository"):
            self.master._sync_to_repository()
        if self.connection.conn_type in ("Aggregation", "Composite Aggregation"):
            if hasattr(self.master, "repo"):
                whole = self.master.get_object(self.connection.src).element_id
                part = self.master.get_object(self.connection.dst).element_id
                if self.connection.conn_type == "Composite Aggregation":
                    add_composite_aggregation_part(
                        self.master.repo,
                        whole,
                        part,
                        self.connection.multiplicity,
                        app=getattr(self.master, "app", None),
                    )
                else:
                    add_aggregation_part(
                        self.master.repo,
                        whole,
                        part,
                        self.connection.multiplicity,
                        app=getattr(self.master, "app", None),
                    )
                if hasattr(self.master, "_sync_to_repository"):
                    self.master._sync_to_repository()


class UseCaseDiagramWindow(SysMLDiagramWindow):
    def __init__(self, master, app, diagram_id: str | None = None, history=None):
        tools = [
            "Actor",
            "Use Case",
            "System Boundary",
            "Association",
            "Communication Path",
            "Generalize",
            "Include",
            "Extend",
        ]
        super().__init__(master, "Use Case Diagram", tools, diagram_id, app=app, history=history)


class ActivityDiagramWindow(SysMLDiagramWindow):
    def __init__(self, master, app, diagram_id: str | None = None, history=None):
        tools = [
            "Action",
            "CallBehaviorAction",
            "Initial",
            "Final",
            "Decision",
            "Merge",
            "Fork",
            "Join",
            "Flow",
        ]
        super().__init__(master, "Activity Diagram", tools, diagram_id, app=app, history=history)
        ttk.Button(
            self.toolbox,
            text="Add Block Operations",
            command=self.add_block_operations,
        ).pack(fill=tk.X, padx=2, pady=2)

    class SelectOperationsDialog(simpledialog.Dialog):
        def __init__(self, parent, operations):
            self.operations = operations
            self.selected = {}
            super().__init__(parent, title="Select Operations")

        def body(self, master):
            ttk.Label(master, text="Select operations:").pack(padx=5, pady=5)
            frame = ttk.Frame(master)
            frame.pack(fill=tk.BOTH, expand=True)
            canvas = tk.Canvas(frame, borderwidth=0)
            scrollbar = ttk.Scrollbar(frame, orient="vertical", command=canvas.yview)
            self.check_frame = ttk.Frame(canvas)
            self.check_frame.bind("<Configure>", lambda e: canvas.configure(scrollregion=canvas.bbox("all")))
            canvas.create_window((0, 0), window=self.check_frame, anchor="nw")
            canvas.configure(yscrollcommand=scrollbar.set)
            canvas.pack(side="left", fill="both", expand=True)
            scrollbar.pack(side="right", fill="y")
            for label, op, diag in self.operations:
                var = tk.BooleanVar(value=True)
                self.selected[(op, diag)] = var
                ttk.Checkbutton(self.check_frame, text=label, variable=var).pack(anchor="w", padx=2, pady=2)
            return self.check_frame

        def apply(self):
            self.result = [(op, diag) for (op, diag), var in self.selected.items() if var.get()]

    def add_block_operations(self):
        repo = self.repo
        blocks = []
        for elem in repo.elements.values():
            if elem.elem_type != "Block":
                continue
            for beh in parse_behaviors(elem.properties.get("behaviors", "")):
                if beh.diagram == self.diagram_id:
                    blocks.append(elem)
                    break
        operations = []
        for blk in blocks:
            ops = parse_operations(blk.properties.get("operations", ""))
            behs = {b.operation: b.diagram for b in parse_behaviors(blk.properties.get("behaviors", ""))}
            for op in ops:
                diag_id = behs.get(op.name)
                if diag_id:
                    label = f"{blk.name}.{format_operation(op)}"
                    operations.append((label, op.name, diag_id))
        if not operations:
            messagebox.showinfo("Add Block Operations", "No operations available")
            return
        dlg = self.SelectOperationsDialog(self, operations)
        selected = dlg.result or []
        if not selected:
            return
        diag = repo.diagrams.get(self.diagram_id)
        base_x = 50.0
        base_y = 50.0
        offset = 60.0
        for idx, (op_name, d_id) in enumerate(selected):
            elem = repo.create_element("CallBehaviorAction", name=op_name, owner=diag.package)
            repo.add_element_to_diagram(self.diagram_id, elem.elem_id)
            repo.link_diagram(elem.elem_id, d_id)
            obj = SysMLObject(
                _get_next_id(),
                "CallBehaviorAction",
                base_x,
                base_y + offset * idx,
                element_id=elem.elem_id,
                properties={"name": op_name},
            )
            diag.objects.append(obj.__dict__)
            self.objects.append(obj)
        self.redraw()
        self._sync_to_repository()


class BlockDiagramWindow(SysMLDiagramWindow):
    def __init__(self, master, app, diagram_id: str | None = None, history=None):
        tools = [
            "Block",
            "Association",
            "Generalization",
            "Aggregation",
            "Composite Aggregation",
        ]
        super().__init__(master, "Block Diagram", tools, diagram_id, app=app, history=history)


class InternalBlockDiagramWindow(SysMLDiagramWindow):
    def __init__(self, master, app, diagram_id: str | None = None, history=None):
        tools = [
            "Part",
            "Port",
            "Connector",
        ]
        super().__init__(master, "Internal Block Diagram", tools, diagram_id, app=app, history=history)
        ttk.Button(
            self.toolbox,
            text="Add Contained Parts",
            command=self.add_contained_parts,
        ).pack(fill=tk.X, padx=2, pady=2)

    def _get_failure_modes(self, comp_name: str) -> str:
        """Return comma separated failure modes for a component name."""
        app = getattr(self, "app", None)
        modes = set()
        for e in getattr(app, "fmea_entries", []):
            if getattr(e, "fmea_component", "") == comp_name:
                label = getattr(e, "description", "") or getattr(e, "user_name", "")
                if label:
                    modes.add(label)
        for fmea in getattr(app, "fmeas", []):
            for entry in fmea.get("entries", []):
                if getattr(entry, "fmea_component", "") == comp_name:
                    label = getattr(entry, "description", "") or getattr(entry, "user_name", "")
                    if label:
                        modes.add(label)
        return ", ".join(sorted(modes))

    def _get_part_name(self, obj: SysMLObject) -> str:
        repo = self.repo
        name = ""
        if obj.element_id and obj.element_id in repo.elements:
            elem = repo.elements[obj.element_id]
            name = elem.name or elem.properties.get("component", "")
        if not name:
            def_id = obj.properties.get("definition")
            if def_id and def_id in repo.elements:
                name = repo.elements[def_id].name or def_id
        if not name:
            name = obj.properties.get("component", "")
        return name

    def add_contained_parts(self) -> None:
        repo = self.repo
        block_id = next((eid for eid, did in repo.element_diagrams.items() if did == self.diagram_id), None)
        if not block_id or block_id not in repo.elements:
            messagebox.showinfo("Add Contained Parts", "No block is linked to this diagram")
            return
        block = repo.elements[block_id]
        diag = repo.diagrams.get(self.diagram_id)

        # inherit and sync aggregation/composite parts
        added_parent = inherit_father_parts(repo, diag) if diag else []
        for data in added_parent:
            self.objects.append(SysMLObject(**data))
        added_agg = _sync_ibd_aggregation_parts(repo, block_id, app=getattr(self, "app", None))
        added_comp = _sync_ibd_composite_parts(repo, block_id, app=getattr(self, "app", None))
        for data in added_agg + added_comp:
            self.objects.append(SysMLObject(**data))

        ra_name = block.properties.get("analysis", "")
        analyses = getattr(self.app, "reliability_analyses", [])
        ra_map = {ra.name: ra for ra in analyses}
        ra = ra_map.get(ra_name)
        if ra_name and (not ra or not ra.components):
            messagebox.showinfo("Add Contained Parts", "Analysis has no components")
            return
        comps = list(ra.components) if ra_name and ra and ra.components else []

        # existing parts on the diagram
        visible: dict[str, SysMLObject] = {}
        hidden: dict[str, SysMLObject] = {}
        for obj in self.objects:
            if obj.obj_type != "Part":
                continue
            name = self._get_part_name(obj)
            if getattr(obj, "hidden", False):
                hidden[name] = obj
            else:
                visible[name] = obj

        part_names = [n.strip() for n in block.properties.get("partProperties", "").split(",") if n.strip()]
        comp_names = [c.name for c in comps]
        all_names = sorted(set(part_names + comp_names + list(visible) + list(hidden)))

        dlg = SysMLObjectDialog.ManagePartsDialog(self, all_names, set(visible), set(hidden))
        selected = dlg.result or []
        selected_keys = { _part_prop_key(n) for n in selected }

        to_add_comps = [c for c in comps if _part_prop_key(c.name) in selected_keys and _part_prop_key(c.name) not in visible and _part_prop_key(c.name) not in hidden]
        to_add_names = [n for n in part_names if _part_prop_key(n) in selected_keys and _part_prop_key(n) not in visible and _part_prop_key(n) not in hidden]

        for name, obj in visible.items():
            if name not in selected_keys:
                obj.hidden = True
        for name, obj in hidden.items():
            if name in selected_keys:
                obj.hidden = False

        base_x = 50.0
        base_y = 50.0
        offset = 60.0
        added = []
        for idx, comp in enumerate(to_add_comps):
            elem = repo.create_element(
                "Part",
                name=comp.name,
                properties={
                    "component": comp.name,
                    "fit": f"{comp.fit:.2f}",
                    "qualification": comp.qualification,
                    "failureModes": self._get_failure_modes(comp.name),
                },
                owner=repo.root_package.elem_id,
            )
            repo.add_element_to_diagram(self.diagram_id, elem.elem_id)
            obj = SysMLObject(
                _get_next_id(),
                "Part",
                base_x,
                base_y + offset * idx,
                element_id=elem.elem_id,
                properties=elem.properties.copy(),
            )
            diag.objects.append(obj.__dict__)
            self.objects.append(obj)
            added.append(comp.name)

        if to_add_names:
            # Directly sync new part property parts to the repository without
            # updating windows. We then insert the returned objects ourselves so
            # we can ensure they are visible immediately.
            added_props = _sync_ibd_partproperty_parts(
                repo, block_id, names=to_add_names, app=None, hidden=True
            )
            for data in added_props:
                data["hidden"] = False
                # Avoid duplicates if the sync function already populated this
                # window via the application.
                if not any(o.obj_id == data["obj_id"] for o in self.objects):
                    self.objects.append(SysMLObject(**data))

        if added:
            names = [
                n.strip()
                for n in block.properties.get("partProperties", "").split(",")
                if n.strip()
            ]
            for name in added:
                if name not in names:
                    names.append(name)
            joined = ", ".join(names)
            block.properties["partProperties"] = joined
            inherit_block_properties(repo, block_id)
            joined = repo.elements[block_id].properties["partProperties"]
            for d in repo.diagrams.values():
                for o in getattr(d, "objects", []):
                    if o.get("element_id") == block_id:
                        o.setdefault("properties", {})["partProperties"] = joined

        boundary = getattr(self, "get_ibd_boundary", lambda: None)()
        if boundary:
            ensure_boundary_contains_parts(boundary, self.objects)

        self.redraw()
        self._sync_to_repository()
        if self.app:
            self.app.update_views()

class NewDiagramDialog(simpledialog.Dialog):
    """Dialog to create a new diagram and assign a name and type."""

    def __init__(self, master):
        self.name = ""
        self.diag_type = "Use Case Diagram"
        super().__init__(master, title="New Diagram")

    def body(self, master):
        ttk.Label(master, text="Name:").grid(row=0, column=0, padx=4, pady=4, sticky="e")
        self.name_var = tk.StringVar()
        ttk.Entry(master, textvariable=self.name_var).grid(row=0, column=1, padx=4, pady=4)
        ttk.Label(master, text="Type:").grid(row=1, column=0, padx=4, pady=4, sticky="e")
        self.type_var = tk.StringVar(value=self.diag_type)
        ttk.Combobox(
            master,
            textvariable=self.type_var,
            values=[
                "Use Case Diagram",
                "Activity Diagram",
                "Block Diagram",
                "Internal Block Diagram",
            ],
        ).grid(row=1, column=1, padx=4, pady=4)

    def apply(self):
        self.name = self.name_var.get()
        self.diag_type = self.type_var.get()


class DiagramPropertiesDialog(simpledialog.Dialog):
    """Dialog to edit a diagram's metadata."""

    def __init__(self, master, diagram: SysMLDiagram):
        self.diagram = diagram
        self.added_parts: list[dict] = []
        super().__init__(master, title="Diagram Properties")

    def body(self, master):
        ttk.Label(master, text="Name:").grid(row=0, column=0, sticky="e", padx=4, pady=2)
        self.name_var = tk.StringVar(value=self.diagram.name)
        ttk.Entry(master, textvariable=self.name_var).grid(row=0, column=1, padx=4, pady=2)
        ttk.Label(master, text="Description:").grid(row=1, column=0, sticky="e", padx=4, pady=2)
        self.desc_var = tk.StringVar(value=getattr(self.diagram, "description", ""))
        ttk.Entry(master, textvariable=self.desc_var).grid(row=1, column=1, padx=4, pady=2)
        ttk.Label(master, text="Color:").grid(row=2, column=0, sticky="e", padx=4, pady=2)
        self.color_var = tk.StringVar(value=getattr(self.diagram, "color", "#FFFFFF"))
        ttk.Entry(master, textvariable=self.color_var).grid(row=2, column=1, padx=4, pady=2)
        if self.diagram.diag_type == "Internal Block Diagram":
            repo = SysMLRepository.get_instance()
            blocks = [e for e in repo.elements.values() if e.elem_type == "Block"]
            idmap = {b.name or b.elem_id: b.elem_id for b in blocks}
            ttk.Label(master, text="Father:").grid(row=3, column=0, sticky="e", padx=4, pady=2)
            self.father_map = idmap
            cur_id = getattr(self.diagram, "father", "")
            cur_name = next((n for n, i in idmap.items() if i == cur_id), "")
            self.father_var = tk.StringVar(value=cur_name)
            ttk.Combobox(master, textvariable=self.father_var, values=list(idmap.keys())).grid(
                row=3, column=1, padx=4, pady=2
            )
        else:
            self.father_map = {}
            self.father_var = tk.StringVar()

    def apply(self):
        self.diagram.name = self.name_var.get()
        self.diagram.description = self.desc_var.get()
        self.diagram.color = self.color_var.get()
        if self.diagram.diag_type == "Internal Block Diagram":
            father_id = self.father_map.get(self.father_var.get())
            repo = SysMLRepository.get_instance()
            self.added_parts = set_ibd_father(
                repo, self.diagram, father_id, app=getattr(self.master, "app", None)
            )
            self.added_parts.extend(inherit_father_parts(repo, self.diagram))


class PackagePropertiesDialog(simpledialog.Dialog):
    """Dialog to edit a package's name."""

    def __init__(self, master, package: SysMLElement):
        self.package = package
        super().__init__(master, title="Package Properties")

    def body(self, master):
        ttk.Label(master, text="Name:").grid(row=0, column=0, sticky="e", padx=4, pady=2)
        self.name_var = tk.StringVar(value=self.package.name)
        ttk.Entry(master, textvariable=self.name_var).grid(row=0, column=1, padx=4, pady=2)

    def apply(self):
        self.package.name = self.name_var.get()


class ElementPropertiesDialog(simpledialog.Dialog):
    """Dialog to edit a generic element's name and properties."""

    def __init__(self, master, element: SysMLElement):
        self.element = element
        super().__init__(master, title=f"{element.elem_type} Properties")

    def body(self, master):
        ttk.Label(master, text="Name:").grid(row=0, column=0, sticky="e", padx=4, pady=2)
        self.name_var = tk.StringVar(value=self.element.name)
        ttk.Entry(master, textvariable=self.name_var).grid(row=0, column=1, padx=4, pady=2)
        self.entries = {}
        key = f"{self.element.elem_type.replace(' ', '')}Usage"
        row = 1
        for prop in SYSML_PROPERTIES.get(key, []):
            ttk.Label(master, text=f"{prop}:").grid(row=row, column=0, sticky="e", padx=4, pady=2)
            var = tk.StringVar(value=self.element.properties.get(prop, ""))
            ttk.Entry(master, textvariable=var).grid(row=row, column=1, padx=4, pady=2)
            self.entries[prop] = var
            row += 1

    def apply(self):
        repo = SysMLRepository.get_instance()
        new_name = self.name_var.get()
        if self.element.elem_type == "Block":
            rename_block(repo, self.element.elem_id, new_name)
        else:
            self.element.name = new_name
        for prop, var in self.entries.items():
            self.element.properties[prop] = var.get()


class ArchitectureManagerDialog(tk.Frame):
    """Manage packages and diagrams in a hierarchical tree."""

    def __init__(self, master, app=None):
        if isinstance(master, tk.Toplevel):
            container = master
        else:
            container = master
        super().__init__(container)
        self.app = app
        if isinstance(master, tk.Toplevel):
            master.title("AutoML Explorer")
            master.geometry("350x400")
            self.pack(fill=tk.BOTH, expand=True)
        self.repo = SysMLRepository.get_instance()

        tree_frame = ttk.Frame(self)
        tree_frame.pack(fill=tk.BOTH, expand=True, padx=4, pady=4)
        self.tree = ttk.Treeview(tree_frame)
        vsb = ttk.Scrollbar(tree_frame, orient="vertical", command=self.tree.yview)
        hsb = ttk.Scrollbar(tree_frame, orient="horizontal", command=self.tree.xview)
        self.tree.configure(yscrollcommand=vsb.set, xscrollcommand=hsb.set)
        self.tree.grid(row=0, column=0, sticky="nsew")
        vsb.grid(row=0, column=1, sticky="ns")
        hsb.grid(row=1, column=0, sticky="ew")
        tree_frame.rowconfigure(0, weight=1)
        tree_frame.columnconfigure(0, weight=1)

        # simple icons to visually distinguish packages, diagrams and objects
        self.pkg_icon = self._create_icon("folder", "#b8860b")
        self.diagram_icons = {
            "Use Case Diagram": self._create_icon("circle", "blue"),
            "Activity Diagram": self._create_icon("arrow", "green"),
            "Block Diagram": self._create_icon("rect", "orange"),
            "Internal Block Diagram": self._create_icon("nested", "purple"),
        }
        self.elem_icons = {
            "Actor": self._create_icon("circle"),
            "Use Case": self._create_icon("circle"),
            "Block": self._create_icon("rect"),
            "Part": self._create_icon("rect"),
            "Port": self._create_icon("circle"),
        }
        self.default_diag_icon = self._create_icon("rect")
        self.default_elem_icon = self._create_icon("rect")
        btns = ttk.Frame(self)
        btns.pack(fill=tk.X, padx=4, pady=4)
        ttk.Button(btns, text="Open", command=self.open).pack(side=tk.LEFT, padx=2)
        ttk.Button(btns, text="Properties", command=self.properties).pack(side=tk.LEFT, padx=2)
        ttk.Button(btns, text="New Package", command=self.new_package).pack(side=tk.LEFT, padx=2)
        ttk.Button(btns, text="New Diagram", command=self.new_diagram).pack(side=tk.LEFT, padx=2)
        ttk.Button(btns, text="Cut", command=self.cut).pack(side=tk.LEFT, padx=2)
        ttk.Button(btns, text="Paste", command=self.paste).pack(side=tk.LEFT, padx=2)
        ttk.Button(btns, text="Delete", command=self.delete).pack(side=tk.LEFT, padx=2)
        ttk.Button(btns, text="Close", command=self.destroy).pack(side=tk.RIGHT, padx=2)
        self.populate()
        self.tree.bind("<Button-3>", self.on_right_click)
        self.tree.bind("<Double-1>", self.on_double)
        self.tree.bind("<ButtonPress-1>", self.on_drag_start)
        self.tree.bind("<B1-Motion>", self.on_drag_motion)
        self.tree.bind("<ButtonRelease-1>", self.on_drag_release)
        self.bind("<FocusIn>", lambda _e: self.populate())
        self.drag_item = None
        self.cut_item = None

    def populate(self):
        """Populate the tree view with packages, diagrams and elements."""
        self.tree.delete(*self.tree.get_children())
        from collections import defaultdict

        rel_children = defaultdict(list)
        for rel in self.repo.relationships:
            rel_children[rel.source].append((rel.rel_id, rel.target, rel.rel_type))

        visited: set[str] = set()

        # collect all elements that already appear on a diagram so they don't
        # show up twice in the hierarchy
        diagram_elems = {
            elem_id
            for diag in self.repo.diagrams.values()
            for elem_id in (
                list(getattr(diag, "elements", []))
                + [
                    getattr(o, "element_id", o.get("element_id"))
                    for o in getattr(diag, "objects", [])
                    if getattr(o, "element_id", o.get("element_id"))
                ]
            )
        }

        def add_elem(elem_id: str, parent: str):
            if elem_id in visited:
                return
            visited.add(elem_id)
            elem = self.repo.elements[elem_id]
            icon = self.elem_icons.get(elem.elem_type, self.default_elem_icon)
            if self.tree.exists(elem_id):
                node = elem_id
            else:
                node = self.tree.insert(
                    parent,
                    "end",
                    iid=elem_id,
                    text=elem.name or elem_id,
                    values=(elem.elem_type,),
                    image=icon,
                )
            for rel_id, tgt_id, rtype in rel_children.get(elem_id, []):
                if tgt_id in self.repo.elements:
                    rel_iid = f"rel_{rel_id}"
                    if self.tree.exists(rel_iid):
                        rel_node = rel_iid
                    else:
                        rel_node = self.tree.insert(
                            node, "end", iid=rel_iid, text=rtype, values=("Relationship",)
                        )
                    add_elem(tgt_id, rel_node)
            visited.remove(elem_id)

        root_pkg = getattr(self.repo, "root_package", None)
        if not root_pkg or root_pkg.elem_id not in self.repo.elements:
            # ensure a valid root package exists
            self.repo.root_package = self.repo.create_element("Package", name="Root")
            root_pkg = self.repo.root_package

        def add_pkg(pkg_id, parent=""):
            pkg = self.repo.elements[pkg_id]
            if self.tree.exists(pkg_id):
                node = pkg_id
            else:
                node = self.tree.insert(
                    parent,
                    "end",
                    iid=pkg_id,
                    text=pkg.name or pkg_id,
                    open=True,
                    image=self.pkg_icon,
                )
            for p in self.repo.elements.values():
                if p.elem_type == "Package" and p.owner == pkg_id:
                    add_pkg(p.elem_id, node)
            for e in self.repo.elements.values():
                if (
                    e.owner == pkg_id
                    and e.elem_type not in ("Package", "Part")
                    and e.name
                    and e.elem_id not in diagram_elems
                ):
                    add_elem(e.elem_id, node)
            for d in self.repo.diagrams.values():
                if d.package == pkg_id:
                    label = d.name or d.diag_id
                    icon = self.diagram_icons.get(d.diag_type, self.default_diag_icon)
                    diag_iid = f"diag_{d.diag_id}"
                    if self.tree.exists(diag_iid):
                        diag_node = diag_iid
                    else:
                        diag_node = self.tree.insert(
                            node,
                            "end",
                            iid=diag_iid,
                            text=label,
                            values=(d.diag_type,),
                            image=icon,
                        )
                    objs = sorted(
                        d.objects,
                        key=lambda o: (
                            1 if getattr(o, "obj_type", o.get("obj_type")) == "Port" else 0
                        ),
                    )
                    for obj in objs:
                        props = getattr(obj, "properties", obj.get("properties", {}))
                        name = props.get("name", getattr(obj, "obj_type", obj.get("obj_type")))
                        oid = getattr(obj, "obj_id", obj.get("obj_id"))
                        otype = getattr(obj, "obj_type", obj.get("obj_type"))
                        icon = self.elem_icons.get(otype, self.default_elem_icon)
                        parent_node = diag_node
                        if (
                            otype == "Port"
                            and props.get("parent")
                            and self.tree.exists(f"obj_{d.diag_id}_{props.get('parent')}")
                        ):
                            parent_node = f"obj_{d.diag_id}_{props.get('parent')}"
                        obj_iid = f"obj_{d.diag_id}_{oid}"
                        if self.tree.exists(obj_iid):
                            continue
                        self.tree.insert(
                            parent_node,
                            "end",
                            iid=obj_iid,
                            text=name,
                            values=(obj.get("obj_type"),),
                            image=icon,
                        )

        add_pkg(root_pkg.elem_id)
        if self.app:
            self.app.update_views()

    def selected(self):
        sel = self.tree.selection()
        if sel:
            return sel[0]
        item = self.tree.focus()
        return item if item else None

    def open(self):
        item = self.selected()
        if not item:
            return
        if item.startswith("diag_"):
            self.open_diagram(item[5:])
        elif item.startswith("obj_"):
            diag_id, oid = item[4:].split("_", 1)
            win = self.open_diagram(diag_id)
            if win:
                for o in win.objects:
                    if o.obj_id == int(oid):
                        win.selected_obj = o
                        win.redraw()
                        break

    def on_double(self, event):
        item = self.tree.identify_row(event.y)
        if item:
            self.tree.selection_set(item)
            if item.startswith("diag_"):
                self.open_diagram(item[5:])
            elif item.startswith("obj_"):
                self.open()

    def open_diagram(self, diag_id: str):
        diag = self.repo.diagrams.get(diag_id)
        if not diag:
            return None

        # If an application instance is available, open the diagram using
        # the main document notebook so duplicate tabs are avoided.
        if self.app and hasattr(self.app, "diagram_tabs"):
            idx = next(
                (i for i, d in enumerate(self.app.arch_diagrams) if d.diag_id == diag_id),
                -1,
            )
            if idx != -1:
                self.app.open_arch_window(idx)
                tab = self.app.diagram_tabs.get(diag_id)
                if tab and tab.winfo_exists():
                    for child in tab.winfo_children():
                        if isinstance(child, SysMLDiagramWindow):
                            return child
                return None

        master = self.master if self.master else self
        win = None
        if diag.diag_type == "Use Case Diagram":
            win = UseCaseDiagramWindow(master, self.app, diagram_id=diag_id)
        elif diag.diag_type == "Activity Diagram":
            win = ActivityDiagramWindow(master, self.app, diagram_id=diag_id)
        elif diag.diag_type == "Block Diagram":
            win = BlockDiagramWindow(master, self.app, diagram_id=diag_id)
        elif diag.diag_type == "Internal Block Diagram":
            win = InternalBlockDiagramWindow(master, self.app, diagram_id=diag_id)
        return win

    def new_package(self):
        item = self.selected() or self.repo.root_package.elem_id
        if item.startswith("diag_"):
            item = self.repo.diagrams[item[5:]].package
        name = simpledialog.askstring("New Package", "Name:")
        if name:
            self.repo.create_package(name, parent=item)
            self.populate()

    def new_diagram(self):
        item = self.selected() or self.repo.root_package.elem_id
        if item.startswith("diag_"):
            item = self.repo.diagrams[item[5:]].package
        dlg = NewDiagramDialog(self)
        if dlg.name:
            self.repo.create_diagram(dlg.diag_type, name=dlg.name, package=item)
            self.populate()

    def delete(self):
        item = self.selected()
        if not item:
            return
        if item.startswith("diag_"):
            self.repo.delete_diagram(item[5:])
        elif item.startswith("obj_"):
            diag_id, oid = item[4:].split("_", 1)
            diag = self.repo.diagrams.get(diag_id)
            if diag:
                diag.objects = [o for o in diag.objects if str(o.get("obj_id")) != oid]
        else:
            if item == self.repo.root_package.elem_id:
                messagebox.showerror("Delete", "Cannot delete the root package.")
            else:
                self.repo.delete_package(item)
        self.populate()

    def properties(self):
        item = self.selected()
        if not item:
            return
        if item.startswith("diag_"):
            diag = self.repo.diagrams.get(item[5:])
            if diag:
                DiagramPropertiesDialog(self, diag)
                self.populate()
        elif item.startswith("obj_"):
            diag_id, oid = item[4:].split("_", 1)
            diag = self.repo.diagrams.get(diag_id)
            if diag:
                obj_data = next(
                    (o for o in diag.objects if str(o.get("obj_id")) == oid),
                    None,
                )
                if obj_data:
                    obj = SysMLObject(**obj_data)
                    SysMLObjectDialog(self, obj)
                    diag.objects = [
                        obj.__dict__ if str(o.get("obj_id")) == oid else o for o in diag.objects
                    ]
                self.populate()
        else:
            elem = self.repo.elements.get(item)
            if elem:
                if elem.elem_type == "Package":
                    PackagePropertiesDialog(self, elem)
                else:
                    ElementPropertiesDialog(self, elem)
                self.populate()

    def on_right_click(self, event):
        item = self.tree.identify_row(event.y)
        if not item:
            return
        self.tree.selection_set(item)
        menu = tk.Menu(self.tree, tearoff=0)
        menu.add_command(label="Rename", command=lambda: self.rename_item(item))
        menu.tk_popup(event.x_root, event.y_root)

    def rename_item(self, item=None):
        item = item or self.selected()
        if not item:
            return
        if item.startswith("diag_"):
            diag = self.repo.diagrams.get(item[5:])
            if diag:
                name = simpledialog.askstring("Rename Diagram", "Name:", initialvalue=diag.name)
                if name:
                    diag.name = name
                    self.populate()
        elif item.startswith("obj_"):
            return
        else:
            elem = self.repo.elements.get(item)
            if elem:
                name = simpledialog.askstring("Rename", "Name:", initialvalue=elem.name)
                if name:
                    if elem.elem_type == "Block":
                        rename_block(self.repo, elem.elem_id, name)
                    else:
                        elem.name = name
                    self.populate()

    # ------------------------------------------------------------------
    # Cut/Paste and Drag & Drop Handling
    # ------------------------------------------------------------------
    def cut(self):
        item = self.selected()
        if item:
            self.cut_item = item

    def paste(self):
        if not self.cut_item:
            return
        target = self.selected() or self.repo.root_package.elem_id
        if target.startswith("diag_"):
            target = self.repo.diagrams[target[5:]].package
        self._move_item(self.cut_item, target)
        self.cut_item = None
        self.populate()

    def on_drag_start(self, event):
        self.drag_item = self.tree.identify_row(event.y)
        if self.drag_item:
            self.tree.selection_set(self.drag_item)

    def on_drag_motion(self, _event):
        pass

    def on_drag_release(self, event):
        if not self.drag_item:
            return
        target = self.tree.identify_row(event.y)
        if not target:
            self.drag_item = None
            return
        if target == self.drag_item:
            self.drag_item = None
            return
        if self.drag_item.startswith("obj_"):
            messagebox.showerror("Drop Error", "Objects cannot be moved in the explorer.")
            self.drag_item = None
            return
        if target.startswith("obj_"):
            messagebox.showerror("Drop Error", "Cannot drop items on an object.")
            self.drag_item = None
            return
        region = self.tree.identify_region(event.x, event.y)
        if region in ("separator", "nothing"):
            parent = self.tree.parent(target)
            index = self.tree.index(target)
            self.tree.move(self.drag_item, parent, index)
            self._move_item(self.drag_item, parent)
        else:
            if target.startswith("diag_"):
                diag = self.repo.diagrams.get(target[5:])
                self._drop_on_diagram(self.drag_item, diag)
            else:
                self.tree.move(self.drag_item, target, "end")
                self._move_item(self.drag_item, target)
        self.drag_item = None
        self.populate()

    def _move_item(self, item, new_parent):
        if item.startswith("obj_") or new_parent.startswith("obj_"):
            messagebox.showerror("Drop Error", "Cannot drop items on an object.")
            return
        if new_parent == "":
            new_parent = self.repo.root_package.elem_id
        if item.startswith("diag_"):
            self.repo.diagrams[item[5:]].package = new_parent
        else:
            elem = self.repo.elements.get(item)
            if elem:
                elem.owner = new_parent

    def _drop_on_diagram(self, elem_id, diagram):
        repo = self.repo
        if elem_id.startswith("obj_"):
            messagebox.showerror("Drop Error", "Objects cannot be dropped on a diagram.")
            return
        # Dropping a diagram onto an Activity Diagram creates a CallBehaviorAction
        if elem_id.startswith("diag_"):
            src_diag = repo.diagrams.get(elem_id[5:])
            if (
                src_diag
                and diagram.diag_type == "Activity Diagram"
                and src_diag.diag_type in ("Activity Diagram", "Internal Block Diagram")
            ):
                act = repo.create_element(
                    "CallBehaviorAction", name=src_diag.name, owner=diagram.package
                )
                repo.add_element_to_diagram(diagram.diag_id, act.elem_id)
                props = {"name": src_diag.name}
                if src_diag.diag_type == "Internal Block Diagram":
                    props["view"] = src_diag.diag_id
                    repo.link_diagram(act.elem_id, None)
                else:
                    repo.link_diagram(act.elem_id, src_diag.diag_id)
                obj = SysMLObject(
                    _get_next_id(),
                    "CallBehaviorAction",
                    50.0,
                    50.0,
                    element_id=act.elem_id,
                    properties=props,
                )
                diagram.objects.append(obj.__dict__)
                return
            messagebox.showerror("Drop Error", "This item cannot be dropped on that diagram.")
            return

        allowed = diagram.diag_type == "Block Diagram"
        if allowed and repo.elements[elem_id].elem_type == "Package":
            block = repo.create_element("Block", name=repo.elements[elem_id].name, owner=elem_id)
            repo.add_element_to_diagram(diagram.diag_id, block.elem_id)
            obj = SysMLObject(_get_next_id(), "Block", 50.0, 50.0, element_id=block.elem_id)
            diagram.objects.append(obj.__dict__)
        else:
            messagebox.showerror("Drop Error", "This item cannot be dropped on that diagram.")

    def _create_icon(self, shape: str, color: str = "black") -> tk.PhotoImage:
        """Return a simple 16x16 PhotoImage representing the given shape."""
        size = 16
        img = tk.PhotoImage(width=size, height=size)
        img.put("white", to=(0, 0, size - 1, size - 1))
        c = color
        if shape == "circle":
            r = size // 2 - 2
            cx = cy = size // 2
            for y in range(size):
                for x in range(size):
                    if (x - cx) ** 2 + (y - cy) ** 2 <= r * r:
                        img.put(c, (x, y))
        elif shape == "arrow":
            mid = size // 2
            for x in range(2, mid + 1):
                img.put(c, to=(x, mid - 1, x + 1, mid + 1))
            for i in range(4):
                img.put(c, to=(mid + i, mid - 2 - i, mid + i + 1, mid - i))
                img.put(c, to=(mid + i, mid + i, mid + i + 1, mid + 2 + i))
        elif shape == "rect":
            for x in range(3, size - 3):
                img.put(c, (x, 3))
                img.put(c, (x, size - 4))
            for y in range(3, size - 3):
                img.put(c, (3, y))
                img.put(c, (size - 4, y))
        elif shape == "nested":
            for x in range(1, size - 1):
                img.put(c, (x, 1))
                img.put(c, (x, size - 2))
            for y in range(1, size - 1):
                img.put(c, (1, y))
                img.put(c, (size - 2, y))
            for x in range(5, size - 5):
                img.put(c, (x, 5))
                img.put(c, (x, size - 6))
            for y in range(5, size - 5):
                img.put(c, (5, y))
                img.put(c, (size - 6, y))
        elif shape == "folder":
            for x in range(1, size - 1):
                img.put(c, (x, 4))
                img.put(c, (x, size - 2))
            for y in range(4, size - 1):
                img.put(c, (1, y))
                img.put(c, (size - 2, y))
            for x in range(3, size - 3):
                img.put(c, (x, 2))
            img.put(c, to=(1, 3, size - 2, 4))
        else:
            img.put(c, to=(2, 2, size - 2, size - 2))
        return img<|MERGE_RESOLUTION|>--- conflicted
+++ resolved
@@ -726,12 +726,7 @@
     block_id: str,
     names: list[str] | None = None,
     app=None,
-<<<<<<< HEAD
     visible: bool = False,
-=======
-    *,
-    hidden: bool = True,
->>>>>>> f1dff508
 ) -> list[dict]:
     """Ensure ``block_id``'s IBD includes parts for given ``names``.
 
@@ -801,11 +796,7 @@
             "height": 40.0,
             "element_id": part_elem.elem_id,
             "properties": {"definition": target_id},
-<<<<<<< HEAD
             "hidden": not visible,
-=======
-            "hidden": hidden,
->>>>>>> f1dff508
         }
         base_y += 60.0
         diag.objects.append(obj_dict)
@@ -5817,7 +5808,6 @@
                 added = _sync_ibd_partproperty_parts(
                     repo,
                     self.obj.element_id,
-<<<<<<< HEAD
                     app=app_ref,
                     visible=True,
                 )
@@ -5842,17 +5832,6 @@
                                         win.objects.append(SysMLObject(**obj))
                                     win.redraw()
                                     win._sync_to_repository()
-=======
-                    app=getattr(self.master, "app", None),
-                    hidden=False,
-                )
-                if removed_parts:
-                    app = getattr(self.master, "app", None)
-                    for val in removed_parts:
-                        remove_partproperty_entry(
-                            repo, self.obj.element_id, val, app=app
-                        )
->>>>>>> f1dff508
         try:
             if self.obj.obj_type not in (
                 "Initial",
