# Author: Miguel Marina <karel.capek.robotics@gmail.com>
import tkinter as tk
import tkinter.font as tkFont
import textwrap
from tkinter import ttk, simpledialog, messagebox
import json
import math
import re
from dataclasses import dataclass, field, asdict, replace
from typing import Dict, List, Tuple

from sysml.sysml_repository import SysMLRepository, SysMLDiagram, SysMLElement
from gui.style_manager import StyleManager

from sysml.sysml_spec import SYSML_PROPERTIES
from analysis.models import global_requirements, ASIL_ORDER

# ---------------------------------------------------------------------------
# Appearance customization
# ---------------------------------------------------------------------------
# Colors for AutoML object types come from the global StyleManager so diagrams
# can be easily re-themed.
OBJECT_COLORS = StyleManager.get_instance().styles


_next_obj_id = 1
# Pixel distance used when detecting clicks on connection lines
CONNECTION_SELECT_RADIUS = 15


def _get_next_id() -> int:
    global _next_obj_id
    val = _next_obj_id
    _next_obj_id += 1
    return val


def _parse_float(val: str | None, default: float) -> float:
    """Convert *val* to ``float`` or return ``default`` if conversion fails."""
    try:
        return float(val)
    except (TypeError, ValueError):
        return default


def _part_prop_key(raw: str) -> str:
    """Return canonical property name for a raw part property entry."""
    if not raw:
        return ""
    part = raw.split(":", 1)[0]
    part = part.split("[", 1)[0]
    return part.strip()


def _part_elem_key(elem) -> str:
    """Return canonical key for a Part element."""
    if not elem:
        return ""
    name = elem.name or ""
    if "_" in name and name.rsplit("_", 1)[1].isdigit():
        name = name.rsplit("_", 1)[0]
    base = _part_prop_key(name)
    definition = elem.properties.get("definition", "")
    return f"{base}:{definition}"


def parse_part_property(raw: str) -> tuple[str, str]:
    """Return (property name, block name) parsed from a part property entry."""
    raw = raw.strip()
    prop = raw
    block = raw
    if ":" in raw:
        prop, block = raw.split(":", 1)
    prop = prop.split("[", 1)[0].strip()
    block = block.split("[", 1)[0].strip()
    return (prop or block, block)


def _find_parent_blocks(repo: SysMLRepository, block_id: str) -> set[str]:
    """Return all blocks that directly use ``block_id`` as a part or are
    associated with it."""
    parents: set[str] = set()
    # check IBDs for parts referencing this block
    for parent_id, diag_id in repo.element_diagrams.items():
        diag = repo.diagrams.get(diag_id)
        if not diag:
            continue
        for obj in getattr(diag, "objects", []):
            if obj.get("obj_type") != "Part":
                continue
            if obj.get("properties", {}).get("definition") == block_id:
                parents.add(parent_id)
                break
    # also follow Association and Generalization relationships
    for rel in repo.relationships:
        if rel.rel_type not in ("Association", "Generalization"):
            continue
        if rel.rel_type == "Generalization":
            if rel.source == block_id and rel.target in repo.elements:
                parents.add(rel.target)
            continue
        if rel.source == block_id and rel.target in repo.elements:
            parents.add(rel.target)
        elif rel.target == block_id and rel.source in repo.elements:
            parents.add(rel.source)
    # include father block from internal block diagram linkage
    diag_id = repo.get_linked_diagram(block_id)
    diag = repo.diagrams.get(diag_id)
    if diag and getattr(diag, "father", None) in repo.elements:
        parents.add(diag.father)
    return parents


def _collect_parent_parts(repo: SysMLRepository, block_id: str, visited=None) -> list[str]:
    """Recursively gather parts from all parent blocks of ``block_id``."""
    if visited is None:
        visited = set()
    parts: list[str] = []
    for parent in _find_parent_blocks(repo, block_id):
        if parent in visited:
            continue
        visited.add(parent)
        elem = repo.elements.get(parent)
        if elem:
            parts.extend(
                [
                    p.strip()
                    for p in elem.properties.get("partProperties", "").split(",")
                    if p.strip()
                ]
            )
        parts.extend(_collect_parent_parts(repo, parent, visited))
    seen = []
    for p in parts:
        if p not in seen:
            seen.append(p)
    return seen


def extend_block_parts_with_parents(repo: SysMLRepository, block_id: str) -> None:
    """Merge parent block parts into the given block's ``partProperties``."""
    block = repo.elements.get(block_id)
    if not block:
        return
    names = [p.strip() for p in block.properties.get("partProperties", "").split(",") if p.strip()]
    for p in _collect_parent_parts(repo, block_id):
        if p not in names:
            names.append(p)
    joined = ", ".join(names)
    block.properties["partProperties"] = joined
    for d in repo.diagrams.values():
        for o in getattr(d, "objects", []):
            if o.get("element_id") == block_id:
                o.setdefault("properties", {})["partProperties"] = joined


def _find_blocks_with_part(repo: SysMLRepository, part_id: str) -> set[str]:
    """Return all blocks that directly include ``part_id`` as a part."""
    blocks: set[str] = set()
    for blk_id, diag_id in repo.element_diagrams.items():
        diag = repo.diagrams.get(diag_id)
        if not diag:
            continue
        for obj in getattr(diag, "objects", []):
            if obj.get("obj_type") != "Part":
                continue
            if obj.get("properties", {}).get("definition") == part_id:
                blocks.add(blk_id)
                break
    return blocks


def _find_blocks_with_aggregation(repo: SysMLRepository, part_id: str) -> set[str]:
    """Return blocks that have an aggregation relationship to ``part_id``."""
    blocks: set[str] = set()
    for rel in repo.relationships:
        if (
            rel.rel_type in ("Aggregation", "Composite Aggregation")
            and rel.target == part_id
        ):
            blocks.add(rel.source)
    return blocks


def _aggregation_exists(repo: SysMLRepository, whole_id: str, part_id: str) -> bool:
    """Return ``True`` if ``whole_id`` or its ancestors already aggregate ``part_id``."""

    src_ids = [whole_id] + _collect_generalization_parents(repo, whole_id)
    diag_id = repo.get_linked_diagram(whole_id)
    diag = repo.diagrams.get(diag_id)
    father = getattr(diag, "father", None) if diag else None
    if father:
        src_ids.append(father)
        src_ids.extend(_collect_generalization_parents(repo, father))

    for rel in repo.relationships:
        if (
            rel.rel_type in ("Aggregation", "Composite Aggregation")
            and rel.source in src_ids
            and rel.target == part_id
        ):
            return True

    for sid in src_ids[1:]:
        diag_id = repo.get_linked_diagram(sid)
        diag = repo.diagrams.get(diag_id)
        if not diag:
            continue
        for obj in getattr(diag, "objects", []):
            if (
                obj.get("obj_type") == "Part"
                and obj.get("properties", {}).get("definition") == part_id
            ):
                return True
    return False


def _reverse_aggregation_exists(
    repo: SysMLRepository, whole_id: str, part_id: str
) -> bool:
    """Return ``True`` if ``part_id`` or its ancestors aggregate ``whole_id``."""

    src_ids = [part_id] + _collect_generalization_parents(repo, part_id)
    for rel in repo.relationships:
        if (
            rel.rel_type in ("Aggregation", "Composite Aggregation")
            and rel.source in src_ids
            and rel.target == whole_id
        ):
            return True
    return False


def _parse_multiplicity_range(mult: str) -> tuple[int, int | None]:
    """Return (lower, upper) bounds parsed from *mult*."""

    mult = mult.strip()
    if not mult:
        return 1, 1
    if ".." in mult:
        low, high = mult.split("..", 1)
        low_val = int(low) if low.isdigit() else 0
        if high == "*" or not high:
            return low_val, None
        return low_val, int(high)
    if mult == "*":
        return 0, None
    if mult.isdigit():
        val = int(mult)
        return val, val
    return 1, None


def _is_default_part_name(def_name: str, part_name: str) -> bool:
    """Return ``True`` if *part_name* is derived from ``def_name``."""

    if not part_name:
        return True
    if part_name == def_name:
        return True
    pattern = re.escape(def_name) + r"\[\d+\]$"
    return re.fullmatch(pattern, part_name) is not None

def _multiplicity_limit_exceeded(
    repo: SysMLRepository,
    parent_id: str,
    def_id: str,
    diagram_objects: list,
    self_elem_id: str | None = None,
) -> bool:
    """Return ``True`` if assigning *def_id* would exceed multiplicity."""

    rels = [
        r
        for r in repo.relationships
        if r.source == parent_id
        and r.target == def_id
        and r.rel_type in ("Aggregation", "Composite Aggregation")
    ]
    if not rels:
        return False

    limit: int | None = 0
    for rel in rels:
        mult = rel.properties.get("multiplicity", "1")

        low, high = _parse_multiplicity_range(mult)
        if high is None:
            limit = None
            break
        limit += high

    if limit is None:
        return False

    # gather all diagrams containing parts for this block
    diag_ids: set[str] = set()
    linked = repo.get_linked_diagram(parent_id)
    if linked:
        diag_ids.add(linked)
    for d in repo.diagrams.values():
        if d.diag_type != "Internal Block Diagram":
            continue
        for o in getattr(d, "objects", []):
            if o.get("obj_type") == "Block Boundary" and o.get("element_id") == parent_id:
                diag_ids.add(d.diag_id)
                break

    seen: set[str] = set()
    count = 0
    for did in diag_ids:
        diag = repo.diagrams.get(did)
        if not diag:
            continue
        for o in getattr(diag, "objects", []):
            if (
                o.get("obj_type") == "Part"
                and o.get("properties", {}).get("definition") == def_id
            ):
                elem_id = o.get("element_id")
                if elem_id != self_elem_id and elem_id not in seen:
                    seen.add(elem_id)
                    count += 1

    for obj in diagram_objects:
        data = obj.__dict__ if hasattr(obj, "__dict__") else obj
        if (
            data.get("obj_type") == "Part"
            and data.get("properties", {}).get("definition") == def_id
        ):
            elem_id = data.get("element_id")
            if elem_id != self_elem_id and elem_id not in seen:
                seen.add(elem_id)
                count += 1

    return count >= limit


def _part_name_exists(
    repo: SysMLRepository,
    parent_id: str,
    name: str,
    self_elem_id: str | None = None,
) -> bool:
    """Return ``True`` if another part with ``name`` already exists."""

    if not name:
        return False

    diag_ids: set[str] = set()
    linked = repo.get_linked_diagram(parent_id)
    if linked:
        diag_ids.add(linked)
    for d in repo.diagrams.values():
        if d.diag_type != "Internal Block Diagram":
            continue
        for o in getattr(d, "objects", []):
            if o.get("obj_type") == "Block Boundary" and o.get("element_id") == parent_id:
                diag_ids.add(d.diag_id)
                break

    for did in diag_ids:
        diag = repo.diagrams.get(did)
        if not diag:
            continue
        for obj in getattr(diag, "objects", []):
            if obj.get("obj_type") != "Part":
                continue
            if obj.get("element_id") == self_elem_id:
                continue
            elem_id = obj.get("element_id")
            if elem_id in repo.elements and repo.elements[elem_id].name == name:
                return True

    return False

def _find_generalization_children(repo: SysMLRepository, parent_id: str) -> set[str]:
    """Return all blocks that generalize ``parent_id``."""
    children: set[str] = set()
    for rel in repo.relationships:
        if rel.rel_type == "Generalization" and rel.target == parent_id:
            children.add(rel.source)
    return children


def _collect_generalization_parents(
    repo: SysMLRepository, block_id: str, visited: set[str] | None = None
) -> list[str]:
    """Return all parent blocks of ``block_id`` reachable through generalizations."""

    if visited is None:
        visited = set()
    parents: list[str] = []
    for rel in repo.relationships:
        if rel.rel_type == "Generalization" and rel.source == block_id:
            target = rel.target
            if target in visited:
                continue
            visited.add(target)
            parents.append(target)
            parents.extend(_collect_generalization_parents(repo, target, visited))
    return parents


def _shared_generalization_parent(
    repo: SysMLRepository, a_id: str, b_id: str
) -> bool:
    """Return ``True`` if *a_id* and *b_id* share a common direct parent."""

    a_parents = {
        rel.target
        for rel in repo.relationships
        if rel.rel_type == "Generalization" and rel.source == a_id
    }
    if not a_parents:
        return False
    b_parents = {
        rel.target
        for rel in repo.relationships
        if rel.rel_type == "Generalization" and rel.source == b_id
    }
    return bool(a_parents & b_parents)


def rename_block(repo: SysMLRepository, block_id: str, new_name: str) -> None:
    """Rename ``block_id`` and propagate changes to related blocks."""
    repo.push_undo_state()
    block = repo.elements.get(block_id)
    if not block or block.elem_type != "Block":
        return
    old_name = block.name
    new_name = repo.ensure_unique_element_name(new_name, block_id)
    if old_name == new_name:
        return
    block.name = new_name
    # update part elements referencing this block
    for elem in repo.elements.values():
        if elem.elem_type != "Part":
            continue
        def_val = elem.properties.get("definition")
        if def_val == block_id or def_val == old_name:
            elem.name = new_name
            elem.properties["definition"] = block_id
    for diag in repo.diagrams.values():
        for obj in getattr(diag, "objects", []):
            if obj.get("obj_type") != "Part":
                continue
            def_val = obj.get("properties", {}).get("definition")
            if def_val == old_name:
                obj.setdefault("properties", {})["definition"] = block_id
    # update blocks that include this block as a part
    related = _find_blocks_with_part(repo, block_id) | _find_blocks_with_aggregation(repo, block_id)
    for parent_id in related:
        parent = repo.elements.get(parent_id)
        if not parent:
            continue
        parts = [p.strip() for p in parent.properties.get("partProperties", "").split(",") if p.strip()]
        changed = False
        for idx, val in enumerate(parts):
            base = val.split("[")[0].strip()
            suffix = val[len(base):]
            if base == old_name or base == block_id:
                parts[idx] = new_name + suffix
                changed = True
        if changed:
            for child_id in _find_generalization_children(repo, parent_id):
                remove_inherited_block_properties(repo, child_id, parent_id)
            parent.properties["partProperties"] = ", ".join(parts)
            for d in repo.diagrams.values():
                for o in getattr(d, "objects", []):
                    if o.get("element_id") == parent_id:
                        o.setdefault("properties", {})["partProperties"] = parent.properties["partProperties"]
            for child_id in _find_generalization_children(repo, parent_id):
                inherit_block_properties(repo, child_id)
    # propagate property inheritance to children blocks
    for child_id in _find_generalization_children(repo, block_id):
        inherit_block_properties(repo, child_id)

    # update any Block Boundary objects referencing this block
    for diag in repo.diagrams.values():
        updated = False
        for obj in getattr(diag, "objects", []):
            if obj.get("element_id") == block_id:
                if obj.get("obj_type") == "Block Boundary" or obj.get("obj_type") == "Block":
                    obj.setdefault("properties", {})["name"] = new_name
                    updated = True
        if updated:
            repo.touch_diagram(diag.diag_id)

    # update Block objects referencing this block
    for diag in repo.diagrams.values():
        updated = False
        for obj in getattr(diag, "objects", []):
            if obj.get("obj_type") == "Block" and obj.get("element_id") == block_id:
                obj.setdefault("properties", {})["name"] = new_name
                updated = True
        if updated:
            repo.touch_diagram(diag.diag_id)


def add_aggregation_part(
    repo: SysMLRepository,
    whole_id: str,
    part_id: str,
    multiplicity: str = "",
    app=None,
) -> None:
    """Add *part_id* as a part of *whole_id* block."""
    repo.push_undo_state()
    whole = repo.elements.get(whole_id)
    part = repo.elements.get(part_id)
    if not whole or not part:
        return
    name = part.name or part_id
    entry = f"{name}[{multiplicity}]" if multiplicity else name
    parts = [p.strip() for p in whole.properties.get("partProperties", "").split(",") if p.strip()]
    base = [p.split("[")[0].strip() for p in parts]
    if name in base:
        for idx, b in enumerate(base):
            if b == name:
                parts[idx] = entry
                break
    else:
        parts.append(entry)
    whole.properties["partProperties"] = ", ".join(parts)
    for d in repo.diagrams.values():
        for o in getattr(d, "objects", []):
            if o.get("element_id") == whole_id:
                o.setdefault("properties", {})["partProperties"] = ", ".join(parts)

    # ensure a Part element exists representing the aggregation
    rel = next(
        (
            r
            for r in repo.relationships
            if r.rel_type == "Aggregation"
            and r.source == whole_id
            and r.target == part_id
        ),
        None,
    )
    if not rel:
        rel = next(
            (
                r
                for r in repo.relationships
                if r.rel_type == "Composite Aggregation"
                and r.source == whole_id
                and r.target == part_id
            ),
            None,
        )
    if not rel:
        rel = repo.create_relationship("Aggregation", whole_id, part_id)
    if multiplicity:
        rel.properties["multiplicity"] = multiplicity
    else:
        rel.properties.pop("multiplicity", None)
    if not rel.properties.get("part_elem"):
        part_elem = repo.create_element(
            "Part",
            name=repo.elements.get(part_id).name or part_id,
            properties={"definition": part_id},
            owner=repo.root_package.elem_id,
        )
        repo._undo_stack.pop()
        rel.properties["part_elem"] = part_elem.elem_id

    # propagate changes to any generalization children
    for child_id in _find_generalization_children(repo, whole_id):
        remove_inherited_block_properties(repo, child_id, whole_id)
        inherit_block_properties(repo, child_id)
    # ensure multiplicity instances if composite diagram exists
    add_multiplicity_parts(repo, whole_id, part_id, multiplicity, app=app)


def add_composite_aggregation_part(
    repo: SysMLRepository,
    whole_id: str,
    part_id: str,
    multiplicity: str = "",
    app=None,
) -> None:
    """Add *part_id* as a composite part of *whole_id* block and create the
    part object in the whole's Internal Block Diagram if present."""
    repo.push_undo_state()

    add_aggregation_part(repo, whole_id, part_id, multiplicity, app=app)
    diag_id = repo.get_linked_diagram(whole_id)
    diag = repo.diagrams.get(diag_id)
    # locate the relationship for future reference
    rel = next(
        (
            r
            for r in repo.relationships
            if r.rel_type == "Composite Aggregation"
            and r.source == whole_id
            and r.target == part_id
        ),
        None,
    )
    if not rel:
        rel = repo.create_relationship("Composite Aggregation", whole_id, part_id)
    if multiplicity:
        rel.properties["multiplicity"] = multiplicity
    else:
        rel.properties.pop("multiplicity", None)
    if not diag or diag.diag_type != "Internal Block Diagram":
        if rel and not rel.properties.get("part_elem"):
            part_elem = repo.create_element(
                "Part",
                name=repo.elements.get(part_id).name or part_id,
                properties={"definition": part_id, "force_ibd": "true"},
                owner=repo.root_package.elem_id,
            )
            repo._undo_stack.pop()
            rel.properties["part_elem"] = part_elem.elem_id
        elif rel and rel.properties.get("part_elem"):
            pid = rel.properties["part_elem"]
            elem = repo.elements.get(pid)
            if elem:
                elem.properties["force_ibd"] = "true"
        return
    diag.objects = getattr(diag, "objects", [])
    existing_defs = {
        o.get("properties", {}).get("definition")
        for o in diag.objects
        if o.get("obj_type") == "Part"
    }
    if part_id in existing_defs:
        return
    if rel and rel.properties.get("part_elem") and rel.properties["part_elem"] in repo.elements:
        part_elem = repo.elements[rel.properties["part_elem"]]
        part_elem.properties["force_ibd"] = "true"
    else:
        part_elem = repo.create_element(
            "Part",
            name=repo.elements.get(part_id).name or part_id,
            properties={"definition": part_id, "force_ibd": "true"},
            owner=repo.root_package.elem_id,
        )
        if rel:
            rel.properties["part_elem"] = part_elem.elem_id
    repo.add_element_to_diagram(diag.diag_id, part_elem.elem_id)
    obj_dict = {
        "obj_id": _get_next_id(),
        "obj_type": "Part",
        "x": 50.0,
        "y": 50.0 + 60.0 * len(existing_defs),
        "element_id": part_elem.elem_id,
        "properties": {"definition": part_id},
        "locked": True,
    }
    diag.objects.append(obj_dict)
    _add_ports_for_part(repo, diag, obj_dict, app=app)
    if app:
        for win in getattr(app, "ibd_windows", []):
            if getattr(win, "diagram_id", None) == diag.diag_id:
                win.objects.append(SysMLObject(**obj_dict))
                win.redraw()
                win._sync_to_repository()

    # ensure additional instances per multiplicity
    add_multiplicity_parts(repo, whole_id, part_id, multiplicity, app=app)

    # propagate composite part addition to any generalization children
    for child_id in _find_generalization_children(repo, whole_id):
        inherit_block_properties(repo, child_id)


def add_multiplicity_parts(
    repo: SysMLRepository,
    whole_id: str,
    part_id: str,
    multiplicity: str,
    count: int | None = None,
    app=None,
) -> list[dict]:
    """Ensure ``count`` part instances exist according to ``multiplicity``."""

    low, high = _parse_multiplicity_range(multiplicity)

    diag_id = repo.get_linked_diagram(whole_id)
    diag = repo.diagrams.get(diag_id)
    if not diag or diag.diag_type != "Internal Block Diagram":
        return []
    diag.objects = getattr(diag, "objects", [])
    existing = [
        o
        for o in diag.objects
        if o.get("obj_type") == "Part"
        and o.get("properties", {}).get("definition") == part_id
    ]
    total = len(existing)

    desired = count if count is not None else low
    if high is not None:
        desired = min(desired, high)
    if count is not None:
        target_total = total + desired
        if high is not None:
            target_total = min(target_total, high)
    else:
        target_total = total
        if total < low:
            target_total = low
        if high is not None and target_total > high:
            target_total = high


    added: list[dict] = []
    base_name = repo.elements.get(part_id).name or part_id

    # remove extra part objects if multiplicity decreased
    if total > target_total:
        to_remove = existing[target_total:]
        remove_ids = {o["obj_id"] for o in to_remove}
        for obj in to_remove:
            diag.objects.remove(obj)
            repo.delete_element(obj.get("element_id"))
            repo._undo_stack.pop()
        diag.objects = [
            o
            for o in diag.objects
            if not (
                o.get("obj_type") == "Port"
                and o.get("properties", {}).get("parent") in {str(rid) for rid in remove_ids}
            )
        ]
        existing = existing[:target_total]
        total = target_total
        if app:
            for win in getattr(app, "ibd_windows", []):
                if getattr(win, "diagram_id", None) == diag.diag_id:
                    win.objects = [
                        o
                        for o in win.objects
                        if getattr(o, "obj_id", None) not in remove_ids
                    ]
                    win.redraw()
                    win._sync_to_repository()

    # rename remaining part elements if they still have default names
    for idx, obj in enumerate(existing):
        elem = repo.elements.get(obj.get("element_id"))
        if elem:
            expected = repo.ensure_unique_element_name(
                f"{base_name}[{idx + 1}]", elem.elem_id
            )
            if _is_default_part_name(base_name, elem.name) and elem.name != expected:
                elem.name = expected

    base_x = 50.0
    base_y = 50.0 + 60.0 * len(diag.objects)
    for i in range(total, target_total):
        part_elem = repo.create_element(
            "Part",
            name=f"{base_name}[{i + 1}]",
            properties={"definition": part_id, "force_ibd": "true"},
            owner=repo.root_package.elem_id,
        )
        repo.add_element_to_diagram(diag.diag_id, part_elem.elem_id)
        obj_dict = {
            "obj_id": _get_next_id(),
            "obj_type": "Part",
            "x": base_x,
            "y": base_y,
            "element_id": part_elem.elem_id,
            "properties": {"definition": part_id},
            "locked": True,
        }
        base_y += 60.0
        diag.objects.append(obj_dict)
        _add_ports_for_part(repo, diag, obj_dict, app=app)
        if app:
            for win in getattr(app, "ibd_windows", []):
                if getattr(win, "diagram_id", None) == diag.diag_id:
                    win.objects.append(SysMLObject(**obj_dict))
                    win.redraw()
                    win._sync_to_repository()
        added.append(obj_dict)
    # rename all part elements to ensure sequential numbering
    all_objs = [
        o
        for o in diag.objects
        if o.get("obj_type") == "Part"
        and o.get("properties", {}).get("definition") == part_id
    ]
    for idx, obj in enumerate(all_objs):
        elem = repo.elements.get(obj.get("element_id"))
        if elem:
            expected = repo.ensure_unique_element_name(
                f"{base_name}[{idx + 1}]", elem.elem_id
            )
            if _is_default_part_name(base_name, elem.name) and elem.name != expected:
                elem.name = expected

    return added


def _enforce_ibd_multiplicity(
    repo: SysMLRepository, block_id: str, app=None
) -> list[dict]:
    """Ensure ``block_id``'s IBD obeys aggregation multiplicities.

    Returns a list of added part object dictionaries."""

    added: list[dict] = []
    src_ids = [block_id] + _collect_generalization_parents(repo, block_id)
    for rel in repo.relationships:
        if (
            rel.rel_type in ("Aggregation", "Composite Aggregation")
            and rel.source in src_ids
        ):
            mult = rel.properties.get("multiplicity", "")
            if mult:
                added.extend(
                    add_multiplicity_parts(repo, block_id, rel.target, mult, app=app)
                )
    return added


def _sync_ibd_composite_parts(
    repo: SysMLRepository, block_id: str, app=None
) -> list[dict]:
    """Ensure *block_id*'s IBD includes parts for existing composite aggregations.

    Returns the list of added part object dictionaries."""

    diag_id = repo.get_linked_diagram(block_id)
    diag = repo.diagrams.get(diag_id)
    if not diag or diag.diag_type != "Internal Block Diagram":
        return []
    diag.objects = getattr(diag, "objects", [])
    existing_defs = {
        o.get("properties", {}).get("definition")
        for o in diag.objects
        if o.get("obj_type") == "Part"
    }
    src_ids = [block_id] + _collect_generalization_parents(repo, block_id)
    rels = [
        rel
        for rel in repo.relationships
        if rel.rel_type == "Composite Aggregation" and rel.source in src_ids
    ]
    added: list[dict] = []
    base_x = 50.0
    base_y = 50.0 + 60.0 * len(existing_defs)
    for rel in rels:
        pid = rel.target
        if pid in existing_defs:
            continue
        if rel.properties.get("part_elem") and rel.properties["part_elem"] in repo.elements:
            part_elem = repo.elements[rel.properties["part_elem"]]
            part_elem.properties["force_ibd"] = "true"
        else:
            part_elem = repo.create_element(
                "Part",
                name=repo.elements.get(pid).name or pid,
                properties={"definition": pid, "force_ibd": "true"},
                owner=repo.root_package.elem_id,
            )
            rel.properties["part_elem"] = part_elem.elem_id
        repo.add_element_to_diagram(diag.diag_id, part_elem.elem_id)
        obj_dict = {
            "obj_id": _get_next_id(),
            "obj_type": "Part",
            "x": base_x,
            "y": base_y,
            "element_id": part_elem.elem_id,
            "properties": {"definition": pid},
            "locked": True,
        }
        base_y += 60.0
        diag.objects.append(obj_dict)
        added.append(obj_dict)
        added += _add_ports_for_part(repo, diag, obj_dict, app=app)
        if app:
            for win in getattr(app, "ibd_windows", []):
                if getattr(win, "diagram_id", None) == diag.diag_id:
                    win.objects.append(SysMLObject(**obj_dict))
                    win.redraw()
                    win._sync_to_repository()
    return added


def _sync_ibd_aggregation_parts(
    repo: SysMLRepository, block_id: str, app=None
) -> list[dict]:
    """Ensure ``block_id``'s IBD includes parts for regular aggregations.

    Returns the list of added part object dictionaries."""

    diag_id = repo.get_linked_diagram(block_id)
    diag = repo.diagrams.get(diag_id)
    if not diag or diag.diag_type != "Internal Block Diagram":
        return []
    diag.objects = getattr(diag, "objects", [])
    existing_defs = {
        o.get("properties", {}).get("definition")
        for o in diag.objects
        if o.get("obj_type") == "Part"
    }
    src_ids = [block_id] + _collect_generalization_parents(repo, block_id)
    rels = [
        rel
        for rel in repo.relationships
        if rel.rel_type == "Aggregation" and rel.source in src_ids
    ]
    added: list[dict] = []
    base_x = 50.0
    base_y = 50.0 + 60.0 * len(existing_defs)
    for rel in rels:
        pid = rel.target
        if pid in existing_defs:
            continue
        if rel.properties.get("part_elem") and rel.properties["part_elem"] in repo.elements:
            part_elem = repo.elements[rel.properties["part_elem"]]
        else:
            part_elem = repo.create_element(
                "Part",
                name=repo.elements.get(pid).name or pid,
                properties={"definition": pid},
                owner=repo.root_package.elem_id,
            )
            rel.properties["part_elem"] = part_elem.elem_id
        repo.add_element_to_diagram(diag.diag_id, part_elem.elem_id)
        obj_dict = {
            "obj_id": _get_next_id(),
            "obj_type": "Part",
            "x": base_x,
            "y": base_y,
            "element_id": part_elem.elem_id,
            "properties": {"definition": pid},
        }
        base_y += 60.0
        diag.objects.append(obj_dict)
        added.append(obj_dict)
        added += _add_ports_for_part(repo, diag, obj_dict, app=app)
        if app:
            for win in getattr(app, "ibd_windows", []):
                if getattr(win, "diagram_id", None) == diag.diag_id:
                    win.objects.append(SysMLObject(**obj_dict))
                    win.redraw()
                    win._sync_to_repository()
    return added


def _sync_ibd_partproperty_parts(
    repo: SysMLRepository,
    block_id: str,
    names: list[str] | None = None,
    app=None,
    visible: bool = False,
    hidden: bool | None = None,
) -> list[dict]:
    """Ensure ``block_id``'s IBD includes parts for given ``names``.

    If *names* is ``None``, the block's ``partProperties`` attribute is parsed.
    Returns the list of added part object dictionaries.

    ``hidden`` is provided for backwards compatibility and overrides the
    ``visible`` flag when specified."""

    if hidden is not None:
        visible = not hidden

    diag_id = repo.get_linked_diagram(block_id)
    diag = repo.diagrams.get(diag_id)
    if not diag or diag.diag_type != "Internal Block Diagram":
        return []
    block = repo.elements.get(block_id)
    if not block:
        return []

    diag.objects = getattr(diag, "objects", [])
    existing_defs = {
        o.get("properties", {}).get("definition")
        for o in diag.objects
        if o.get("obj_type") == "Part"
    }
    existing_keys = {
        _part_elem_key(repo.elements[o.get("element_id")])
        for o in diag.objects
        if o.get("obj_type") == "Part" and o.get("element_id") in repo.elements
    }
    existing_keys = {_part_prop_key(n) for n in existing_props}
    if names is None:
        entries = [p for p in block.properties.get("partProperties", "").split(",") if p.strip()]
    else:
        entries = [n for n in names if n.strip()]
    parsed_raw = [parse_part_property(e) for e in entries]
    seen_keys = set()
    parsed = []
    for prop_name, block_name in parsed_raw:
        key = _part_prop_key(prop_name)
        if key in seen_keys:
            continue
        seen_keys.add(key)
        parsed.append((prop_name, block_name))
    added: list[dict] = []
    boundary = next((o for o in diag.objects if o.get("obj_type") == "Block Boundary"), None)
    existing_count = sum(1 for o in diag.objects if o.get("obj_type") == "Part")
    if boundary:
        base_x = boundary["x"] - boundary["width"] / 2 + 30.0
        base_y = boundary["y"] - boundary["height"] / 2 + 30.0 + 60.0 * existing_count
    else:
        base_x = 50.0
        base_y = 50.0 + 60.0 * existing_count
    for prop_name, block_name in parsed:
<<<<<<< HEAD
=======
        if _part_prop_key(prop_name) in existing_keys:
            continue
>>>>>>> 8daaa929
        target_id = next(
            (
                eid
                for eid, elem in repo.elements.items()
                if elem.elem_type == "Block" and elem.name == block_name
            ),
            None,
        )
        if not target_id:
            continue
        cand_key = f"{_part_prop_key(prop_name)}:{target_id}"
        if cand_key in existing_keys:
            continue
        # enforce multiplicity based on aggregation relationships
        limit = None
        for rel in repo.relationships:
            if (
                rel.source == block_id
                and rel.target == target_id
                and rel.rel_type in ("Aggregation", "Composite Aggregation")
            ):
                mult = rel.properties.get("multiplicity", "")
                low, high = _parse_multiplicity_range(mult)
                if high is not None:
                    limit = high
                break
        if limit is not None:
            current = sum(
                1
                for o in diag.objects
                if o.get("obj_type") == "Part"
                and o.get("properties", {}).get("definition") == target_id
            )
            if current >= limit:
                continue
        part_elem = repo.create_element(
            "Part",
            name=prop_name,
            properties={"definition": target_id, "force_ibd": "true"},
            owner=repo.root_package.elem_id,
        )
        repo.add_element_to_diagram(diag.diag_id, part_elem.elem_id)
        obj_dict = {
            "obj_id": _get_next_id(),
            "obj_type": "Part",
            "x": base_x,
            "y": base_y,
            "width": 80.0,
            "height": 40.0,
            "element_id": part_elem.elem_id,
            "properties": {"definition": target_id},
            "hidden": not visible,
        }
        base_y += 60.0
        diag.objects.append(obj_dict)
        added.append(obj_dict)
<<<<<<< HEAD
        existing_keys.add(_part_elem_key(part_elem))
=======
        existing_props.add(prop_name)
        existing_keys.add(_part_prop_key(prop_name))
>>>>>>> 8daaa929
        existing_defs.add(target_id)
        if app:
            for win in getattr(app, "ibd_windows", []):
                if getattr(win, "diagram_id", None) == diag.diag_id:
                    win.objects.append(SysMLObject(**obj_dict))
                    win.redraw()
                    win._sync_to_repository()

    boundary = next(
        (o for o in diag.objects if o.get("obj_type") == "Block Boundary"), None
    )
    if boundary and any(not a.get("hidden", False) for a in added):
        b_obj = SysMLObject(**boundary)
        objs = [SysMLObject(**o) for o in diag.objects]
        ensure_boundary_contains_parts(b_obj, objs)
        boundary["width"] = b_obj.width
        boundary["height"] = b_obj.height
        boundary["x"] = b_obj.x
        boundary["y"] = b_obj.y
        if app:
            for win in getattr(app, "ibd_windows", []):
                if getattr(win, "diagram_id", None) == diag.diag_id:
                    for obj in win.objects:
                        if obj.obj_type == "Block Boundary":
                            obj.width = b_obj.width
                            obj.height = b_obj.height
                            obj.x = b_obj.x
                            obj.y = b_obj.y
                            win.redraw()
                            win._sync_to_repository()

    return added


def _propagate_boundary_parts(
    repo: SysMLRepository, block_id: str, parts: list[dict], app=None
) -> None:
    """Insert *parts* into diagrams containing boundaries for ``block_id``."""

    for diag in repo.diagrams.values():
        if diag.diag_type != "Internal Block Diagram":
            continue
        boundary = next(
            (
                o
                for o in getattr(diag, "objects", [])
                if o.get("obj_type") == "Block Boundary" and o.get("element_id") == block_id
            ),
            None,
        )
        if not boundary:
            continue
        diag.objects = getattr(diag, "objects", [])
        existing = {o.get("element_id") for o in diag.objects if o.get("obj_type") == "Part"}
        base_x = boundary["x"] - boundary["width"] / 2 + 30.0
        base_y = boundary["y"] - boundary["height"] / 2 + 30.0
        for obj in parts:
            if obj.get("element_id") in existing:
                continue
            new_obj = obj.copy()
            new_obj["obj_id"] = _get_next_id()
            new_obj["x"] = base_x
            new_obj["y"] = base_y
            new_obj["hidden"] = False
            diag.objects.append(new_obj)
            repo.add_element_to_diagram(diag.diag_id, new_obj["element_id"])
            base_y += 60.0
            if app:
                for win in getattr(app, "ibd_windows", []):
                    if getattr(win, "diagram_id", None) == diag.diag_id:
                        win.objects.append(SysMLObject(**new_obj))
                        win.redraw()
                        win._sync_to_repository()



def _sync_block_parts_from_ibd(repo: SysMLRepository, diag_id: str) -> None:
    """Ensure the block linked to ``diag_id`` lists all part definitions."""

    diag = repo.diagrams.get(diag_id)
    if not diag or diag.diag_type != "Internal Block Diagram":
        return
    block_id = (
        getattr(diag, "father", None)
        or next((eid for eid, did in repo.element_diagrams.items() if did == diag_id), None)
    )
    if not block_id or block_id not in repo.elements:
        return
    block = repo.elements[block_id]
    names = [
        p.strip()
        for p in block.properties.get("partProperties", "").split(",")
        if p.strip()
    ]
    bases = {n.split("[")[0].strip() for n in names}
    for obj in getattr(diag, "objects", []):
        if obj.get("obj_type") != "Part":
            continue
        def_id = obj.get("properties", {}).get("definition")
        if def_id and def_id in repo.elements:
            pname = repo.elements[def_id].name or def_id
            if pname not in bases:
                names.append(pname)
                bases.add(pname)
    if names:
        joined = ", ".join(names)
        block.properties["partProperties"] = joined
        for d in repo.diagrams.values():
            for o in getattr(d, "objects", []):
                if o.get("element_id") == block_id:
                    o.setdefault("properties", {})["partProperties"] = joined
        for child_id in _find_generalization_children(repo, block_id):
            inherit_block_properties(repo, child_id)


def _ensure_ibd_boundary(repo: SysMLRepository, diagram: SysMLDiagram, block_id: str, app=None) -> list[dict]:
    """Create a boundary object for the IBD father block if needed."""

    diagram.objects = getattr(diagram, "objects", [])
    boundary = next((o for o in diagram.objects if o.get("obj_type") == "Block Boundary"), None)
    added: list[dict] = []
    if not boundary:
        obj_dict = {
            "obj_id": _get_next_id(),
            "obj_type": "Block Boundary",
            "x": 100.0,
            "y": 80.0,
            "width": 200.0,
            "height": 120.0,
            "element_id": block_id,
            "properties": {"name": repo.elements.get(block_id).name or block_id},
        }
        diagram.objects.insert(0, obj_dict)
        added.append(obj_dict)
        added += _add_ports_for_boundary(repo, diagram, obj_dict, app=app)
    else:
        if boundary.get("element_id") != block_id:
            boundary["element_id"] = block_id
        added += _add_ports_for_boundary(repo, diagram, boundary, app=app)
    # propagate parts for the boundary from the block's own IBD or definition
    diag_id = repo.get_linked_diagram(block_id)
    src = repo.diagrams.get(diag_id)
    parts: list[dict] = []
    if src and src.diag_type == "Internal Block Diagram":
        parts = [o for o in getattr(src, "objects", []) if o.get("obj_type") == "Part"]
    else:
        block = repo.elements.get(block_id)
        if block:
            entries = [p for p in block.properties.get("partProperties", "").split(",") if p.strip()]
            base_x = boundary["x"] - boundary["width"] / 2 + 30.0
            base_y = boundary["y"] - boundary["height"] / 2 + 30.0
            for prop_name, blk_name in [parse_part_property(e) for e in entries]:
                target_id = next(
                    (eid for eid, elem in repo.elements.items() if elem.elem_type == "Block" and elem.name == blk_name),
                    None,
                )
                if not target_id:
                    continue
                part_elem = repo.create_element(
                    "Part",
                    name=prop_name,
                    properties={"definition": target_id, "force_ibd": "true"},
                    owner=repo.root_package.elem_id,
                )
                obj = {
                    "obj_id": _get_next_id(),
                    "obj_type": "Part",
                    "x": base_x,
                    "y": base_y,
                    "width": 80.0,
                    "height": 40.0,
                    "element_id": part_elem.elem_id,
                    "properties": {"definition": target_id},
                    "hidden": False,
                }
                base_y += 60.0
                parts.append(obj)
    if parts:
        _propagate_boundary_parts(repo, block_id, parts, app=app)
    return added


def _remove_ibd_boundary(repo: SysMLRepository, diagram: SysMLDiagram) -> None:
    """Remove boundary object and ports from the diagram."""

    diagram.objects = getattr(diagram, "objects", [])
    boundary = next((o for o in diagram.objects if o.get("obj_type") == "Block Boundary"), None)
    if not boundary:
        return
    bid = boundary.get("obj_id")
    diagram.objects = [o for o in diagram.objects if not (o.get("obj_type") == "Port" and o.get("properties", {}).get("parent") == str(bid))]
    diagram.objects.remove(boundary)


def set_ibd_father(
    repo: SysMLRepository, diagram: SysMLDiagram, father_id: str | None, app=None
) -> list[dict]:
    """Assign *father_id* as the block represented by *diagram*.

    Links the diagram to the block and syncs composite parts. Returns any added
    part object dictionaries."""

    prev = getattr(diagram, "father", None)
    diagram.father = father_id
    if prev and prev != father_id:
        repo.link_diagram(prev, None)
    if father_id:
        repo.link_diagram(father_id, diagram.diag_id)
    added = _sync_ibd_composite_parts(repo, father_id, app=app) if father_id else []
    if father_id:
        added += _ensure_ibd_boundary(repo, diagram, father_id, app=app)
        added += _sync_ibd_partproperty_parts(repo, father_id, app=app, visible=True)
        parts = [o for o in getattr(diagram, "objects", []) if o.get("obj_type") == "Part"]
        _propagate_boundary_parts(repo, father_id, parts, app=app)
    else:
        _remove_ibd_boundary(repo, diagram)
    return added


def link_block_to_ibd(
    repo: SysMLRepository, block_id: str, diag_id: str | None, app=None
) -> list[dict]:
    """Link *block_id* to *diag_id* and ensure the IBD boundary is created."""

    if diag_id and diag_id in repo.diagrams:
        diagram = repo.diagrams[diag_id]
        if diagram.diag_type == "Internal Block Diagram":
            return set_ibd_father(repo, diagram, block_id, app=app)
    repo.link_diagram(block_id, diag_id)
    return []


def update_block_parts_from_ibd(repo: SysMLRepository, diagram: SysMLDiagram) -> None:
    """Sync the father block's ``partProperties`` from diagram part objects."""

    if diagram.diag_type != "Internal Block Diagram":
        return
    block_id = getattr(diagram, "father", None)
    if not block_id:
        block_id = next((eid for eid, did in repo.element_diagrams.items() if did == diagram.diag_id), None)
    if not block_id or block_id not in repo.elements:
        return
    block = repo.elements[block_id]
    existing = [p.strip() for p in block.properties.get("partProperties", "").split(",") if p.strip()]
    diag_entries: list[tuple[str, str]] = []
    diag_bases: set[str] = set()
    for obj in getattr(diagram, "objects", []):
        if obj.get("obj_type") != "Part":
            continue
        name = ""
        elem_id = obj.get("element_id")
        if elem_id and elem_id in repo.elements:
            elem = repo.elements[elem_id]
            name = elem.name or elem.properties.get("component", "")
        if not name:
            def_id = obj.get("properties", {}).get("definition")
            if def_id and def_id in repo.elements:
                name = repo.elements[def_id].name or def_id
        if not name:
            name = obj.get("properties", {}).get("component", "")
        base = name.split("[")[0].strip() if name else ""
        def_id = obj.get("properties", {}).get("definition")
        base_def = ""
        if def_id and def_id in repo.elements:
            base_def = (repo.elements[def_id].name or def_id).split("[")[0].strip()
        key = base_def or base
        if key and key not in diag_bases:
            diag_entries.append((key, name or key))
            diag_bases.add(key)

    merged_names = list(existing)
    bases = {n.split("[")[0].strip() for n in merged_names}
    for base, name in diag_entries:
        if base not in bases:
            merged_names.append(name)
            bases.add(base)

    if merged_names != existing:
        joined = ", ".join(merged_names)
        block.properties["partProperties"] = joined
        for d in repo.diagrams.values():
            for o in getattr(d, "objects", []):
                if o.get("element_id") == block_id:
                    o.setdefault("properties", {})["partProperties"] = joined
        for child_id in _find_generalization_children(repo, block_id):
            inherit_block_properties(repo, child_id)
        repo.touch_element(block_id)


def remove_aggregation_part(
    repo: SysMLRepository,
    whole_id: str,
    part_id: str,
    remove_object: bool = False,
    app=None,
) -> None:
    """Remove *part_id* from *whole_id* block's part list.

    If *remove_object* is True, also delete any part object representing
    *part_id* in the Internal Block Diagram linked to *whole_id*.
    """
    repo.push_undo_state()
    whole = repo.elements.get(whole_id)
    part = repo.elements.get(part_id)
    if not whole or not part:
        return
    name = part.name or part_id
    parts = [p.strip() for p in whole.properties.get("partProperties", "").split(",") if p.strip()]
    new_parts = [p for p in parts if p.split("[")[0].strip() != name]
    if len(new_parts) != len(parts):
        if new_parts:
            whole.properties["partProperties"] = ", ".join(new_parts)
        else:
            whole.properties.pop("partProperties", None)
        for d in repo.diagrams.values():
            for o in getattr(d, "objects", []):
                if o.get("element_id") == whole_id:
                    if new_parts:
                        o.setdefault("properties", {})["partProperties"] = ", ".join(new_parts)
                    else:
                        o.setdefault("properties", {}).pop("partProperties", None)

    # propagate removals to any generalization children
    for child_id in _find_generalization_children(repo, whole_id):
        child = repo.elements.get(child_id)
        if not child:
            continue
        child_parts = [
            p.strip() for p in child.properties.get("partProperties", "").split(",") if p.strip()
        ]
        child_parts = [p for p in child_parts if p.split("[")[0].strip() != name]
        if child_parts:
            child.properties["partProperties"] = ", ".join(child_parts)
        else:
            child.properties.pop("partProperties", None)
        for d in repo.diagrams.values():
            for o in getattr(d, "objects", []):
                if o.get("element_id") == child_id:
                    if child_parts:
                        o.setdefault("properties", {})["partProperties"] = ", ".join(child_parts)
                    else:
                        o.setdefault("properties", {}).pop("partProperties", None)
    if remove_object:
        diag_id = repo.get_linked_diagram(whole_id)
        diag = repo.diagrams.get(diag_id)
        if diag and diag.diag_type == "Internal Block Diagram":
            diag.objects = getattr(diag, "objects", [])
            before = len(diag.objects)
            diag.objects = [
                o
                for o in diag.objects
                if not (
                    o.get("obj_type") == "Part"
                    and o.get("properties", {}).get("definition") == part_id
                )
            ]
            if len(diag.objects) != before and app:
                for win in getattr(app, "ibd_windows", []):
                    if getattr(win, "diagram_id", None) == diag_id:
                        win.objects = [
                            o
                            for o in win.objects
                            if not (
                                o.obj_type == "Part"
                                and o.properties.get("definition") == part_id
                            )
                        ]
                        win.redraw()
                        win._sync_to_repository()
        # remove stored part element if any
        rel = next(
            (
                r
                for r in repo.relationships
                if r.rel_type in ("Composite Aggregation", "Aggregation")
                and r.source == whole_id
                and r.target == part_id
            ),
            None,
        )
        if rel:
            pid = rel.properties.pop("part_elem", None)
            if pid and pid in repo.elements:
                repo.delete_element(pid)
                repo._undo_stack.pop()


def _propagate_part_removal(
    repo: SysMLRepository,
    block_id: str,
    prop_name: str,
    target_id: str,
    remove_object: bool = False,
    app=None,
) -> None:
    """Helper used by :func:`remove_partproperty_entry` to drop a part.

    This delegates to :func:`remove_aggregation_part` which already handles
    updating descendant blocks and any diagrams linked to ``block_id`` when
    ``remove_object`` is ``True``.
    """

    remove_aggregation_part(
        repo,
        block_id,
        target_id,
        remove_object=remove_object,
        app=app,
    )


def _remove_parts_from_ibd(
    repo: SysMLRepository, block_id: str, target_id: str, app=None
) -> None:
    """Remove part objects referencing ``target_id`` from ``block_id``'s IBD."""

    diag_id = repo.get_linked_diagram(block_id)
    diag = repo.diagrams.get(diag_id)
    if not diag or diag.diag_type != "Internal Block Diagram":
        return
    diag.objects = getattr(diag, "objects", [])
    before = len(diag.objects)
    diag.objects = [
        o
        for o in diag.objects
        if not (
            o.get("obj_type") == "Part"
            and o.get("properties", {}).get("definition") == target_id
        )
    ]
    if len(diag.objects) != before and app:
        for win in getattr(app, "ibd_windows", []):
            if getattr(win, "diagram_id", None) == diag_id:
                win.objects = [
                    o
                    for o in win.objects
                    if not (
                        o.obj_type == "Part"
                        and o.properties.get("definition") == target_id
                    )
                ]
                win.redraw()
                win._sync_to_repository()


def _propagate_ibd_part_removal(
    repo: SysMLRepository, block_id: str, target_id: str, app=None
) -> None:
    """Recursively remove part objects from descendants of ``block_id``."""

    for child_id in _find_generalization_children(repo, block_id):
        _remove_parts_from_ibd(repo, child_id, target_id, app=app)
        _propagate_ibd_part_removal(repo, child_id, target_id, app=app)


def remove_partproperty_entry(
    repo: SysMLRepository, block_id: str, entry: str, app=None
) -> None:
    """Remove a part property entry and update descendant diagrams."""
    repo.push_undo_state()

    block = repo.elements.get(block_id)
    if not block:
        return
    prop_name, blk_name = parse_part_property(entry)
    target_id = next(
        (
            eid
            for eid, elem in repo.elements.items()
            if elem.elem_type == "Block" and elem.name == blk_name
        ),
        None,
    )
    if not target_id:
        return

    parts = [p.strip() for p in block.properties.get("partProperties", "").split(",") if p.strip()]
    parts = [p for p in parts if _part_prop_key(p) != _part_prop_key(entry)]
    if parts:
        block.properties["partProperties"] = ", ".join(parts)
    else:
        block.properties.pop("partProperties", None)
    for d in repo.diagrams.values():
        for o in getattr(d, "objects", []):
            if o.get("element_id") == block_id:
                if parts:
                    o.setdefault("properties", {})["partProperties"] = ", ".join(parts)
                else:
                    o.setdefault("properties", {}).pop("partProperties", None)

    _propagate_part_removal(
        repo,
        block_id,
        prop_name,
        target_id,
        remove_object=True,
        app=app,
    )
    _remove_parts_from_ibd(repo, block_id, target_id, app=app)
    _propagate_ibd_part_removal(repo, block_id, target_id, app=app)


def inherit_block_properties(repo: SysMLRepository, block_id: str) -> None:
    """Merge parent block properties into the given block."""
    extend_block_parts_with_parents(repo, block_id)
    block = repo.elements.get(block_id)
    if not block:
        return
    for parent_id in _find_parent_blocks(repo, block_id):
        parent = repo.elements.get(parent_id)
        if not parent:
            continue
        for prop in SYSML_PROPERTIES.get("BlockUsage", []):
            if prop == "partProperties":
                continue
            if prop == "operations":
                child_ops = parse_operations(block.properties.get(prop, ""))
                child_names = {o.name for o in child_ops}
                for op in parse_operations(parent.properties.get(prop, "")):
                    if op.name not in child_names:
                        child_ops.append(op)
                        child_names.add(op.name)
                block.properties[prop] = operations_to_json(child_ops)
            else:
                child_vals = [
                    v.strip() for v in block.properties.get(prop, "").split(",") if v.strip()
                ]
                parent_vals = [
                    v.strip() for v in parent.properties.get(prop, "").split(",") if v.strip()
                ]
                for v in parent_vals:
                    if v not in child_vals:
                        child_vals.append(v)
                if child_vals:
                    block.properties[prop] = ", ".join(child_vals)
    for d in repo.diagrams.values():
        for o in getattr(d, "objects", []):
            if o.get("element_id") == block_id:
                o.setdefault("properties", {}).update(block.properties)


def remove_inherited_block_properties(repo: SysMLRepository, child_id: str, parent_id: str) -> None:
    """Remove properties of *parent_id* from *child_id* block."""
    child = repo.elements.get(child_id)
    parent = repo.elements.get(parent_id)
    if not child or not parent:
        return

    # handle partProperties separately
    child_parts = [
        v.strip() for v in child.properties.get("partProperties", "").split(",") if v.strip()
    ]
    parent_parts = [
        v.strip() for v in parent.properties.get("partProperties", "").split(",") if v.strip()
    ]
    parent_bases = {p.split("[")[0].strip() for p in parent_parts}
    child_parts = [
        v
        for v in child_parts
        if v.split("[")[0].strip() not in parent_bases
    ]
    if child_parts:
        child.properties["partProperties"] = ", ".join(child_parts)
    else:
        child.properties.pop("partProperties", None)

    for prop in SYSML_PROPERTIES.get("BlockUsage", []):
        if prop == "partProperties":
            continue
        if prop == "operations":
            child_ops = parse_operations(child.properties.get(prop, ""))
            parent_ops = parse_operations(parent.properties.get(prop, ""))
            parent_names = {o.name for o in parent_ops}
            child_ops = [op for op in child_ops if op.name not in parent_names]
            if child_ops:
                child.properties[prop] = operations_to_json(child_ops)
            else:
                child.properties.pop(prop, None)
        else:
            child_vals = [v.strip() for v in child.properties.get(prop, "").split(",") if v.strip()]
            parent_vals = [
                v.strip() for v in parent.properties.get(prop, "").split(",") if v.strip()
            ]
            child_vals = [v for v in child_vals if v not in parent_vals]
            if child_vals:
                child.properties[prop] = ", ".join(child_vals)
            else:
                child.properties.pop(prop, None)

    # propagate changes to diagrams referencing the child block
    for d in repo.diagrams.values():
        for o in getattr(d, "objects", []):
            if o.get("element_id") == child_id:
                o.setdefault("properties", {}).update(child.properties)


def inherit_father_parts(repo: SysMLRepository, diagram: SysMLDiagram) -> list[dict]:
    """Copy parts from the diagram's father block into the diagram.

    Returns a list with the inherited object dictionaries (parts and ports)."""
    father = getattr(diagram, "father", None)
    if not father:
        return []
    father_diag_id = repo.get_linked_diagram(father)
    father_diag = repo.diagrams.get(father_diag_id)
    if not father_diag:
        return []
    diagram.objects = getattr(diagram, "objects", [])
    added: list[dict] = []
<<<<<<< HEAD
    # Track existing parts by element id and canonical name to avoid duplicates
    existing = {o.get("element_id") for o in diagram.objects if o.get("obj_type") == "Part"}
    existing_keys = {
        _part_elem_key(repo.elements[eid])
        for eid in existing
        if eid in repo.elements
    }
=======
    # Track existing parts by element id or definition to avoid duplicates
    existing_ids = {
        o.get("element_id")
        for o in diagram.objects
        if o.get("obj_type") == "Part"
    }
    existing_count: Dict[str, int] = {}
    for o in diagram.objects:
        if o.get("obj_type") != "Part":
            continue
        definition = o.get("properties", {}).get("definition")
        if definition:
            existing_count[definition] = existing_count.get(definition, 0) + 1

    father_parts = [
        o
        for o in getattr(father_diag, "objects", [])
        if o.get("obj_type") == "Part"
    ]
    father_count: Dict[str, int] = {}
    for o in father_parts:
        definition = o.get("properties", {}).get("definition")
        if definition:
            father_count[definition] = father_count.get(definition, 0) + 1
>>>>>>> 8daaa929

    # Map of source part obj_id -> new obj_id so ports can be updated
    part_map: dict[int, int] = {}

    # ------------------------------------------------------------------
    # Copy parts from the father diagram
    # ------------------------------------------------------------------
    for obj in father_parts:
        definition = obj.get("properties", {}).get("definition")
        if obj.get("element_id") in existing_ids:
            continue
<<<<<<< HEAD
        key = None
        if obj.get("element_id") in repo.elements:
            key = _part_elem_key(repo.elements[obj.get("element_id")])
        if key and key in existing_keys:
            continue
=======
        if definition:
            allowed = father_count.get(definition, 1)
            if existing_count.get(definition, 0) >= allowed:
                continue
>>>>>>> 8daaa929
        new_obj = obj.copy()
        new_obj["obj_id"] = _get_next_id()
        diagram.objects.append(new_obj)
        repo.add_element_to_diagram(diagram.diag_id, obj.get("element_id"))
        added.append(new_obj)
        part_map[obj.get("obj_id")] = new_obj["obj_id"]
<<<<<<< HEAD
        existing.add(obj.get("element_id"))
        if key:
            existing_keys.add(key)
=======
        if definition:
            existing_count[definition] = existing_count.get(definition, 0) + 1
>>>>>>> 8daaa929

    # ------------------------------------------------------------------
    # Copy ports belonging to the inherited parts so orientation and other
    # attributes are preserved. Only ports referencing a copied part are
    # considered.
    # ------------------------------------------------------------------
    for obj in getattr(father_diag, "objects", []):
        if obj.get("obj_type") != "Port":
            continue
        parent_id = obj.get("properties", {}).get("parent")
        if not parent_id:
            continue
        try:
            parent_id_int = int(parent_id)
        except Exception:
            continue
        new_parent = part_map.get(parent_id_int)
        if not new_parent:
            continue
        new_obj = obj.copy()
        new_obj["obj_id"] = _get_next_id()
        new_obj.setdefault("properties", {})["parent"] = str(new_parent)
        diagram.objects.append(new_obj)
        added.append(new_obj)
    # update child block partProperties with inherited names
    child_id = next(
        (eid for eid, did in repo.element_diagrams.items() if did == diagram.diag_id),
        None,
    )
    if child_id and father in repo.elements:
        child = repo.elements[child_id]
        father_elem = repo.elements[father]
        names = [
            p.strip() for p in child.properties.get("partProperties", "").split(",") if p.strip()
        ]
        father_names = [
            p.strip()
            for p in father_elem.properties.get("partProperties", "").split(",")
            if p.strip()
        ]
        for n in father_names:
            if n not in names:
                names.append(n)
        joined = ", ".join(names)
        child.properties["partProperties"] = joined
        for d in repo.diagrams.values():
            for o in getattr(d, "objects", []):
                if o.get("element_id") == child_id:
                    o.setdefault("properties", {})["partProperties"] = joined
        inherit_block_properties(repo, child_id)
    return added


@dataclass
class SysMLObject:
    obj_id: int
    obj_type: str
    x: float
    y: float
    element_id: str | None = None
    width: float = 80.0
    height: float = 40.0
    properties: Dict[str, str] = field(default_factory=dict)
    requirements: List[dict] = field(default_factory=list)
    locked: bool = False
    hidden: bool = False
    collapsed: Dict[str, bool] = field(default_factory=dict)


@dataclass
class OperationParameter:
    """Representation of a SysML parameter."""

    name: str
    type: str = ""
    direction: str = "in"


@dataclass
class OperationDefinition:
    """Operation with a list of parameters and an optional return type."""

    name: str
    parameters: List[OperationParameter] = field(default_factory=list)
    return_type: str = ""


def calculate_allocated_asil(requirements: List[dict]) -> str:
    """Return highest ASIL level from the given requirement list."""
    asil = "QM"
    for req in requirements:
        level = req.get("asil") or global_requirements.get(req.get("id"), {}).get("asil", "QM")
        if ASIL_ORDER.get(level, 0) > ASIL_ORDER.get(asil, 0):
            asil = level
    return asil


def remove_orphan_ports(objs: List[SysMLObject]) -> None:
    """Delete ports that don't reference an existing parent part."""
    part_ids = {o.obj_id for o in objs if o.obj_type in ("Part", "Block Boundary")}
    filtered: List[SysMLObject] = []
    for o in objs:
        if o.obj_type == "Port":
            pid = o.properties.get("parent")
            if not pid or int(pid) not in part_ids:
                continue
        filtered.append(o)
    objs[:] = filtered


def rename_port(
    repo: SysMLRepository, port: SysMLObject, objs: List[SysMLObject], new_name: str
) -> None:
    """Rename *port* and update its parent's port list."""

    old_name = port.properties.get("name", "")
    if old_name == new_name:
        return
    port.properties["name"] = new_name
    if port.element_id and port.element_id in repo.elements:
        repo.elements[port.element_id].name = new_name
        repo.elements[port.element_id].properties["name"] = new_name
    parent_id = port.properties.get("parent")
    if not parent_id:
        return
    try:
        pid = int(parent_id)
    except (TypeError, ValueError):
        return
    parent = next((o for o in objs if o.obj_id == pid), None)
    if not parent:
        return
    ports = [p.strip() for p in parent.properties.get("ports", "").split(",") if p.strip()]
    if old_name in ports:
        ports[ports.index(old_name)] = new_name
    elif new_name not in ports:
        ports.append(new_name)
    joined = ", ".join(ports)
    parent.properties["ports"] = joined
    if parent.element_id and parent.element_id in repo.elements:
        repo.elements[parent.element_id].properties["ports"] = joined


def remove_port(
    repo: SysMLRepository, port: SysMLObject, objs: List[SysMLObject]
) -> None:
    """Remove *port* from *objs* and update the parent's port list."""

    parent_id = port.properties.get("parent")
    if parent_id:
        try:
            pid = int(parent_id)
        except (TypeError, ValueError):
            pid = None
        if pid is not None:
            parent = next((o for o in objs if o.obj_id == pid), None)
            if parent:
                ports = [p.strip() for p in parent.properties.get("ports", "").split(",") if p.strip()]
                if port.properties.get("name") in ports:
                    ports.remove(port.properties.get("name"))
                    joined = ", ".join(ports)
                    parent.properties["ports"] = joined
                    if parent.element_id and parent.element_id in repo.elements:
                        repo.elements[parent.element_id].properties["ports"] = joined


def snap_port_to_parent_obj(port: SysMLObject, parent: SysMLObject) -> None:
    """Position *port* along the closest edge of *parent*."""
    px = port.x
    py = port.y
    left = parent.x - parent.width / 2
    right = parent.x + parent.width / 2
    top = parent.y - parent.height / 2
    bottom = parent.y + parent.height / 2
    d_left = abs(px - left)
    d_right = abs(px - right)
    d_top = abs(py - top)
    d_bottom = abs(py - bottom)
    min_d = min(d_left, d_right, d_top, d_bottom)
    if min_d == d_left:
        port.x = left
        port.y = min(max(py, top), bottom)
        port.properties["side"] = "W"
    elif min_d == d_right:
        port.x = right
        port.y = min(max(py, top), bottom)
        port.properties["side"] = "E"
    elif min_d == d_top:
        port.y = top
        port.x = min(max(px, left), right)
        port.properties["side"] = "N"
    else:
        port.y = bottom
        port.x = min(max(px, left), right)
        port.properties["side"] = "S"


def update_ports_for_part(part: SysMLObject, objs: List[SysMLObject]) -> None:
    """Snap all ports referencing *part* to its border."""
    for o in objs:
        if o.obj_type == "Port" and o.properties.get("parent") == str(part.obj_id):
            snap_port_to_parent_obj(o, part)


def update_ports_for_boundary(boundary: SysMLObject, objs: List[SysMLObject]) -> None:
    """Snap all ports referencing *boundary* to its border."""
    for o in objs:
        if o.obj_type == "Port" and o.properties.get("parent") == str(boundary.obj_id):
            snap_port_to_parent_obj(o, boundary)


def _boundary_min_size(boundary: SysMLObject, objs: List[SysMLObject]) -> tuple[float, float]:
    """Return minimum width and height for *boundary* to contain all parts."""
    parts = [o for o in objs if o.obj_type == "Part" and not getattr(o, "hidden", False)]
    if not parts:
        return (20.0, 20.0)
    pad = 20.0
    max_dx = 0.0
    max_dy = 0.0
    for p in parts:
        dx = abs(p.x - boundary.x) + p.width / 2
        dy = abs(p.y - boundary.y) + p.height / 2
        max_dx = max(max_dx, dx)
        max_dy = max(max_dy, dy)
    return max_dx * 2 + pad, max_dy * 2 + pad


def ensure_boundary_contains_parts(boundary: SysMLObject, objs: List[SysMLObject]) -> None:
    """Expand *boundary* if any part lies outside its borders."""
    min_w, min_h = _boundary_min_size(boundary, objs)
    if boundary.width < min_w:
        boundary.width = min_w
    if boundary.height < min_h:
        boundary.height = min_h


def _add_ports_for_part(
    repo: SysMLRepository,
    diag: SysMLDiagram,
    part_obj: dict,
    app=None,
) -> list[dict]:
    """Create port objects for ``part_obj`` based on its block definition."""

    part_elem = repo.elements.get(part_obj.get("element_id"))
    if not part_elem:
        return []
    block_id = part_elem.properties.get("definition")
    names: list[str] = []
    if block_id and block_id in repo.elements:
        block_elem = repo.elements[block_id]
        names.extend([
            p.strip()
            for p in block_elem.properties.get("ports", "").split(",")
            if p.strip()
        ])
    names.extend([
        p.strip() for p in part_elem.properties.get("ports", "").split(",") if p.strip()
    ])
    if not names:
        return []
    added: list[dict] = []
    parent = SysMLObject(
        part_obj.get("obj_id"),
        "Part",
        part_obj.get("x", 0.0),
        part_obj.get("y", 0.0),
        element_id=part_obj.get("element_id"),
        width=part_obj.get("width", 80.0),
        height=part_obj.get("height", 40.0),
        properties=part_obj.get("properties", {}).copy(),
        locked=part_obj.get("locked", False),
    )
    for name in names:
        port = SysMLObject(
            _get_next_id(),
            "Port",
            parent.x + parent.width / 2 + 20,
            parent.y,
            properties={
                "name": name,
                "parent": str(parent.obj_id),
                "side": "E",
                "labelX": "8",
                "labelY": "-8",
            },
        )
        snap_port_to_parent_obj(port, parent)
        port_dict = asdict(port)
        diag.objects.append(port_dict)
        added.append(port_dict)
        if app:
            for win in getattr(app, "ibd_windows", []):
                if getattr(win, "diagram_id", None) == diag.diag_id:
                    win.objects.append(port)
                    win.redraw()
                    win._sync_to_repository()
    part_obj.setdefault("properties", {})["ports"] = ", ".join(names)
    part_elem.properties["ports"] = ", ".join(names)
    return added


def _add_ports_for_boundary(
    repo: SysMLRepository,
    diag: SysMLDiagram,
    boundary_obj: dict,
    app=None,
) -> list[dict]:
    """Create port objects for a boundary based on its block definition."""

    block = repo.elements.get(boundary_obj.get("element_id"))
    if not block:
        return []
    names = [p.strip() for p in block.properties.get("ports", "").split(",") if p.strip()]
    if not names:
        return []
    added: list[dict] = []
    parent = SysMLObject(
        boundary_obj.get("obj_id"),
        "Block Boundary",
        boundary_obj.get("x", 0.0),
        boundary_obj.get("y", 0.0),
        width=boundary_obj.get("width", 160.0),
        height=boundary_obj.get("height", 100.0),
    )
    for name in names:
        port = SysMLObject(
            _get_next_id(),
            "Port",
            parent.x + parent.width / 2 + 20,
            parent.y,
            properties={
                "name": name,
                "parent": str(parent.obj_id),
                "side": "E",
                "labelX": "8",
                "labelY": "-8",
            },
        )
        snap_port_to_parent_obj(port, parent)
        port_dict = asdict(port)
        diag.objects.append(port_dict)
        added.append(port_dict)
        if app:
            for win in getattr(app, "ibd_windows", []):
                if getattr(win, "diagram_id", None) == diag.diag_id:
                    win.objects.append(port)
                    win.redraw()
                    win._sync_to_repository()
    boundary_obj.setdefault("properties", {})["ports"] = ", ".join(names)
    block.properties["ports"] = ", ".join(names)
    return added


def _sync_ports_for_part(repo: SysMLRepository, diag: SysMLDiagram, part_obj: dict) -> None:
    """Update port objects for ``part_obj`` to match its definition."""

    part_elem = repo.elements.get(part_obj.get("element_id"))
    if not part_elem:
        return
    block_id = part_elem.properties.get("definition")
    names: list[str] = []
    if block_id and block_id in repo.elements:
        block_elem = repo.elements[block_id]
        names.extend([
            p.strip()
            for p in block_elem.properties.get("ports", "").split(",")
            if p.strip()
        ])
    names.extend([
        p.strip() for p in part_elem.properties.get("ports", "").split(",") if p.strip()
    ])
    names = list(dict.fromkeys(names))
    part_obj.setdefault("properties", {})["ports"] = ", ".join(names)
    part_elem.properties["ports"] = ", ".join(names)

    existing = [
        o
        for o in list(diag.objects)
        if o.get("obj_type") == "Port" and o.get("properties", {}).get("parent") == str(part_obj.get("obj_id"))
    ]
    existing_names = {o.get("properties", {}).get("name") for o in existing}
    parent = SysMLObject(
        part_obj.get("obj_id"),
        "Part",
        part_obj.get("x", 0.0),
        part_obj.get("y", 0.0),
        width=part_obj.get("width", 80.0),
        height=part_obj.get("height", 40.0),
    )
    for name in names:
        if name in existing_names:
            continue
        port = SysMLObject(
            _get_next_id(),
            "Port",
            parent.x + parent.width / 2 + 20,
            parent.y,
            properties={
                "name": name,
                "parent": str(parent.obj_id),
                "side": "E",
                "labelX": "8",
                "labelY": "-8",
            },
        )
        snap_port_to_parent_obj(port, parent)
        diag.objects.append(asdict(port))
    for obj in existing:
        if obj.get("properties", {}).get("name") not in names:
            diag.objects.remove(obj)


def _sync_ports_for_boundary(repo: SysMLRepository, diag: SysMLDiagram, boundary_obj: dict) -> None:
    """Update port objects for ``boundary_obj`` to match its block definition."""

    block_id = boundary_obj.get("element_id")
    block_elem = repo.elements.get(block_id)
    if not block_elem:
        return
    names = [p.strip() for p in block_elem.properties.get("ports", "").split(",") if p.strip()]
    boundary_obj.setdefault("properties", {})["ports"] = ", ".join(names)

    existing = [
        o
        for o in list(diag.objects)
        if o.get("obj_type") == "Port" and o.get("properties", {}).get("parent") == str(boundary_obj.get("obj_id"))
    ]
    existing_names = {o.get("properties", {}).get("name") for o in existing}
    parent = SysMLObject(
        boundary_obj.get("obj_id"),
        "Block Boundary",
        boundary_obj.get("x", 0.0),
        boundary_obj.get("y", 0.0),
        width=boundary_obj.get("width", 160.0),
        height=boundary_obj.get("height", 100.0),
    )
    for name in names:
        if name in existing_names:
            continue
        port = SysMLObject(
            _get_next_id(),
            "Port",
            parent.x + parent.width / 2 + 20,
            parent.y,
            properties={
                "name": name,
                "parent": str(parent.obj_id),
                "side": "E",
                "labelX": "8",
                "labelY": "-8",
            },
        )
        snap_port_to_parent_obj(port, parent)
        diag.objects.append(asdict(port))
    for obj in existing:
        if obj.get("properties", {}).get("name") not in names:
            diag.objects.remove(obj)


def propagate_block_port_changes(repo: SysMLRepository, block_id: str) -> None:
    """Propagate port updates on ``block_id`` to all parts referencing it."""

    block = repo.elements.get(block_id)
    if not block or block.elem_type != "Block":
        return
    names = [p.strip() for p in block.properties.get("ports", "").split(",") if p.strip()]
    for elem in repo.elements.values():
        if elem.elem_type != "Part" or elem.properties.get("definition") != block_id:
            continue
        elem.properties["ports"] = ", ".join(names)
        for diag in repo.diagrams.values():
            if diag.diag_type != "Internal Block Diagram":
                continue
            diag.objects = getattr(diag, "objects", [])
            updated = False
            for obj in diag.objects:
                if obj.get("obj_type") == "Part" and obj.get("element_id") == elem.elem_id:
                    obj.setdefault("properties", {})["ports"] = ", ".join(names)
                    _sync_ports_for_part(repo, diag, obj)
                    updated = True
            if updated:
                repo.touch_diagram(diag.diag_id)

    # update boundaries referencing this block
    for diag in repo.diagrams.values():
        if diag.diag_type != "Internal Block Diagram":
            continue
        diag.objects = getattr(diag, "objects", [])
        updated = False
        for obj in diag.objects:
            if obj.get("obj_type") == "Block Boundary" and obj.get("element_id") == block_id:
                obj.setdefault("properties", {})["ports"] = ", ".join(names)
                _sync_ports_for_boundary(repo, diag, obj)
                updated = True
        if updated:
            repo.touch_diagram(diag.diag_id)


def propagate_block_part_changes(repo: SysMLRepository, block_id: str) -> None:
    """Propagate attribute updates on ``block_id`` to all parts referencing it."""

    block = repo.elements.get(block_id)
    if not block or block.elem_type != "Block":
        return
    props = ["operations", "partProperties", "behaviors"]
    for elem in repo.elements.values():
        if elem.elem_type != "Part" or elem.properties.get("definition") != block_id:
            continue
        elem.name = repo.ensure_unique_element_name(block.name, elem.elem_id)

        for prop in props:
            if prop in block.properties:
                elem.properties[prop] = block.properties[prop]
            else:
                elem.properties.pop(prop, None)


def _propagate_block_requirement_changes(
    repo: SysMLRepository, parent_id: str, child_id: str
) -> None:
    """Add requirements from ``parent_id`` objects to ``child_id`` objects."""

    parent_req_ids: set[str] = set()
    for diag in repo.diagrams.values():
        for obj in getattr(diag, "objects", []):
            if obj.get("element_id") != block_id:
                continue
            for req in obj.get("requirements", []):
                if req not in reqs:
                    reqs.append(req)
    return reqs


def _collect_block_requirements(repo: SysMLRepository, block_id: str) -> list[dict]:
    """Return a unique list of requirements associated with ``block_id``."""

    reqs: list[dict] = []
    seen: set[str] = set()
    for diag in repo.diagrams.values():
        for obj in getattr(diag, "objects", []):
            if obj.get("element_id") != block_id:
                continue
            for req in obj.get("requirements", []):
                rid = req.get("id")
                if rid is not None:
                    if rid in seen:
                        continue
                    seen.add(rid)
                reqs.append(req)
    return reqs


def _propagate_requirements(repo: SysMLRepository, src_reqs: list[dict], dst_id: str) -> None:
    """Merge *src_reqs* into all objects referencing *dst_id*."""
    if not src_reqs:
        return
    for diag in repo.diagrams.values():
        updated = False
        for obj in getattr(diag, "objects", []):
            if obj.get("element_id") != dst_id:
                continue
            obj.setdefault("requirements", [])
            existing = {r.get("id") for r in obj["requirements"]}
            for req in src_reqs:
                if req.get("id") not in existing:
                    obj["requirements"].append(req)
                    existing.add(req.get("id"))
                    updated = True
        if updated:
            repo.touch_diagram(diag.diag_id)


def propagate_block_changes(repo: SysMLRepository, block_id: str, visited: set[str] | None = None) -> None:
    """Propagate updates on ``block_id`` to blocks that generalize it."""

    if visited is None:
        visited = set()
    if block_id in visited:
        return
    visited.add(block_id)
    reqs = _collect_block_requirements(repo, block_id)
    for child_id in _find_generalization_children(repo, block_id):
        inherit_block_properties(repo, child_id)
        propagate_block_port_changes(repo, child_id)
        _propagate_requirements(repo, reqs, child_id)
        _sync_ibd_partproperty_parts(repo, child_id, hidden=False)
        propagate_block_changes(repo, child_id, visited)


def parse_operations(raw: str) -> List[OperationDefinition]:
    """Return a list of operations parsed from *raw* JSON or comma text."""
    if not raw:
        return []
    try:
        data = json.loads(raw)
        ops = []
        for o in data:
            params = [OperationParameter(**p) for p in o.get("parameters", [])]
            ops.append(OperationDefinition(o.get("name", ""), params, o.get("return_type", "")))
        return ops
    except Exception:
        return [OperationDefinition(n) for n in [p.strip() for p in raw.split(",") if p.strip()]]


def format_operation(op: OperationDefinition) -> str:
    """Return a readable string for an operation."""
    plist = ", ".join(f"{p.name}: {p.type}" if p.type else p.name for p in op.parameters)
    ret = f" : {op.return_type}" if op.return_type else ""
    return f"{op.name}({plist}){ret}"


def operations_to_json(ops: List[OperationDefinition]) -> str:
    return json.dumps([asdict(o) for o in ops])


@dataclass
class BehaviorAssignment:
    """Mapping of a block operation to an activity diagram."""

    operation: str
    diagram: str


def parse_behaviors(raw: str) -> List[BehaviorAssignment]:
    """Return a list of BehaviorAssignments from *raw* JSON."""
    if not raw:
        return []
    try:
        data = json.loads(raw)
        return [BehaviorAssignment(**b) for b in data]
    except Exception:
        return []


def behaviors_to_json(behaviors: List[BehaviorAssignment]) -> str:
    return json.dumps([asdict(b) for b in behaviors])


@dataclass
class DiagramConnection:
    src: int
    dst: int
    conn_type: str
    style: str = "Straight"  # Straight, Squared, Custom
    points: List[Tuple[float, float]] = field(default_factory=list)
    src_pos: Tuple[float, float] | None = None  # relative anchor (x,y)
    dst_pos: Tuple[float, float] | None = None
    name: str = ""
    arrow: str = "none"  # none, forward, backward, both
    mid_arrow: bool = False
    multiplicity: str = ""


class SysMLDiagramWindow(tk.Frame):
    """Base frame for AutoML diagrams with zoom and pan support."""

    def __init__(self, master, title, tools, diagram_id: str | None = None, app=None, history=None):
        super().__init__(master)
        self.app = app
        self.diagram_history: list[str] = list(history) if history else []
        self.master.title(title) if isinstance(self.master, tk.Toplevel) else None
        if isinstance(self.master, tk.Toplevel):
            self.master.geometry("800x600")

        self.repo = SysMLRepository.get_instance()
        if diagram_id and diagram_id in self.repo.diagrams:
            diagram = self.repo.diagrams[diagram_id]
        else:
            diagram = self.repo.create_diagram(title, name=title, diag_id=diagram_id)
        self.diagram_id = diagram.diag_id
        if isinstance(self.master, tk.Toplevel):
            self.master.protocol("WM_DELETE_WINDOW", self.on_close)

        # Load any saved objects and connections for this diagram
        self.objects: List[SysMLObject] = []
        for data in getattr(diagram, "objects", []):
            if "requirements" not in data:
                data["requirements"] = []
            obj = SysMLObject(**data)
            if obj.obj_type == "Part":
                asil = calculate_allocated_asil(obj.requirements)
                obj.properties.setdefault("asil", asil)
                if obj.element_id and obj.element_id in self.repo.elements:
                    self.repo.elements[obj.element_id].properties.setdefault(
                        "asil", asil
                    )
            self.objects.append(obj)
        self.sort_objects()
        self.connections: List[DiagramConnection] = [
            DiagramConnection(**data) for data in getattr(diagram, "connections", [])
        ]
        if self.objects:
            global _next_obj_id
            _next_obj_id = max(o.obj_id for o in self.objects) + 1

        self.zoom = 1.0
        self.font = tkFont.Font(family="Arial", size=int(8 * self.zoom))
        self.current_tool = None
        self.start = None
        self.selected_obj: SysMLObject | None = None
        self.selected_objs: list[SysMLObject] = []
        self.selected_conn: DiagramConnection | None = None
        self.drag_offset = (0, 0)
        self.dragging_point_index: int | None = None
        self.dragging_endpoint: str | None = None  # "src" or "dst"
        self.conn_drag_offset: tuple[float, float] | None = None
        self.clipboard: SysMLObject | None = None
        self.resizing_obj: SysMLObject | None = None
        self.resize_edge: str | None = None
        self.select_rect_start: tuple[float, float] | None = None
        self.select_rect_id: int | None = None
        self.temp_line_end: tuple[float, float] | None = None
        self.endpoint_drag_pos: tuple[float, float] | None = None
        self.rc_dragged = False

        self.toolbox = ttk.Frame(self)
        self.toolbox.pack(side=tk.LEFT, fill=tk.Y)

        self.back_btn = ttk.Button(self.toolbox, text="Go Back", command=self.go_back)
        self.back_btn.pack(fill=tk.X, padx=2, pady=2)
        self.back_btn.configure(state=tk.NORMAL if self.diagram_history else tk.DISABLED)

        # Always provide a select tool
        tools = ["Select"] + tools
        for tool in tools:
            ttk.Button(self.toolbox, text=tool, command=lambda t=tool: self.select_tool(t)).pack(
                fill=tk.X, padx=2, pady=2
            )

        self.prop_frame = ttk.LabelFrame(self.toolbox, text="Properties")
        self.prop_frame.pack(fill=tk.BOTH, expand=True, padx=2, pady=2)
        self.prop_view = ttk.Treeview(
            self.prop_frame,
            columns=("field", "value"),
            show="headings",
            height=8,
        )
        self.prop_view.heading("field", text="Field")
        self.prop_view.heading("value", text="Value")
        self.prop_view.column("field", width=80, anchor="w")
        self.prop_view.column("value", width=120, anchor="w")
        self.prop_view.pack(fill=tk.BOTH, expand=True)

        self.canvas = tk.Canvas(self, bg="white")
        self.canvas.pack(side=tk.RIGHT, fill=tk.BOTH, expand=True)

        # Keep references to gradient images used for element backgrounds
        self.gradient_cache: dict[int, tk.PhotoImage] = {}
        # Track bounding boxes for compartment toggle buttons
        self.compartment_buttons: list[tuple[int, str, tuple[float, float, float, float]]] = []

        self.canvas.bind("<Button-1>", self.on_left_press)
        self.canvas.bind("<B1-Motion>", self.on_left_drag)
        self.canvas.bind("<ButtonRelease-1>", self.on_left_release)
        self.canvas.bind("<Double-Button-1>", self.on_double_click)
        self.canvas.bind("<ButtonPress-3>", self.on_rc_press)
        self.canvas.bind("<B3-Motion>", self.on_rc_drag)
        self.canvas.bind("<ButtonRelease-3>", self.on_rc_release)
        self.canvas.bind("<Delete>", self.delete_selected)
        self.canvas.bind("<Motion>", self.on_mouse_move)
        self.canvas.bind("<Control-MouseWheel>", self.on_ctrl_mousewheel)
        self.bind("<Control-c>", self.copy_selected)
        self.bind("<Control-x>", self.cut_selected)
        self.bind("<Control-v>", self.paste_selected)
        if self.app:
            self.bind("<Control-z>", lambda e: self.app.undo())
        self.bind("<Delete>", self.delete_selected)
        # Refresh from the repository whenever the window gains focus
        self.bind("<FocusIn>", self.refresh_from_repository)

        self.redraw()
        self.update_property_view()
        if not isinstance(self.master, tk.Toplevel):
            self.pack(fill=tk.BOTH, expand=True)

    def update_property_view(self) -> None:
        """Display properties and metadata for the selected object."""
        if not hasattr(self, "prop_view"):
            return
        self.prop_view.delete(*self.prop_view.get_children())
        obj = self.selected_obj
        if not obj:
            return
        self.prop_view.insert("", "end", values=("Type", obj.obj_type))
        name = obj.properties.get("name", "")
        if name:
            self.prop_view.insert("", "end", values=("Name", name))
        for k, v in obj.properties.items():
            if k == "name":
                continue
            self.prop_view.insert("", "end", values=(k, v))
        if obj.element_id:
            elem = self.repo.elements.get(obj.element_id)
            if elem:
                self.prop_view.insert("", "end", values=("Author", getattr(elem, "author", "")))
                self.prop_view.insert("", "end", values=("Created", getattr(elem, "created", "")))
                self.prop_view.insert("", "end", values=("Modified", getattr(elem, "modified", "")))
                self.prop_view.insert("", "end", values=("ModifiedBy", getattr(elem, "modified_by", "")))

    def select_tool(self, tool):
        self.current_tool = tool
        self.start = None
        self.temp_line_end = None
        self.selected_obj = None
        self.selected_objs = []
        self.selected_conn = None
        self.dragging_point_index = None
        self.dragging_endpoint = None
        self.conn_drag_offset = None
        cursor = "arrow"
        if tool != "Select":
            cursor = (
                "crosshair"
                if tool
                in (
                    "Association",
                    "Include",
                    "Extend",
                    "Flow",
                    "Connector",
                    "Generalize",
                    "Generalization",
                    "Communication Path",
                    "Aggregation",
                    "Composite Aggregation",
                )
                else "tcross"
            )
        self.canvas.configure(cursor=cursor)
        self.update_property_view()

    # ------------------------------------------------------------
    # Event handlers
    # ------------------------------------------------------------
    def validate_connection(
        self, src: SysMLObject, dst: SysMLObject, conn_type: str
    ) -> tuple[bool, str]:
        """Return (valid, message) for a potential connection."""
        diag = self.repo.diagrams.get(self.diagram_id)
        diag_type = diag.diag_type if diag else ""

        if conn_type in (
            "Association",
            "Include",
            "Extend",
            "Flow",
            "Connector",
            "Generalize",
            "Generalization",
            "Communication Path",
            "Aggregation",
            "Composite Aggregation",
        ):
            if src == dst:
                return False, "Cannot connect an element to itself"

        if diag_type == "Use Case Diagram":
            if conn_type == "Association":
                actors = {"Actor"}
                if not (
                    (src.obj_type in actors and dst.obj_type == "Use Case")
                    or (dst.obj_type in actors and src.obj_type == "Use Case")
                ):
                    return False, "Associations must connect an Actor and a Use Case"
            elif conn_type in ("Include", "Extend"):
                if src.obj_type != "Use Case" or dst.obj_type != "Use Case":
                    return False, f"{conn_type} relationships must connect two Use Cases"
            elif conn_type == "Generalize":
                if src.obj_type != dst.obj_type or src.obj_type not in ("Actor", "Use Case"):
                    return False, "Generalizations must link two Actors or two Use Cases"
            elif conn_type == "Communication Path":
                if src.obj_type != "Actor" or dst.obj_type != "Actor":
                    return False, "Communication Paths must connect two Actors"

        elif diag_type == "Block Diagram":
            if conn_type == "Association":
                if src.obj_type != "Block" or dst.obj_type != "Block":
                    return False, "Associations in block diagrams must connect Blocks"
            elif conn_type == "Generalization":
                if src.obj_type != "Block" or dst.obj_type != "Block":
                    return False, "Generalizations in block diagrams must connect Blocks"
                if _shared_generalization_parent(
                    self.repo, src.element_id, dst.element_id
                ):
                    return False, "Blocks already share a generalized parent"
            elif conn_type in ("Aggregation", "Composite Aggregation"):
                if src.obj_type != "Block" or dst.obj_type != "Block":
                    return False, "Aggregations must connect Blocks"
                if _aggregation_exists(self.repo, src.element_id, dst.element_id):
                    return False, "Aggregation already defined for this block"
                if _reverse_aggregation_exists(self.repo, src.element_id, dst.element_id):
                    return False, "Blocks cannot aggregate each other"

        elif diag_type == "Internal Block Diagram":
            if conn_type == "Connector":
                if src.obj_type not in ("Port", "Part") or dst.obj_type not in (
                    "Port",
                    "Part",
                ):
                    return False, "Connectors must link Parts or Ports"
                if src.obj_type == "Block Boundary" or dst.obj_type == "Block Boundary":
                    return False, "Connectors must link Parts or Ports"
                if src.obj_type == "Port" and dst.obj_type == "Port":
                    dir_a = src.properties.get("direction", "inout").lower()
                    dir_b = dst.properties.get("direction", "inout").lower()
                    if {dir_a, dir_b} != {"in", "out"}:
                        return False, "Ports must connect one 'in' and one 'out'"
                    def flow_dir(conn: DiagramConnection, port_id: int) -> str | None:
                        if conn.arrow == "both":
                            return None
                        if port_id == conn.src:
                            if conn.arrow == "forward":
                                return "out"
                            if conn.arrow == "backward":
                                return "in"
                        elif port_id == conn.dst:
                            if conn.arrow == "forward":
                                return "in"
                            if conn.arrow == "backward":
                                return "out"
                        return None
                    new_dir_a = "out" if dir_a == "out" else "in"
                    new_dir_b = "out" if dir_b == "out" else "in"
                    connections = getattr(self, "connections", None)
                    if connections is None:
                        return False, "Inconsistent data flow on port"
                    for c in connections:
                        if c.conn_type != "Connector":
                            continue
                        if src.obj_id in (c.src, c.dst):
                            ex = flow_dir(c, src.obj_id)
                            if ex and ex != new_dir_a:
                                return False, "Inconsistent data flow on port"
                        if dst.obj_id in (c.src, c.dst):
                            ex = flow_dir(c, dst.obj_id)
                            if ex and ex != new_dir_b:
                                return False, "Inconsistent data flow on port"

        elif diag_type == "Activity Diagram":
            # Basic control flow rules
            allowed = {
                "Initial": {
                    "Action",
                    "CallBehaviorAction",
                    "Decision",
                    "Merge",
                    "Fork",
                    "Join",
                },
                "Action": {
                    "Action",
                    "CallBehaviorAction",
                    "Decision",
                    "Merge",
                    "Fork",
                    "Join",
                    "Final",
                },
                "CallBehaviorAction": {
                    "Action",
                    "CallBehaviorAction",
                    "Decision",
                    "Merge",
                    "Fork",
                    "Join",
                    "Final",
                },
                "Decision": {
                    "Action",
                    "CallBehaviorAction",
                    "Decision",
                    "Merge",
                    "Fork",
                    "Join",
                    "Final",
                },
                "Merge": {
                    "Action",
                    "CallBehaviorAction",
                    "Decision",
                    "Fork",
                    "Join",
                },
                "Fork": {
                    "Action",
                    "CallBehaviorAction",
                    "Decision",
                    "Merge",
                    "Fork",
                    "Join",
                },
                "Join": {
                    "Action",
                    "CallBehaviorAction",
                    "Decision",
                    "Merge",
                },
                "Final": set(),
            }
            if src.obj_type == "Final":
                return False, "Flows cannot originate from Final nodes"
            if dst.obj_type == "Initial":
                return False, "Flows cannot terminate at an Initial node"
            valid_targets = allowed.get(src.obj_type)
            if valid_targets and dst.obj_type not in valid_targets:
                return (
                    False,
                    f"Flow from {src.obj_type} to {dst.obj_type} is not allowed",
                )

        return True, ""

    def on_left_press(self, event):
        x = self.canvas.canvasx(event.x)
        y = self.canvas.canvasy(event.y)
        conn_tools = (
            "Association",
            "Include",
            "Extend",
            "Flow",
            "Connector",
            "Generalize",
            "Generalization",
            "Communication Path",
            "Aggregation",
            "Composite Aggregation",
        )
        prefer = self.current_tool in conn_tools
        obj = self.find_object(x, y, prefer_port=prefer)
        t = self.current_tool

        if obj and obj.obj_type == "Block" and t in (None, "Select"):
            hit = self.hit_compartment_toggle(obj, x, y)
            if hit:
                obj.collapsed[hit] = not obj.collapsed.get(hit, False)
                self._sync_to_repository()
                self.redraw()
                return

        if t in (
            "Association",
            "Include",
            "Extend",
            "Flow",
            "Connector",
            "Generalize",
            "Generalization",
            "Communication Path",
            "Aggregation",
            "Composite Aggregation",
        ):
            if self.start is None:
                if obj:
                    self.start = obj
                    # Do not highlight objects while adding a connection
                    self.selected_obj = None
                    self.update_property_view()
                    self.temp_line_end = (x, y)
                    self.redraw()
            else:
                if obj and obj != self.start:
                    valid, msg = self.validate_connection(self.start, obj, t)
                    if valid:
                        arrow_default = (
                            "forward"
                            if t in (
                                "Flow",
                                "Generalize",
                                "Generalization",
                                "Include",
                                "Extend",
                            )
                            else "none"
                        )
                        conn = DiagramConnection(
                            self.start.obj_id,
                            obj.obj_id,
                            t,
                            arrow=arrow_default,
                        )
                        self.connections.append(conn)
                        src_id = self.start.element_id
                        dst_id = obj.element_id
                        if src_id and dst_id:
                            rel = self.repo.create_relationship(t, src_id, dst_id)
                            self.repo.add_relationship_to_diagram(self.diagram_id, rel.rel_id)
                        self._sync_to_repository()
                        ConnectionDialog(self, conn)
                    else:
                        messagebox.showwarning("Invalid Connection", msg)
                self.start = None
                self.temp_line_end = None
                self.selected_obj = None
                self.update_property_view()
                # Return to select mode after completing a connection
                self.current_tool = "Select"
                self.canvas.configure(cursor="arrow")
                self.redraw()
        elif t and t != "Select":
            if t == "Port":
                parent_obj = (
                    obj if obj and obj.obj_type in ("Part", "Block Boundary") else None
                )
                if parent_obj is None:
                    # Default to the IBD boundary if present
                    parent_obj = next(
                        (o for o in self.objects if o.obj_type == "Block Boundary"),
                        None,
                    )
                if parent_obj is None:
                    return
            pkg = self.repo.diagrams[self.diagram_id].package
            element = self.repo.create_element(t, owner=pkg)
            self.repo.add_element_to_diagram(self.diagram_id, element.elem_id)
            new_obj = SysMLObject(
                _get_next_id(),
                t,
                x / self.zoom,
                y / self.zoom,
                element_id=element.elem_id,
            )
            if t == "Block":
                new_obj.height = 140.0
                new_obj.width = 160.0
            elif t == "System Boundary":
                new_obj.width = 200.0
                new_obj.height = 120.0
            elif t in ("Decision", "Merge"):
                new_obj.width = 40.0
                new_obj.height = 40.0
            elif t == "Initial":
                new_obj.width = 20.0
                new_obj.height = 20.0
            elif t == "Final":
                new_obj.width = 30.0
                new_obj.height = 30.0
            elif t in ("Fork", "Join"):
                new_obj.width = 60.0
                new_obj.height = 10.0
            key = f"{t.replace(' ', '')}Usage"

            for prop in SYSML_PROPERTIES.get(key, []):
                new_obj.properties.setdefault(prop, "")
            if t == "Port":
                new_obj.properties.setdefault("labelX", "8")
                new_obj.properties.setdefault("labelY", "-8")
                if parent_obj:
                    new_obj.properties["parent"] = str(parent_obj.obj_id)
                    self.snap_port_to_parent(new_obj, parent_obj)
                    # Persist the port by adding it to the parent object's list
                    pname = new_obj.properties.get("name") or ""
                    ports = [
                        p.strip()
                        for p in parent_obj.properties.get("ports", "").split(",")
                        if p.strip()
                    ]
                    if not pname:
                        base = "Port"
                        idx = 1
                        existing = set(ports)
                        existing.update(
                            p.properties.get("name")
                            for p in self.objects
                            if p.obj_type == "Port"
                            and p.properties.get("parent") == str(parent_obj.obj_id)
                        )
                        pname = base
                        while pname in existing:
                            pname = f"{base}{idx}"
                            idx += 1
                        new_obj.properties["name"] = pname
                        element.name = pname
                    if pname not in ports:
                        ports.append(pname)
                        parent_obj.properties["ports"] = ", ".join(ports)
                        if parent_obj.element_id and parent_obj.element_id in self.repo.elements:
                            self.repo.elements[parent_obj.element_id].properties["ports"] = (
                                parent_obj.properties["ports"]
                            )
            element.properties.update(new_obj.properties)
            self.ensure_text_fits(new_obj)
            if t == "System Boundary":
                self.objects.insert(0, new_obj)
            else:
                self.objects.append(new_obj)
            self.sort_objects()
            self._sync_to_repository()
            self.selected_obj = new_obj
            # After placing one object, revert to select mode so additional
            # clicks do not keep adding elements unintentionally
            self.current_tool = "Select"
            self.canvas.configure(cursor="arrow")
            self.redraw()
            self.update_property_view()
        else:
            if obj:
                self.selected_obj = obj
                self.selected_objs = [obj]
                self.drag_offset = (x / self.zoom - obj.x, y / self.zoom - obj.y)
                self.resizing_obj = None
                self.resize_edge = self.hit_resize_handle(obj, x, y)
                if self.resize_edge:
                    self.resizing_obj = obj
                self.redraw()
                self.update_property_view()
            else:
                conn = self.find_connection(x, y)
                if conn:
                    if (event.state & 0x0001) and conn.style == "Custom":
                        conn.points.append((x / self.zoom, y / self.zoom))
                        self._sync_to_repository()
                    self.selected_conn = conn
                    self.selected_obj = None
                    self.selected_objs = []
                    self.dragging_point_index = None
                    self.dragging_endpoint = None
                    self.update_property_view()
                    if conn.style == "Custom":
                        for idx, (px, py) in enumerate(conn.points):
                            hx = px * self.zoom
                            hy = py * self.zoom
                            if abs(hx - x) <= 4 and abs(hy - y) <= 4:
                                self.dragging_point_index = idx
                                self.conn_drag_offset = (x - hx, y - hy)
                                break
                    elif conn.style == "Squared":
                        src_obj = self.get_object(conn.src)
                        dst_obj = self.get_object(conn.dst)
                        if src_obj and dst_obj:
                            mx = (
                                conn.points[0][0] * self.zoom
                                if conn.points
                                else ((src_obj.x + dst_obj.x) / 2 * self.zoom)
                            )
                            my = (src_obj.y + dst_obj.y) / 2 * self.zoom
                            if abs(mx - x) <= 4 and abs(my - y) <= 4:
                                self.dragging_point_index = 0
                                self.conn_drag_offset = (x - mx, 0)
                    # check for dragging endpoints
                    src_obj = self.get_object(conn.src)
                    dst_obj = self.get_object(conn.dst)
                    if src_obj and dst_obj:
                        sx, sy = self.edge_point(
                            src_obj,
                            dst_obj.x * self.zoom,
                            dst_obj.y * self.zoom,
                            conn.src_pos,
                        )
                        dxp, dyp = self.edge_point(
                            dst_obj,
                            src_obj.x * self.zoom,
                            src_obj.y * self.zoom,
                            conn.dst_pos,
                        )
                        if abs(sx - x) <= 6 and abs(sy - y) <= 6:
                            self.dragging_endpoint = "src"
                            self.conn_drag_offset = (x - sx, y - sy)
                            self.endpoint_drag_pos = None
                        elif abs(dxp - x) <= 6 and abs(dyp - y) <= 6:
                            self.dragging_endpoint = "dst"
                            self.conn_drag_offset = (x - dxp, y - dyp)
                            self.endpoint_drag_pos = None
                    self.redraw()
                else:
                    # allow clicking on the resize handle even if outside the object
                    if self.selected_obj:
                        self.resize_edge = self.hit_resize_handle(self.selected_obj, x, y)
                        if self.resize_edge:
                            self.resizing_obj = self.selected_obj
                            return
                    self.selected_obj = None
                    self.selected_objs = []
                    self.selected_conn = None
                    self.resizing_obj = None
                    self.resize_edge = None
                    if self.current_tool == "Select":
                        self.select_rect_start = (x, y)
                        self.select_rect_id = self.canvas.create_rectangle(
                            x, y, x, y, dash=(2, 2), outline="blue"
                        )
                    self.redraw()
                    self.update_property_view()

    def on_left_drag(self, event):
        if self.start and self.current_tool in (
            "Association",
            "Include",
            "Extend",
            "Flow",
            "Connector",
            "Generalization",
            "Generalize",
            "Communication Path",
            "Aggregation",
            "Composite Aggregation",
        ):
            x = self.canvas.canvasx(event.x)
            y = self.canvas.canvasy(event.y)
            self.temp_line_end = (x, y)
            self.redraw()
            return
        if self.select_rect_start:
            x = self.canvas.canvasx(event.x)
            y = self.canvas.canvasy(event.y)
            self.canvas.coords(
                self.select_rect_id,
                self.select_rect_start[0],
                self.select_rect_start[1],
                x,
                y,
            )
            self._update_drag_selection(x, y)
            return
        if (
            self.dragging_endpoint is not None
            and self.selected_conn
            and self.current_tool == "Select"
        ):
            x = self.canvas.canvasx(event.x) - self.conn_drag_offset[0]
            y = self.canvas.canvasy(event.y) - self.conn_drag_offset[1]
            if self.dragging_endpoint == "src":
                obj = self.get_object(self.selected_conn.src)
            else:
                obj = self.get_object(self.selected_conn.dst)
            if obj:
                cx = obj.x * self.zoom
                cy = obj.y * self.zoom
                w = obj.width * self.zoom / 2
                h = obj.height * self.zoom / 2
                thresh = max(w, h) + CONNECTION_SELECT_RADIUS
                if math.hypot(x - cx, y - cy) <= thresh:
                    self.endpoint_drag_pos = None
                    ex, ey = self.edge_point(obj, x, y, apply_radius=False)
                    rx = (ex / self.zoom - obj.x) / (obj.width / 2)
                    ry = (ey / self.zoom - obj.y) / (obj.height / 2)
                    if self.dragging_endpoint == "src":
                        self.selected_conn.src_pos = (rx, ry)
                    else:
                        self.selected_conn.dst_pos = (rx, ry)
                else:
                    self.endpoint_drag_pos = (x, y)
            self.redraw()
            return
        if (
            self.dragging_point_index is not None
            and self.selected_conn
            and self.current_tool == "Select"
        ):
            x = self.canvas.canvasx(event.x)
            y = self.canvas.canvasy(event.y)
            px = (x - self.conn_drag_offset[0]) / self.zoom
            py = (y - self.conn_drag_offset[1]) / self.zoom
            if self.selected_conn.style == "Squared":
                if not self.selected_conn.points:
                    self.selected_conn.points.append((px, 0))
                else:
                    self.selected_conn.points[0] = (px, 0)
            else:
                self.selected_conn.points[self.dragging_point_index] = (px, py)
            self.redraw()
            return
        if not self.selected_obj:
            return
        x = self.canvas.canvasx(event.x)
        y = self.canvas.canvasy(event.y)
        if self.resizing_obj:
            obj = self.resizing_obj
            if obj.obj_type in (
                "Initial",
                "Final",
                "Actor",
                "Decision",
                "Merge",
            ):
                return
            cx = obj.x * self.zoom
            cy = obj.y * self.zoom
            new_w = obj.width
            new_h = obj.height
            min_w, min_h = (10.0, 10.0)
            if obj.obj_type == "Block":
                min_w, min_h = self._min_block_size(obj)
            elif obj.obj_type in ("Action", "CallBehaviorAction"):
                min_w, min_h = self._min_action_size(obj)
            elif obj.obj_type == "Block Boundary":
                min_w, min_h = _boundary_min_size(obj, self.objects)
            if "e" in self.resize_edge or "w" in self.resize_edge:
                desired_w = 2 * abs(x - cx) / self.zoom
                new_w = max(min_w, desired_w)
            if "n" in self.resize_edge or "s" in self.resize_edge:
                if obj.obj_type not in ("Fork", "Join"):
                    desired_h = 2 * abs(y - cy) / self.zoom
                    new_h = max(min_h, desired_h)
            if obj.obj_type in ("Initial", "Final"):
                size = max(new_w, new_h)
                new_w = new_h = size
            obj.width = new_w
            obj.height = new_h
            if obj.obj_type == "Part":
                update_ports_for_part(obj, self.objects)
            if obj.obj_type == "Block Boundary":
                update_ports_for_boundary(obj, self.objects)
                ensure_boundary_contains_parts(obj, self.objects)
            self.redraw()
            return
        if self.selected_obj.obj_type == "Port" and "parent" in self.selected_obj.properties:
            parent = self.get_object(int(self.selected_obj.properties["parent"]))
            if parent:
                self.selected_obj.x = x / self.zoom
                self.selected_obj.y = y / self.zoom
                self.snap_port_to_parent(self.selected_obj, parent)
        else:
            old_x = self.selected_obj.x
            old_y = self.selected_obj.y
            self.selected_obj.x = x / self.zoom - self.drag_offset[0]
            self.selected_obj.y = y / self.zoom - self.drag_offset[1]
            dx = self.selected_obj.x - old_x
            dy = self.selected_obj.y - old_y
            if self.selected_obj.obj_type in ("Part", "Block Boundary"):
                for p in self.objects:
                    if p.obj_type == "Port" and p.properties.get("parent") == str(
                        self.selected_obj.obj_id
                    ):
                        p.x += dx
                        p.y += dy
                        self.snap_port_to_parent(p, self.selected_obj)
            if self.selected_obj.obj_type == "Block Boundary":
                for o in self.objects:
                    if o.obj_type == "Part":
                        o.x += dx
                        o.y += dy
                        update_ports_for_part(o, self.objects)
            if self.selected_obj.obj_type == "System Boundary":
                for o in self.objects:
                    if o.properties.get("boundary") == str(self.selected_obj.obj_id):
                        o.x += dx
                        o.y += dy
            else:
                b_id = self.selected_obj.properties.get("boundary")
                if b_id:
                    b = self.get_object(int(b_id))
                    if b:
                        b.x += dx
                        b.y += dy
                        for o in self.objects:
                            if o is not self.selected_obj and o.properties.get("boundary") == b_id:
                                o.x += dx
                                o.y += dy
            boundary = self.get_ibd_boundary()
            if boundary:
                ensure_boundary_contains_parts(boundary, self.objects)
        self.redraw()
        self._sync_to_repository()
        if self.app:
            self.app.update_views()

    def on_left_release(self, event):
        if self.start and self.current_tool in (
            "Association",
            "Include",
            "Extend",
            "Flow",
            "Connector",
            "Generalization",
            "Generalize",
            "Communication Path",
            "Aggregation",
            "Composite Aggregation",
        ):
            x = self.canvas.canvasx(event.x)
            y = self.canvas.canvasy(event.y)
            obj = self.find_object(
                x,
                y,
                prefer_port=True,
            )
            if obj and obj != self.start:
                valid, msg = self.validate_connection(self.start, obj, self.current_tool)
                if valid:
                    arrow_default = (
                        "forward"
                        if self.current_tool
                        in (
                            "Flow",
                            "Generalize",
                            "Generalization",
                            "Include",
                            "Extend",
                        )
                        else "none"
                    )
                    conn = DiagramConnection(
                        self.start.obj_id,
                        obj.obj_id,
                        self.current_tool,
                        arrow=arrow_default,
                    )
                    if self.current_tool == "Connector":
                        src_flow = self.start.properties.get("flow") if self.start.obj_type == "Port" else None
                        dst_flow = obj.properties.get("flow") if obj.obj_type == "Port" else None
                        if src_flow or dst_flow:
                            conn.mid_arrow = True
                            if src_flow and dst_flow:
                                dir_a = self.start.properties.get("direction", "out").lower()
                                dir_b = obj.properties.get("direction", "out").lower()
                                if dir_a == "out":
                                    conn.name = src_flow
                                    conn.arrow = "forward"
                                elif dir_b == "out":
                                    conn.name = dst_flow
                                    conn.arrow = "backward"
                                else:
                                    conn.name = src_flow
                                    conn.arrow = "both"
                            elif src_flow:
                                conn.name = src_flow
                                dir_attr = self.start.properties.get("direction", "out")
                                if dir_attr == "in":
                                    conn.arrow = "backward"
                                elif dir_attr == "out":
                                    conn.arrow = "forward"
                                else:
                                    conn.arrow = "both"
                            else:
                                conn.name = dst_flow
                                dir_attr = obj.properties.get("direction", "out")
                                if dir_attr == "in":
                                    conn.arrow = "forward"
                                elif dir_attr == "out":
                                    conn.arrow = "backward"
                                else:
                                    conn.arrow = "both"
                    self.connections.append(conn)
                    if self.start.element_id and obj.element_id:
                        rel = self.repo.create_relationship(
                            self.current_tool, self.start.element_id, obj.element_id
                        )
                        self.repo.add_relationship_to_diagram(self.diagram_id, rel.rel_id)
                        if self.current_tool == "Generalization":
                            inherit_block_properties(self.repo, self.start.element_id)
                    self._sync_to_repository()
                    ConnectionDialog(self, conn)
                else:
                    messagebox.showwarning("Invalid Connection", msg)
        if self.select_rect_start:
            x = self.canvas.canvasx(event.x)
            y = self.canvas.canvasy(event.y)
            self.canvas.coords(
                self.select_rect_id,
                self.select_rect_start[0],
                self.select_rect_start[1],
                x,
                y,
            )
            self._update_drag_selection(x, y)
            self.canvas.delete(self.select_rect_id)
            self.select_rect_start = None
            self.select_rect_id = None
        self.start = None
        self.temp_line_end = None
        # Return to select mode after completing a connection
        self.current_tool = "Select"
        self.canvas.configure(cursor="arrow")
        self.resizing_obj = None
        self.resize_edge = None
        if self.dragging_point_index is not None and self.selected_conn:
            self._sync_to_repository()
        self.dragging_point_index = None
        if self.dragging_endpoint is not None and self.selected_conn:
            x = self.canvas.canvasx(event.x)
            y = self.canvas.canvasy(event.y)
            obj = self.find_object(x, y, prefer_port=True)
            src_obj = self.get_object(self.selected_conn.src)
            dst_obj = self.get_object(self.selected_conn.dst)
            if obj and obj not in (src_obj, dst_obj):
                if self.dragging_endpoint == "src":
                    valid, msg = self.validate_connection(
                        obj, dst_obj, self.selected_conn.conn_type
                    )
                else:
                    valid, msg = self.validate_connection(
                        src_obj, obj, self.selected_conn.conn_type
                    )
                if valid and src_obj and dst_obj and obj.element_id:
                    for rel in self.repo.relationships:
                        if (
                            rel.source == src_obj.element_id
                            and rel.target == dst_obj.element_id
                            and rel.rel_type == self.selected_conn.conn_type
                        ):
                            if self.selected_conn.conn_type == "Generalization":
                                if self.dragging_endpoint == "dst":
                                    msgbox = "Changing inheritance will remove all inherited parts, properties and attributes. Continue?"
                                    if not messagebox.askyesno("Change Inheritance", msgbox):
                                        break
                                    remove_inherited_block_properties(
                                        self.repo, src_obj.element_id, dst_obj.element_id
                                    )
                                    rel.target = obj.element_id
                                    self.selected_conn.dst = obj.obj_id
                                    inherit_block_properties(self.repo, src_obj.element_id)
                                else:
                                    msgbox = "Changing inheritance will remove all inherited parts, properties and attributes. Continue?"
                                    if not messagebox.askyesno("Change Inheritance", msgbox):
                                        break
                                    remove_inherited_block_properties(
                                        self.repo, src_obj.element_id, dst_obj.element_id
                                    )
                                    rel.source = obj.element_id
                                    self.selected_conn.src = obj.obj_id
                                    inherit_block_properties(self.repo, obj.element_id)
                            else:
                                if self.selected_conn.conn_type in (
                                    "Aggregation",
                                    "Composite Aggregation",
                                ):
                                    msg = "Delete aggregation and its part?"
                                    if messagebox.askyesno(
                                        "Remove Aggregation", msg
                                    ):
                                        remove_aggregation_part(
                                            self.repo,
                                            src_obj.element_id,
                                            dst_obj.element_id,
                                            remove_object=self.selected_conn.conn_type
                                            == "Composite Aggregation",
                                            app=getattr(self, "app", None),
                                        )
                                if self.dragging_endpoint == "dst":
                                    rel.target = obj.element_id
                                    self.selected_conn.dst = obj.obj_id
                                    new_whole = src_obj.element_id
                                    new_part = obj.element_id
                                else:
                                    rel.source = obj.element_id
                                    self.selected_conn.src = obj.obj_id
                                    new_whole = obj.element_id
                                    new_part = dst_obj.element_id
                                if self.selected_conn.conn_type == "Composite Aggregation":
                                    add_composite_aggregation_part(
                                        self.repo,
                                        new_whole,
                                        new_part,
                                        self.selected_conn.multiplicity,
                                        app=getattr(self, "app", None),
                                    )
                                elif self.selected_conn.conn_type == "Aggregation":
                                    add_aggregation_part(
                                        self.repo,
                                        new_whole,
                                        new_part,
                                        self.selected_conn.multiplicity,
                                        app=getattr(self, "app", None),
                                    )
                                else:
                                    if self.dragging_endpoint == "dst":
                                        rel.target = obj.element_id
                                        self.selected_conn.dst = obj.obj_id
                                    else:
                                        rel.source = obj.element_id
                                        self.selected_conn.src = obj.obj_id
                            break
                    self._sync_to_repository()
                elif not valid:
                    messagebox.showwarning("Invalid Connection", msg)
            elif obj is None:
                if self.selected_conn in self.connections:
                    self.connections.remove(self.selected_conn)
                    if (
                        src_obj
                        and dst_obj
                        and src_obj.element_id
                        and dst_obj.element_id
                    ):
                        for rel in list(self.repo.relationships):
                            if (
                                rel.source == src_obj.element_id
                                and rel.target == dst_obj.element_id
                                and rel.rel_type == self.selected_conn.conn_type
                            ):
                                self.repo.relationships.remove(rel)
                                diag = self.repo.diagrams.get(self.diagram_id)
                                if diag and rel.rel_id in diag.relationships:
                                    diag.relationships.remove(rel.rel_id)
                                if self.selected_conn.conn_type == "Generalization":
                                    remove_inherited_block_properties(
                                        self.repo,
                                        src_obj.element_id,
                                        dst_obj.element_id,
                                    )
                                    inherit_block_properties(
                                        self.repo, src_obj.element_id
                                    )
                                elif self.selected_conn.conn_type in (
                                    "Aggregation",
                                    "Composite Aggregation",
                                ):
                                    remove_aggregation_part(
                                        self.repo,
                                        src_obj.element_id,
                                        dst_obj.element_id,
                                        remove_object=self.selected_conn.conn_type
                                        == "Composite Aggregation",
                                        app=getattr(self, "app", None),
                                    )
                                break
                    self.selected_conn = None
                    self._sync_to_repository()
            else:
                self._sync_to_repository()
            self.dragging_endpoint = None
            self.conn_drag_offset = None
            self.endpoint_drag_pos = None
        else:
            self.dragging_endpoint = None
            self.conn_drag_offset = None
            self.endpoint_drag_pos = None
        if self.selected_obj and self.current_tool == "Select":
            if self.selected_obj.obj_type != "System Boundary":
                b = self.find_boundary_for_obj(self.selected_obj)
                if b:
                    self.selected_obj.properties["boundary"] = str(b.obj_id)
                else:
                    self.selected_obj.properties.pop("boundary", None)
            self._sync_to_repository()
        self.redraw()

    def on_mouse_move(self, event):
        if self.start and self.current_tool in (
            "Association",
            "Include",
            "Extend",
            "Flow",
            "Connector",
            "Generalization",
            "Generalize",
            "Communication Path",
            "Aggregation",
            "Composite Aggregation",
        ):
            x = self.canvas.canvasx(event.x)
            y = self.canvas.canvasy(event.y)
            self.temp_line_end = (x, y)
            self.redraw()

    def on_mouse_move(self, event):
        if self.start and self.current_tool in (
            "Association",
            "Include",
            "Extend",
            "Flow",
            "Connector",
            "Generalization",
            "Generalize",
            "Communication Path",
            "Aggregation",
            "Composite Aggregation",
        ):
            x = self.canvas.canvasx(event.x)
            y = self.canvas.canvasy(event.y)
            self.temp_line_end = (x, y)
            self.redraw()

    def on_double_click(self, event):
        x = self.canvas.canvasx(event.x)
        y = self.canvas.canvasy(event.y)
        obj = self.find_object(x, y)
        if obj:
            if self._open_linked_diagram(obj):
                return
            SysMLObjectDialog(self, obj)
            self._sync_to_repository()
            self.redraw()
            if getattr(self, "app", None):
                self.app.update_views()
        else:
            conn = self.find_connection(x, y)
            if conn:
                ConnectionDialog(self, conn)
                self.redraw()

    def on_rc_press(self, event):
        self.rc_dragged = False
        self.canvas.scan_mark(event.x, event.y)

    def on_rc_drag(self, event):
        self.rc_dragged = True
        self.canvas.scan_dragto(event.x, event.y, gain=1)

    def on_rc_release(self, event):
        if not self.rc_dragged:
            self.show_context_menu(event)

    def show_context_menu(self, event):
        x = self.canvas.canvasx(event.x)
        y = self.canvas.canvasy(event.y)
        obj = self.find_object(x, y)
        conn = None
        if not obj:
            conn = self.find_connection(x, y)
            if not conn:
                diag = self.repo.diagrams.get(self.diagram_id)
                if diag and diag.diag_type == "Internal Block Diagram":
                    menu = tk.Menu(self, tearoff=0)
                    menu.add_command(label="Set Father", command=self._set_diagram_father)
                    menu.tk_popup(event.x_root, event.y_root)
                return
        self.selected_obj = obj
        self.selected_conn = conn
        menu = tk.Menu(self, tearoff=0)
        if obj:
            menu.add_command(label="Properties", command=lambda: self._edit_object(obj))
            diag_id = self.repo.get_linked_diagram(obj.element_id)
            if diag_id and diag_id in self.repo.diagrams or obj.properties.get("view"):
                menu.add_command(
                    label="Open Linked Diagram", command=lambda: self._open_linked_diagram(obj)
                )
            menu.add_separator()
            menu.add_command(label="Copy", command=self.copy_selected)
            menu.add_command(label="Cut", command=self.cut_selected)
            menu.add_command(label="Paste", command=self.paste_selected)
            diag = self.repo.diagrams.get(self.diagram_id)
            if diag and diag.diag_type == "Internal Block Diagram" and obj.obj_type == "Part":
                menu.add_separator()
                menu.add_command(
                    label="Remove Part from Diagram",
                    command=lambda: self.remove_part_diagram(obj),
                )
                menu.add_command(
                    label="Remove Part from Model",
                    command=lambda: self.remove_part_model(obj),
                )
            menu.add_separator()
            menu.add_command(label="Delete", command=self.delete_selected)
        elif conn:
            menu.add_command(label="Properties", command=lambda: ConnectionDialog(self, conn))
            menu.add_separator()
            menu.add_command(label="Delete", command=self.delete_selected)
        menu.tk_popup(event.x_root, event.y_root)

    def _edit_object(self, obj):
        SysMLObjectDialog(self, obj)
        self._sync_to_repository()
        self.redraw()
        if self.app:
            self.app.update_views()
        self.update_property_view()
        if getattr(self, "app", None):
            self.app.update_views()

    def _open_linked_diagram(self, obj) -> bool:
        diag_id = self.repo.get_linked_diagram(obj.element_id)
        if not diag_id and obj.obj_type == "Part":
            def_id = obj.properties.get("definition")
            if def_id:
                diag_id = self.repo.get_linked_diagram(def_id)
        view_id = obj.properties.get("view")
        if (
            obj.obj_type == "CallBehaviorAction"
            and diag_id
            and view_id
            and view_id in self.repo.diagrams
        ):
            if messagebox.askyesno("Open Diagram", "Open Behavior Diagram?\nChoose No for View"):
                chosen = diag_id
            else:
                chosen = view_id
        else:
            chosen = diag_id or view_id
        if not chosen or chosen not in self.repo.diagrams:
            return False
        # Avoid opening duplicate windows for the same diagram within the
        # current container. If a child frame already displays the chosen
        # diagram, simply return.
        for child in self.master.winfo_children():
            if getattr(child, "diagram_id", None) == chosen:
                return True
        diag = self.repo.diagrams[chosen]
        history = self.diagram_history + [self.diagram_id]
        if diag.diag_type == "Use Case Diagram":
            UseCaseDiagramWindow(self.master, self.app, diagram_id=chosen, history=history)
        elif diag.diag_type == "Activity Diagram":
            ActivityDiagramWindow(self.master, self.app, diagram_id=chosen, history=history)
        elif diag.diag_type == "Block Diagram":
            BlockDiagramWindow(self.master, self.app, diagram_id=chosen, history=history)
        elif diag.diag_type == "Internal Block Diagram":
            InternalBlockDiagramWindow(self.master, self.app, diagram_id=chosen, history=history)
        self._sync_to_repository()
        self.destroy()
        return True

    def _set_diagram_father(self) -> None:
        diag = self.repo.diagrams.get(self.diagram_id)
        if not diag or diag.diag_type != "Internal Block Diagram":
            return
        dlg = DiagramPropertiesDialog(self, diag)
        for data in getattr(dlg, "added_parts", []):
            self.objects.append(SysMLObject(**data))
        self._sync_to_repository()
        self.redraw()
        if self.app:
            self.app.update_views()

    def go_back(self):
        if not self.diagram_history:
            return
        prev_id = self.diagram_history.pop()
        diag = self.repo.diagrams.get(prev_id)
        if not diag:
            return
        if diag.diag_type == "Use Case Diagram":
            UseCaseDiagramWindow(
                self.master, self.app, diagram_id=prev_id, history=self.diagram_history
            )
        elif diag.diag_type == "Activity Diagram":
            ActivityDiagramWindow(
                self.master, self.app, diagram_id=prev_id, history=self.diagram_history
            )
        elif diag.diag_type == "Block Diagram":
            BlockDiagramWindow(
                self.master, self.app, diagram_id=prev_id, history=self.diagram_history
            )
        elif diag.diag_type == "Internal Block Diagram":
            InternalBlockDiagramWindow(
                self.master, self.app, diagram_id=prev_id, history=self.diagram_history
            )
        self._sync_to_repository()
        self.destroy()

    def on_ctrl_mousewheel(self, event):
        if event.delta > 0:
            self.zoom_in()
        else:
            self.zoom_out()

    # ------------------------------------------------------------
    # Utility methods
    # ------------------------------------------------------------
    def find_object(self, x: float, y: float, prefer_port: bool = False) -> SysMLObject | None:
        """Return the diagram object under ``(x, y)``.

        When ``prefer_port`` is ``True`` ports are looked up first so they
        are selected over overlapping parent objects like a Block Boundary.
        """
        if prefer_port:
            for obj in reversed(self.objects):
                if obj.obj_type != "Port":
                    continue
                ox = obj.x * self.zoom
                oy = obj.y * self.zoom
                w = obj.width * self.zoom / 2
                h = obj.height * self.zoom / 2
                if ox - w <= x <= ox + w and oy - h <= y <= oy + h:
                    return obj

        for obj in reversed(self.objects):
            ox = obj.x * self.zoom
            oy = obj.y * self.zoom
            w = obj.width * self.zoom / 2
            h = obj.height * self.zoom / 2
            if obj.obj_type in ("Initial", "Final"):
                r = min(w, h)
                if (x - ox) ** 2 + (y - oy) ** 2 <= r**2:
                    return obj
            elif ox - w <= x <= ox + w and oy - h <= y <= oy + h:
                return obj
        return None

    def hit_resize_handle(self, obj: SysMLObject, x: float, y: float) -> str | None:
        if obj.obj_type in (
            "Initial",
            "Final",
            "Actor",
            "Decision",
            "Merge",
        ):
            return None
        margin = 5
        ox = obj.x * self.zoom
        oy = obj.y * self.zoom
        w = obj.width * self.zoom / 2
        h = obj.height * self.zoom / 2
        left = ox - w
        right = ox + w
        top = oy - h
        bottom = oy + h
        near_left = abs(x - left) <= margin
        near_right = abs(x - right) <= margin
        near_top = abs(y - top) <= margin
        near_bottom = abs(y - bottom) <= margin
        if near_left and near_top:
            return "nw"
        if near_right and near_top:
            return "ne"
        if near_left and near_bottom:
            return "sw"
        if near_right and near_bottom:
            return "se"
        if near_left:
            return "w"
        if near_right:
            return "e"
        if near_top:
            return "n"
        if near_bottom:
            return "s"
        return None

    def hit_compartment_toggle(self, obj: SysMLObject, x: float, y: float) -> str | None:
        """Return the label of the compartment toggle hit at *(x, y)* or ``None``."""
        for oid, label, (x1, y1, x2, y2) in self.compartment_buttons:
            if oid == obj.obj_id and x1 <= x <= x2 and y1 <= y <= y2:
                return label
        return None

    def _dist_to_segment(self, p, a, b) -> float:
        px, py = p
        ax, ay = a
        bx, by = b
        if ax == bx and ay == by:
            return ((px - ax) ** 2 + (py - ay) ** 2) ** 0.5
        t = ((px - ax) * (bx - ax) + (py - ay) * (by - ay)) / ((bx - ax) ** 2 + (by - ay) ** 2)
        t = max(0, min(1, t))
        lx = ax + t * (bx - ax)
        ly = ay + t * (by - ay)
        return ((px - lx) ** 2 + (py - ly) ** 2) ** 0.5

    def _segment_intersection(self, p1, p2, p3, p4):
        """Return intersection point (x, y, t) of segments *p1*-*p2* and *p3*-*p4* or None."""
        x1, y1 = p1
        x2, y2 = p2
        x3, y3 = p3
        x4, y4 = p4
        denom = (y4 - y3) * (x2 - x1) - (x4 - x3) * (y2 - y1)
        if denom == 0:
            return None
        t = ((x3 - x1) * (y4 - y3) - (y3 - y1) * (x4 - x3)) / denom
        u = ((x3 - x1) * (y2 - y1) - (y3 - y1) * (x2 - x1)) / denom
        if 0 <= t <= 1 and 0 <= u <= 1:
            ix = x1 + t * (x2 - x1)
            iy = y1 + t * (y2 - y1)
            return ix, iy, t
        return None

    def _nearest_diamond_corner(self, obj: SysMLObject, tx: float, ty: float) -> Tuple[float, float]:
        """Return the diamond corner of *obj* closest to the target (*tx*, *ty*)."""
        x = obj.x * self.zoom
        y = obj.y * self.zoom
        w = obj.width * self.zoom / 2
        h = obj.height * self.zoom / 2
        corners = [
            (x, y - h),
            (x + w, y),
            (x, y + h),
            (x - w, y),
        ]
        return min(corners, key=lambda p: (p[0] - tx) ** 2 + (p[1] - ty) ** 2)

    def find_connection(self, x: float, y: float) -> DiagramConnection | None:
        for conn in self.connections:
            src = self.get_object(conn.src)
            dst = self.get_object(conn.dst)
            if not src or not dst:
                continue
            sx, sy = self.edge_point(
                src,
                dst.x * self.zoom,
                dst.y * self.zoom,
                conn.src_pos,
            )
            points = [(sx, sy)]
            if conn.style == "Squared":
                if conn.points:
                    mx = conn.points[0][0] * self.zoom
                else:
                    mx = (src.x + dst.x) / 2 * self.zoom
                points.extend([(mx, points[-1][1]), (mx, dst.y * self.zoom)])
            elif conn.style == "Custom":
                for px, py in conn.points:
                    xpt = px * self.zoom
                    ypt = py * self.zoom
                    last = points[-1]
                    points.extend([(xpt, last[1]), (xpt, ypt)])
            ex, ey = self.edge_point(
                dst,
                src.x * self.zoom,
                src.y * self.zoom,
                conn.dst_pos,
            )
            points.append((ex, ey))
            for a, b in zip(points[:-1], points[1:]):
                if self._dist_to_segment((x, y), a, b) <= CONNECTION_SELECT_RADIUS:
                    return conn
        return None

    def snap_port_to_parent(self, port: SysMLObject, parent: SysMLObject) -> None:
        snap_port_to_parent_obj(port, parent)

    def edge_point(
        self,
        obj: SysMLObject,
        tx: float,
        ty: float,
        rel: tuple[float, float] | None = None,
        apply_radius: bool = True,
    ) -> Tuple[float, float]:
        cx = obj.x * self.zoom
        cy = obj.y * self.zoom
        if obj.obj_type == "Port":
            return cx, cy

        def _intersect(vx: float, vy: float, w: float, h: float, r: float) -> Tuple[float, float]:
            """Return intersection of a ray from the origin with a rounded rectangle."""
            if vx == 0 and vy == 0:
                return 0.0, 0.0

            wi, hi = w - r, h - r
            signx = 1 if vx >= 0 else -1
            signy = 1 if vy >= 0 else -1
            candidates: list[tuple[float, float, float]] = []

            if vx != 0:
                t_v = (signx * w) / vx
                if t_v >= 0:
                    y_v = vy * t_v
                    if abs(y_v) <= hi:
                        candidates.append((t_v, signx * w, y_v))

            if vy != 0:
                t_h = (signy * h) / vy
                if t_h >= 0:
                    x_h = vx * t_h
                    if abs(x_h) <= wi:
                        candidates.append((t_h, x_h, signy * h))

            if r > 0:
                cx_arc, cy_arc = signx * wi, signy * hi
                a = vx * vx + vy * vy
                b = -2 * (vx * cx_arc + vy * cy_arc)
                c = cx_arc * cx_arc + cy_arc * cy_arc - r * r
                disc = b * b - 4 * a * c
                if disc >= 0:
                    sqrt_disc = math.sqrt(disc)
                    for t_arc in ((-b - sqrt_disc) / (2 * a), (-b + sqrt_disc) / (2 * a)):
                        if t_arc >= 0:
                            x_arc = vx * t_arc
                            y_arc = vy * t_arc
                            if signx * x_arc >= wi and signy * y_arc >= hi:
                                candidates.append((t_arc, x_arc, y_arc))

            if not candidates:
                return 0.0, 0.0

            t, ix, iy = min(candidates, key=lambda c: c[0])
            return ix, iy

        w = obj.width * self.zoom / 2
        h = obj.height * self.zoom / 2
        radius = 0.0
        if apply_radius:
            if obj.obj_type == "Block":
                radius = 6 * self.zoom
            elif obj.obj_type == "System Boundary":
                radius = 12 * self.zoom
            elif obj.obj_type in ("Action Usage", "Action", "CallBehaviorAction"):
                radius = 8 * self.zoom

        if rel is not None:
            rx, ry = rel
            if obj.obj_type in ("Decision", "Merge"):
                if abs(rx) >= abs(ry):
                    return (cx + (w if rx >= 0 else -w), cy)
                else:
                    return (cx, cy + (h if ry >= 0 else -h))
            vx = rx * obj.width / 2 * self.zoom
            vy = ry * obj.height / 2 * self.zoom
            ix, iy = _intersect(vx, vy, w, h, radius if apply_radius else 0.0)
            return cx + ix, cy + iy

        dx = tx - cx
        dy = ty - cy
        if obj.obj_type in ("Initial", "Final"):
            r = min(w, h)
            dist = (dx**2 + dy**2) ** 0.5 or 1
            return cx + dx / dist * r, cy + dy / dist * r
        if obj.obj_type in ("Decision", "Merge"):
            points = [
                (cx, cy - h),
                (cx + w, cy),
                (cx, cy + h),
                (cx - w, cy),
            ]
            best = None
            for i in range(len(points)):
                p3 = points[i]
                p4 = points[(i + 1) % len(points)]
                inter = SysMLDiagramWindow._segment_intersection(
                    self, (cx, cy), (tx, ty), p3, p4
                )
                if inter:
                    ix, iy, t = inter
                    if best is None or t < best[2]:
                        best = (ix, iy, t)
            if best:
                return best[0], best[1]

        ix, iy = _intersect(dx, dy, w, h, radius)
        return cx + ix, cy + iy

    def sync_ports(self, part: SysMLObject) -> None:
        names: List[str] = []
        block_id = part.properties.get("definition")
        if block_id and block_id in self.repo.elements:
            block_elem = self.repo.elements[block_id]
            names.extend(
                [p.strip() for p in block_elem.properties.get("ports", "").split(",") if p.strip()]
            )
        names.extend([p.strip() for p in part.properties.get("ports", "").split(",") if p.strip()])
        existing_ports = [
            o
            for o in self.objects
            if o.obj_type == "Port" and o.properties.get("parent") == str(part.obj_id)
        ]
        existing: dict[str, SysMLObject] = {}
        for p in list(existing_ports):
            name = p.properties.get("name")
            if name in existing:
                self.objects.remove(p)
            else:
                existing[name] = p
        for n in names:
            if n not in existing:
                port = SysMLObject(
                    _get_next_id(),
                    "Port",
                    part.x + part.width / 2 + 20,
                    part.y,
                    properties={
                        "name": n,
                        "parent": str(part.obj_id),
                        "side": "E",
                        "labelX": "8",
                        "labelY": "-8",
                    },
                )
                self.snap_port_to_parent(port, part)
                self.objects.append(port)
                existing[n] = port
        for n, obj in list(existing.items()):
            if n not in names:
                self.objects.remove(obj)
        self.sort_objects()

    def sync_boundary_ports(self, boundary: SysMLObject) -> None:
        names: List[str] = []
        block_id = boundary.element_id
        if block_id and block_id in self.repo.elements:
            block_elem = self.repo.elements[block_id]
            names.extend([
                p.strip() for p in block_elem.properties.get("ports", "").split(",") if p.strip()
            ])
        existing_ports = [
            o
            for o in self.objects
            if o.obj_type == "Port" and o.properties.get("parent") == str(boundary.obj_id)
        ]
        existing: dict[str, SysMLObject] = {}
        for p in list(existing_ports):
            name = p.properties.get("name")
            if name in existing:
                self.objects.remove(p)
            else:
                existing[name] = p
        for n in names:
            if n not in existing:
                port = SysMLObject(
                    _get_next_id(),
                    "Port",
                    boundary.x + boundary.width / 2 + 20,
                    boundary.y,
                    properties={
                        "name": n,
                        "parent": str(boundary.obj_id),
                        "side": "E",
                        "labelX": "8",
                        "labelY": "-8",
                    },
                )
                self.snap_port_to_parent(port, boundary)
                self.objects.append(port)
                existing[n] = port
        for n, obj in list(existing.items()):
            if n not in names:
                self.objects.remove(obj)
        self.sort_objects()

    def zoom_in(self):
        self.zoom *= 1.2
        self.font.config(size=int(8 * self.zoom))
        self.redraw()

    def zoom_out(self):
        self.zoom /= 1.2
        self.font.config(size=int(8 * self.zoom))
        self.redraw()

    def _block_compartments(self, obj: SysMLObject) -> list[tuple[str, str]]:
        """Return the list of compartments displayed for a Block."""
        parts = "\n".join(
            p.strip()
            for p in obj.properties.get("partProperties", "").split(",")
            if p.strip()
        )
        operations = "\n".join(
            format_operation(op)
            for op in parse_operations(obj.properties.get("operations", ""))
        )
        ports = "\n".join(
            p.strip() for p in obj.properties.get("ports", "").split(",") if p.strip()
        )
        reliability = "\n".join(
            f"{label}={obj.properties.get(key, '')}"
            for label, key in (
                ("FIT", "fit"),
                ("Qual", "qualification"),
                ("FM", "failureModes"),
            )
            if obj.properties.get(key, "")
        )
        requirements = "\n".join(r.get("id") for r in obj.requirements)
        return [
            ("Parts", parts),
            ("Operations", operations),
            ("Ports", ports),
            ("Reliability", reliability),
            ("Requirements", requirements),
        ]

    def _min_block_size(self, obj: SysMLObject) -> tuple[float, float]:
        """Return minimum width and height to display all Block text."""
        header = f"<<block>> {obj.properties.get('name', '')}".strip()
        width_px = self.font.measure(header) + 8 * self.zoom
        compartments = self._block_compartments(obj)
        total_lines = 1
        button_w = 12 * self.zoom
        for label, text in compartments:
            collapsed = obj.collapsed.get(label, False)
            lines = text.splitlines() if text else [""]
            first = lines[0] if lines else ""
            disp = f"{label}: {first}"
            width_px = max(width_px, self.font.measure(disp) + button_w + 8 * self.zoom)
            if not collapsed:
                for line in lines[1:]:
                    width_px = max(width_px, self.font.measure(line) + 8 * self.zoom)
            total_lines += 1 if collapsed else len(lines)
        height_px = total_lines * 20 * self.zoom
        return width_px / self.zoom, height_px / self.zoom

    def _min_action_size(self, obj: SysMLObject) -> tuple[float, float]:
        """Return minimum width and height to display Action text without wrapping."""
        full_width_obj = replace(obj, width=10_000)
        lines = self._object_label_lines(full_width_obj)
        if not lines:
            return (10.0, 10.0)
        text_width = max(self.font.measure(line) for line in lines)
        text_height = self.font.metrics("linespace") * len(lines)
        padding = 6 * self.zoom
        return (text_width + padding) / self.zoom, (text_height + padding) / self.zoom

    def _wrap_text_to_width(self, text: str, width_px: float) -> list[str]:
        """Return *text* wrapped to fit within *width_px* pixels."""
        if self.font.measure(text) <= width_px:
            return [text]
        words = text.split()
        if not words:
            words = [text]

        if len(words) == 1 and self.font.measure(words[0]) > width_px:
            # single long word - wrap by characters
            lines: list[str] = []
            current = ""
            for ch in words[0]:
                if self.font.measure(current + ch) <= width_px:
                    current += ch
                else:
                    if current:
                        lines.append(current)
                    current = ch
            if current:
                lines.append(current)
            return lines

        lines: list[str] = []
        current = words[0]
        for word in words[1:]:
            candidate = current + " " + word
            if self.font.measure(candidate) <= width_px:
                current = candidate
            else:
                lines.append(current)
                if self.font.measure(word) <= width_px:
                    current = word
                else:
                    # break long word
                    part = ""
                    for ch in word:
                        if self.font.measure(part + ch) <= width_px:
                            part += ch
                        else:
                            if part:
                                lines.append(part)
                            part = ch
                    current = part
        if current:
            lines.append(current)
        return lines

    def _object_label_lines(self, obj: SysMLObject) -> list[str]:
        """Return the lines of text displayed inside *obj*."""
        if obj.obj_type == "System Boundary" or obj.obj_type == "Block Boundary":
            name = obj.properties.get("name", "")
            return [name] if name else []

        if obj.obj_type in ("Block", "Port"):
            # Blocks and ports use custom drawing logic
            return []

        name = obj.properties.get("name", "")
        has_name = False
        def_id = obj.properties.get("definition")
        if obj.element_id and obj.element_id in self.repo.elements:
            elem = self.repo.elements[obj.element_id]
            name = elem.name or elem.properties.get("component", "")
            def_id = def_id or elem.properties.get("definition")
            def_name = ""
            if def_id and def_id in self.repo.elements:
                def_name = self.repo.elements[def_id].name or def_id
            has_name = bool(name) and not _is_default_part_name(def_name, name)

        if not has_name:
            name = ""
        if obj.obj_type == "Part":
            asil = calculate_allocated_asil(obj.requirements)
            if obj.properties.get("asil") != asil:
                obj.properties["asil"] = asil
                if obj.element_id and obj.element_id in self.repo.elements:
                    self.repo.elements[obj.element_id].properties["asil"] = asil
            def_id = obj.properties.get("definition")
            mult = None
            comp = obj.properties.get("component", "")
            if def_id and def_id in self.repo.elements:
                def_name = self.repo.elements[def_id].name or def_id
                diag = self.repo.diagrams.get(self.diagram_id)
                block_id = (
                    getattr(diag, "father", None)
                    or next(
                        (
                            eid
                            for eid, did in self.repo.element_diagrams.items()
                            if did == self.diagram_id
                        ),
                        None,
                    )
                )
                if block_id:
                    for rel in self.repo.relationships:
                        if (
                            rel.rel_type in ("Aggregation", "Composite Aggregation")
                            and rel.source == block_id
                            and rel.target == def_id
                        ):
                            mult = rel.properties.get("multiplicity", "1")
                            if mult in ("", "1"):
                                mult = None
                            break
                base = name
                index = None
                m = re.match(r"^(.*)\[(\d+)\]$", name)
                if m:
                    base = m.group(1)
                    index = int(m.group(2))
                if index is not None:
                    base = f"{base} {index}"
                name = base
                if obj.element_id and obj.element_id in self.repo.elements and not comp:
                    comp = self.repo.elements[obj.element_id].properties.get("component", "")
                if comp and comp == def_name:
                    comp = ""
                if mult:
                    if ".." in mult:
                        upper = mult.split("..", 1)[1] or "*"
                        disp = f"{index or 1}..{upper}"
                    elif mult == "*":
                        disp = f"{index or 1}..*"
                    else:
                        disp = f"{index or 1}..{mult}"
                    def_part = f"{def_name} [{disp}]"
                else:
                    def_part = def_name
                if comp:
                    def_part = f"{comp} / {def_part}"
                if name and def_part != name:
                    name = f"{name} : {def_part}"
                elif not name:
                    name = f" : {def_part}"

        lines: list[str] = []
        diag_id = self.repo.get_linked_diagram(obj.element_id)
        if diag_id and diag_id in self.repo.diagrams:
            diag = self.repo.diagrams[diag_id]
            diag_name = diag.name or diag_id
            lines.append(diag_name)

        if obj.obj_type in ("Action", "CallBehaviorAction") and name:
            max_width = obj.width * self.zoom - 6 * self.zoom
            if max_width > 0:
                wrapped = self._wrap_text_to_width(name, max_width)
                lines.extend(wrapped)
            else:
                lines.append(name)
        else:
            lines.append(name)

        key = obj.obj_type.replace(" ", "")
        if not key.endswith("Usage"):
            key += "Usage"
        for prop in SYSML_PROPERTIES.get(key, []):
            if obj.obj_type == "Part" and prop in (
                "fit",
                "qualification",
                "failureModes",
                "asil",
            ):
                continue
            val = obj.properties.get(prop)
            if val:
                lines.append(f"{prop}: {val}")

        if obj.obj_type == "Part":
            rel_items = []
            for lbl, key in (
                ("ASIL", "asil"),
                ("FIT", "fit"),
                ("Qual", "qualification"),
                ("FM", "failureModes"),
            ):
                val = obj.properties.get(key)
                if val:
                    rel_items.append(f"{lbl}: {val}")
            if rel_items:
                lines.extend(rel_items)
            reqs = "; ".join(r.get("id") for r in obj.requirements)
            if reqs:
                lines.append(f"Reqs: {reqs}")

        return lines

    def ensure_text_fits(self, obj: SysMLObject) -> None:
        """Expand the object's size so its label is fully visible."""
        if obj.obj_type == "Block":
            b_w, b_h = self._min_block_size(obj)
            min_w, min_h = b_w, b_h
        else:
            label_lines = self._object_label_lines(obj)
            if not label_lines:
                return

            text_width = max(self.font.measure(line) for line in label_lines)
            text_height = self.font.metrics("linespace") * len(label_lines)
            if obj.obj_type in ("Action", "CallBehaviorAction"):
                padding = 6 * self.zoom
                if text_width + padding <= obj.width * self.zoom:
                    min_w = obj.width
                else:
                    min_w = (text_width + padding) / self.zoom
            else:
                padding = 10 * self.zoom
                min_w = (text_width + padding) / self.zoom
            min_h = (text_height + padding) / self.zoom

        if obj.obj_type in ("Block",):
            # _min_block_size already accounts for text padding
            pass
        elif obj.obj_type in (
            "Fork",
            "Join",
            "Initial",
            "Final",
            "Decision",
            "Merge",
        ):
            min_h = obj.height  # height remains unchanged for these types
        if min_w > obj.width:
            obj.width = min_w
        if obj.obj_type not in (
            "Fork",
            "Join",
            "Initial",
            "Final",
            "Decision",
            "Merge",
        ) and min_h > obj.height:
            obj.height = min_h

    def sort_objects(self) -> None:
        """Order objects so boundaries render behind and their ports above."""

        def key(o: SysMLObject) -> int:
            if o.obj_type in ("System Boundary", "Block Boundary"):
                return 0
            if o.obj_type == "Port":
                parent_id = o.properties.get("parent")
                if parent_id:
                    try:
                        pid = int(parent_id)
                    except (TypeError, ValueError):
                        pid = None
                    if pid is not None:
                        for obj in self.objects:
                            if obj.obj_id == pid and obj.obj_type == "Block Boundary":
                                return 2
            return 1

        self.objects.sort(key=key)

    def redraw(self):
        self.canvas.delete("all")
        self.gradient_cache.clear()
        self.compartment_buttons = []
        self.sort_objects()
        remove_orphan_ports(self.objects)
        for obj in list(self.objects):
            if getattr(obj, "hidden", False):
                continue
            if obj.obj_type == "Part":
                self.sync_ports(obj)
            if obj.obj_type == "Block Boundary":
                self.sync_boundary_ports(obj)
            self.ensure_text_fits(obj)
            self.draw_object(obj)
        for conn in self.connections:
            src = self.get_object(conn.src)
            dst = self.get_object(conn.dst)
            if (
                src
                and dst
                and not getattr(src, "hidden", False)
                and not getattr(dst, "hidden", False)
            ):
                if (
                    conn is self.selected_conn
                    and self.dragging_endpoint is not None
                    and self.endpoint_drag_pos
                ):
                    continue
                self.draw_connection(src, dst, conn, conn is self.selected_conn)
        if (
            self.selected_conn
            and self.dragging_endpoint is not None
            and self.endpoint_drag_pos
        ):
            other = (
                self.get_object(self.selected_conn.dst)
                if self.dragging_endpoint == "src"
                else self.get_object(self.selected_conn.src)
            )
            if other:
                rel = (
                    self.selected_conn.dst_pos
                    if self.dragging_endpoint == "src"
                    else self.selected_conn.src_pos
                )
                sx, sy = self.edge_point(other, *self.endpoint_drag_pos, rel)
                ex, ey = self.endpoint_drag_pos
                forward = self.selected_conn.arrow in ("forward", "both")
                backward = self.selected_conn.arrow in ("backward", "both")
                if self.dragging_endpoint == "src":
                    arrow_start = backward
                    arrow_end = forward
                else:
                    arrow_start = backward
                    arrow_end = forward
                if arrow_start and arrow_end:
                    style = tk.BOTH
                elif arrow_end:
                    style = tk.LAST
                elif arrow_start:
                    style = tk.FIRST
                else:
                    style = tk.NONE
                self.canvas.create_line(
                    sx,
                    sy,
                    ex,
                    ey,
                    dash=(2, 2),
                    arrow=style,
                    tags="connection",
                )
        if (
            self.start
            and self.temp_line_end
            and self.current_tool
            in (
                "Association",
                "Include",
                "Extend",
                "Flow",
                "Connector",
                "Generalization",
                "Generalize",
                "Communication Path",
                "Aggregation",
                "Composite Aggregation",
            )
        ):
            sx, sy = self.edge_point(self.start, *self.temp_line_end)
            ex, ey = self.temp_line_end
            self.canvas.create_line(
                sx, sy, ex, ey, dash=(2, 2), arrow=tk.LAST, tags="connection"
            )
        self.canvas.tag_raise("connection")
        self.canvas.config(scrollregion=self.canvas.bbox("all"))

    def _create_round_rect(self, x1, y1, x2, y2, radius=10, **kwargs):
        """Draw a rectangle with rounded corners on the canvas."""
        rad = min(radius, abs(x2 - x1) / 2, abs(y2 - y1) / 2)
        points = [
            x1 + rad,
            y1,
            x2 - rad,
            y1,
            x2,
            y1,
            x2,
            y1 + rad,
            x2,
            y2 - rad,
            x2,
            y2,
            x2 - rad,
            y2,
            x1 + rad,
            y2,
            x1,
            y2,
            x1,
            y2 - rad,
            x1,
            y1 + rad,
            x1,
            y1,
        ]
        return self.canvas.create_polygon(points, smooth=True, splinesteps=36, **kwargs)

    def _create_gradient_image(self, width: int, height: int, color: str) -> tk.PhotoImage:
        """Return a left-to-right gradient image from white to *color*."""
        width = max(1, int(width))
        height = max(1, int(height))
        img = tk.PhotoImage(width=width, height=height)
        r = int(color[1:3], 16)
        g = int(color[3:5], 16)
        b = int(color[5:7], 16)
        for x in range(width):
            ratio = x / (width - 1) if width > 1 else 1
            nr = int(255 * (1 - ratio) + r * ratio)
            ng = int(255 * (1 - ratio) + g * ratio)
            nb = int(255 * (1 - ratio) + b * ratio)
            img.put(f"#{nr:02x}{ng:02x}{nb:02x}", to=(x, 0, x + 1, height))
        return img

    def _draw_gradient_rect(self, x1: float, y1: float, x2: float, y2: float, color: str, obj_id: int) -> None:
        """Draw a gradient rectangle on the canvas and cache the image."""
        img = self._create_gradient_image(abs(int(x2 - x1)), abs(int(y2 - y1)), color)
        self.canvas.create_image(min(x1, x2), min(y1, y2), anchor="nw", image=img)
        self.gradient_cache[obj_id] = img


    def _draw_open_arrow(
        self,
        start: Tuple[float, float],
        end: Tuple[float, float],
        color: str = "black",
        width: int = 1,
        tags: str = "connection",
    ) -> None:
        """Draw an open arrow head from *start* to *end*."""
        dx = end[0] - start[0]
        dy = end[1] - start[1]
        length = math.hypot(dx, dy)
        if length == 0:
            return
        size = 10 * self.zoom
        angle = math.atan2(dy, dx)
        spread = math.radians(20)
        p1 = (
            end[0] - size * math.cos(angle - spread),
            end[1] - size * math.sin(angle - spread),
        )
        p2 = (
            end[0] - size * math.cos(angle + spread),
            end[1] - size * math.sin(angle + spread),
        )
        self.canvas.create_polygon(
            end,
            p1,
            p2,
            fill=self.canvas.cget("background"),
            outline=color,
            width=width,
            tags=tags,
        )

    def _draw_filled_arrow(
        self,
        start: Tuple[float, float],
        end: Tuple[float, float],
        color: str = "black",
        width: int = 1,
        tags: str = "connection",
    ) -> None:
        """Draw a filled triangular arrow from *start* to *end*."""
        dx = end[0] - start[0]
        dy = end[1] - start[1]
        length = math.hypot(dx, dy)
        if length == 0:
            return
        size = 10 * self.zoom
        angle = math.atan2(dy, dx)
        spread = math.radians(20)
        p1 = (
            end[0] - size * math.cos(angle - spread),
            end[1] - size * math.sin(angle - spread),
        )
        p2 = (
            end[0] - size * math.cos(angle + spread),
            end[1] - size * math.sin(angle + spread),
        )
        self.canvas.create_polygon(
            end,
            p1,
            p2,
            fill=color,
            outline=color,
            width=width,
            tags=tags,
        )

    def _draw_open_diamond(
        self,
        start: Tuple[float, float],
        end: Tuple[float, float],
        color: str = "black",
        width: int = 1,
        tags: str = "connection",
    ) -> None:
        """Draw an open diamond from *start* to *end*."""
        dx = end[0] - start[0]
        dy = end[1] - start[1]
        length = math.hypot(dx, dy)
        if length == 0:
            return
        size = 10 * self.zoom
        angle = math.atan2(dy, dx)
        p1 = (
            end[0] - size * math.cos(angle),
            end[1] - size * math.sin(angle),
        )
        p2 = (
            p1[0] - size * math.sin(angle) / 2,
            p1[1] + size * math.cos(angle) / 2,
        )
        p3 = (
            end[0] - 2 * size * math.cos(angle),
            end[1] - 2 * size * math.sin(angle),
        )
        p4 = (
            p1[0] + size * math.sin(angle) / 2,
            p1[1] - size * math.cos(angle) / 2,
        )
        self.canvas.create_polygon(
            end,
            p2,
            p3,
            p4,
            fill=self.canvas.cget("background"),
            outline=color,
            width=width,
            tags=tags,
        )

    def _draw_filled_diamond(
        self,
        start: Tuple[float, float],
        end: Tuple[float, float],
        color: str = "black",
        width: int = 1,
        tags: str = "connection",
    ) -> None:
        """Draw a filled diamond from *start* to *end*."""
        dx = end[0] - start[0]
        dy = end[1] - start[1]
        length = math.hypot(dx, dy)
        if length == 0:
            return
        size = 10 * self.zoom
        angle = math.atan2(dy, dx)
        p1 = (
            end[0] - size * math.cos(angle),
            end[1] - size * math.sin(angle),
        )
        p2 = (
            p1[0] - size * math.sin(angle) / 2,
            p1[1] + size * math.cos(angle) / 2,
        )
        p3 = (
            end[0] - 2 * size * math.cos(angle),
            end[1] - 2 * size * math.sin(angle),
        )
        p4 = (
            p1[0] + size * math.sin(angle) / 2,
            p1[1] - size * math.cos(angle) / 2,
        )
        self.canvas.create_polygon(
            end,
            p2,
            p3,
            p4,
            fill=color,
            outline=color,
            width=width,
            tags=tags,
        )

    def _draw_center_triangle(
        self,
        start: Tuple[float, float],
        end: Tuple[float, float],
        color: str = "black",
        width: int = 1,
        tags: str = "connection",
    ) -> None:
        """Draw a small triangular arrow pointing from *start* to *end*.

        The triangle is centered on the line segment defined by the start
        and end points and scales with the current zoom level.
        """
        dx = end[0] - start[0]
        dy = end[1] - start[1]
        length = math.hypot(dx, dy)
        if length == 0:
            return
        mx = (start[0] + end[0]) / 2
        my = (start[1] + end[1]) / 2
        # Slightly enlarge the arrowhead to make flow direction clearer
        size = 10 * self.zoom
        angle = math.atan2(dy, dx)
        spread = math.radians(20)
        p1 = (mx, my)
        p2 = (
            mx - size * math.cos(angle - spread),
            my - size * math.sin(angle - spread),
        )
        p3 = (
            mx - size * math.cos(angle + spread),
            my - size * math.sin(angle + spread),
        )
        self.canvas.create_polygon(
            p1,
            p2,
            p3,
            fill=color,
            outline=color,
            width=width,
            tags=tags,
        )

    def draw_object(self, obj: SysMLObject):
        x = obj.x * self.zoom
        y = obj.y * self.zoom
        w = obj.width * self.zoom / 2
        h = obj.height * self.zoom / 2
        color = StyleManager.get_instance().get_color(obj.obj_type)
        outline = "black"
        if obj.obj_type == "Actor":
            sx = obj.width / 80.0 * self.zoom
            sy = obj.height / 40.0 * self.zoom
            self.canvas.create_oval(
                x - 10 * sx,
                y - 30 * sy,
                x + 10 * sx,
                y - 10 * sy,
                outline=outline,
                fill=color,
            )
            self.canvas.create_line(x, y - 10 * sy, x, y + 20 * sy, fill=outline)
            self.canvas.create_line(x - 15 * sx, y, x + 15 * sx, y, fill=outline)
            self.canvas.create_line(
                x,
                y + 20 * sy,
                x - 10 * sx,
                y + 40 * sy,
                fill=outline,
            )
            self.canvas.create_line(
                x,
                y + 20 * sy,
                x + 10 * sx,
                y + 40 * sy,
                fill=outline,
            )
        elif obj.obj_type == "Use Case":
            self.canvas.create_oval(
                x - w,
                y - h,
                x + w,
                y + h,
                fill=color,
                outline=outline,
            )
        elif obj.obj_type == "System Boundary":
            self._draw_gradient_rect(x - w, y - h, x + w, y + h, color, obj.obj_id)
            self._create_round_rect(
                x - w,
                y - h,
                x + w,
                y + h,
                radius=12 * self.zoom,
                dash=(4, 2),
                outline=outline,
                fill="",
            )
            label = obj.properties.get("name", "")
            if label:
                lx = x
                ly = y - h - 4 * self.zoom
                self.canvas.create_text(
                    lx,
                    ly,
                    text=label,
                    anchor="s",
                    font=self.font,
                )
        elif obj.obj_type == "Block Boundary":
            self._create_round_rect(
                x - w,
                y - h,
                x + w,
                y + h,
                radius=12 * self.zoom,
                dash=(4, 2),
                outline=outline,
                fill="",
            )
            label = obj.properties.get("name", "")
            if label:
                lx = x
                ly = y - h - 4 * self.zoom
                self.canvas.create_text(
                    lx,
                    ly,
                    text=label,
                    anchor="s",
                    font=self.font,
                )
        elif obj.obj_type in ("Action Usage", "Action", "CallBehaviorAction", "Part", "Port"):
            dash = ()
            if obj.obj_type == "Part":
                dash = (4, 2)
            if obj.obj_type == "Port":
                side = obj.properties.get("side", "E")
                sz = 6 * self.zoom
                self._draw_gradient_rect(x - sz, y - sz, x + sz, y + sz, color, obj.obj_id)
                self.canvas.create_rectangle(
                    x - sz,
                    y - sz,
                    x + sz,
                    y + sz,
                    fill="",
                    outline=outline,
                )
                arrow_len = sz * 1.2
                half = arrow_len / 2
                direction = obj.properties.get("direction", "out")

                if side in ("E", "W"):
                    if side == "E":
                        inside = -half
                        outside = half
                    else:
                        inside = half
                        outside = -half
                    if direction == "in":
                        self.canvas.create_line(x + outside, y, x + inside, y, arrow=tk.LAST)
                    elif direction == "out":
                        self.canvas.create_line(x + inside, y, x + outside, y, arrow=tk.LAST)
                    else:
                        self.canvas.create_line(x - half, y, x + half, y, arrow=tk.BOTH)
                else:  # N or S
                    if side == "S":
                        inside = -half
                        outside = half
                    else:
                        inside = half
                        outside = -half
                    if direction == "in":
                        self.canvas.create_line(x, y + outside, x, y + inside, arrow=tk.LAST)
                    elif direction == "out":
                        self.canvas.create_line(x, y + inside, x, y + outside, arrow=tk.LAST)
                    else:
                        self.canvas.create_line(x, y - half, x, y + half, arrow=tk.BOTH)

                lx_off = _parse_float(obj.properties.get("labelX"), 8.0)
                ly_off = _parse_float(obj.properties.get("labelY"), -8.0)
                lx = x + lx_off * self.zoom
                ly = y + ly_off * self.zoom
                self.canvas.create_text(
                    lx,
                    ly,
                    text=obj.properties.get("name", ""),
                    anchor="center",
                    font=self.font,
                )
            else:
                if obj.obj_type in ("Action Usage", "Action", "CallBehaviorAction"):
                    self._draw_gradient_rect(x - w, y - h, x + w, y + h, color, obj.obj_id)
                    self._create_round_rect(
                        x - w,
                        y - h,
                        x + w,
                        y + h,
                        radius=8 * self.zoom,
                        dash=dash,
                        fill="",
                        outline=outline,
                    )
                else:
                    self._draw_gradient_rect(x - w, y - h, x + w, y + h, color, obj.obj_id)
                    self.canvas.create_rectangle(
                        x - w,
                        y - h,
                        x + w,
                        y + h,
                        dash=dash,
                        fill="",
                        outline=outline,
                    )
        elif obj.obj_type == "Block":
            left, top = x - w, y - h
            right, bottom = x + w, y + h
            self._draw_gradient_rect(left, top, right, bottom, color, obj.obj_id)
            self._create_round_rect(
                left,
                top,
                right,
                bottom,
                radius=6 * self.zoom,
                fill="",
                outline=outline,
            )
            header = f"<<block>> {obj.properties.get('name', '')}".strip()
            self.canvas.create_line(left, top + 20 * self.zoom, right, top + 20 * self.zoom)
            self.canvas.create_text(
                left + 4 * self.zoom,
                top + 10 * self.zoom,
                text=header,
                anchor="w",
                font=self.font,
            )
            compartments = self._block_compartments(obj)
            cy = top + 20 * self.zoom
            for label, text in compartments:
                lines = text.splitlines() if text else [""]
                collapsed = obj.collapsed.get(label, False)
                self.canvas.create_line(left, cy, right, cy)
                btn_sz = 8 * self.zoom
                bx1 = left + 2 * self.zoom
                by1 = cy + (20 * self.zoom - btn_sz) / 2
                bx2 = bx1 + btn_sz
                by2 = by1 + btn_sz
                self.canvas.create_rectangle(bx1, by1, bx2, by2, outline="black", fill="white")
                self.canvas.create_text((bx1 + bx2) / 2, (by1 + by2) / 2, text="-" if not collapsed else "+", font=self.font)
                self.compartment_buttons.append((obj.obj_id, label, (bx1, by1, bx2, by2)))
                tx = bx2 + 2 * self.zoom
                self.canvas.create_text(
                    tx,
                    cy + 10 * self.zoom,
                    text=f"{label}: {lines[0] if lines else ''}",
                    anchor="w",
                    font=self.font,
                )
                cy += 20 * self.zoom
                if not collapsed:
                    for line in lines[1:]:
                        self.canvas.create_text(
                            left + 4 * self.zoom,
                            cy + 10 * self.zoom,
                            text=line,
                            anchor="w",
                            font=self.font,
                        )
                        cy += 20 * self.zoom
        elif obj.obj_type in ("Initial", "Final"):
            if obj.obj_type == "Initial":
                r = min(obj.width, obj.height) / 2 * self.zoom
                self.canvas.create_oval(x - r, y - r, x + r, y + r, fill="black")
            else:
                r = min(obj.width, obj.height) / 2 * self.zoom
                inner = max(r - 5 * self.zoom, 0)
                self.canvas.create_oval(x - r, y - r, x + r, y + r)
                self.canvas.create_oval(x - inner, y - inner, x + inner, y + inner, fill="black")
        elif obj.obj_type in ("Decision", "Merge"):
            self.canvas.create_polygon(
                x,
                y - h,
                x + w,
                y,
                x,
                y + h,
                x - w,
                y,
                fill=color,
                outline=outline,
            )
        elif obj.obj_type in ("Fork", "Join"):
            half = obj.width / 2 * self.zoom
            self.canvas.create_rectangle(
                x - half, y - 5 * self.zoom, x + half, y + 5 * self.zoom, fill="black"
            )
        else:
            self._create_round_rect(
                x - w,
                y - h,
                x + w,
                y + h,
                radius=6 * self.zoom,
                fill=color,
                outline=outline,
            )

        if obj.obj_type not in ("Block", "System Boundary", "Block Boundary", "Port"):
            name = obj.properties.get("name", obj.obj_type)
            label = name
            if obj.obj_type == "Part":
                def_id = obj.properties.get("definition")
                if def_id and def_id in self.repo.elements:
                    def_name = self.repo.elements[def_id].name or def_id
                    label = f"{name} : {def_name}" if name else def_name
            diag_id = self.repo.get_linked_diagram(obj.element_id)
            label_lines = []
            if diag_id and diag_id in self.repo.diagrams:
                diag = self.repo.diagrams[diag_id]
                diag_name = diag.name or diag_id
                label_lines.append(diag_name)
            label_lines.append(label)
            key = obj.obj_type.replace(" ", "")
            if not key.endswith("Usage"):
                key += "Usage"
            for prop in SYSML_PROPERTIES.get(key, []):
                if obj.obj_type == "Part" and prop in (
                    "fit",
                    "qualification",
                    "failureModes",
                    "asil",
                ):
                    continue
                val = obj.properties.get(prop)
                if val:
                    label_lines.append(f"{prop}: {val}")
            if obj.obj_type == "Part":
                rel_items = []
                for lbl, key in (
                    ("ASIL", "asil"),
                    ("FIT", "fit"),
                    ("Qual", "qualification"),
                    ("FM", "failureModes"),
                ):
                    val = obj.properties.get(key)
                    if val:
                        rel_items.append(f"{lbl}: {val}")
                if rel_items:
                    label_lines.extend(rel_items)
                reqs = "; ".join(r.get("id") for r in obj.requirements)
                if reqs:
                    label_lines.append(f"Reqs: {reqs}")
            if obj.obj_type == "Actor":
                sy = obj.height / 40.0 * self.zoom
                label_x = x
                label_y = y + 40 * sy + 10 * self.zoom
                self.canvas.create_text(
                    label_x,
                    label_y,
                    text="\n".join(label_lines),
                    anchor="n",
                    font=self.font,
                )
            elif obj.obj_type in ("Initial", "Final"):
                label_y = y + obj.height / 2 * self.zoom + 10 * self.zoom
                self.canvas.create_text(
                    x,
                    label_y,
                    text="\n".join(label_lines),
                    anchor="n",
                    font=self.font,
                )
            else:
                self.canvas.create_text(
                    x,
                    y,
                    text="\n".join(label_lines),
                    anchor="center",
                    font=self.font,
                )

        if obj in self.selected_objs:
            bx = x - w
            by = y - h
            ex = x + w
            ey = y + h
            self.canvas.create_rectangle(bx, by, ex, ey, outline="red", dash=(2, 2))
            if obj == self.selected_obj and obj.obj_type != "Actor":
                s = 4
                for hx, hy in [(bx, by), (bx, ey), (ex, by), (ex, ey)]:
                    self.canvas.create_rectangle(
                        hx - s,
                        hy - s,
                        hx + s,
                        hy + s,
                        outline="red",
                        fill="white",
                    )

    def draw_connection(
        self, a: SysMLObject, b: SysMLObject, conn: DiagramConnection, selected: bool = False
    ):
        axc, ayc = a.x * self.zoom, a.y * self.zoom
        bxc, byc = b.x * self.zoom, b.y * self.zoom
        ax, ay = self.edge_point(a, bxc, byc, conn.src_pos)
        bx, by = self.edge_point(b, axc, ayc, conn.dst_pos)
        dash = ()
        label = conn.name or None
        if conn.conn_type in ("Include", "Extend"):
            dash = (4, 2)
            incl_label = f"<<{conn.conn_type.lower()}>>"
            label = f"{incl_label}\n{label}" if label else incl_label
        elif conn.conn_type in ("Generalize", "Generalization", "Communication Path"):
            dash = (2, 2)
        src_flow = a.properties.get("flow") if a.obj_type == "Port" else None
        dst_flow = b.properties.get("flow") if b.obj_type == "Port" else None
        points = [(ax, ay)]
        if conn.style == "Squared":
            if conn.points:
                mx = conn.points[0][0] * self.zoom
            else:
                mx = (ax + bx) / 2
            points.extend([(mx, ay), (mx, by)])
        elif conn.style == "Custom":
            for px, py in conn.points:
                x = px * self.zoom
                y = py * self.zoom
                last = points[-1]
                points.extend([(x, last[1]), (x, y)])
        points.append((bx, by))
        flat = [coord for pt in points for coord in pt]
        color = "red" if selected else "black"
        width = 2 if selected else 1
        arrow_style = tk.NONE
        open_arrow = conn.conn_type in ("Include", "Extend")
        diamond_src = conn.conn_type in ("Aggregation", "Composite Aggregation")
        filled_diamond = conn.conn_type == "Composite Aggregation"
        forward = conn.arrow in ("forward", "both")
        backward = conn.arrow in ("backward", "both")
        mid_forward = forward
        mid_backward = backward
        if conn.conn_type == "Connector" and (src_flow or dst_flow):
            arrow_style = tk.NONE
            conn.mid_arrow = True
            if src_flow and dst_flow:
                dir_a = a.properties.get("direction", "out").lower()
                dir_b = b.properties.get("direction", "out").lower()
                if dir_a == "out":
                    label = src_flow
                    mid_forward, mid_backward = True, False
                elif dir_b == "out":
                    label = dst_flow
                    mid_forward, mid_backward = False, True
                else:
                    label = src_flow
                    mid_forward, mid_backward = True, True
            elif src_flow:
                label = src_flow
                dir_attr = a.properties.get("direction", "out")
                if dir_attr == "in":
                    mid_forward, mid_backward = False, True
                elif dir_attr == "out":
                    mid_forward, mid_backward = True, False
                else:
                    mid_forward, mid_backward = True, True
            else:
                label = dst_flow
                dir_attr = b.properties.get("direction", "out")
                if dir_attr == "in":
                    mid_forward, mid_backward = True, False
                elif dir_attr == "out":
                    mid_forward, mid_backward = False, True
                else:
                    mid_forward, mid_backward = True, True
        self.canvas.create_line(
            *flat,
            arrow=arrow_style,
            dash=dash,
            fill=color,
            width=width,
            tags="connection",
        )
        if open_arrow:
            if forward:
                self._draw_open_arrow(
                    points[-2], points[-1], color=color, width=width, tags="connection"
                )
            if backward:
                self._draw_open_arrow(
                    points[1], points[0], color=color, width=width, tags="connection"
                )
        elif conn.conn_type in ("Generalize", "Generalization"):
            # SysML uses an open triangular arrow head for generalization
            # relationships. Use the open arrow drawing helper so the arrow
            # interior matches the canvas background (typically white).
            if forward:
                self._draw_open_arrow(
                    points[-2], points[-1], color=color, width=width, tags="connection"
                )
            if backward:
                self._draw_filled_arrow(
                    points[1], points[0], color=color, width=width, tags="connection"
                )
        elif diamond_src:
            if filled_diamond:
                self._draw_filled_diamond(
                    points[1], points[0], color=color, width=width, tags="connection"
                )
            else:
                self._draw_open_diamond(
                    points[1], points[0], color=color, width=width, tags="connection"
                )
        else:
            if forward:
                self._draw_filled_arrow(
                    points[-2], points[-1], color=color, width=width, tags="connection"
                )
            if backward:
                self._draw_filled_arrow(
                    points[1], points[0], color=color, width=width, tags="connection"
                )
        flow_port = None
        flow_name = ""
        if a.obj_type == "Port" and a.properties.get("flow"):
            flow_port = a
            flow_name = a.properties.get("flow", "")
        elif b.obj_type == "Port" and b.properties.get("flow"):
            flow_port = b
            flow_name = b.properties.get("flow", "")

        if conn.mid_arrow or flow_port:
            mid_idx = len(points) // 2
            if mid_idx > 0:
                mstart = points[mid_idx - 1]
                mend = points[mid_idx]
                if flow_port:
                    direction = flow_port.properties.get("direction", "")
                    if flow_port is b:
                        direction = "in" if direction == "out" else "out" if direction == "in" else direction
                    if direction == "inout":
                        self._draw_center_triangle(
                            mstart, mend, color=color, width=width, tags="connection"
                        )
                        self._draw_center_triangle(
                            mend, mstart, color=color, width=width, tags="connection"
                        )
                    elif direction == "in":
                        self._draw_center_triangle(
                            mend, mstart, color=color, width=width, tags="connection"
                        )
                    else:
                        self._draw_center_triangle(
                            mstart, mend, color=color, width=width, tags="connection"
                        )
                    mx = (mstart[0] + mend[0]) / 2
                    my = (mstart[1] + mend[1]) / 2
                    self.canvas.create_text(
                        mx,
                        my - 10 * self.zoom,
                        text=flow_name,
                        font=self.font,
                        tags="connection",
                    )
                else:
                    if mid_forward or not mid_backward:
                        self._draw_center_triangle(
                            mstart, mend, color=color, width=width, tags="connection"
                        )
                    if mid_backward:
                        self._draw_center_triangle(
                            mend, mstart, color=color, width=width, tags="connection"
                        )
        if selected:
            if conn.style == "Custom":
                for px, py in conn.points:
                    hx = px * self.zoom
                    hy = py * self.zoom
                    s = 3
                    self.canvas.create_rectangle(
                    hx - s,
                    hy - s,
                    hx + s,
                    hy + s,
                    outline="red",
                    fill="white",
                    tags="connection",
                )
            elif conn.style == "Squared":
                if conn.points:
                    mx = conn.points[0][0] * self.zoom
                else:
                    mx = (ax + bx) / 2
                hy = (ay + by) / 2
                s = 3
                self.canvas.create_rectangle(
                    mx - s,
                    hy - s,
                    mx + s,
                    hy + s,
                    outline="red",
                    fill="white",
                    tags="connection",
                )
            # draw endpoint handles
            for hx, hy in [(ax, ay), (bx, by)]:
                s = 3
                self.canvas.create_rectangle(
                    hx - s,
                    hy - s,
                    hx + s,
                    hy + s,
                    outline="red",
                    fill="white",
                    tags="connection",
                )
        if conn.multiplicity and conn.conn_type in ("Aggregation", "Composite Aggregation"):
            end_x, end_y = points[-1]
            prev_x, prev_y = points[-2]
            dx = prev_x - end_x
            dy = prev_y - end_y
            length = math.hypot(dx, dy)
            if length:
                offset = 15 * self.zoom
                mx = end_x + dx / length * offset
                my = end_y + dy / length * offset
            else:
                mx, my = end_x, end_y
            self.canvas.create_text(
                mx,
                my - 10 * self.zoom,
                text=conn.multiplicity,
                font=self.font,
                tags="connection",
            )
        if label:
            mx, my = (ax + bx) / 2, (ay + by) / 2
            self.canvas.create_text(
                mx,
                my - 10 * self.zoom,
                text=label,
                font=self.font,
                tags="connection",
            )

    def get_object(self, oid: int) -> SysMLObject | None:
        for o in self.objects:
            if o.obj_id == oid:
                return o
        return None

    def get_ibd_boundary(self) -> SysMLObject | None:
        """Return the Block Boundary object if present."""
        for o in self.objects:
            if o.obj_type == "Block Boundary":
                return o
        return None

    def _object_within(self, obj: SysMLObject, boundary: SysMLObject) -> bool:
        left = boundary.x - boundary.width / 2
        right = boundary.x + boundary.width / 2
        top = boundary.y - boundary.height / 2
        bottom = boundary.y + boundary.height / 2
        ox = obj.x
        oy = obj.y
        return left <= ox <= right and top <= oy <= bottom

    def find_boundary_for_obj(self, obj: SysMLObject) -> SysMLObject | None:
        for b in self.objects:
            if b.obj_type == "System Boundary" and self._object_within(obj, b):
                return b
        return None

    def _update_drag_selection(self, x: float, y: float) -> None:
        if not self.select_rect_start:
            return
        x0, y0 = self.select_rect_start
        left, right = sorted([x0, x])
        top, bottom = sorted([y0, y])
        selected: list[SysMLObject] = []
        for obj in self.objects:
            ox = obj.x * self.zoom
            oy = obj.y * self.zoom
            w = obj.width * self.zoom / 2
            h = obj.height * self.zoom / 2
            if left <= ox - w and ox + w <= right and top <= oy - h and oy + h <= bottom:
                selected.append(obj)
        self.selected_objs = selected
        self.selected_obj = selected[0] if len(selected) == 1 else None
        self.redraw()
        self.update_property_view()

    # ------------------------------------------------------------
    # Clipboard operations
    # ------------------------------------------------------------
    def copy_selected(self, _event=None):
        if self.selected_obj:
            import copy

            self.clipboard = copy.deepcopy(self.selected_obj)

    def cut_selected(self, _event=None):
        if self.selected_obj:
            import copy

            self.clipboard = copy.deepcopy(self.selected_obj)
            self.remove_object(self.selected_obj)
            self.selected_obj = None
            self._sync_to_repository()
            self.redraw()
            self.update_property_view()

    def paste_selected(self, _event=None):
        if self.clipboard:
            import copy

            new_obj = copy.deepcopy(self.clipboard)
            new_obj.obj_id = _get_next_id()
            new_obj.x += 20
            new_obj.y += 20
            if new_obj.obj_type == "System Boundary":
                self.objects.insert(0, new_obj)
            else:
                self.objects.append(new_obj)
            self.sort_objects()
            diag = self.repo.diagrams.get(self.diagram_id)
            if diag and new_obj.element_id and new_obj.element_id not in diag.elements:
                diag.elements.append(new_obj.element_id)
            self.selected_obj = new_obj
            self._sync_to_repository()
            self.redraw()
            self.update_property_view()

    def delete_selected(self, _event=None):
        if self.selected_objs:
            for obj in list(self.selected_objs):
                self.remove_object(obj)
            self.selected_objs = []
            self.selected_obj = None
            self._sync_to_repository()
            self.redraw()
            self.update_property_view()
            return
        if self.selected_conn:
            if self.selected_conn in self.connections:
                src_elem = self.get_object(self.selected_conn.src)
                dst_elem = self.get_object(self.selected_conn.dst)
                if (
                    self.selected_conn.conn_type == "Generalization"
                    and src_elem
                    and dst_elem
                ):
                    msg = (
                        "Removing this inheritance will delete all inherited parts, "
                        "properties and attributes. Continue?"
                    )
                    if not messagebox.askyesno("Remove Inheritance", msg):
                        return
                elif self.selected_conn.conn_type in (
                    "Aggregation",
                    "Composite Aggregation",
                ):
                    msg = "Delete aggregation and its part?"
                    if not messagebox.askyesno("Remove Aggregation", msg):
                        return
                self.connections.remove(self.selected_conn)
                # remove matching repository relationship
                if src_elem and dst_elem and src_elem.element_id and dst_elem.element_id:
                    for rel in list(self.repo.relationships):
                        if (
                            rel.source == src_elem.element_id
                            and rel.target == dst_elem.element_id
                            and rel.rel_type == self.selected_conn.conn_type
                        ):
                            self.repo.relationships.remove(rel)
                            diag = self.repo.diagrams.get(self.diagram_id)
                            if diag and rel.rel_id in diag.relationships:
                                diag.relationships.remove(rel.rel_id)
                            if self.selected_conn.conn_type == "Generalization":
                                remove_inherited_block_properties(
                                    self.repo, src_elem.element_id, dst_elem.element_id
                                )
                                inherit_block_properties(self.repo, src_elem.element_id)
                            elif self.selected_conn.conn_type in ("Aggregation", "Composite Aggregation"):
                                remove_aggregation_part(
                                    self.repo,
                                    src_elem.element_id,
                                    dst_elem.element_id,
                                    remove_object=self.selected_conn.conn_type == "Composite Aggregation",
                                    app=getattr(self, "app", None),
                                )
                            break
                self.selected_conn = None
                self._sync_to_repository()
                self.redraw()
                self.update_property_view()

    def remove_object(self, obj: SysMLObject) -> None:
        if getattr(obj, "locked", False):
            return
        removed_ids = {obj.obj_id}
        if obj in self.objects:
            self.objects.remove(obj)
        if obj.obj_type == "Part":
            before = {o.obj_id for o in self.objects}
            remove_orphan_ports(self.objects)
            removed_ids.update(before - {o.obj_id for o in self.objects})
        elif obj.obj_type == "Port":
            remove_port(self.repo, obj, self.objects)
        self.connections = [
            c for c in self.connections if c.src not in removed_ids and c.dst not in removed_ids
        ]
        diag = self.repo.diagrams.get(self.diagram_id)
        if diag and obj.element_id in diag.elements:
            diag.elements.remove(obj.element_id)

        prev_parts = None
        block_id = None
        if obj.obj_type == "Part" and diag:
            block_id = getattr(diag, "father", None) or next(
                (eid for eid, did in self.repo.element_diagrams.items() if did == self.diagram_id),
                None,
            )
            if block_id and block_id in self.repo.elements:
                block = self.repo.elements[block_id]
                prev_parts = block.properties.get("partProperties")

        self._sync_to_repository()

        if prev_parts is not None and block_id and block_id in self.repo.elements:
            block = self.repo.elements[block_id]
            if prev_parts:
                block.properties["partProperties"] = prev_parts
            else:
                block.properties.pop("partProperties", None)
            for d in self.repo.diagrams.values():
                for o in getattr(d, "objects", []):
                    if o.get("element_id") == block_id:
                        if prev_parts:
                            o.setdefault("properties", {})["partProperties"] = prev_parts
                        else:
                            o.setdefault("properties", {}).pop("partProperties", None)

    # ------------------------------------------------------------
    # Part removal helpers
    # ------------------------------------------------------------
    def remove_part_diagram(self, obj: SysMLObject) -> None:
        """Remove *obj* from the current diagram but keep it in the model."""
        if obj.obj_type != "Part":
            return
        obj.hidden = True
        self.selected_obj = None
        self._sync_to_repository()
        self.redraw()
        self.update_property_view()

    def remove_part_model(self, obj: SysMLObject) -> None:
        """Remove *obj* from the repository and all diagrams."""
        if obj.obj_type != "Part":
            return
        self.remove_object(obj)
        part_id = obj.element_id
        repo = self.repo
        # remove from other diagrams
        for diag in repo.diagrams.values():
            diag.objects = [o for o in getattr(diag, "objects", []) if o.get("element_id") != part_id]
            if part_id in getattr(diag, "elements", []):
                diag.elements.remove(part_id)
        # update any open windows
        app = getattr(self, "app", None)
        if app:
            for win in getattr(app, "ibd_windows", []):
                win.objects = [o for o in win.objects if o.element_id != part_id]
                remove_orphan_ports(win.objects)
                win.redraw()
                win._sync_to_repository()
        # update block properties
        diag = repo.diagrams.get(self.diagram_id)
        block_id = getattr(diag, "father", None) or next((eid for eid, did in repo.element_diagrams.items() if did == self.diagram_id), None)
        name = ""
        elem = repo.elements.get(part_id)
        if elem:
            name = elem.name or elem.properties.get("component", "")
            def_id = elem.properties.get("definition")
            if not name and def_id and def_id in repo.elements:
                name = repo.elements[def_id].name or def_id
        if block_id and name and block_id in repo.elements:
            block = repo.elements[block_id]
            parts = [p.strip() for p in block.properties.get("partProperties", "").split(",") if p.strip()]
            parts = [p for p in parts if p.split("[")[0].strip() != name]
            if parts:
                block.properties["partProperties"] = ", ".join(parts)
            else:
                block.properties.pop("partProperties", None)
            for d in repo.diagrams.values():
                for o in getattr(d, "objects", []):
                    if o.get("element_id") == block_id:
                        if parts:
                            o.setdefault("properties", {})["partProperties"] = ", ".join(parts)
                        else:
                            o.setdefault("properties", {}).pop("partProperties", None)
        repo.delete_element(part_id)
        repo._undo_stack.pop()
        self._sync_to_repository()
        self.redraw()
        self.update_property_view()

    def _sync_to_repository(self) -> None:
        """Persist current objects and connections back to the repository."""
        self.repo.push_undo_state()
        diag = self.repo.diagrams.get(self.diagram_id)
        if diag:
            diag.objects = [obj.__dict__ for obj in self.objects]
            diag.connections = [conn.__dict__ for conn in self.connections]
            update_block_parts_from_ibd(self.repo, diag)
            self.repo.touch_diagram(self.diagram_id)
            _sync_block_parts_from_ibd(self.repo, self.diagram_id)
            if diag.diag_type == "Internal Block Diagram":
                block_id = (
                    getattr(diag, "father", None)
                    or next(
                        (
                            eid
                            for eid, did in self.repo.element_diagrams.items()
                            if did == self.diagram_id
                        ),
                        None,
                    )
                )
                if block_id:
                    added_mult = _enforce_ibd_multiplicity(
                        self.repo, block_id, app=getattr(self, "app", None)
                    )
                    if added_mult and not getattr(self, "app", None):
                        for data in added_mult:
                            if not any(
                                o.obj_id == data["obj_id"] for o in self.objects
                            ):
                                self.objects.append(SysMLObject(**data))

    def refresh_from_repository(self, _event=None) -> None:
        """Reload diagram objects from the repository and redraw."""
        diag = self.repo.diagrams.get(self.diagram_id)
        if not diag:
            return
        self.objects = []
        for data in getattr(diag, "objects", []):
            if "requirements" not in data:
                data["requirements"] = []
            obj = SysMLObject(**data)
            if obj.obj_type == "Part":
                asil = calculate_allocated_asil(obj.requirements)
                obj.properties.setdefault("asil", asil)
                if obj.element_id and obj.element_id in self.repo.elements:
                    self.repo.elements[obj.element_id].properties.setdefault(
                        "asil", asil
                    )
            self.objects.append(obj)
        self.sort_objects()
        self.connections = [
            DiagramConnection(**data) for data in getattr(diag, "connections", [])
        ]
        if self.objects:
            global _next_obj_id
            _next_obj_id = max(o.obj_id for o in self.objects) + 1
        self.redraw()
        self.update_property_view()

    def on_close(self):
        self._sync_to_repository()
        self.destroy()


class SysMLObjectDialog(simpledialog.Dialog):
    """Simple dialog for editing AutoML object properties."""

    def __init__(self, master, obj: SysMLObject):
        if not hasattr(obj, "requirements"):
            obj.requirements = []
        self.obj = obj
        super().__init__(master, title=f"Edit {obj.obj_type}")

    class SelectRequirementsDialog(simpledialog.Dialog):
        def __init__(self, parent, title="Select Requirements"):
            self.selected_vars = {}
            super().__init__(parent, title=title)

        def body(self, master):
            ttk.Label(master, text="Select requirements:").pack(padx=5, pady=5)
            container = ttk.Frame(master)
            container.pack(fill=tk.BOTH, expand=True)
            canvas = tk.Canvas(container, borderwidth=0)
            scrollbar = ttk.Scrollbar(container, orient="vertical", command=canvas.yview)
            self.check_frame = ttk.Frame(canvas)
            self.check_frame.bind(
                "<Configure>", lambda e: canvas.configure(scrollregion=canvas.bbox("all"))
            )
            canvas.create_window((0, 0), window=self.check_frame, anchor="nw")
            canvas.configure(yscrollcommand=scrollbar.set)
            canvas.pack(side="left", fill="both", expand=True)
            scrollbar.pack(side="right", fill="y")
            for req_id, req in global_requirements.items():
                var = tk.BooleanVar(value=False)
                self.selected_vars[req_id] = var
                text = f"[{req['id']}] {req['text']}"
                ttk.Checkbutton(self.check_frame, text=text, variable=var).pack(
                    anchor="w", padx=2, pady=2
                )
            return self.check_frame

        def apply(self):
            self.result = [rid for rid, var in self.selected_vars.items() if var.get()]

    class SelectComponentsDialog(simpledialog.Dialog):
        """Dialog to choose which components should become parts."""

        def __init__(self, parent, components):
            self.components = components
            self.selected = {}
            super().__init__(parent, title="Select Components")

        def body(self, master):
            ttk.Label(master, text="Select components:").pack(padx=5, pady=5)
            frame = ttk.Frame(master)
            frame.pack(fill=tk.BOTH, expand=True)
            canvas = tk.Canvas(frame, borderwidth=0)
            scrollbar = ttk.Scrollbar(frame, orient="vertical", command=canvas.yview)
            self.check_frame = ttk.Frame(canvas)
            self.check_frame.bind(
                "<Configure>", lambda e: canvas.configure(scrollregion=canvas.bbox("all"))
            )
            canvas.create_window((0, 0), window=self.check_frame, anchor="nw")
            canvas.configure(yscrollcommand=scrollbar.set)
            canvas.pack(side="left", fill="both", expand=True)
            scrollbar.pack(side="right", fill="y")
            for comp in self.components:
                var = tk.BooleanVar(value=True)
                self.selected[comp] = var
                ttk.Checkbutton(self.check_frame, text=comp.name, variable=var).pack(
                    anchor="w", padx=2, pady=2
                )
            return self.check_frame

        def apply(self):
            self.result = [c for c, var in self.selected.items() if var.get()]

    class SelectNamesDialog(simpledialog.Dialog):
        """Dialog to choose which part names should be added."""

        def __init__(self, parent, names, title="Select Parts"):
            self.names = names
            self.selected = {}
            super().__init__(parent, title=title)

        def body(self, master):
            ttk.Label(master, text="Select parts:").pack(padx=5, pady=5)
            frame = ttk.Frame(master)
            frame.pack(fill=tk.BOTH, expand=True)
            canvas = tk.Canvas(frame, borderwidth=0)
            scrollbar = ttk.Scrollbar(frame, orient="vertical", command=canvas.yview)
            self.check_frame = ttk.Frame(canvas)
            self.check_frame.bind(
                "<Configure>", lambda e: canvas.configure(scrollregion=canvas.bbox("all"))
            )
            canvas.create_window((0, 0), window=self.check_frame, anchor="nw")
            canvas.configure(yscrollcommand=scrollbar.set)
            canvas.pack(side="left", fill="both", expand=True)
            scrollbar.pack(side="right", fill="y")
            for name in self.names:
                var = tk.BooleanVar(value=True)
                self.selected[name] = var
                ttk.Checkbutton(self.check_frame, text=name, variable=var).pack(
                    anchor="w", padx=2, pady=2
                )
            return self.check_frame

        def apply(self):
            self.result = [n for n, var in self.selected.items() if var.get()]

    class ManagePartsDialog(simpledialog.Dialog):
        """Dialog to toggle visibility of contained parts."""

        def __init__(self, parent, names, visible, hidden):
            self.names = names
            self.visible = visible
            self.hidden = hidden
            self.selected = {}
            super().__init__(parent, title="Add Contained Parts")

        def body(self, master):
            ttk.Label(master, text="Select parts to show:").pack(padx=5, pady=5)
            frame = ttk.Frame(master)
            frame.pack(fill=tk.BOTH, expand=True)
            canvas = tk.Canvas(frame, borderwidth=0)
            scrollbar = ttk.Scrollbar(frame, orient="vertical", command=canvas.yview)
            self.check_frame = ttk.Frame(canvas)
            self.check_frame.bind(
                "<Configure>", lambda e: canvas.configure(scrollregion=canvas.bbox("all"))
            )
            canvas.create_window((0, 0), window=self.check_frame, anchor="nw")
            canvas.configure(yscrollcommand=scrollbar.set)
            canvas.pack(side="left", fill="both", expand=True)
            scrollbar.pack(side="right", fill="y")
            for name in self.names:
                var = tk.BooleanVar(value=name in self.visible)
                self.selected[name] = var
                ttk.Checkbutton(self.check_frame, text=name, variable=var).pack(
                    anchor="w", padx=2, pady=2
                )
            return self.check_frame

        def apply(self):
            self.result = [n for n, var in self.selected.items() if var.get()]

    def body(self, master):
        # Disable window resizing so the layout remains consistent
        self.resizable(False, False)

        # Use a notebook to keep the dialog compact by grouping fields
        self.nb = ttk.Notebook(master)
        self.nb.grid(row=0, column=0, columnspan=3, sticky="nsew")

        gen_frame = ttk.Frame(self.nb)
        prop_frame = ttk.Frame(self.nb)
        rel_frame = ttk.Frame(self.nb)
        link_frame = ttk.Frame(self.nb)
        req_frame = ttk.Frame(self.nb)

        self.nb.add(gen_frame, text="General")
        self.nb.add(prop_frame, text="Properties")
        self.nb.add(rel_frame, text="Reliability")
        self.nb.add(link_frame, text="Links")
        self.nb.add(req_frame, text="Requirements")

        gen_row = 0
        ttk.Label(gen_frame, text="Name:").grid(row=gen_row, column=0, sticky="e", padx=4, pady=4)
        self.name_var = tk.StringVar(value=self.obj.properties.get("name", ""))
        ttk.Entry(gen_frame, textvariable=self.name_var).grid(row=gen_row, column=1, padx=4, pady=4)
        gen_row += 1
        ttk.Label(gen_frame, text="Width:").grid(row=gen_row, column=0, sticky="e", padx=4, pady=2)
        self.width_var = tk.StringVar(value=str(self.obj.width))
        width_state = (
            "readonly"
            if self.obj.obj_type in ("Initial", "Final", "Actor", "Decision", "Merge")
            else "normal"
        )
        ttk.Entry(gen_frame, textvariable=self.width_var, state=width_state).grid(
            row=gen_row, column=1, padx=4, pady=2
        )
        gen_row += 1
        if self.obj.obj_type not in ("Fork", "Join"):
            ttk.Label(gen_frame, text="Height:").grid(
                row=gen_row, column=0, sticky="e", padx=4, pady=2
            )
            self.height_var = tk.StringVar(value=str(self.obj.height))
            height_state = (
                "readonly"
                if self.obj.obj_type
                in ("Initial", "Final", "Actor", "Decision", "Merge")
                else "normal"
            )
            ttk.Entry(gen_frame, textvariable=self.height_var, state=height_state).grid(
                row=gen_row, column=1, padx=4, pady=2
            )
            gen_row += 1
        else:
            self.height_var = tk.StringVar(value=str(self.obj.height))
        self.entries = {}
        self.listboxes = {}
        self._operations: List[OperationDefinition] = []
        self._behaviors: List[BehaviorAssignment] = []
        prop_row = 0
        rel_row = 0
        if self.obj.obj_type == "Part":
            self.obj.properties.setdefault("asil", calculate_allocated_asil(self.obj.requirements))
        key = f"{self.obj.obj_type.replace(' ', '')}Usage"
        if key not in SYSML_PROPERTIES and self.obj.obj_type == "Block Boundary":
            key = "BlockUsage"
        list_props = {
            "ports",
            "operations",
            "behaviors",
            "failureModes",
        }
        editable_list_props = {"ports"}
        if self.obj.obj_type != "Block":
            list_props.add("partProperties")
            editable_list_props.add("partProperties")
        reliability_props = {
            "analysis",
            "component",
            "fit",
            "qualification",
            "failureModes",
            "asil",
        }
        app = getattr(self.master, "app", None)
        props = SYSML_PROPERTIES.get(key, [])
        if self.obj.obj_type == "Block":
            props = [p for p in props if p != "partProperties"]
        for prop in props:
            frame = rel_frame if prop in reliability_props else prop_frame
            row = rel_row if prop in reliability_props else prop_row
            ttk.Label(frame, text=f"{prop}:").grid(row=row, column=0, sticky="e", padx=4, pady=2)
            if prop == "operations":
                lb = tk.Listbox(frame, height=4)
                self._operations = parse_operations(self.obj.properties.get(prop, ""))
                for op in self._operations:
                    lb.insert(tk.END, format_operation(op))
                lb.grid(row=row, column=1, padx=4, pady=2, sticky="we")
                btnf = ttk.Frame(frame)
                btnf.grid(row=row, column=2, padx=2)
                ttk.Button(btnf, text="Add", command=self.add_operation).pack(side=tk.TOP)
                ttk.Button(btnf, text="Edit", command=self.edit_operation).pack(side=tk.TOP)
                ttk.Button(btnf, text="Remove", command=self.remove_operation).pack(side=tk.TOP)
                self.listboxes[prop] = lb
            elif prop == "behaviors":
                lb = tk.Listbox(frame, height=4)
                self._behaviors = parse_behaviors(self.obj.properties.get(prop, ""))
                repo = SysMLRepository.get_instance()
                for beh in self._behaviors:
                    name = repo.diagrams.get(beh.diagram)
                    label = f"{beh.operation} -> {name.name if name else beh.diagram}"
                    lb.insert(tk.END, label)
                lb.grid(row=row, column=1, padx=4, pady=2, sticky="we")
                btnf = ttk.Frame(frame)
                btnf.grid(row=row, column=2, padx=2)
                ttk.Button(btnf, text="Add", command=self.add_behavior).pack(side=tk.TOP)
                ttk.Button(btnf, text="Edit", command=self.edit_behavior).pack(side=tk.TOP)
                ttk.Button(btnf, text="Remove", command=self.remove_behavior).pack(side=tk.TOP)
                self.listboxes[prop] = lb
            elif prop in list_props:
                lb = tk.Listbox(frame, height=4)
                items = [
                    p.strip() for p in self.obj.properties.get(prop, "").split(",") if p.strip()
                ]
                for it in items:
                    lb.insert(tk.END, it)
                lb.grid(row=row, column=1, padx=4, pady=2, sticky="we")
                btnf = ttk.Frame(frame)
                btnf.grid(row=row, column=2, padx=2)
                if prop == "ports":
                    ttk.Button(btnf, text="Add", command=self.add_port).pack(side=tk.TOP)
                else:
                    ttk.Button(
                        btnf, text="Add", command=lambda p=prop: self.add_list_item(p)
                    ).pack(side=tk.TOP)
                if prop in editable_list_props:
                    if prop == "ports":
                        ttk.Button(btnf, text="Edit", command=self.edit_port).pack(side=tk.TOP)
                    else:
                        ttk.Button(
                            btnf, text="Edit", command=lambda p=prop: self.edit_list_item(p)
                        ).pack(side=tk.TOP)
                ttk.Button(
                    btnf, text="Remove", command=lambda p=prop: self.remove_list_item(p)
                ).pack(side=tk.TOP)
                self.listboxes[prop] = lb
            elif prop == "direction":
                var = tk.StringVar(value=self.obj.properties.get(prop, "in"))
                conns = [
                    c
                    for c in self.master.connections
                    if c.conn_type == "Connector" and self.obj.obj_id in (c.src, c.dst)
                ]
                state = "readonly" if conns else "normal"
                ttk.Combobox(
                    frame,
                    textvariable=var,
                    values=["in", "out", "inout"],
                    state=state,
                ).grid(row=row, column=1, padx=4, pady=2)
                self.entries[prop] = var
            elif self.obj.obj_type == "Use Case" and prop == "useCaseDefinition":
                repo = SysMLRepository.get_instance()
                diags = [
                    d
                    for d in repo.diagrams.values()
                    if d.diag_type == "Use Case Diagram" and d.diag_id != self.master.diagram_id
                ]
                idmap = {d.name or d.diag_id: d.diag_id for d in diags}
                self.ucdef_map = idmap
                cur_id = self.obj.properties.get(prop, "")
                cur_name = next((n for n, i in idmap.items() if i == cur_id), "")
                var = tk.StringVar(value=cur_name)
                ttk.Combobox(frame, textvariable=var, values=list(idmap.keys())).grid(
                    row=row, column=1, padx=4, pady=2
                )
                self.entries[prop] = var
            elif self.obj.obj_type == "Use Case" and prop == "includedUseCase":
                repo = SysMLRepository.get_instance()
                targets = [
                    repo.elements[t].name or t
                    for rel in repo.relationships
                    if rel.rel_type == "Include" and rel.source == self.obj.element_id
                    if (t := rel.target) in repo.elements
                ]
                ttk.Label(frame, text=", ".join(targets)).grid(
                    row=row, column=1, sticky="w", padx=4, pady=2
                )
            elif prop == "analysis" and app:
                analyses = getattr(app, "reliability_analyses", [])
                names = [ra.name for ra in analyses]
                var = tk.StringVar(value=self.obj.properties.get(prop, ""))
                cb = ttk.Combobox(frame, textvariable=var, values=names, state="readonly")
                cb.grid(row=row, column=1, padx=4, pady=2)
                self.entries[prop] = var
                self._analysis_map = {ra.name: ra for ra in analyses}

                def sync_analysis(_):
                    name = var.get()
                    ra = self._analysis_map.get(name)
                    if not ra:
                        return
                    if "fit" in self.entries:
                        self.entries["fit"].set(f"{ra.total_fit:.2f}")
                    else:
                        self.obj.properties["fit"] = f"{ra.total_fit:.2f}"
                    # update part list preview from analysis BOM
                    names = [c.name for c in ra.components]
                    joined = ", ".join(names)
                    if "partProperties" in self.listboxes:
                        lb = self.listboxes["partProperties"]
                        lb.delete(0, tk.END)
                        for n in names:
                            lb.insert(tk.END, n)
                    else:
                        self.obj.properties["partProperties"] = joined

                cb.bind("<<ComboboxSelected>>", sync_analysis)
            elif prop == "component" and app:
                comps = [
                    c
                    for ra in getattr(app, "reliability_analyses", [])
                    for c in ra.components
                    if c.comp_type != "circuit"
                ]
                comps.extend(
                    c
                    for c in getattr(app, "reliability_components", [])
                    if c.comp_type != "circuit"
                )
                names = list({c.name for c in comps})
                var = tk.StringVar(value=self.obj.properties.get(prop, ""))
                cb = ttk.Combobox(frame, textvariable=var, values=names, state="readonly")
                cb.grid(row=row, column=1, padx=4, pady=2)
                self.entries[prop] = var
                self._comp_map = {c.name: c for c in comps}

                def sync_component(_):
                    name = var.get()
                    comp = self._comp_map.get(name)
                    if not comp:
                        return
                    if "fit" in self.entries:
                        self.entries["fit"].set(f"{comp.fit:.2f}")
                    else:
                        self.obj.properties["fit"] = f"{comp.fit:.2f}"
                    if "qualification" in self.entries:
                        self.entries["qualification"].set(comp.qualification)
                    else:
                        self.obj.properties["qualification"] = comp.qualification
                    modes = self._get_failure_modes(app, comp.name)
                    if "failureModes" in self.entries:
                        self.entries["failureModes"].set(modes)
                    else:
                        self.obj.properties["failureModes"] = modes

                cb.bind("<<ComboboxSelected>>", sync_component)
            else:
                var = tk.StringVar(value=self.obj.properties.get(prop, ""))
                state = "normal"
                if self.obj.obj_type == "Block" and prop in ("fit", "qualification"):
                    state = "readonly"
                if self.obj.obj_type == "Part" and prop == "asil":
                    state = "readonly"
                ttk.Entry(frame, textvariable=var, state=state).grid(
                    row=row, column=1, padx=4, pady=2
                )
                self.entries[prop] = var
            if prop in reliability_props:
                rel_row += 1
            else:
                prop_row += 1

        # Display inherited reliability values only for Blocks
        if self.obj.obj_type == "Block":
            for prop in ("fit", "qualification"):
                if prop not in self.entries and self.obj.properties.get(prop, ""):
                    ttk.Label(rel_frame, text=f"{prop}:").grid(
                        row=rel_row, column=0, sticky="e", padx=4, pady=2
                    )
                    var = tk.StringVar(value=self.obj.properties.get(prop, ""))
                    ttk.Entry(rel_frame, textvariable=var, state="readonly").grid(
                        row=rel_row, column=1, padx=4, pady=2
                    )
                    self.entries[prop] = var
                    rel_row += 1

        repo = SysMLRepository.get_instance()
        link_row = 0
        if self.obj.obj_type == "Block":
            diags = [d for d in repo.diagrams.values() if d.diag_type == "Internal Block Diagram"]
            ids = {d.name or d.diag_id: d.diag_id for d in diags}
            ttk.Label(link_frame, text="Internal Block Diagram:").grid(
                row=link_row, column=0, sticky="e", padx=4, pady=2
            )
            self.diag_map = ids
            cur_id = repo.get_linked_diagram(self.obj.element_id)
            cur_name = next((n for n, i in ids.items() if i == cur_id), "")
            self.diagram_var = tk.StringVar(value=cur_name)
            ttk.Combobox(link_frame, textvariable=self.diagram_var, values=list(ids.keys())).grid(
                row=link_row, column=1, padx=4, pady=2
            )
            link_row += 1
        elif self.obj.obj_type == "Use Case":
            diagrams = [d for d in repo.diagrams.values() if d.diag_type == "Activity Diagram"]
            self.behavior_map = {d.name or d.diag_id: d.diag_id for d in diagrams}
            ttk.Label(link_frame, text="Behavior Diagram:").grid(
                row=link_row, column=0, sticky="e", padx=4, pady=2
            )
            cur_id = repo.get_linked_diagram(self.obj.element_id)
            cur_name = next((n for n, i in self.behavior_map.items() if i == cur_id), "")
            self.behavior_var = tk.StringVar(value=cur_name)
            ttk.Combobox(
                link_frame, textvariable=self.behavior_var, values=list(self.behavior_map.keys())
            ).grid(row=link_row, column=1, padx=4, pady=2)
            link_row += 1
        elif self.obj.obj_type in ("Action Usage", "Action"):
            diagrams = [d for d in repo.diagrams.values() if d.diag_type == "Activity Diagram"]
            self.behavior_map = {d.name or d.diag_id: d.diag_id for d in diagrams}
            ttk.Label(link_frame, text="Behavior Diagram:").grid(
                row=link_row, column=0, sticky="e", padx=4, pady=2
            )
            cur_id = repo.get_linked_diagram(self.obj.element_id)
            cur_name = next((n for n, i in self.behavior_map.items() if i == cur_id), "")
            self.behavior_var = tk.StringVar(value=cur_name)
            ttk.Combobox(
                link_frame, textvariable=self.behavior_var, values=list(self.behavior_map.keys())
            ).grid(row=link_row, column=1, padx=4, pady=2)
            link_row += 1
        elif self.obj.obj_type == "CallBehaviorAction":
            bdiags = [d for d in repo.diagrams.values() if d.diag_type == "Activity Diagram"]
            self.behavior_map = {d.name or d.diag_id: d.diag_id for d in bdiags}
            ttk.Label(link_frame, text="Behavior Diagram:").grid(
                row=link_row, column=0, sticky="e", padx=4, pady=2
            )
            cur_id = repo.get_linked_diagram(self.obj.element_id)
            cur_name = next((n for n, i in self.behavior_map.items() if i == cur_id), "")
            self.behavior_var = tk.StringVar(value=cur_name)
            ttk.Combobox(
                link_frame, textvariable=self.behavior_var, values=list(self.behavior_map.keys())
            ).grid(row=link_row, column=1, padx=4, pady=2)
            link_row += 1
            vdiags = [d for d in repo.diagrams.values() if d.diag_type == "Internal Block Diagram"]
            self.view_map = {d.name or d.diag_id: d.diag_id for d in vdiags}
            ttk.Label(link_frame, text="View:").grid(
                row=link_row, column=0, sticky="e", padx=4, pady=2
            )
            view_id = self.obj.properties.get("view", "")
            vname = next((n for n, i in self.view_map.items() if i == view_id), "")
            self.view_var = tk.StringVar(value=vname)
            ttk.Combobox(
                link_frame, textvariable=self.view_var, values=list(self.view_map.keys())
            ).grid(row=link_row, column=1, padx=4, pady=2)
            link_row += 1
        elif self.obj.obj_type == "Part":
            blocks = [e for e in repo.elements.values() if e.elem_type == "Block"]
            idmap = {b.name or b.elem_id: b.elem_id for b in blocks}
            ttk.Label(link_frame, text="Definition:").grid(
                row=link_row, column=0, sticky="e", padx=4, pady=2
            )
            self.def_map = idmap
            cur_id = self.obj.properties.get("definition", "")
            cur_name = next((n for n, i in idmap.items() if i == cur_id), "")
            self.def_var = tk.StringVar(value=cur_name)
            self.def_cb = ttk.Combobox(
                link_frame, textvariable=self.def_var, values=list(idmap.keys())
            )
            self.def_cb.grid(row=link_row, column=1, padx=4, pady=2)
            self.def_cb.bind("<<ComboboxSelected>>", self._on_def_selected)
            self._current_def_id = cur_id
            link_row += 1

        # Requirement allocation section
        req_row = 0
        ttk.Label(req_frame, text="Requirements:").grid(
            row=req_row, column=0, sticky="ne", padx=4, pady=2
        )
        self.req_list = tk.Listbox(req_frame, height=4)
        self.req_list.grid(row=req_row, column=1, padx=4, pady=2, sticky="we")
        btnf = ttk.Frame(req_frame)
        btnf.grid(row=req_row, column=2, padx=2)
        ttk.Button(btnf, text="Add", command=self.add_requirement).pack(side=tk.TOP)
        ttk.Button(btnf, text="Remove", command=self.remove_requirement).pack(side=tk.TOP)
        for r in self.obj.requirements:
            self.req_list.insert(tk.END, f"[{r.get('id')}] {r.get('text','')}")
        req_row += 1
        self._update_asil()

    def add_port(self):
        name = simpledialog.askstring("Port", "Name:", parent=self)
        if name:
            self.listboxes["ports"].insert(tk.END, name)

    def remove_port(self):
        sel = list(self.listboxes["ports"].curselection())
        for idx in reversed(sel):
            self.listboxes["ports"].delete(idx)

    def edit_port(self):
        lb = self.listboxes["ports"]
        sel = lb.curselection()
        if not sel:
            return
        idx = sel[0]
        cur = lb.get(idx)
        name = simpledialog.askstring("Port", "Name:", initialvalue=cur, parent=self)
        if name:
            lb.delete(idx)
            lb.insert(idx, name)

    def add_list_item(self, prop: str):
        val = simpledialog.askstring(prop, "Value:", parent=self)
        if val:
            self.listboxes[prop].insert(tk.END, val)

    def remove_list_item(self, prop: str):
        lb = self.listboxes[prop]
        sel = list(lb.curselection())
        for idx in reversed(sel):
            lb.delete(idx)

    def edit_list_item(self, prop: str):
        lb = self.listboxes[prop]
        sel = lb.curselection()
        if not sel:
            return
        idx = sel[0]
        cur = lb.get(idx)
        val = simpledialog.askstring(prop, "Value:", initialvalue=cur, parent=self)
        if val:
            lb.delete(idx)
            lb.insert(idx, val)

    class OperationDialog(simpledialog.Dialog):
        def __init__(self, parent, operation=None):
            self.operation = operation
            super().__init__(parent, title="Operation")

        def body(self, master):
            ttk.Label(master, text="Name:").grid(row=0, column=0, padx=4, pady=2, sticky="e")
            self.name_var = tk.StringVar(value=getattr(self.operation, "name", ""))
            ttk.Entry(master, textvariable=self.name_var).grid(row=0, column=1, padx=4, pady=2)
            ttk.Label(master, text="Parameters (name:type:dir)").grid(
                row=1, column=0, columnspan=2, padx=4, pady=2
            )
            self.param_text = tk.Text(master, height=4, width=30)
            if self.operation:
                lines = [f"{p.name}:{p.type}:{p.direction}" for p in self.operation.parameters]
                self.param_text.insert("1.0", "\n".join(lines))
            self.param_text.grid(row=2, column=0, columnspan=2, padx=4, pady=2)
            ttk.Label(master, text="Return type:").grid(row=3, column=0, padx=4, pady=2, sticky="e")
            self.ret_var = tk.StringVar(value=getattr(self.operation, "return_type", ""))
            ttk.Entry(master, textvariable=self.ret_var).grid(row=3, column=1, padx=4, pady=2)

        def apply(self):
            name = self.name_var.get().strip()
            params = []
            for line in self.param_text.get("1.0", tk.END).splitlines():
                line = line.strip()
                if not line:
                    continue
                parts = line.split(":")
                if len(parts) == 1:
                    params.append(OperationParameter(name=parts[0]))
                elif len(parts) == 2:
                    params.append(OperationParameter(name=parts[0], type=parts[1]))
                else:
                    params.append(
                        OperationParameter(name=parts[0], type=parts[1], direction=parts[2])
                    )
            self.result = OperationDefinition(name, params, self.ret_var.get().strip())

    class BehaviorDialog(simpledialog.Dialog):
        def __init__(self, parent, operations: list[str], diag_map: dict[str, str], assignment=None):
            self.operations = operations
            self.diag_map = diag_map
            self.assignment = assignment
            super().__init__(parent, title="Behavior")

        def body(self, master):
            ttk.Label(master, text="Operation:").grid(row=0, column=0, padx=4, pady=2, sticky="e")
            self.op_var = tk.StringVar(value=getattr(self.assignment, "operation", ""))
            ttk.Combobox(master, textvariable=self.op_var, values=self.operations, state="readonly").grid(
                row=0, column=1, padx=4, pady=2
            )
            ttk.Label(master, text="Diagram:").grid(row=1, column=0, padx=4, pady=2, sticky="e")
            cur_name = next((n for n, i in self.diag_map.items() if i == getattr(self.assignment, "diagram", "")), "")
            self.diag_var = tk.StringVar(value=cur_name)
            ttk.Combobox(master, textvariable=self.diag_var, values=list(self.diag_map.keys()), state="readonly").grid(
                row=1, column=1, padx=4, pady=2
            )

        def apply(self):
            op = self.op_var.get().strip()
            diag_id = self.diag_map.get(self.diag_var.get(), "")
            self.result = BehaviorAssignment(operation=op, diagram=diag_id)

    def add_operation(self):
        dlg = self.OperationDialog(self)
        if dlg.result:
            self._operations.append(dlg.result)
            self.listboxes["operations"].insert(tk.END, format_operation(dlg.result))

    def edit_operation(self):
        lb = self.listboxes["operations"]
        sel = lb.curselection()
        if not sel:
            return
        idx = sel[0]
        op = self._operations[idx]
        dlg = self.OperationDialog(self, op)
        if dlg.result:
            self._operations[idx] = dlg.result
            lb.delete(idx)
            lb.insert(idx, format_operation(dlg.result))

    def remove_operation(self):
        lb = self.listboxes["operations"]
        sel = list(lb.curselection())
        for idx in reversed(sel):
            lb.delete(idx)
            del self._operations[idx]

    def add_behavior(self):
        repo = SysMLRepository.get_instance()
        diagrams = [d for d in repo.diagrams.values() if d.diag_type == "Activity Diagram"]
        diag_map = {d.name or d.diag_id: d.diag_id for d in diagrams}
        ops = [op.name for op in self._operations]
        dlg = self.BehaviorDialog(self, ops, diag_map)
        if dlg.result:
            self._behaviors.append(dlg.result)
            name = repo.diagrams.get(dlg.result.diagram)
            label = f"{dlg.result.operation} -> {name.name if name else dlg.result.diagram}"
            self.listboxes["behaviors"].insert(tk.END, label)

    def edit_behavior(self):
        lb = self.listboxes["behaviors"]
        sel = lb.curselection()
        if not sel:
            return
        idx = sel[0]
        repo = SysMLRepository.get_instance()
        diagrams = [d for d in repo.diagrams.values() if d.diag_type == "Activity Diagram"]
        diag_map = {d.name or d.diag_id: d.diag_id for d in diagrams}
        ops = [op.name for op in self._operations]
        dlg = self.BehaviorDialog(self, ops, diag_map, self._behaviors[idx])
        if dlg.result:
            self._behaviors[idx] = dlg.result
            name = repo.diagrams.get(dlg.result.diagram)
            label = f"{dlg.result.operation} -> {name.name if name else dlg.result.diagram}"
            lb.delete(idx)
            lb.insert(idx, label)

    def remove_behavior(self):
        lb = self.listboxes["behaviors"]
        sel = list(lb.curselection())
        for idx in reversed(sel):
            lb.delete(idx)
            del self._behaviors[idx]

    def add_requirement(self):
        if not global_requirements:
            messagebox.showinfo("No Requirements", "No requirements defined.")
            return
        dialog = self.SelectRequirementsDialog(self)
        if dialog.result:
            for rid in dialog.result:
                req = global_requirements.get(rid)
                if req and not any(r.get("id") == rid for r in self.obj.requirements):
                    self.obj.requirements.append(req)
                    self.req_list.insert(tk.END, f"[{req['id']}] {req.get('text','')}")
        self._update_asil()

    def remove_requirement(self):
        sel = list(self.req_list.curselection())
        for idx in reversed(sel):
            del self.obj.requirements[idx]
            self.req_list.delete(idx)
        self._update_asil()

    def _update_asil(self) -> None:
        """Recompute ASIL based on allocated requirements."""
        if self.obj.obj_type != "Part":
            return
        asil = calculate_allocated_asil(self.obj.requirements)
        self.obj.properties["asil"] = asil
        if "asil" in self.entries:
            self.entries["asil"].set(asil)
        repo = SysMLRepository.get_instance()
        if self.obj.element_id and self.obj.element_id in repo.elements:
            repo.elements[self.obj.element_id].properties["asil"] = asil

    def _get_failure_modes(self, app, comp_name: str) -> str:
        """Return comma separated failure modes for a component name."""
        modes = set()
        for e in getattr(app, "fmea_entries", []):
            if getattr(e, "fmea_component", "") == comp_name:
                label = getattr(e, "description", "") or getattr(e, "user_name", "")
                if label:
                    modes.add(label)
        for fmea in getattr(app, "fmeas", []):
            for e in fmea.get("entries", []):
                if getattr(e, "fmea_component", "") == comp_name:
                    label = getattr(e, "description", "") or getattr(e, "user_name", "")
                    if label:
                        modes.add(label)
        return ", ".join(sorted(modes))

    def _on_def_selected(self, event=None):
        """Callback when the definition combobox is changed."""
        repo = SysMLRepository.get_instance()
        name = self.def_var.get()
        def_id = self.def_map.get(name)
        if not def_id:
            self._current_def_id = ""
            return

        parent_id = None
        if hasattr(self.master, "diagram_id"):
            diag = repo.diagrams.get(self.master.diagram_id)
            if diag and diag.diag_type == "Internal Block Diagram":
                parent_id = getattr(diag, "father", None) or next(
                    (eid for eid, did in repo.element_diagrams.items() if did == diag.diag_id),
                    None,
                )

        if parent_id and _multiplicity_limit_exceeded(
            repo,
            parent_id,
            def_id,
            getattr(self.master, "objects", []),
            self.obj.element_id,
        ):
            messagebox.showinfo(
                "Add Part",
                "Maximum number of parts of that type has been reached",
            )
            prev_name = next(
                (n for n, i in self.def_map.items() if i == self._current_def_id),
                "",
            )
            self.def_var.set(prev_name)
            return

        self._current_def_id = def_id

    def apply(self):
        new_name = self.name_var.get()
        repo = SysMLRepository.get_instance()
        parent_id = None
        if self.obj.obj_type == "Part" and hasattr(self.master, "diagram_id"):
            diag = repo.diagrams.get(self.master.diagram_id)
            if diag and diag.diag_type == "Internal Block Diagram":
                parent_id = getattr(diag, "father", None) or next(
                    (eid for eid, did in repo.element_diagrams.items() if did == diag.diag_id),
                    None,
                )
        if parent_id and _part_name_exists(repo, parent_id, new_name, self.obj.element_id):
            messagebox.showinfo("Add Part", "A part with that name already exists")
            new_name = self.obj.properties.get("name", "")
        new_name = repo.ensure_unique_element_name(new_name, self.obj.element_id)
        if self.obj.obj_type == "Port" and hasattr(self.master, "objects"):
            rename_port(repo, self.obj, self.master.objects, new_name)
        self.obj.properties["name"] = new_name
        if self.obj.element_id and self.obj.element_id in repo.elements:
            elem = repo.elements[self.obj.element_id]
            if self.obj.obj_type in ("Block", "Block Boundary") and elem.elem_type == "Block":
                rename_block(repo, elem.elem_id, new_name)
            else:
                elem.name = new_name
        if self.obj.obj_type == "Port" and hasattr(self.master, "objects"):
            rename_port(repo, self.obj, self.master.objects, new_name)
        for prop, var in self.entries.items():
            self.obj.properties[prop] = var.get()
            if self.obj.element_id and self.obj.element_id in repo.elements:
                repo.elements[self.obj.element_id].properties[prop] = var.get()
        removed_parts = []
        prev_parts = []
        if (
            self.obj.element_id
            and self.obj.element_id in repo.elements
            and "partProperties" in repo.elements[self.obj.element_id].properties
        ):
            prev_parts = [
                p.strip()
                for p in repo.elements[self.obj.element_id]
                .properties.get("partProperties", "")
                .split(",")
                if p.strip()
            ]

        for prop, lb in self.listboxes.items():
            if prop == "operations":
                self.obj.properties[prop] = operations_to_json(self._operations)
                if self.obj.element_id and self.obj.element_id in repo.elements:
                    repo.elements[self.obj.element_id].properties[prop] = self.obj.properties[prop]
            elif prop == "behaviors":
                self.obj.properties[prop] = behaviors_to_json(self._behaviors)
                if self.obj.element_id and self.obj.element_id in repo.elements:
                    repo.elements[self.obj.element_id].properties[prop] = self.obj.properties[prop]
            else:
                items = [lb.get(i) for i in range(lb.size())]
                joined = ", ".join(items)
                self.obj.properties[prop] = joined
                if self.obj.element_id and self.obj.element_id in repo.elements:
                    repo.elements[self.obj.element_id].properties[prop] = joined
                if prop == "partProperties" and prev_parts:
                    prev_keys = {_part_prop_key(p) for p in prev_parts}
                    new_keys = {_part_prop_key(i) for i in items}
                    removed_parts = [p for p in prev_parts if _part_prop_key(p) not in new_keys]

        if self.obj.element_id and self.obj.element_id in repo.elements:
            elem_type = repo.elements[self.obj.element_id].elem_type
            if elem_type == "Block" and self.obj.obj_type in ("Block", "Block Boundary"):
                propagate_block_port_changes(repo, self.obj.element_id)
                propagate_block_part_changes(repo, self.obj.element_id)
                propagate_block_changes(repo, self.obj.element_id)
                app_ref = getattr(self.master, "app", None)
                added = _sync_ibd_partproperty_parts(
                    repo,
                    self.obj.element_id,
                    app=app_ref,
                    visible=True,
                )
                for data in added:
                    data["hidden"] = False
                _propagate_boundary_parts(repo, self.obj.element_id, added, app=app_ref)
                father_diag_id = repo.get_linked_diagram(self.obj.element_id)
                for diag in repo.diagrams.values():
                    if (
                        diag.diag_type == "Internal Block Diagram"
                        and getattr(diag, "father", None) == self.obj.element_id
                        and diag.diag_id != father_diag_id
                    ):
                        added_child = inherit_father_parts(repo, diag)
                        for obj in added_child:
                            if obj.get("obj_type") == "Part":
                                obj["hidden"] = False
                        if app_ref:
                            for win in getattr(app_ref, "ibd_windows", []):
                                if getattr(win, "diagram_id", None) == diag.diag_id:
                                    for obj in added_child:
                                        win.objects.append(SysMLObject(**obj))
                                    win.redraw()
                                    win._sync_to_repository()
        try:
            if self.obj.obj_type not in (
                "Initial",
                "Final",
                "Decision",
                "Merge",
            ):
                self.obj.width = float(self.width_var.get())
                self.obj.height = float(self.height_var.get())
        except ValueError:
            pass

        if hasattr(self.master, "ensure_text_fits"):
            self.master.ensure_text_fits(self.obj)

        self._update_asil()

        # ensure block shows BOM components as part names when an analysis is set
        if (
            self.obj.obj_type == "Block"
            and "analysis" in self.obj.properties
            and hasattr(self, "_analysis_map")
        ):
            ra = self._analysis_map.get(self.obj.properties["analysis"], None)
            if ra:
                cur = [
                    p.strip()
                    for p in self.obj.properties.get("partProperties", "").split(",")
                    if p.strip()
                ]
                names = [c.name for c in ra.components]
                for n in names:
                    if n not in cur:
                        cur.append(n)
                joined = ", ".join(cur)
                self.obj.properties["partProperties"] = joined
                if self.obj.element_id and self.obj.element_id in repo.elements:
                    repo.elements[self.obj.element_id].properties["partProperties"] = joined
                if self.obj.element_id:
                    inherit_block_properties(repo, self.obj.element_id)
                    self.obj.properties["partProperties"] = repo.elements[
                        self.obj.element_id
                    ].properties["partProperties"]

        # Update linked diagram if applicable
        link_id = None
        if hasattr(self, "behavior_var") and self.behavior_var.get():
            link_id = self.behavior_map.get(self.behavior_var.get())
        elif hasattr(self, "diagram_var"):
            link_id = self.diag_map.get(self.diagram_var.get())
        if hasattr(self, "behavior_var") or hasattr(self, "diagram_var"):
            if (
                self.obj.obj_type == "Block"
                and hasattr(self, "diagram_var")
                and link_id
                and link_id in repo.diagrams
                and repo.diagrams[link_id].diag_type == "Internal Block Diagram"
            ):
                link_block_to_ibd(
                    repo,
                    self.obj.element_id,
                    link_id,
                    app=getattr(self.master, "app", None),
                )
            else:
                repo.link_diagram(self.obj.element_id, link_id)
        if hasattr(self, "view_var"):
            view_id = self.view_map.get(self.view_var.get())
            if view_id:
                self.obj.properties["view"] = view_id
                if self.obj.element_id and self.obj.element_id in repo.elements:
                    repo.elements[self.obj.element_id].properties["view"] = view_id
            else:
                self.obj.properties.pop("view", None)
                if self.obj.element_id and self.obj.element_id in repo.elements:
                    repo.elements[self.obj.element_id].properties.pop("view", None)
        if hasattr(self, "def_var"):
            name = self.def_var.get()
            def_id = self.def_map.get(name)
            if def_id:
                parent_id = None
                if hasattr(self.master, "diagram_id"):
                    diag = repo.diagrams.get(self.master.diagram_id)
                    if diag and diag.diag_type == "Internal Block Diagram":
                        parent_id = getattr(diag, "father", None) or next(
                            (eid for eid, did in repo.element_diagrams.items() if did == diag.diag_id),
                            None,
                        )
                if parent_id:
                    rel = next(
                        (
                            r
                            for r in repo.relationships
                            if r.source == parent_id
                            and r.target == def_id
                            and r.rel_type in ("Aggregation", "Composite Aggregation")
                        ),
                        None,
                    )
                    limit_exceeded = _multiplicity_limit_exceeded(
                        repo,
                        parent_id,
                        def_id,
                        getattr(self.master, "objects", []),
                        self.obj.element_id,
                    )
                    if limit_exceeded:
                        messagebox.showinfo(
                            "Add Part",
                            "Maximum number of parts of that type has been reached",
                        )
                        def_id = None
                if def_id:
                    self.obj.properties["definition"] = def_id
                    if self.obj.element_id and self.obj.element_id in repo.elements:
                        repo.elements[self.obj.element_id].properties["definition"] = def_id
        if hasattr(self, "ucdef_var"):
            name = self.ucdef_var.get()
            def_id = self.ucdef_map.get(name)
            if def_id:
                self.obj.properties["useCaseDefinition"] = def_id
                if self.obj.element_id and self.obj.element_id in repo.elements:
                    repo.elements[self.obj.element_id].properties["useCaseDefinition"] = def_id

        # ------------------------------------------------------------
        # Add parts from selected analysis BOM
        # ------------------------------------------------------------
        if (
            self.obj.obj_type == "Block"
            and "analysis" in self.obj.properties
            and hasattr(self, "diag_map")
        ):
            diag_id = repo.get_linked_diagram(self.obj.element_id)
            if diag_id:
                ra_name = self.obj.properties.get("analysis", "")
                ra = getattr(self, "_analysis_map", {}).get(ra_name)
                if ra and ra.components:
                    comps = list(ra.components)
                    dlg = self.SelectComponentsDialog(self, comps)
                    selected = dlg.result or []
                    if selected:
                        diag = repo.diagrams.get(diag_id)
                        if diag is not None:
                            diag.objects = getattr(diag, "objects", [])
                            existing = {
                                o.get("properties", {}).get("component")
                                for o in diag.objects
                                if o.get("obj_type") == "Part"
                            }
                            base_x = 50.0
                            base_y = 50.0
                            offset = 60.0
                            for idx, c in enumerate(selected):
                                if c.name in existing:
                                    continue
                                elem = repo.create_element(
                                    "Part",
                                    name=c.name,
                                    properties={
                                        "component": c.name,
                                        "fit": f"{c.fit:.2f}",
                                        "qualification": c.qualification,
                                        "failureModes": self._get_failure_modes(
                                            getattr(self.master, "app", None), c.name
                                        ),
                                    },
                                    owner=repo.root_package.elem_id,
                                )
                                repo.add_element_to_diagram(diag_id, elem.elem_id)
                                obj = SysMLObject(
                                    _get_next_id(),
                                    "Part",
                                    base_x,
                                    base_y + offset * idx,
                                    element_id=elem.elem_id,
                                    properties=elem.properties.copy(),
                                )
                                diag.objects.append(obj.__dict__)
                                # update any open windows for this diagram
                                app = getattr(self.master, "app", None)
                                if app:
                                    for win in getattr(app, "ibd_windows", []):
                                        if win.diagram_id == diag_id:
                                            win.objects.append(obj)
                                            win.redraw()
                                            win._sync_to_repository()
                            # update block partProperties with newly added components
                            new_names = [c.name for c in selected if c.name not in existing]
                            if new_names:
                                cur = self.obj.properties.get("partProperties", "")
                                names = [n.strip() for n in cur.split(",") if n.strip()]
                                for name in new_names:
                                    if name not in names:
                                        names.append(name)
                                joined = ", ".join(names)
                                self.obj.properties["partProperties"] = joined
                                if self.obj.element_id and self.obj.element_id in repo.elements:
                                    repo.elements[self.obj.element_id].properties[
                                        "partProperties"
                                    ] = joined
                                # update all diagram objects referencing this block element
                                for d in repo.diagrams.values():
                                    for o in getattr(d, "objects", []):
                                        if o.get("element_id") == self.obj.element_id:
                                            o.setdefault("properties", {})[
                                                "partProperties"
                                            ] = joined
                                # include parent block parts
                                if self.obj.element_id:
                                    inherit_block_properties(repo, self.obj.element_id)
                                    joined = repo.elements[self.obj.element_id].properties[
                                        "partProperties"
                                    ]
                                    self.obj.properties["partProperties"] = joined
                            repo.diagrams[diag_id] = diag
                            repo.touch_diagram(diag_id)
                            if self.obj.element_id:
                                repo.touch_element(self.obj.element_id)
                            if hasattr(self.master, "_sync_to_repository"):
                                self.master._sync_to_repository()


class ConnectionDialog(simpledialog.Dialog):
    """Edit connection style and custom routing points."""

    def __init__(self, master, connection: DiagramConnection):
        self.connection = connection
        super().__init__(master, title="Connection Properties")

    def body(self, master):
        # Disable window resizing so the property layout stays consistent
        self.resizable(False, False)
        ttk.Label(master, text="Name:").grid(row=0, column=0, sticky="e", padx=4, pady=4)
        self.name_var = tk.StringVar(value=self.connection.name)
        ttk.Entry(master, textvariable=self.name_var).grid(row=0, column=1, columnspan=2, padx=4, pady=4, sticky="we")

        ttk.Label(master, text="Style:").grid(row=1, column=0, sticky="e", padx=4, pady=4)
        self.style_var = tk.StringVar(value=self.connection.style)
        ttk.Combobox(master, textvariable=self.style_var,
                     values=["Straight", "Squared", "Custom"]).grid(row=1, column=1, padx=4, pady=4)

        ttk.Label(master, text="Points:").grid(row=2, column=0, sticky="ne", padx=4, pady=4)
        self.point_list = tk.Listbox(master, height=4)
        for px, py in self.connection.points:
            self.point_list.insert(tk.END, f"{px:.1f},{py:.1f}")
        self.point_list.grid(row=2, column=1, padx=4, pady=4, sticky="we")
        btnf = ttk.Frame(master)
        btnf.grid(row=2, column=2, padx=2)
        ttk.Button(btnf, text="Add", command=self.add_point).pack(side=tk.TOP)
        ttk.Button(btnf, text="Remove", command=self.remove_point).pack(side=tk.TOP)

        ttk.Label(master, text="Arrows:").grid(row=3, column=0, sticky="e", padx=4, pady=4)
        self.arrow_var = tk.StringVar(value=self.connection.arrow)
        self.arrow_cb = ttk.Combobox(
            master,
            textvariable=self.arrow_var,
            values=["none", "forward", "backward", "both"],
        )
        self.arrow_cb.grid(row=3, column=1, padx=4, pady=4)
        self.mid_var = tk.BooleanVar(value=self.connection.mid_arrow)
        self.mid_check = ttk.Checkbutton(
            master, text="Arrow", variable=self.mid_var
        )
        self.mid_check.grid(row=3, column=2, padx=4, pady=4)
        if self.connection.conn_type in (
            "Flow",
            "Generalize",
            "Generalization",
            "Include",
            "Extend",
        ):
            self.arrow_cb.configure(state="disabled")
            self.mid_check.configure(state="disabled")

        if self.connection.conn_type in ("Aggregation", "Composite Aggregation"):
            ttk.Label(master, text="Multiplicity:").grid(row=4, column=0, sticky="e", padx=4, pady=4)
            self.mult_var = tk.StringVar(value=self.connection.multiplicity)
            ttk.Combobox(
                master,
                textvariable=self.mult_var,
                values=["1", "0..1", "1..*", "0..*", "2", "3", "4", "5"],
            ).grid(row=4, column=1, padx=4, pady=4, sticky="we")

    def add_point(self):
        x = simpledialog.askfloat("Point", "X:", parent=self)
        y = simpledialog.askfloat("Point", "Y:", parent=self)
        if x is not None and y is not None:
            self.point_list.insert(tk.END, f"{x},{y}")

    def remove_point(self):
        sel = list(self.point_list.curselection())
        for idx in reversed(sel):
            self.point_list.delete(idx)

    def apply(self):
        self.connection.name = self.name_var.get()
        self.connection.style = self.style_var.get()
        pts = []
        for i in range(self.point_list.size()):
            txt = self.point_list.get(i)
            try:
                x_str, y_str = txt.split(",")
                pts.append((float(x_str), float(y_str)))
            except ValueError:
                continue
        self.connection.points = pts
        self.connection.arrow = self.arrow_var.get()
        self.connection.mid_arrow = self.mid_var.get()
        if hasattr(self, "mult_var"):
            self.connection.multiplicity = self.mult_var.get()
        if hasattr(self.master, "_sync_to_repository"):
            self.master._sync_to_repository()
        if self.connection.conn_type in ("Aggregation", "Composite Aggregation"):
            if hasattr(self.master, "repo"):
                whole = self.master.get_object(self.connection.src).element_id
                part = self.master.get_object(self.connection.dst).element_id
                if self.connection.conn_type == "Composite Aggregation":
                    add_composite_aggregation_part(
                        self.master.repo,
                        whole,
                        part,
                        self.connection.multiplicity,
                        app=getattr(self.master, "app", None),
                    )
                else:
                    add_aggregation_part(
                        self.master.repo,
                        whole,
                        part,
                        self.connection.multiplicity,
                        app=getattr(self.master, "app", None),
                    )
                if hasattr(self.master, "_sync_to_repository"):
                    self.master._sync_to_repository()


class UseCaseDiagramWindow(SysMLDiagramWindow):
    def __init__(self, master, app, diagram_id: str | None = None, history=None):
        tools = [
            "Actor",
            "Use Case",
            "System Boundary",
            "Association",
            "Communication Path",
            "Generalize",
            "Include",
            "Extend",
        ]
        super().__init__(master, "Use Case Diagram", tools, diagram_id, app=app, history=history)


class ActivityDiagramWindow(SysMLDiagramWindow):
    def __init__(self, master, app, diagram_id: str | None = None, history=None):
        tools = [
            "Action",
            "CallBehaviorAction",
            "Initial",
            "Final",
            "Decision",
            "Merge",
            "Fork",
            "Join",
            "Flow",
        ]
        super().__init__(master, "Activity Diagram", tools, diagram_id, app=app, history=history)
        ttk.Button(
            self.toolbox,
            text="Add Block Operations",
            command=self.add_block_operations,
        ).pack(fill=tk.X, padx=2, pady=2)

    class SelectOperationsDialog(simpledialog.Dialog):
        def __init__(self, parent, operations):
            self.operations = operations
            self.selected = {}
            super().__init__(parent, title="Select Operations")

        def body(self, master):
            ttk.Label(master, text="Select operations:").pack(padx=5, pady=5)
            frame = ttk.Frame(master)
            frame.pack(fill=tk.BOTH, expand=True)
            canvas = tk.Canvas(frame, borderwidth=0)
            scrollbar = ttk.Scrollbar(frame, orient="vertical", command=canvas.yview)
            self.check_frame = ttk.Frame(canvas)
            self.check_frame.bind("<Configure>", lambda e: canvas.configure(scrollregion=canvas.bbox("all")))
            canvas.create_window((0, 0), window=self.check_frame, anchor="nw")
            canvas.configure(yscrollcommand=scrollbar.set)
            canvas.pack(side="left", fill="both", expand=True)
            scrollbar.pack(side="right", fill="y")
            for label, op, diag in self.operations:
                var = tk.BooleanVar(value=True)
                self.selected[(op, diag)] = var
                ttk.Checkbutton(self.check_frame, text=label, variable=var).pack(anchor="w", padx=2, pady=2)
            return self.check_frame

        def apply(self):
            self.result = [(op, diag) for (op, diag), var in self.selected.items() if var.get()]

    def add_block_operations(self):
        repo = self.repo
        blocks = []
        for elem in repo.elements.values():
            if elem.elem_type != "Block":
                continue
            for beh in parse_behaviors(elem.properties.get("behaviors", "")):
                if beh.diagram == self.diagram_id:
                    blocks.append(elem)
                    break
        operations = []
        for blk in blocks:
            ops = parse_operations(blk.properties.get("operations", ""))
            behs = {b.operation: b.diagram for b in parse_behaviors(blk.properties.get("behaviors", ""))}
            for op in ops:
                diag_id = behs.get(op.name)
                if diag_id:
                    label = f"{blk.name}.{format_operation(op)}"
                    operations.append((label, op.name, diag_id))
        if not operations:
            messagebox.showinfo("Add Block Operations", "No operations available")
            return
        dlg = self.SelectOperationsDialog(self, operations)
        selected = dlg.result or []
        if not selected:
            return
        diag = repo.diagrams.get(self.diagram_id)
        base_x = 50.0
        base_y = 50.0
        offset = 60.0
        for idx, (op_name, d_id) in enumerate(selected):
            elem = repo.create_element("CallBehaviorAction", name=op_name, owner=diag.package)
            repo.add_element_to_diagram(self.diagram_id, elem.elem_id)
            repo.link_diagram(elem.elem_id, d_id)
            obj = SysMLObject(
                _get_next_id(),
                "CallBehaviorAction",
                base_x,
                base_y + offset * idx,
                element_id=elem.elem_id,
                properties={"name": op_name},
            )
            diag.objects.append(obj.__dict__)
            self.objects.append(obj)
        self.redraw()
        self._sync_to_repository()


class BlockDiagramWindow(SysMLDiagramWindow):
    def __init__(self, master, app, diagram_id: str | None = None, history=None):
        tools = [
            "Block",
            "Association",
            "Generalization",
            "Aggregation",
            "Composite Aggregation",
        ]
        super().__init__(master, "Block Diagram", tools, diagram_id, app=app, history=history)
        ttk.Button(
            self.toolbox,
            text="Add Blocks",
            command=self.add_blocks,
        ).pack(fill=tk.X, padx=2, pady=2)

    def _add_block_relationships(self) -> None:
        """Add connections for any existing relationships between blocks."""
        repo = self.repo
        diag = repo.diagrams.get(self.diagram_id)
        if not diag:
            return
        obj_map = {
            o.element_id: o.obj_id
            for o in self.objects
            if o.obj_type == "Block" and o.element_id
        }
        existing = {
            (c.src, c.dst, c.conn_type)
            for c in self.connections
        } | {
            (c.dst, c.src, c.conn_type)
            for c in self.connections
        }
        for rel in repo.relationships:
            if rel.rel_type not in (
                "Association",
                "Generalization",
                "Aggregation",
                "Composite Aggregation",
            ):
                continue
            if rel.source in obj_map and rel.target in obj_map:
                src_id = obj_map[rel.source]
                dst_id = obj_map[rel.target]
                if (src_id, dst_id, rel.rel_type) in existing:
                    continue
                if (dst_id, src_id, rel.rel_type) in existing:
                    continue
                conn = DiagramConnection(
                    src_id,
                    dst_id,
                    rel.rel_type,
                    arrow="forward" if rel.rel_type == "Generalization" else "none",
                )
                self.connections.append(conn)
                diag.connections.append(conn.__dict__)
                repo.add_relationship_to_diagram(self.diagram_id, rel.rel_id)

    def add_blocks(self) -> None:
        repo = self.repo
        diag = repo.diagrams.get(self.diagram_id)
        if not diag:
            return
        existing = {
            o.element_id
            for o in self.objects
            if o.obj_type == "Block" and o.element_id
        }
        candidates = set()
        for d in repo.diagrams.values():
            if d.diag_type != "Block Diagram" or d.diag_id == self.diagram_id:
                continue
            for obj in getattr(d, "objects", []):
                if obj.get("obj_type") == "Block" and obj.get("element_id"):
                    candidates.add(obj["element_id"])
        names = []
        id_map = {}
        for bid in candidates:
            if bid in existing or bid not in repo.elements:
                continue
            name = repo.elements[bid].name or bid
            names.append(name)
            id_map[name] = bid
        if not names:
            messagebox.showinfo("Add Blocks", "No blocks available")
            return
        dlg = SysMLObjectDialog.SelectNamesDialog(self, names, title="Add Blocks")
        selected = dlg.result or []
        if not selected:
            return
        base_x = 50.0
        base_y = 50.0
        offset = 180.0
        for idx, name in enumerate(selected):
            blk_id = id_map.get(name)
            if not blk_id:
                continue
            repo.add_element_to_diagram(self.diagram_id, blk_id)
            elem = repo.elements.get(blk_id)
            props = elem.properties.copy() if elem else {}
            props["name"] = elem.name if elem else blk_id
            obj = SysMLObject(
                _get_next_id(),
                "Block",
                base_x,
                base_y + offset * idx,
                element_id=blk_id,
                width=160.0,
                height=140.0,
                properties=props,
            )
            diag.objects.append(obj.__dict__)
            self.objects.append(obj)
        if hasattr(self, "_add_block_relationships"):
            self._add_block_relationships()
        self.redraw()
        self._sync_to_repository()


class InternalBlockDiagramWindow(SysMLDiagramWindow):
    def __init__(self, master, app, diagram_id: str | None = None, history=None):
        tools = [
            "Part",
            "Port",
            "Connector",
        ]
        super().__init__(master, "Internal Block Diagram", tools, diagram_id, app=app, history=history)
        ttk.Button(
            self.toolbox,
            text="Add Contained Parts",
            command=self.add_contained_parts,
        ).pack(fill=tk.X, padx=2, pady=2)

    def _get_failure_modes(self, comp_name: str) -> str:
        """Return comma separated failure modes for a component name."""
        app = getattr(self, "app", None)
        modes = set()
        for e in getattr(app, "fmea_entries", []):
            if getattr(e, "fmea_component", "") == comp_name:
                label = getattr(e, "description", "") or getattr(e, "user_name", "")
                if label:
                    modes.add(label)
        for fmea in getattr(app, "fmeas", []):
            for entry in fmea.get("entries", []):
                if getattr(entry, "fmea_component", "") == comp_name:
                    label = getattr(entry, "description", "") or getattr(entry, "user_name", "")
                    if label:
                        modes.add(label)
        return ", ".join(sorted(modes))

    def _get_part_name(self, obj: SysMLObject) -> str:
        repo = self.repo
        name = ""
        has_name = False
        def_id = obj.properties.get("definition")
        if obj.element_id and obj.element_id in repo.elements:
            elem = repo.elements[obj.element_id]
            name = elem.name or elem.properties.get("component", "")
            def_id = def_id or elem.properties.get("definition")
            def_name = ""
            if def_id and def_id in repo.elements:
                def_name = repo.elements[def_id].name or def_id
            has_name = bool(name) and not _is_default_part_name(def_name, name)
        if not has_name:
            name = obj.properties.get("component", "")

        def_id = obj.properties.get("definition")
        def_name = ""
        mult = ""
        comp = obj.properties.get("component", "")
        if def_id and def_id in repo.elements:
            def_name = repo.elements[def_id].name or def_id
            diag = repo.diagrams.get(self.diagram_id)
            block_id = (
                getattr(diag, "father", None)
                or next(
                    (eid for eid, did in repo.element_diagrams.items() if did == self.diagram_id),
                    None,
                )
            )
            if block_id:
                for rel in repo.relationships:
                    if (
                        rel.rel_type in ("Aggregation", "Composite Aggregation")
                        and rel.source == block_id
                        and rel.target == def_id
                    ):
                        mult = rel.properties.get("multiplicity", "1")
                        if mult in ("", "1"):
                            mult = ""
                        break

        if obj.element_id and obj.element_id in repo.elements and not comp:
            comp = repo.elements[obj.element_id].properties.get("component", "")
        if comp and comp == def_name:
            comp = ""

        base = name
        index = None
        m = re.match(r"^(.*)\[(\d+)\]$", name)
        if m:
            base = m.group(1)
            index = int(m.group(2))
            base = f"{base} {index}"

        label = base
        if def_name:
            if mult:
                if ".." in mult:
                    upper = mult.split("..", 1)[1] or "*"
                    disp = f"{index or 1}..{upper}"
                elif mult == "*":
                    disp = f"{index or 1}..*"
                else:
                    disp = f"{index or 1}..{mult}"
                def_part = f"{def_name} [{disp}]"
            else:
                def_part = def_name
            if comp:
                def_part = f"{comp} / {def_part}"
            if label and def_part != label:
                label = f"{label} : {def_part}"
            elif not label:
                label = f" : {def_part}"

        return label

    def _get_part_key(self, obj: SysMLObject) -> str:
        """Return canonical key for identifying ``obj`` regardless of renaming."""
        repo = self.repo
        def_id = obj.properties.get("definition")
        if not def_id and obj.element_id and obj.element_id in repo.elements:
            def_id = repo.elements[obj.element_id].properties.get("definition")
        name = ""
        if def_id and def_id in repo.elements:
            name = repo.elements[def_id].name or def_id
        else:
            name = self._get_part_name(obj)
        return _part_prop_key(name)

    def add_contained_parts(self) -> None:
        repo = self.repo
        block_id = next((eid for eid, did in repo.element_diagrams.items() if did == self.diagram_id), None)
        if not block_id or block_id not in repo.elements:
            messagebox.showinfo("Add Contained Parts", "No block is linked to this diagram")
            return
        block = repo.elements[block_id]
        diag = repo.diagrams.get(self.diagram_id)

        # inherit and sync aggregation/composite parts
        added_parent = inherit_father_parts(repo, diag) if diag else []
        for data in added_parent:
            self.objects.append(SysMLObject(**data))
        added_agg = _sync_ibd_aggregation_parts(repo, block_id, app=getattr(self, "app", None))
        added_comp = _sync_ibd_composite_parts(repo, block_id, app=getattr(self, "app", None))
        for data in added_agg + added_comp:
            self.objects.append(SysMLObject(**data))

        ra_name = block.properties.get("analysis", "")
        analyses = getattr(self.app, "reliability_analyses", [])
        ra_map = {ra.name: ra for ra in analyses}
        ra = ra_map.get(ra_name)
        if ra_name and (not ra or not ra.components):
            messagebox.showinfo("Add Contained Parts", "Analysis has no components")
            return
        comps = list(ra.components) if ra_name and ra and ra.components else []

        # existing parts on the diagram
        visible: dict[str, list[SysMLObject]] = {}
        hidden: dict[str, list[SysMLObject]] = {}
        def_objs: dict[str, list[SysMLObject]] = {}
        for obj in self.objects:
            if obj.obj_type != "Part":
                continue
            key = getattr(self, "_get_part_key", self._get_part_name)(obj)
            def_id = obj.properties.get("definition")
            def_objs.setdefault(def_id or "", []).append(obj)
            if getattr(obj, "hidden", False):
                hidden.setdefault(key, []).append(obj)
            else:
                visible.setdefault(key, []).append(obj)

        part_names = [n.strip() for n in block.properties.get("partProperties", "").split(",") if n.strip()]
        comp_names = [c.name for c in comps]
        prop_map = { _part_prop_key(n): n for n in part_names }
        all_keys = set(prop_map) | set(visible) | set(hidden) | { _part_prop_key(n) for n in comp_names }
        display_map: dict[str, str] = {}
        for key in all_keys:
            if key in prop_map:
                display_map[key] = prop_map[key]
            elif key in visible:
                display_map[key] = self._get_part_name(visible[key][0])
            elif key in hidden:
                display_map[key] = self._get_part_name(hidden[key][0])
            else:
                comp = next((c for c in comps if _part_prop_key(c.name) == key), None)
                display_map[key] = comp.name if comp else key

        names_list = [display_map[k] for k in sorted(display_map)]
        visible_names = {display_map[k] for k in visible}
        hidden_names = {display_map[k] for k in hidden}

        placeholder_map: dict[str, tuple[str, str]] = {}
        for rel in repo.relationships:
            if rel.rel_type in ("Aggregation", "Composite Aggregation") and rel.source == block_id:
                mult = rel.properties.get("multiplicity", "")
                if not mult:
                    continue
                target = rel.target
                low, high = _parse_multiplicity_range(mult)
                expected = high if high is not None else low
                existing = def_objs.get(target, [])
                for i in range(len(existing), expected):
                    def_name = repo.elements[target].name or target
                    if ".." in mult:
                        upper = mult.split("..", 1)[1] or "*"
                        disp = f"{i+1}..{upper}"
                    elif mult == "*":
                        disp = f"{i+1}..*"
                    elif mult.isdigit() and mult == str(expected):
                        disp = mult
                    else:
                        disp = f"{i+1}..{mult}"
                    label = f" : {def_name} [{disp}]"
                    placeholder_map[label] = (target, mult)
                    names_list.append(label)

        dlg = SysMLObjectDialog.ManagePartsDialog(self, names_list, visible_names, hidden_names)
        selected = dlg.result or []
        selected_keys = { _part_prop_key(n) for n in selected if n not in placeholder_map }
        selected_placeholders = [placeholder_map[n] for n in selected if n in placeholder_map]

        to_add_comps = [c for c in comps if _part_prop_key(c.name) in selected_keys and _part_prop_key(c.name) not in visible and _part_prop_key(c.name) not in hidden]
        to_add_names = [n for n in part_names if _part_prop_key(n) in selected_keys and _part_prop_key(n) not in visible and _part_prop_key(n) not in hidden]
        added_ph: list[dict] = []
        for def_id, mult in selected_placeholders:
            added_ph.extend(
                add_multiplicity_parts(
                    repo, block_id, def_id, mult, count=1, app=getattr(self, "app", None)
                )
            )
        if added_ph and not self.app:
            for data in added_ph:
                if not any(o.obj_id == data["obj_id"] for o in self.objects):
                    self.objects.append(SysMLObject(**data))

        for key, objs in visible.items():
            if key not in selected_keys:
                for obj in objs:
                    obj.hidden = True
        for key, objs in hidden.items():
            if key in selected_keys:
                for obj in objs:
                    obj.hidden = False

        base_x = 50.0
        base_y = 50.0
        offset = 60.0
        added = []
        for idx, comp in enumerate(to_add_comps):
            elem = repo.create_element(
                "Part",
                name=comp.name,
                properties={
                    "component": comp.name,
                    "fit": f"{comp.fit:.2f}",
                    "qualification": comp.qualification,
                    "failureModes": self._get_failure_modes(comp.name),
                },
                owner=repo.root_package.elem_id,
            )
            repo.add_element_to_diagram(self.diagram_id, elem.elem_id)
            obj = SysMLObject(
                _get_next_id(),
                "Part",
                base_x,
                base_y + offset * idx,
                element_id=elem.elem_id,
                properties=elem.properties.copy(),
            )
            diag.objects.append(obj.__dict__)
            self.objects.append(obj)
            added.append(comp.name)

        if to_add_names:
            # Directly sync new part property parts to the repository without
            # updating windows. We then insert the returned objects ourselves so
            # we can ensure they are visible immediately.
            added_props = _sync_ibd_partproperty_parts(
                repo, block_id, names=to_add_names, app=None, hidden=True
            )
            for data in added_props:
                data["hidden"] = False
                # Avoid duplicates if the sync function already populated this
                # window via the application.
                if not any(o.obj_id == data["obj_id"] for o in self.objects):
                    self.objects.append(SysMLObject(**data))

        if added:
            names = [
                n.strip()
                for n in block.properties.get("partProperties", "").split(",")
                if n.strip()
            ]
            for name in added:
                if name not in names:
                    names.append(name)
            joined = ", ".join(names)
            block.properties["partProperties"] = joined
            inherit_block_properties(repo, block_id)
            joined = repo.elements[block_id].properties["partProperties"]
            for d in repo.diagrams.values():
                for o in getattr(d, "objects", []):
                    if o.get("element_id") == block_id:
                        o.setdefault("properties", {})["partProperties"] = joined

        # enforce multiplicity for aggregated parts
        added_mult = _enforce_ibd_multiplicity(
            repo, block_id, app=getattr(self, "app", None)
        )
        if added_mult and not self.app:
            for data in added_mult:
                if not any(o.obj_id == data["obj_id"] for o in self.objects):
                    self.objects.append(SysMLObject(**data))

        boundary = getattr(self, "get_ibd_boundary", lambda: None)()
        if boundary:
            ensure_boundary_contains_parts(boundary, self.objects)

        self.redraw()
        self._sync_to_repository()
        if self.app:
            self.app.update_views()

class NewDiagramDialog(simpledialog.Dialog):
    """Dialog to create a new diagram and assign a name and type."""

    def __init__(self, master):
        self.name = ""
        self.diag_type = "Use Case Diagram"
        super().__init__(master, title="New Diagram")

    def body(self, master):
        ttk.Label(master, text="Name:").grid(row=0, column=0, padx=4, pady=4, sticky="e")
        self.name_var = tk.StringVar()
        ttk.Entry(master, textvariable=self.name_var).grid(row=0, column=1, padx=4, pady=4)
        ttk.Label(master, text="Type:").grid(row=1, column=0, padx=4, pady=4, sticky="e")
        self.type_var = tk.StringVar(value=self.diag_type)
        ttk.Combobox(
            master,
            textvariable=self.type_var,
            values=[
                "Use Case Diagram",
                "Activity Diagram",
                "Block Diagram",
                "Internal Block Diagram",
            ],
        ).grid(row=1, column=1, padx=4, pady=4)

    def apply(self):
        self.name = self.name_var.get()
        self.diag_type = self.type_var.get()


class DiagramPropertiesDialog(simpledialog.Dialog):
    """Dialog to edit a diagram's metadata."""

    def __init__(self, master, diagram: SysMLDiagram):
        self.diagram = diagram
        self.added_parts: list[dict] = []
        super().__init__(master, title="Diagram Properties")

    def body(self, master):
        ttk.Label(master, text="Name:").grid(row=0, column=0, sticky="e", padx=4, pady=2)
        self.name_var = tk.StringVar(value=self.diagram.name)
        ttk.Entry(master, textvariable=self.name_var).grid(row=0, column=1, padx=4, pady=2)
        ttk.Label(master, text="Description:").grid(row=1, column=0, sticky="e", padx=4, pady=2)
        self.desc_var = tk.StringVar(value=getattr(self.diagram, "description", ""))
        ttk.Entry(master, textvariable=self.desc_var).grid(row=1, column=1, padx=4, pady=2)
        ttk.Label(master, text="Color:").grid(row=2, column=0, sticky="e", padx=4, pady=2)
        self.color_var = tk.StringVar(value=getattr(self.diagram, "color", "#FFFFFF"))
        ttk.Entry(master, textvariable=self.color_var).grid(row=2, column=1, padx=4, pady=2)
        if self.diagram.diag_type == "Internal Block Diagram":
            repo = SysMLRepository.get_instance()
            blocks = [e for e in repo.elements.values() if e.elem_type == "Block"]
            idmap = {b.name or b.elem_id: b.elem_id for b in blocks}
            ttk.Label(master, text="Father:").grid(row=3, column=0, sticky="e", padx=4, pady=2)
            self.father_map = idmap
            cur_id = getattr(self.diagram, "father", "")
            cur_name = next((n for n, i in idmap.items() if i == cur_id), "")
            self.father_var = tk.StringVar(value=cur_name)
            ttk.Combobox(master, textvariable=self.father_var, values=list(idmap.keys())).grid(
                row=3, column=1, padx=4, pady=2
            )
        else:
            self.father_map = {}
            self.father_var = tk.StringVar()

    def apply(self):
        self.diagram.name = self.name_var.get()
        self.diagram.description = self.desc_var.get()
        self.diagram.color = self.color_var.get()
        if self.diagram.diag_type == "Internal Block Diagram":
            father_id = self.father_map.get(self.father_var.get())
            repo = SysMLRepository.get_instance()
            self.added_parts = set_ibd_father(
                repo, self.diagram, father_id, app=getattr(self.master, "app", None)
            )
            self.added_parts.extend(inherit_father_parts(repo, self.diagram))


class PackagePropertiesDialog(simpledialog.Dialog):
    """Dialog to edit a package's name."""

    def __init__(self, master, package: SysMLElement):
        self.package = package
        super().__init__(master, title="Package Properties")

    def body(self, master):
        ttk.Label(master, text="Name:").grid(row=0, column=0, sticky="e", padx=4, pady=2)
        self.name_var = tk.StringVar(value=self.package.name)
        ttk.Entry(master, textvariable=self.name_var).grid(row=0, column=1, padx=4, pady=2)

    def apply(self):
        self.package.name = self.name_var.get()


class ElementPropertiesDialog(simpledialog.Dialog):
    """Dialog to edit a generic element's name and properties."""

    def __init__(self, master, element: SysMLElement):
        self.element = element
        super().__init__(master, title=f"{element.elem_type} Properties")

    def body(self, master):
        ttk.Label(master, text="Name:").grid(row=0, column=0, sticky="e", padx=4, pady=2)
        self.name_var = tk.StringVar(value=self.element.name)
        ttk.Entry(master, textvariable=self.name_var).grid(row=0, column=1, padx=4, pady=2)
        self.entries = {}
        key = f"{self.element.elem_type.replace(' ', '')}Usage"
        row = 1
        for prop in SYSML_PROPERTIES.get(key, []):
            if prop == "partProperties":
                # Part properties are configured through dedicated dialogs.
                # Skip them in the generic properties window.
                continue
            ttk.Label(master, text=f"{prop}:").grid(row=row, column=0, sticky="e", padx=4, pady=2)
            var = tk.StringVar(value=self.element.properties.get(prop, ""))
            ttk.Entry(master, textvariable=var).grid(row=row, column=1, padx=4, pady=2)
            self.entries[prop] = var
            row += 1

    def apply(self):
        repo = SysMLRepository.get_instance()
        new_name = self.name_var.get()
        if self.element.elem_type == "Block":
            rename_block(repo, self.element.elem_id, new_name)
        else:
            self.element.name = new_name
        for prop, var in self.entries.items():
            self.element.properties[prop] = var.get()


class ArchitectureManagerDialog(tk.Frame):
    """Manage packages and diagrams in a hierarchical tree."""

    def __init__(self, master, app=None):
        if isinstance(master, tk.Toplevel):
            container = master
        else:
            container = master
        super().__init__(container)
        self.app = app
        if isinstance(master, tk.Toplevel):
            master.title("AutoML Explorer")
            master.geometry("350x400")
            self.pack(fill=tk.BOTH, expand=True)
        self.repo = SysMLRepository.get_instance()

        tree_frame = ttk.Frame(self)
        tree_frame.pack(fill=tk.BOTH, expand=True, padx=4, pady=4)
        self.tree = ttk.Treeview(tree_frame)
        vsb = ttk.Scrollbar(tree_frame, orient="vertical", command=self.tree.yview)
        hsb = ttk.Scrollbar(tree_frame, orient="horizontal", command=self.tree.xview)
        self.tree.configure(yscrollcommand=vsb.set, xscrollcommand=hsb.set)
        self.tree.grid(row=0, column=0, sticky="nsew")
        vsb.grid(row=0, column=1, sticky="ns")
        hsb.grid(row=1, column=0, sticky="ew")
        tree_frame.rowconfigure(0, weight=1)
        tree_frame.columnconfigure(0, weight=1)

        # simple icons to visually distinguish packages, diagrams and objects
        self.pkg_icon = self._create_icon("folder", "#b8860b")
        self.diagram_icons = {
            "Use Case Diagram": self._create_icon("circle", "blue"),
            "Activity Diagram": self._create_icon("arrow", "green"),
            "Block Diagram": self._create_icon("rect", "orange"),
            "Internal Block Diagram": self._create_icon("nested", "purple"),
        }
        self.elem_icons = {
            "Actor": self._create_icon("circle"),
            "Use Case": self._create_icon("circle"),
            "Block": self._create_icon("rect"),
            "Part": self._create_icon("rect"),
            "Port": self._create_icon("circle"),
        }
        self.default_diag_icon = self._create_icon("rect")
        self.default_elem_icon = self._create_icon("rect")
        btns = ttk.Frame(self)
        btns.pack(fill=tk.X, padx=4, pady=4)
        ttk.Button(btns, text="Open", command=self.open).pack(side=tk.LEFT, padx=2)
        ttk.Button(btns, text="Properties", command=self.properties).pack(side=tk.LEFT, padx=2)
        ttk.Button(btns, text="New Package", command=self.new_package).pack(side=tk.LEFT, padx=2)
        ttk.Button(btns, text="New Diagram", command=self.new_diagram).pack(side=tk.LEFT, padx=2)
        ttk.Button(btns, text="Cut", command=self.cut).pack(side=tk.LEFT, padx=2)
        ttk.Button(btns, text="Paste", command=self.paste).pack(side=tk.LEFT, padx=2)
        ttk.Button(btns, text="Delete", command=self.delete).pack(side=tk.LEFT, padx=2)
        ttk.Button(btns, text="Close", command=self.destroy).pack(side=tk.RIGHT, padx=2)
        self.populate()
        self.tree.bind("<Button-3>", self.on_right_click)
        self.tree.bind("<Double-1>", self.on_double)
        self.tree.bind("<ButtonPress-1>", self.on_drag_start)
        self.tree.bind("<B1-Motion>", self.on_drag_motion)
        self.tree.bind("<ButtonRelease-1>", self.on_drag_release)
        self.bind("<FocusIn>", lambda _e: self.populate())
        self.drag_item = None
        self.cut_item = None

    def populate(self):
        """Populate the tree view with packages, diagrams and elements."""
        self.tree.delete(*self.tree.get_children())
        from collections import defaultdict

        rel_children = defaultdict(list)
        for rel in self.repo.relationships:
            rel_children[rel.source].append((rel.rel_id, rel.target, rel.rel_type))

        visited: set[str] = set()

        # collect all elements that already appear on a diagram so they don't
        # show up twice in the hierarchy
        diagram_elems = {
            elem_id
            for diag in self.repo.diagrams.values()
            for elem_id in (
                list(getattr(diag, "elements", []))
                + [
                    getattr(o, "element_id", o.get("element_id"))
                    for o in getattr(diag, "objects", [])
                    if getattr(o, "element_id", o.get("element_id"))
                ]
            )
        }

        def add_elem(elem_id: str, parent: str):
            if elem_id in visited:
                return
            visited.add(elem_id)
            elem = self.repo.elements[elem_id]
            icon = self.elem_icons.get(elem.elem_type, self.default_elem_icon)
            if self.tree.exists(elem_id):
                node = elem_id
            else:
                node = self.tree.insert(
                    parent,
                    "end",
                    iid=elem_id,
                    text=elem.name or elem_id,
                    values=(elem.elem_type,),
                    image=icon,
                )
            for rel_id, tgt_id, rtype in rel_children.get(elem_id, []):
                if tgt_id in self.repo.elements:
                    rel_iid = f"rel_{rel_id}"
                    if self.tree.exists(rel_iid):
                        rel_node = rel_iid
                    else:
                        rel_node = self.tree.insert(
                            node, "end", iid=rel_iid, text=rtype, values=("Relationship",)
                        )
                    add_elem(tgt_id, rel_node)
            visited.remove(elem_id)

        root_pkg = getattr(self.repo, "root_package", None)
        if not root_pkg or root_pkg.elem_id not in self.repo.elements:
            # ensure a valid root package exists
            self.repo.root_package = self.repo.create_element("Package", name="Root")
            root_pkg = self.repo.root_package

        def add_pkg(pkg_id, parent=""):
            pkg = self.repo.elements[pkg_id]
            if self.tree.exists(pkg_id):
                node = pkg_id
            else:
                node = self.tree.insert(
                    parent,
                    "end",
                    iid=pkg_id,
                    text=pkg.name or pkg_id,
                    open=True,
                    image=self.pkg_icon,
                )
            for p in self.repo.elements.values():
                if p.elem_type == "Package" and p.owner == pkg_id:
                    add_pkg(p.elem_id, node)
            for e in self.repo.elements.values():
                if (
                    e.owner == pkg_id
                    and e.elem_type not in ("Package", "Part")
                    and e.name
                    and e.elem_id not in diagram_elems
                ):
                    add_elem(e.elem_id, node)
            for d in self.repo.diagrams.values():
                if d.package == pkg_id:
                    label = d.name or d.diag_id
                    icon = self.diagram_icons.get(d.diag_type, self.default_diag_icon)
                    diag_iid = f"diag_{d.diag_id}"
                    if self.tree.exists(diag_iid):
                        diag_node = diag_iid
                    else:
                        diag_node = self.tree.insert(
                            node,
                            "end",
                            iid=diag_iid,
                            text=label,
                            values=(d.diag_type,),
                            image=icon,
                        )
                    objs = sorted(
                        d.objects,
                        key=lambda o: (
                            1 if getattr(o, "obj_type", o.get("obj_type")) == "Port" else 0
                        ),
                    )
                    for obj in objs:
                        props = getattr(obj, "properties", obj.get("properties", {}))
                        name = props.get("name", getattr(obj, "obj_type", obj.get("obj_type")))
                        oid = getattr(obj, "obj_id", obj.get("obj_id"))
                        otype = getattr(obj, "obj_type", obj.get("obj_type"))
                        icon = self.elem_icons.get(otype, self.default_elem_icon)
                        parent_node = diag_node
                        if (
                            otype == "Port"
                            and props.get("parent")
                            and self.tree.exists(f"obj_{d.diag_id}_{props.get('parent')}")
                        ):
                            parent_node = f"obj_{d.diag_id}_{props.get('parent')}"
                        obj_iid = f"obj_{d.diag_id}_{oid}"
                        if self.tree.exists(obj_iid):
                            continue
                        self.tree.insert(
                            parent_node,
                            "end",
                            iid=obj_iid,
                            text=name,
                            values=(obj.get("obj_type"),),
                            image=icon,
                        )

        add_pkg(root_pkg.elem_id)
        if self.app:
            self.app.update_views()

    def selected(self):
        sel = self.tree.selection()
        if sel:
            return sel[0]
        item = self.tree.focus()
        return item if item else None

    def open(self):
        item = self.selected()
        if not item:
            return
        if item.startswith("diag_"):
            self.open_diagram(item[5:])
        elif item.startswith("obj_"):
            diag_id, oid = item[4:].split("_", 1)
            win = self.open_diagram(diag_id)
            if win:
                for o in win.objects:
                    if o.obj_id == int(oid):
                        win.selected_obj = o
                        win.redraw()
                        break

    def on_double(self, event):
        item = self.tree.identify_row(event.y)
        if item:
            self.tree.selection_set(item)
            if item.startswith("diag_"):
                self.open_diagram(item[5:])
            elif item.startswith("obj_"):
                self.open()

    def open_diagram(self, diag_id: str):
        diag = self.repo.diagrams.get(diag_id)
        if not diag:
            return None

        # If an application instance is available, open the diagram using
        # the main document notebook so duplicate tabs are avoided.
        if self.app and hasattr(self.app, "diagram_tabs"):
            idx = next(
                (i for i, d in enumerate(self.app.arch_diagrams) if d.diag_id == diag_id),
                -1,
            )
            if idx != -1:
                self.app.open_arch_window(idx)
                tab = self.app.diagram_tabs.get(diag_id)
                if tab and tab.winfo_exists():
                    for child in tab.winfo_children():
                        if isinstance(child, SysMLDiagramWindow):
                            return child
                return None

        master = self.master if self.master else self
        win = None
        if diag.diag_type == "Use Case Diagram":
            win = UseCaseDiagramWindow(master, self.app, diagram_id=diag_id)
        elif diag.diag_type == "Activity Diagram":
            win = ActivityDiagramWindow(master, self.app, diagram_id=diag_id)
        elif diag.diag_type == "Block Diagram":
            win = BlockDiagramWindow(master, self.app, diagram_id=diag_id)
        elif diag.diag_type == "Internal Block Diagram":
            win = InternalBlockDiagramWindow(master, self.app, diagram_id=diag_id)
        return win

    def new_package(self):
        item = self.selected() or self.repo.root_package.elem_id
        if item.startswith("diag_"):
            item = self.repo.diagrams[item[5:]].package
        name = simpledialog.askstring("New Package", "Name:")
        if name:
            self.repo.create_package(name, parent=item)
            self.populate()

    def new_diagram(self):
        item = self.selected() or self.repo.root_package.elem_id
        if item.startswith("diag_"):
            item = self.repo.diagrams[item[5:]].package
        dlg = NewDiagramDialog(self)
        if dlg.name:
            self.repo.create_diagram(dlg.diag_type, name=dlg.name, package=item)
            self.populate()

    def delete(self):
        item = self.selected()
        if not item:
            return
        if item.startswith("diag_"):
            self.repo.delete_diagram(item[5:])
        elif item.startswith("obj_"):
            diag_id, oid = item[4:].split("_", 1)
            diag = self.repo.diagrams.get(diag_id)
            if diag:
                diag.objects = [o for o in diag.objects if str(o.get("obj_id")) != oid]
        else:
            if item == self.repo.root_package.elem_id:
                messagebox.showerror("Delete", "Cannot delete the root package.")
            else:
                self.repo.delete_package(item)
        self.populate()

    def properties(self):
        item = self.selected()
        if not item:
            return
        if item.startswith("diag_"):
            diag = self.repo.diagrams.get(item[5:])
            if diag:
                DiagramPropertiesDialog(self, diag)
                self.populate()
        elif item.startswith("obj_"):
            diag_id, oid = item[4:].split("_", 1)
            diag = self.repo.diagrams.get(diag_id)
            if diag:
                obj_data = next(
                    (o for o in diag.objects if str(o.get("obj_id")) == oid),
                    None,
                )
                if obj_data:
                    obj = SysMLObject(**obj_data)
                    SysMLObjectDialog(self, obj)
                    diag.objects = [
                        obj.__dict__ if str(o.get("obj_id")) == oid else o for o in diag.objects
                    ]
                self.populate()
        else:
            elem = self.repo.elements.get(item)
            if elem:
                if elem.elem_type == "Package":
                    PackagePropertiesDialog(self, elem)
                else:
                    ElementPropertiesDialog(self, elem)
                self.populate()

    def on_right_click(self, event):
        item = self.tree.identify_row(event.y)
        if not item:
            return
        self.tree.selection_set(item)
        menu = tk.Menu(self.tree, tearoff=0)
        menu.add_command(label="Rename", command=lambda: self.rename_item(item))
        menu.tk_popup(event.x_root, event.y_root)

    def rename_item(self, item=None):
        item = item or self.selected()
        if not item:
            return
        if item.startswith("diag_"):
            diag = self.repo.diagrams.get(item[5:])
            if diag:
                name = simpledialog.askstring("Rename Diagram", "Name:", initialvalue=diag.name)
                if name:
                    diag.name = name
                    self.populate()
        elif item.startswith("obj_"):
            return
        else:
            elem = self.repo.elements.get(item)
            if elem:
                name = simpledialog.askstring("Rename", "Name:", initialvalue=elem.name)
                if name:
                    name = self.repo.ensure_unique_element_name(name, elem.elem_id)
                    if elem.elem_type == "Block":
                        rename_block(self.repo, elem.elem_id, name)
                    else:
                        elem.name = name
                    self.populate()

    # ------------------------------------------------------------------
    # Cut/Paste and Drag & Drop Handling
    # ------------------------------------------------------------------
    def cut(self):
        item = self.selected()
        if item:
            self.cut_item = item

    def paste(self):
        if not self.cut_item:
            return
        target = self.selected() or self.repo.root_package.elem_id
        if target.startswith("diag_"):
            target = self.repo.diagrams[target[5:]].package
        self._move_item(self.cut_item, target)
        self.cut_item = None
        self.populate()

    def on_drag_start(self, event):
        self.drag_item = self.tree.identify_row(event.y)
        if self.drag_item:
            self.tree.selection_set(self.drag_item)

    def on_drag_motion(self, _event):
        pass

    def on_drag_release(self, event):
        if not self.drag_item:
            return
        target = self.tree.identify_row(event.y)
        if not target:
            self.drag_item = None
            return
        if target == self.drag_item:
            self.drag_item = None
            return
        if self.drag_item.startswith("obj_"):
            messagebox.showerror("Drop Error", "Objects cannot be moved in the explorer.")
            self.drag_item = None
            return
        if target.startswith("obj_"):
            messagebox.showerror("Drop Error", "Cannot drop items on an object.")
            self.drag_item = None
            return
        region = self.tree.identify_region(event.x, event.y)
        if region in ("separator", "nothing"):
            parent = self.tree.parent(target)
            index = self.tree.index(target)
            self.tree.move(self.drag_item, parent, index)
            self._move_item(self.drag_item, parent)
        else:
            if target.startswith("diag_"):
                diag = self.repo.diagrams.get(target[5:])
                self._drop_on_diagram(self.drag_item, diag)
            else:
                self.tree.move(self.drag_item, target, "end")
                self._move_item(self.drag_item, target)
        self.drag_item = None
        self.populate()

    def _move_item(self, item, new_parent):
        if item.startswith("obj_") or new_parent.startswith("obj_"):
            messagebox.showerror("Drop Error", "Cannot drop items on an object.")
            return
        if new_parent == "":
            new_parent = self.repo.root_package.elem_id
        if item.startswith("diag_"):
            self.repo.diagrams[item[5:]].package = new_parent
        else:
            elem = self.repo.elements.get(item)
            if elem:
                elem.owner = new_parent

    def _drop_on_diagram(self, elem_id, diagram):
        repo = self.repo
        if elem_id.startswith("obj_"):
            messagebox.showerror("Drop Error", "Objects cannot be dropped on a diagram.")
            return
        # Dropping a diagram onto an Activity Diagram creates a CallBehaviorAction
        if elem_id.startswith("diag_"):
            src_diag = repo.diagrams.get(elem_id[5:])
            if (
                src_diag
                and diagram.diag_type == "Activity Diagram"
                and src_diag.diag_type in ("Activity Diagram", "Internal Block Diagram")
            ):
                act = repo.create_element(
                    "CallBehaviorAction", name=src_diag.name, owner=diagram.package
                )
                repo.add_element_to_diagram(diagram.diag_id, act.elem_id)
                props = {"name": src_diag.name}
                if src_diag.diag_type == "Internal Block Diagram":
                    props["view"] = src_diag.diag_id
                    repo.link_diagram(act.elem_id, None)
                else:
                    repo.link_diagram(act.elem_id, src_diag.diag_id)
                obj = SysMLObject(
                    _get_next_id(),
                    "CallBehaviorAction",
                    50.0,
                    50.0,
                    element_id=act.elem_id,
                    properties=props,
                )
                diagram.objects.append(obj.__dict__)
                return
            messagebox.showerror("Drop Error", "This item cannot be dropped on that diagram.")
            return

        allowed = diagram.diag_type == "Block Diagram"
        if allowed and repo.elements[elem_id].elem_type == "Package":
            block = repo.create_element("Block", name=repo.elements[elem_id].name, owner=elem_id)
            repo.add_element_to_diagram(diagram.diag_id, block.elem_id)
            obj = SysMLObject(_get_next_id(), "Block", 50.0, 50.0, element_id=block.elem_id)
            diagram.objects.append(obj.__dict__)
        else:
            messagebox.showerror("Drop Error", "This item cannot be dropped on that diagram.")

    def _create_icon(self, shape: str, color: str = "black") -> tk.PhotoImage:
        """Return a simple 16x16 PhotoImage representing the given shape."""
        size = 16
        img = tk.PhotoImage(width=size, height=size)
        img.put("white", to=(0, 0, size - 1, size - 1))
        c = color
        if shape == "circle":
            r = size // 2 - 2
            cx = cy = size // 2
            for y in range(size):
                for x in range(size):
                    if (x - cx) ** 2 + (y - cy) ** 2 <= r * r:
                        img.put(c, (x, y))
        elif shape == "arrow":
            mid = size // 2
            for x in range(2, mid + 1):
                img.put(c, to=(x, mid - 1, x + 1, mid + 1))
            for i in range(4):
                img.put(c, to=(mid + i, mid - 2 - i, mid + i + 1, mid - i))
                img.put(c, to=(mid + i, mid + i, mid + i + 1, mid + 2 + i))
        elif shape == "rect":
            for x in range(3, size - 3):
                img.put(c, (x, 3))
                img.put(c, (x, size - 4))
            for y in range(3, size - 3):
                img.put(c, (3, y))
                img.put(c, (size - 4, y))
        elif shape == "nested":
            for x in range(1, size - 1):
                img.put(c, (x, 1))
                img.put(c, (x, size - 2))
            for y in range(1, size - 1):
                img.put(c, (1, y))
                img.put(c, (size - 2, y))
            for x in range(5, size - 5):
                img.put(c, (x, 5))
                img.put(c, (x, size - 6))
            for y in range(5, size - 5):
                img.put(c, (5, y))
                img.put(c, (size - 6, y))
        elif shape == "folder":
            for x in range(1, size - 1):
                img.put(c, (x, 4))
                img.put(c, (x, size - 2))
            for y in range(4, size - 1):
                img.put(c, (1, y))
                img.put(c, (size - 2, y))
            for x in range(3, size - 3):
                img.put(c, (x, 2))
            img.put(c, to=(1, 3, size - 2, 4))
        else:
            img.put(c, to=(2, 2, size - 2, size - 2))
        return img<|MERGE_RESOLUTION|>--- conflicted
+++ resolved
@@ -1008,11 +1008,6 @@
         base_x = 50.0
         base_y = 50.0 + 60.0 * existing_count
     for prop_name, block_name in parsed:
-<<<<<<< HEAD
-=======
-        if _part_prop_key(prop_name) in existing_keys:
-            continue
->>>>>>> 8daaa929
         target_id = next(
             (
                 eid
@@ -1069,12 +1064,7 @@
         base_y += 60.0
         diag.objects.append(obj_dict)
         added.append(obj_dict)
-<<<<<<< HEAD
         existing_keys.add(_part_elem_key(part_elem))
-=======
-        existing_props.add(prop_name)
-        existing_keys.add(_part_prop_key(prop_name))
->>>>>>> 8daaa929
         existing_defs.add(target_id)
         if app:
             for win in getattr(app, "ibd_windows", []):
@@ -1684,7 +1674,6 @@
         return []
     diagram.objects = getattr(diagram, "objects", [])
     added: list[dict] = []
-<<<<<<< HEAD
     # Track existing parts by element id and canonical name to avoid duplicates
     existing = {o.get("element_id") for o in diagram.objects if o.get("obj_type") == "Part"}
     existing_keys = {
@@ -1692,32 +1681,6 @@
         for eid in existing
         if eid in repo.elements
     }
-=======
-    # Track existing parts by element id or definition to avoid duplicates
-    existing_ids = {
-        o.get("element_id")
-        for o in diagram.objects
-        if o.get("obj_type") == "Part"
-    }
-    existing_count: Dict[str, int] = {}
-    for o in diagram.objects:
-        if o.get("obj_type") != "Part":
-            continue
-        definition = o.get("properties", {}).get("definition")
-        if definition:
-            existing_count[definition] = existing_count.get(definition, 0) + 1
-
-    father_parts = [
-        o
-        for o in getattr(father_diag, "objects", [])
-        if o.get("obj_type") == "Part"
-    ]
-    father_count: Dict[str, int] = {}
-    for o in father_parts:
-        definition = o.get("properties", {}).get("definition")
-        if definition:
-            father_count[definition] = father_count.get(definition, 0) + 1
->>>>>>> 8daaa929
 
     # Map of source part obj_id -> new obj_id so ports can be updated
     part_map: dict[int, int] = {}
@@ -1729,32 +1692,20 @@
         definition = obj.get("properties", {}).get("definition")
         if obj.get("element_id") in existing_ids:
             continue
-<<<<<<< HEAD
         key = None
         if obj.get("element_id") in repo.elements:
             key = _part_elem_key(repo.elements[obj.get("element_id")])
         if key and key in existing_keys:
             continue
-=======
-        if definition:
-            allowed = father_count.get(definition, 1)
-            if existing_count.get(definition, 0) >= allowed:
-                continue
->>>>>>> 8daaa929
         new_obj = obj.copy()
         new_obj["obj_id"] = _get_next_id()
         diagram.objects.append(new_obj)
         repo.add_element_to_diagram(diagram.diag_id, obj.get("element_id"))
         added.append(new_obj)
         part_map[obj.get("obj_id")] = new_obj["obj_id"]
-<<<<<<< HEAD
         existing.add(obj.get("element_id"))
         if key:
             existing_keys.add(key)
-=======
-        if definition:
-            existing_count[definition] = existing_count.get(definition, 0) + 1
->>>>>>> 8daaa929
 
     # ------------------------------------------------------------------
     # Copy ports belonging to the inherited parts so orientation and other
