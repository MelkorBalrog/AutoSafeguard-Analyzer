# Author: Miguel Marina <karel.capek.robotics@gmail.com>
import tkinter as tk
import tkinter.font as tkFont
import textwrap
from tkinter import ttk, simpledialog
from gui import messagebox, format_name_with_phase
try:  # Guard against environments where the tooltip module is unavailable
    from gui.tooltip import ToolTip
except Exception:  # pragma: no cover - fallback for minimal installs
    ToolTip = None  # type: ignore
import json
import math
import re
from dataclasses import dataclass, field, asdict, replace
from typing import Dict, List, Tuple

from sysml.sysml_repository import SysMLRepository, SysMLDiagram, SysMLElement
from gui.style_manager import StyleManager

from sysml.sysml_spec import SYSML_PROPERTIES
from analysis.models import (
    global_requirements,
    ASIL_ORDER,
    StpaDoc,
    REQUIREMENT_WORK_PRODUCTS,
    REQUIREMENT_TYPE_OPTIONS,
)
from analysis.safety_management import (
    ALLOWED_PROPAGATIONS,
    ACTIVE_TOOLBOX,
    SAFETY_ANALYSIS_WORK_PRODUCTS,
)

# ---------------------------------------------------------------------------
# Appearance customization
# ---------------------------------------------------------------------------
# Colors for AutoML object types come from the global StyleManager so diagrams
# can be easily re-themed.
OBJECT_COLORS = StyleManager.get_instance().styles


_next_obj_id = 1
# Pixel distance used when detecting clicks on connection lines
CONNECTION_SELECT_RADIUS = 15

# Diagram types that belong to the generic "Architecture Diagram" work product
ARCH_DIAGRAM_TYPES = {
    "Use Case Diagram",
    "Activity Diagram",
    "Block Diagram",
    "Internal Block Diagram",
}


def _work_product_name(diag_type: str) -> str:
    """Return work product name for a given diagram type."""
    return "Architecture Diagram" if diag_type in ARCH_DIAGRAM_TYPES else diag_type


def _diag_matches_wp(diag_type: str, work_product: str) -> bool:
    """Return True if *diag_type* is part of *work_product*."""
    if work_product == "Architecture Diagram":
        return diag_type in ARCH_DIAGRAM_TYPES
    return diag_type == work_product


def _get_next_id() -> int:
    global _next_obj_id
    val = _next_obj_id
    _next_obj_id += 1
    return val


def _format_label(_win, name: str, _phase: str | None) -> str:
    """Return ``name`` unchanged for diagram labels."""
    return name or ""


def _parse_float(val: str | None, default: float) -> float:
    """Convert *val* to ``float`` or return ``default`` if conversion fails."""
    try:
        return float(val)
    except (TypeError, ValueError):
        return default


def _part_prop_key(raw: str) -> str:
    """Return canonical property name for a raw part property entry."""
    if not raw:
        return ""
    part = raw.split(":", 1)[0]
    part = part.split("[", 1)[0]
    return part.strip()


def _part_elem_keys(elem) -> set[str]:
    """Return canonical keys for a Part element."""
    if not elem:
        return set()
    name = elem.name or ""
    comp = elem.properties.get("component", "")
    if comp and (not name or name.startswith("Part")):
        name = comp
    if "_" in name and name.rsplit("_", 1)[1].isdigit():
        name = name.rsplit("_", 1)[0]
    base = _part_prop_key(name)
    keys = {base}
    definition = elem.properties.get("definition")
    if definition:
        keys.add(f"{base}:{definition}")
    return keys

def _part_elem_key(elem) -> str:
    """Return a single canonical key (for backward compatibility)."""
    keys = _part_elem_keys(elem)
    return next(iter(keys), "")


def parse_part_property(raw: str) -> tuple[str, str]:
    """Return (property name, block name) parsed from a part property entry."""
    raw = raw.strip()
    prop = raw
    block = raw
    if ":" in raw:
        prop, block = raw.split(":", 1)
    prop = prop.split("[", 1)[0].strip()
    block = block.split("[", 1)[0].strip()
    return (prop or block, block)


def _find_parent_blocks(repo: SysMLRepository, block_id: str) -> set[str]:
    """Return all blocks that directly use ``block_id`` as a part or are
    associated with it."""
    parents: set[str] = set()
    # check IBDs for parts referencing this block
    for parent_id, diag_id in repo.element_diagrams.items():
        diag = repo.diagrams.get(diag_id)
        if not diag:
            continue
        for obj in getattr(diag, "objects", []):
            if obj.get("obj_type") != "Part":
                continue
            if obj.get("properties", {}).get("definition") == block_id:
                parents.add(parent_id)
                break
    # also follow Association and Generalization relationships
    for rel in repo.relationships:
        if rel.rel_type not in ("Association", "Generalization"):
            continue
        if rel.rel_type == "Generalization":
            if rel.source == block_id and rel.target in repo.elements:
                parents.add(rel.target)
            continue
        if rel.source == block_id and rel.target in repo.elements:
            parents.add(rel.target)
        elif rel.target == block_id and rel.source in repo.elements:
            parents.add(rel.source)
    # include father block from internal block diagram linkage
    diag_id = repo.get_linked_diagram(block_id)
    diag = repo.diagrams.get(diag_id)
    if diag and getattr(diag, "father", None) in repo.elements:
        parents.add(diag.father)
    return parents


def _collect_parent_parts(repo: SysMLRepository, block_id: str, visited=None) -> list[str]:
    """Recursively gather parts from all parent blocks of ``block_id``."""
    if visited is None:
        visited = set()
    parts: list[str] = []
    for parent in _find_parent_blocks(repo, block_id):
        if parent in visited:
            continue
        visited.add(parent)
        elem = repo.elements.get(parent)
        if elem:
            parts.extend(
                [
                    p.strip()
                    for p in elem.properties.get("partProperties", "").split(",")
                    if p.strip()
                ]
            )
        parts.extend(_collect_parent_parts(repo, parent, visited))
    seen = []
    for p in parts:
        if p not in seen:
            seen.append(p)
    return seen


def extend_block_parts_with_parents(repo: SysMLRepository, block_id: str) -> None:
    """Merge parts from generalization parents into ``block_id``."""

    block = repo.elements.get(block_id)
    if not block:
        return

    def _parent_parts() -> list[str]:
        return _collect_parent_parts(repo, block_id)

    names = [p.strip() for p in block.properties.get("partProperties", "").split(",") if p.strip()]
    for p in _parent_parts():
        if p not in names:
            names.append(p)

    joined = ", ".join(names)
    block.properties["partProperties"] = joined
    for d in repo.diagrams.values():
        for o in getattr(d, "objects", []):
            if o.get("element_id") == block_id:
                o.setdefault("properties", {})["partProperties"] = joined


def _find_blocks_with_part(repo: SysMLRepository, part_id: str) -> set[str]:
    """Return all blocks that directly include ``part_id`` as a part."""
    blocks: set[str] = set()
    for blk_id, diag_id in repo.element_diagrams.items():
        diag = repo.diagrams.get(diag_id)
        if not diag:
            continue
        for obj in getattr(diag, "objects", []):
            if obj.get("obj_type") != "Part":
                continue
            if obj.get("properties", {}).get("definition") == part_id:
                blocks.add(blk_id)
                break
    return blocks


def _find_blocks_with_aggregation(repo: SysMLRepository, part_id: str) -> set[str]:
    """Return blocks that have an aggregation relationship to ``part_id``."""
    blocks: set[str] = set()
    for rel in repo.relationships:
        if (
            rel.rel_type in ("Aggregation", "Composite Aggregation")
            and rel.target == part_id
        ):
            blocks.add(rel.source)
    return blocks


def _aggregation_exists(repo: SysMLRepository, whole_id: str, part_id: str) -> bool:
    """Return ``True`` if ``whole_id`` or its ancestors already aggregate ``part_id``."""

    src_ids = [whole_id] + _collect_generalization_parents(repo, whole_id)
    diag_id = repo.get_linked_diagram(whole_id)
    diag = repo.diagrams.get(diag_id)
    father = getattr(diag, "father", None) if diag else None
    if father:
        src_ids.append(father)
        src_ids.extend(_collect_generalization_parents(repo, father))

    for rel in repo.relationships:
        if (
            rel.rel_type in ("Aggregation", "Composite Aggregation")
            and rel.source in src_ids
            and rel.target == part_id
        ):
            return True

    for sid in src_ids[1:]:
        diag_id = repo.get_linked_diagram(sid)
        diag = repo.diagrams.get(diag_id)
        if not diag:
            continue
        for obj in getattr(diag, "objects", []):
            if (
                obj.get("obj_type") == "Part"
                and obj.get("properties", {}).get("definition") == part_id
            ):
                return True
    return False


def _reverse_aggregation_exists(
    repo: SysMLRepository, whole_id: str, part_id: str
) -> bool:
    """Return ``True`` if ``part_id`` or its ancestors aggregate ``whole_id``."""

    src_ids = [part_id] + _collect_generalization_parents(repo, part_id)
    for rel in repo.relationships:
        if (
            rel.rel_type in ("Aggregation", "Composite Aggregation")
            and rel.source in src_ids
            and rel.target == whole_id
        ):
            return True
    return False


def _parse_multiplicity_range(mult: str) -> tuple[int, int | None]:
    """Return (lower, upper) bounds parsed from *mult*."""

    mult = mult.strip()
    if not mult:
        return 1, 1
    if ".." in mult:
        low, high = mult.split("..", 1)
        low_val = int(low) if low.isdigit() else 0
        if high == "*" or not high:
            return low_val, None
        return low_val, int(high)
    if mult == "*":
        return 0, None
    if mult.isdigit():
        val = int(mult)
        return val, val
    return 1, None


def _is_default_part_name(def_name: str, part_name: str) -> bool:
    """Return ``True`` if *part_name* is derived from ``def_name``."""

    if not part_name:
        return True
    if part_name == def_name:
        return True
    pattern = re.escape(def_name) + r"\[\d+\]$"
    return re.fullmatch(pattern, part_name) is not None

def _multiplicity_limit_exceeded(
    repo: SysMLRepository,
    parent_id: str,
    def_id: str,
    diagram_objects: list,
    self_elem_id: str | None = None,
) -> bool:
    """Return ``True`` if assigning *def_id* would exceed multiplicity."""

    rels = [
        r
        for r in repo.relationships
        if r.source == parent_id
        and r.target == def_id
        and r.rel_type in ("Aggregation", "Composite Aggregation")
    ]
    if not rels:
        return False

    limit: int | None = 0
    for rel in rels:
        mult = rel.properties.get("multiplicity", "1")

        low, high = _parse_multiplicity_range(mult)
        if high is None:
            limit = None
            break
        limit += high

    if limit is None:
        return False

    # gather all diagrams containing parts for this block
    diag_ids: set[str] = set()
    linked = repo.get_linked_diagram(parent_id)
    if linked:
        diag_ids.add(linked)
    for d in repo.diagrams.values():
        if d.diag_type != "Internal Block Diagram":
            continue
        for o in getattr(d, "objects", []):
            if o.get("obj_type") == "Block Boundary" and o.get("element_id") == parent_id:
                diag_ids.add(d.diag_id)
                break

    seen: set[str] = set()
    count = 0
    for did in diag_ids:
        diag = repo.diagrams.get(did)
        if not diag:
            continue
        for o in getattr(diag, "objects", []):
            if (
                o.get("obj_type") == "Part"
                and o.get("properties", {}).get("definition") == def_id
            ):
                elem_id = o.get("element_id")
                if elem_id != self_elem_id and elem_id not in seen:
                    seen.add(elem_id)
                    count += 1

    for obj in diagram_objects:
        data = obj.__dict__ if hasattr(obj, "__dict__") else obj
        if (
            data.get("obj_type") == "Part"
            and data.get("properties", {}).get("definition") == def_id
        ):
            elem_id = data.get("element_id")
            if elem_id != self_elem_id and elem_id not in seen:
                seen.add(elem_id)
                count += 1

    return count >= limit


def _part_name_exists(
    repo: SysMLRepository,
    parent_id: str,
    name: str,
    self_elem_id: str | None = None,
) -> bool:
    """Return ``True`` if another part with ``name`` already exists."""

    if not name:
        return False

    diag_ids: set[str] = set()
    linked = repo.get_linked_diagram(parent_id)
    if linked:
        diag_ids.add(linked)
    for d in repo.diagrams.values():
        if d.diag_type != "Internal Block Diagram":
            continue
        for o in getattr(d, "objects", []):
            if o.get("obj_type") == "Block Boundary" and o.get("element_id") == parent_id:
                diag_ids.add(d.diag_id)
                break

    for did in diag_ids:
        diag = repo.diagrams.get(did)
        if not diag:
            continue
        for obj in getattr(diag, "objects", []):
            if obj.get("obj_type") != "Part":
                continue
            if obj.get("element_id") == self_elem_id:
                continue
            elem_id = obj.get("element_id")
            if elem_id in repo.elements and repo.elements[elem_id].name == name:
                return True

    return False

def _find_generalization_children(repo: SysMLRepository, parent_id: str) -> set[str]:
    """Return all blocks that generalize ``parent_id``."""
    children: set[str] = set()
    for rel in repo.relationships:
        if rel.rel_type == "Generalization" and rel.target == parent_id:
            children.add(rel.source)
    return children


def _collect_generalization_parents(
    repo: SysMLRepository, block_id: str, visited: set[str] | None = None
) -> list[str]:
    """Return all parent blocks of ``block_id`` reachable through generalizations."""

    if visited is None:
        visited = set()
    parents: list[str] = []
    for rel in repo.relationships:
        if rel.rel_type == "Generalization" and rel.source == block_id:
            target = rel.target
            if target in visited:
                continue
            visited.add(target)
            parents.append(target)
            parents.extend(_collect_generalization_parents(repo, target, visited))
    return parents


def _shared_generalization_parent(
    repo: SysMLRepository, a_id: str, b_id: str
) -> bool:
    """Return ``True`` if *a_id* and *b_id* share a common direct parent."""

    a_parents = {
        rel.target
        for rel in repo.relationships
        if rel.rel_type == "Generalization" and rel.source == a_id
    }
    if not a_parents:
        return False
    b_parents = {
        rel.target
        for rel in repo.relationships
        if rel.rel_type == "Generalization" and rel.source == b_id
    }
    return bool(a_parents & b_parents)


def rename_block(repo: SysMLRepository, block_id: str, new_name: str) -> None:
    """Rename ``block_id`` and propagate changes to related blocks."""
    if repo.element_read_only(block_id):
        return
    repo.push_undo_state()
    block = repo.elements.get(block_id)
    if not block or block.elem_type != "Block":
        return
    old_name = block.name
    new_name = repo.ensure_unique_element_name(new_name, block_id)
    if old_name == new_name:
        return
    block.name = new_name
    # update part elements referencing this block
    for elem in repo.elements.values():
        if elem.elem_type != "Part":
            continue
        def_val = elem.properties.get("definition")
        if def_val == block_id or def_val == old_name:
            elem.name = new_name
            elem.properties["definition"] = block_id
    for diag in repo.diagrams.values():
        for obj in getattr(diag, "objects", []):
            if obj.get("obj_type") != "Part":
                continue
            def_val = obj.get("properties", {}).get("definition")
            if def_val == old_name:
                obj.setdefault("properties", {})["definition"] = block_id
    # update blocks that include this block as a part
    related = _find_blocks_with_part(repo, block_id) | _find_blocks_with_aggregation(repo, block_id)
    for parent_id in related:
        parent = repo.elements.get(parent_id)
        if not parent:
            continue
        parts = [p.strip() for p in parent.properties.get("partProperties", "").split(",") if p.strip()]
        changed = False
        for idx, val in enumerate(parts):
            base = val.split("[")[0].strip()
            suffix = val[len(base):]
            if base == old_name or base == block_id:
                parts[idx] = new_name + suffix
                changed = True
        if changed:
            for child_id in _find_generalization_children(repo, parent_id):
                remove_inherited_block_properties(repo, child_id, parent_id)
            parent.properties["partProperties"] = ", ".join(parts)
            for d in repo.diagrams.values():
                for o in getattr(d, "objects", []):
                    if o.get("element_id") == parent_id:
                        o.setdefault("properties", {})["partProperties"] = parent.properties["partProperties"]
            for child_id in _find_generalization_children(repo, parent_id):
                inherit_block_properties(repo, child_id)
    # propagate property inheritance to children blocks
    for child_id in _find_generalization_children(repo, block_id):
        inherit_block_properties(repo, child_id)

    # update any Block Boundary objects referencing this block
    for diag in repo.diagrams.values():
        updated = False
        for obj in getattr(diag, "objects", []):
            if obj.get("element_id") == block_id:
                if obj.get("obj_type") == "Block Boundary" or obj.get("obj_type") == "Block":
                    obj.setdefault("properties", {})["name"] = new_name
                    updated = True
        if updated:
            repo.touch_diagram(diag.diag_id)

    # update Block objects referencing this block
    for diag in repo.diagrams.values():
        updated = False
        for obj in getattr(diag, "objects", []):
            if obj.get("obj_type") == "Block" and obj.get("element_id") == block_id:
                obj.setdefault("properties", {})["name"] = new_name
                updated = True
        if updated:
            repo.touch_diagram(diag.diag_id)


def add_aggregation_part(
    repo: SysMLRepository,
    whole_id: str,
    part_id: str,
    multiplicity: str = "",
    app=None,
) -> None:
    """Add *part_id* as a part of *whole_id* block."""
    repo.push_undo_state()
    whole = repo.elements.get(whole_id)
    part = repo.elements.get(part_id)
    if not whole or not part:
        return
    if part_id == whole_id:
        return
    if part_id in _collect_generalization_parents(repo, whole_id):
        return
    if _reverse_aggregation_exists(repo, whole_id, part_id):
        return
    name = part.name or part_id
    entry = f"{name}[{multiplicity}]" if multiplicity else name
    parts = [p.strip() for p in whole.properties.get("partProperties", "").split(",") if p.strip()]
    base = [p.split("[")[0].strip() for p in parts]
    if name in base:
        for idx, b in enumerate(base):
            if b == name:
                parts[idx] = entry
                break
    else:
        parts.append(entry)
    whole.properties["partProperties"] = ", ".join(parts)
    for d in repo.diagrams.values():
        for o in getattr(d, "objects", []):
            if o.get("element_id") == whole_id:
                o.setdefault("properties", {})["partProperties"] = ", ".join(parts)

    # ensure a Part element exists representing the aggregation
    rel = next(
        (
            r
            for r in repo.relationships
            if r.rel_type == "Aggregation"
            and r.source == whole_id
            and r.target == part_id
        ),
        None,
    )
    if not rel:
        rel = next(
            (
                r
                for r in repo.relationships
                if r.rel_type == "Composite Aggregation"
                and r.source == whole_id
                and r.target == part_id
            ),
            None,
        )
    if not rel:
        rel = repo.create_relationship("Aggregation", whole_id, part_id, record_undo=False)
    if multiplicity:
        rel.properties["multiplicity"] = multiplicity
    else:
        rel.properties.pop("multiplicity", None)
    if not rel.properties.get("part_elem"):
        part_elem = repo.create_element(
            "Part",
            name=repo.elements.get(part_id).name or part_id,
            properties={"definition": part_id},
            owner=repo.root_package.elem_id,
        )
        repo._undo_stack.pop()
        rel.properties["part_elem"] = part_elem.elem_id

    # propagate changes to any generalization children
    for child_id in _find_generalization_children(repo, whole_id):
        remove_inherited_block_properties(repo, child_id, whole_id)
        inherit_block_properties(repo, child_id)
    # ensure multiplicity instances if composite diagram exists
    add_multiplicity_parts(repo, whole_id, part_id, multiplicity, app=app)


def add_composite_aggregation_part(
    repo: SysMLRepository,
    whole_id: str,
    part_id: str,
    multiplicity: str = "",
    app=None,
) -> None:
    """Add *part_id* as a composite part of *whole_id* block and create the
    part object in the whole's Internal Block Diagram if present."""
    repo.push_undo_state()

    add_aggregation_part(repo, whole_id, part_id, multiplicity, app=app)
    diag_id = repo.get_linked_diagram(whole_id)
    diag = repo.diagrams.get(diag_id)
    # locate the relationship for future reference
    rel = next(
        (
            r
            for r in repo.relationships
            if r.rel_type == "Composite Aggregation"
            and r.source == whole_id
            and r.target == part_id
        ),
        None,
    )
    if not rel:
        rel = repo.create_relationship("Composite Aggregation", whole_id, part_id, record_undo=False)
    if multiplicity:
        rel.properties["multiplicity"] = multiplicity
    else:
        rel.properties.pop("multiplicity", None)
    if not diag or diag.diag_type != "Internal Block Diagram":
        if rel and not rel.properties.get("part_elem"):
            part_elem = repo.create_element(
                "Part",
                name=repo.elements.get(part_id).name or part_id,
                properties={"definition": part_id, "force_ibd": "true"},
                owner=repo.root_package.elem_id,
            )
            repo._undo_stack.pop()
            rel.properties["part_elem"] = part_elem.elem_id
        elif rel and rel.properties.get("part_elem"):
            pid = rel.properties["part_elem"]
            elem = repo.elements.get(pid)
            if elem:
                elem.properties["force_ibd"] = "true"
        return
    diag.objects = getattr(diag, "objects", [])
    existing_defs = {
        o.get("properties", {}).get("definition")
        for o in diag.objects
        if o.get("obj_type") == "Part"
    }
    if part_id in existing_defs:
        return
    if rel and rel.properties.get("part_elem") and rel.properties["part_elem"] in repo.elements:
        part_elem = repo.elements[rel.properties["part_elem"]]
        part_elem.properties["force_ibd"] = "true"
    else:
        part_elem = repo.create_element(
            "Part",
            name=repo.elements.get(part_id).name or part_id,
            properties={"definition": part_id, "force_ibd": "true"},
            owner=repo.root_package.elem_id,
        )
        if rel:
            rel.properties["part_elem"] = part_elem.elem_id
    repo.add_element_to_diagram(diag.diag_id, part_elem.elem_id)
    obj_dict = {
        "obj_id": _get_next_id(),
        "obj_type": "Part",
        "x": 50.0,
        "y": 50.0 + 60.0 * len(existing_defs),
        "element_id": part_elem.elem_id,
        "properties": {"definition": part_id},
        "locked": True,
    }
    diag.objects.append(obj_dict)
    _add_ports_for_part(repo, diag, obj_dict, app=app)
    if app:
        for win in getattr(app, "ibd_windows", []):
            if getattr(win, "diagram_id", None) == diag.diag_id:
                win.objects.append(SysMLObject(**obj_dict))
                win.redraw()
                win._sync_to_repository()

    # ensure additional instances per multiplicity
    add_multiplicity_parts(repo, whole_id, part_id, multiplicity, app=app)

    # propagate composite part addition to any generalization children
    for child_id in _find_generalization_children(repo, whole_id):
        inherit_block_properties(repo, child_id)


def add_multiplicity_parts(
    repo: SysMLRepository,
    whole_id: str,
    part_id: str,
    multiplicity: str,
    count: int | None = None,
    app=None,
) -> list[dict]:
    """Ensure ``count`` part instances exist according to ``multiplicity``."""

    low, high = _parse_multiplicity_range(multiplicity)

    diag_id = repo.get_linked_diagram(whole_id)
    diag = repo.diagrams.get(diag_id)
    if not diag or diag.diag_type != "Internal Block Diagram":
        return []
    diag.objects = getattr(diag, "objects", [])
    existing = [
        o
        for o in diag.objects
        if o.get("obj_type") == "Part"
        and o.get("properties", {}).get("definition") == part_id
    ]
    total = len(existing)

    desired = count if count is not None else low
    if high is not None:
        desired = min(desired, high)
    if count is not None:
        target_total = total + desired
        if high is not None:
            target_total = min(target_total, high)
    else:
        target_total = total
        if total < low:
            target_total = low
        if high is not None and target_total > high:
            target_total = high


    added: list[dict] = []
    base_name = repo.elements.get(part_id).name or part_id

    # remove extra part objects if multiplicity decreased
    if total > target_total:
        to_remove = existing[target_total:]
        remove_ids = {o["obj_id"] for o in to_remove}
        for obj in to_remove:
            diag.objects.remove(obj)
            repo.delete_element(obj.get("element_id"))
            repo._undo_stack.pop()
        diag.objects = [
            o
            for o in diag.objects
            if not (
                o.get("obj_type") == "Port"
                and o.get("properties", {}).get("parent") in {str(rid) for rid in remove_ids}
            )
        ]
        existing = existing[:target_total]
        total = target_total
        if app:
            for win in getattr(app, "ibd_windows", []):
                if getattr(win, "diagram_id", None) == diag.diag_id:
                    win.objects = [
                        o
                        for o in win.objects
                        if getattr(o, "obj_id", None) not in remove_ids
                    ]
                    win.redraw()
                    win._sync_to_repository()

    # rename remaining part elements if they still have default names
    for idx, obj in enumerate(existing):
        elem = repo.elements.get(obj.get("element_id"))
        if elem:
            expected = repo.ensure_unique_element_name(
                f"{base_name}[{idx + 1}]", elem.elem_id
            )
            if _is_default_part_name(base_name, elem.name) and elem.name != expected:
                elem.name = expected

    base_x = 50.0
    base_y = 50.0 + 60.0 * len(diag.objects)
    for i in range(total, target_total):
        part_elem = repo.create_element(
            "Part",
            name=f"{base_name}[{i + 1}]",
            properties={"definition": part_id, "force_ibd": "true"},
            owner=repo.root_package.elem_id,
        )
        repo.add_element_to_diagram(diag.diag_id, part_elem.elem_id)
        obj_dict = {
            "obj_id": _get_next_id(),
            "obj_type": "Part",
            "x": base_x,
            "y": base_y,
            "element_id": part_elem.elem_id,
            "properties": {"definition": part_id},
            "locked": True,
        }
        base_y += 60.0
        diag.objects.append(obj_dict)
        _add_ports_for_part(repo, diag, obj_dict, app=app)
        if app:
            for win in getattr(app, "ibd_windows", []):
                if getattr(win, "diagram_id", None) == diag.diag_id:
                    win.objects.append(SysMLObject(**obj_dict))
                    win.redraw()
                    win._sync_to_repository()
        added.append(obj_dict)
    # rename all part elements to ensure sequential numbering
    all_objs = [
        o
        for o in diag.objects
        if o.get("obj_type") == "Part"
        and o.get("properties", {}).get("definition") == part_id
    ]
    for idx, obj in enumerate(all_objs):
        elem = repo.elements.get(obj.get("element_id"))
        if elem:
            expected = repo.ensure_unique_element_name(
                f"{base_name}[{idx + 1}]", elem.elem_id
            )
            if _is_default_part_name(base_name, elem.name) and elem.name != expected:
                elem.name = expected

    return added


def _enforce_ibd_multiplicity(
    repo: SysMLRepository, block_id: str, app=None
) -> list[dict]:
    """Ensure ``block_id``'s IBD obeys aggregation multiplicities.

    Returns a list of added part object dictionaries."""

    added: list[dict] = []
    src_ids = [block_id] + _collect_generalization_parents(repo, block_id)
    for rel in repo.relationships:
        if (
            rel.rel_type in ("Aggregation", "Composite Aggregation")
            and rel.source in src_ids
        ):
            mult = rel.properties.get("multiplicity", "")
            if mult:
                added.extend(
                    add_multiplicity_parts(repo, block_id, rel.target, mult, app=app)
                )
    return added


def _sync_ibd_composite_parts(
    repo: SysMLRepository, block_id: str, app=None
) -> list[dict]:
    """Ensure *block_id*'s IBD includes parts for existing composite aggregations.

    Returns the list of added part object dictionaries."""

    diag_id = repo.get_linked_diagram(block_id)
    diag = repo.diagrams.get(diag_id)
    if not diag or diag.diag_type != "Internal Block Diagram":
        return []
    diag.objects = getattr(diag, "objects", [])
    existing_defs = {
        o.get("properties", {}).get("definition")
        for o in diag.objects
        if o.get("obj_type") == "Part"
    }
    src_ids = [block_id] + _collect_generalization_parents(repo, block_id)
    rels = [
        rel
        for rel in repo.relationships
        if rel.rel_type == "Composite Aggregation" and rel.source in src_ids
    ]
    added: list[dict] = []
    base_x = 50.0
    base_y = 50.0 + 60.0 * len(existing_defs)
    for rel in rels:
        pid = rel.target
        if pid in existing_defs:
            continue
        if rel.properties.get("part_elem") and rel.properties["part_elem"] in repo.elements:
            part_elem = repo.elements[rel.properties["part_elem"]]
            part_elem.properties["force_ibd"] = "true"
        else:
            part_elem = repo.create_element(
                "Part",
                name=repo.elements.get(pid).name or pid,
                properties={"definition": pid, "force_ibd": "true"},
                owner=repo.root_package.elem_id,
            )
            rel.properties["part_elem"] = part_elem.elem_id
        repo.add_element_to_diagram(diag.diag_id, part_elem.elem_id)
        obj_dict = {
            "obj_id": _get_next_id(),
            "obj_type": "Part",
            "x": base_x,
            "y": base_y,
            "element_id": part_elem.elem_id,
            "properties": {"definition": pid},
            "locked": True,
        }
        base_y += 60.0
        diag.objects.append(obj_dict)
        added.append(obj_dict)
        added += _add_ports_for_part(repo, diag, obj_dict, app=app)
        if app:
            for win in getattr(app, "ibd_windows", []):
                if getattr(win, "diagram_id", None) == diag.diag_id:
                    win.objects.append(SysMLObject(**obj_dict))
                    win.redraw()
                    win._sync_to_repository()
    return added


def _sync_ibd_aggregation_parts(
    repo: SysMLRepository, block_id: str, app=None
) -> list[dict]:
    """Ensure ``block_id``'s IBD includes parts for regular aggregations.

    Returns the list of added part object dictionaries."""

    diag_id = repo.get_linked_diagram(block_id)
    diag = repo.diagrams.get(diag_id)
    if not diag or diag.diag_type != "Internal Block Diagram":
        return []
    diag.objects = getattr(diag, "objects", [])
    existing_defs = {
        o.get("properties", {}).get("definition")
        for o in diag.objects
        if o.get("obj_type") == "Part"
    }
    src_ids = [block_id] + _collect_generalization_parents(repo, block_id)
    rels = [
        rel
        for rel in repo.relationships
        if rel.rel_type == "Aggregation" and rel.source in src_ids
    ]
    added: list[dict] = []
    base_x = 50.0
    base_y = 50.0 + 60.0 * len(existing_defs)
    for rel in rels:
        pid = rel.target
        if pid in existing_defs:
            continue
        if rel.properties.get("part_elem") and rel.properties["part_elem"] in repo.elements:
            part_elem = repo.elements[rel.properties["part_elem"]]
        else:
            part_elem = repo.create_element(
                "Part",
                name=repo.elements.get(pid).name or pid,
                properties={"definition": pid},
                owner=repo.root_package.elem_id,
            )
            rel.properties["part_elem"] = part_elem.elem_id
        repo.add_element_to_diagram(diag.diag_id, part_elem.elem_id)
        obj_dict = {
            "obj_id": _get_next_id(),
            "obj_type": "Part",
            "x": base_x,
            "y": base_y,
            "element_id": part_elem.elem_id,
            "properties": {"definition": pid},
        }
        base_y += 60.0
        diag.objects.append(obj_dict)
        added.append(obj_dict)
        added += _add_ports_for_part(repo, diag, obj_dict, app=app)
        if app:
            for win in getattr(app, "ibd_windows", []):
                if getattr(win, "diagram_id", None) == diag.diag_id:
                    win.objects.append(SysMLObject(**obj_dict))
                    win.redraw()
                    win._sync_to_repository()
    return added


def _sync_ibd_partproperty_parts(
    repo: SysMLRepository,
    block_id: str,
    names: list[str] | None = None,
    app=None,
    visible: bool = False,
    hidden: bool | None = None,
) -> list[dict]:
    """Ensure ``block_id``'s IBD includes parts for given ``names``.

    If *names* is ``None``, the block's ``partProperties`` attribute is parsed.
    Returns the list of added part object dictionaries.

    ``hidden`` is provided for backwards compatibility and overrides the
    ``visible`` flag when specified."""

    if hidden is not None:
        visible = not hidden

    diag_id = repo.get_linked_diagram(block_id)
    diag = repo.diagrams.get(diag_id)
    if not diag or diag.diag_type != "Internal Block Diagram":
        return []
    block = repo.elements.get(block_id)
    if not block:
        return []

    diag.objects = getattr(diag, "objects", [])
    existing_defs = {
        o.get("properties", {}).get("definition")
        for o in diag.objects
        if o.get("obj_type") == "Part"
    }
    existing_keys: set[str] = set()
    for o in diag.objects:
        if o.get("obj_type") == "Part" and o.get("element_id") in repo.elements:
            existing_keys.update(_part_elem_keys(repo.elements[o.get("element_id")]))
    if names is None:
        entries = [p for p in block.properties.get("partProperties", "").split(",") if p.strip()]
    else:
        entries = [n for n in names if n.strip()]
    parsed_raw = [parse_part_property(e) for e in entries]
    seen_keys = set()
    parsed = []
    for prop_name, block_name in parsed_raw:
        key = _part_prop_key(prop_name)
        if key in seen_keys:
            continue
        seen_keys.add(key)
        parsed.append((prop_name, block_name))
    added: list[dict] = []
    boundary = next((o for o in diag.objects if o.get("obj_type") == "Block Boundary"), None)
    existing_count = sum(1 for o in diag.objects if o.get("obj_type") == "Part")
    if boundary:
        base_x = boundary["x"] - boundary["width"] / 2 + 30.0
        base_y = boundary["y"] - boundary["height"] / 2 + 30.0 + 60.0 * existing_count
    else:
        base_x = 50.0
        base_y = 50.0 + 60.0 * existing_count
    for prop_name, block_name in parsed:
        target_id = next(
            (
                eid
                for eid, elem in repo.elements.items()
                if elem.elem_type == "Block" and elem.name == block_name
            ),
            None,
        )
        if not target_id:
            continue
        base = _part_prop_key(prop_name)
        cand_key = f"{base}:{target_id}"
        if cand_key in existing_keys or base in existing_keys:
            continue
        # enforce multiplicity based on aggregation relationships
        limit = None
        for rel in repo.relationships:
            if (
                rel.source == block_id
                and rel.target == target_id
                and rel.rel_type in ("Aggregation", "Composite Aggregation")
            ):
                mult = rel.properties.get("multiplicity", "")
                low, high = _parse_multiplicity_range(mult)
                if high is not None:
                    limit = high
                break
        if limit is not None:
            current = sum(
                1
                for o in diag.objects
                if o.get("obj_type") == "Part"
                and o.get("properties", {}).get("definition") == target_id
            )
            if current >= limit:
                continue
        part_elem = repo.create_element(
            "Part",
            name=prop_name,
            properties={"definition": target_id, "force_ibd": "true"},
            owner=repo.root_package.elem_id,
        )
        repo.add_element_to_diagram(diag.diag_id, part_elem.elem_id)
        obj_dict = {
            "obj_id": _get_next_id(),
            "obj_type": "Part",
            "x": base_x,
            "y": base_y,
            "width": 80.0,
            "height": 40.0,
            "element_id": part_elem.elem_id,
            "properties": {"definition": target_id},
            "hidden": not visible,
        }
        base_y += 60.0
        diag.objects.append(obj_dict)
        added.append(obj_dict)
        existing_keys.update(_part_elem_keys(part_elem))
        existing_defs.add(target_id)
        if app:
            for win in getattr(app, "ibd_windows", []):
                if getattr(win, "diagram_id", None) == diag.diag_id:
                    win.objects.append(SysMLObject(**obj_dict))
                    win.redraw()
                    win._sync_to_repository()

    boundary = next(
        (o for o in diag.objects if o.get("obj_type") == "Block Boundary"), None
    )
    if boundary and any(not a.get("hidden", False) for a in added):
        b_obj = SysMLObject(**boundary)
        objs = [SysMLObject(**o) for o in diag.objects]
        ensure_boundary_contains_parts(b_obj, objs)
        boundary["width"] = b_obj.width
        boundary["height"] = b_obj.height
        boundary["x"] = b_obj.x
        boundary["y"] = b_obj.y
        if app:
            for win in getattr(app, "ibd_windows", []):
                if getattr(win, "diagram_id", None) == diag.diag_id:
                    for obj in win.objects:
                        if obj.obj_type == "Block Boundary":
                            obj.width = b_obj.width
                            obj.height = b_obj.height
                            obj.x = b_obj.x
                            obj.y = b_obj.y
                            win.redraw()
                            win._sync_to_repository()

    return added


def _propagate_boundary_parts(
    repo: SysMLRepository, block_id: str, parts: list[dict], app=None
) -> None:
    """Insert *parts* into diagrams containing boundaries for ``block_id``."""

    for diag in repo.diagrams.values():
        if diag.diag_type != "Internal Block Diagram":
            continue
        boundary = next(
            (
                o
                for o in getattr(diag, "objects", [])
                if o.get("obj_type") == "Block Boundary" and o.get("element_id") == block_id
            ),
            None,
        )
        if not boundary:
            continue
        diag.objects = getattr(diag, "objects", [])
        existing = {o.get("element_id") for o in diag.objects if o.get("obj_type") == "Part"}
        base_x = boundary["x"] - boundary["width"] / 2 + 30.0
        base_y = boundary["y"] - boundary["height"] / 2 + 30.0
        for obj in parts:
            if obj.get("element_id") in existing:
                continue
            new_obj = obj.copy()
            new_obj["obj_id"] = _get_next_id()
            new_obj["x"] = base_x
            new_obj["y"] = base_y
            new_obj["hidden"] = False
            diag.objects.append(new_obj)
            repo.add_element_to_diagram(diag.diag_id, new_obj["element_id"])
            base_y += 60.0
            if app:
                for win in getattr(app, "ibd_windows", []):
                    if getattr(win, "diagram_id", None) == diag.diag_id:
                        win.objects.append(SysMLObject(**new_obj))
                        win.redraw()
                        win._sync_to_repository()



def _sync_block_parts_from_ibd(repo: SysMLRepository, diag_id: str) -> None:
    """Ensure the block linked to ``diag_id`` lists all part definitions."""

    diag = repo.diagrams.get(diag_id)
    if not diag or diag.diag_type != "Internal Block Diagram":
        return
    block_id = (
        getattr(diag, "father", None)
        or next((eid for eid, did in repo.element_diagrams.items() if did == diag_id), None)
    )
    if not block_id or block_id not in repo.elements:
        return
    block = repo.elements[block_id]
    names = [
        p.strip()
        for p in block.properties.get("partProperties", "").split(",")
        if p.strip()
    ]
    bases = {n.split("[")[0].strip() for n in names}
    for obj in getattr(diag, "objects", []):
        if obj.get("obj_type") != "Part":
            continue
        def_id = obj.get("properties", {}).get("definition")
        if def_id and def_id in repo.elements:
            pname = repo.elements[def_id].name or def_id
            if pname not in bases:
                names.append(pname)
                bases.add(pname)
    if names:
        joined = ", ".join(names)
        block.properties["partProperties"] = joined
        for d in repo.diagrams.values():
            for o in getattr(d, "objects", []):
                if o.get("element_id") == block_id:
                    o.setdefault("properties", {})["partProperties"] = joined
        for child_id in _find_generalization_children(repo, block_id):
            inherit_block_properties(repo, child_id)


def _ensure_ibd_boundary(repo: SysMLRepository, diagram: SysMLDiagram, block_id: str, app=None) -> list[dict]:
    """Create a boundary object for the IBD father block if needed."""

    diagram.objects = getattr(diagram, "objects", [])
    boundary = next((o for o in diagram.objects if o.get("obj_type") == "Block Boundary"), None)
    added: list[dict] = []
    if not boundary:
        obj_dict = {
            "obj_id": _get_next_id(),
            "obj_type": "Block Boundary",
            "x": 100.0,
            "y": 80.0,
            "width": 200.0,
            "height": 120.0,
            "element_id": block_id,
            "properties": {"name": repo.elements.get(block_id).name or block_id},
        }
        diagram.objects.insert(0, obj_dict)
        added.append(obj_dict)
        added += _add_ports_for_boundary(repo, diagram, obj_dict, app=app)
    else:
        if boundary.get("element_id") != block_id:
            boundary["element_id"] = block_id
        added += _add_ports_for_boundary(repo, diagram, boundary, app=app)
    # propagate parts for the boundary from the block's own IBD or definition
    diag_id = repo.get_linked_diagram(block_id)
    src = repo.diagrams.get(diag_id)
    parts: list[dict] = []
    if src and src.diag_type == "Internal Block Diagram":
        parts = [o for o in getattr(src, "objects", []) if o.get("obj_type") == "Part"]
    else:
        block = repo.elements.get(block_id)
        if block:
            entries = [p for p in block.properties.get("partProperties", "").split(",") if p.strip()]
            base_x = boundary["x"] - boundary["width"] / 2 + 30.0
            base_y = boundary["y"] - boundary["height"] / 2 + 30.0
            for prop_name, blk_name in [parse_part_property(e) for e in entries]:
                target_id = next(
                    (eid for eid, elem in repo.elements.items() if elem.elem_type == "Block" and elem.name == blk_name),
                    None,
                )
                if not target_id:
                    continue
                part_elem = repo.create_element(
                    "Part",
                    name=prop_name,
                    properties={"definition": target_id, "force_ibd": "true"},
                    owner=repo.root_package.elem_id,
                )
                obj = {
                    "obj_id": _get_next_id(),
                    "obj_type": "Part",
                    "x": base_x,
                    "y": base_y,
                    "width": 80.0,
                    "height": 40.0,
                    "element_id": part_elem.elem_id,
                    "properties": {"definition": target_id},
                    "hidden": False,
                }
                base_y += 60.0
                parts.append(obj)
    if parts:
        _propagate_boundary_parts(repo, block_id, parts, app=app)
    return added


def _remove_ibd_boundary(repo: SysMLRepository, diagram: SysMLDiagram) -> None:
    """Remove boundary object and ports from the diagram."""

    diagram.objects = getattr(diagram, "objects", [])
    boundary = next((o for o in diagram.objects if o.get("obj_type") == "Block Boundary"), None)
    if not boundary:
        return
    bid = boundary.get("obj_id")
    diagram.objects = [o for o in diagram.objects if not (o.get("obj_type") == "Port" and o.get("properties", {}).get("parent") == str(bid))]
    diagram.objects.remove(boundary)


def set_ibd_father(
    repo: SysMLRepository, diagram: SysMLDiagram, father_id: str | None, app=None
) -> list[dict]:
    """Assign *father_id* as the block represented by *diagram*.

    Links the diagram to the block and syncs composite parts. Returns any added
    part object dictionaries."""

    prev = getattr(diagram, "father", None)
    diagram.father = father_id
    if prev and prev != father_id:
        repo.link_diagram(prev, None)
    if father_id:
        repo.link_diagram(father_id, diagram.diag_id)
    added = _sync_ibd_composite_parts(repo, father_id, app=app) if father_id else []
    if father_id:
        added += _ensure_ibd_boundary(repo, diagram, father_id, app=app)
        added += _sync_ibd_partproperty_parts(repo, father_id, app=app, visible=True)
        parts = [o for o in getattr(diagram, "objects", []) if o.get("obj_type") == "Part"]
        _propagate_boundary_parts(repo, father_id, parts, app=app)
    else:
        _remove_ibd_boundary(repo, diagram)
    return added


def link_block_to_ibd(
    repo: SysMLRepository, block_id: str, diag_id: str | None, app=None
) -> list[dict]:
    """Link *block_id* to *diag_id* and ensure the IBD boundary is created."""

    if diag_id and diag_id in repo.diagrams:
        diagram = repo.diagrams[diag_id]
        if diagram.diag_type == "Internal Block Diagram":
            return set_ibd_father(repo, diagram, block_id, app=app)
    repo.link_diagram(block_id, diag_id)
    return []


def update_block_parts_from_ibd(repo: SysMLRepository, diagram: SysMLDiagram) -> None:
    """Sync the father block's ``partProperties`` from diagram part objects."""

    if diagram.diag_type != "Internal Block Diagram":
        return
    block_id = getattr(diagram, "father", None)
    if not block_id:
        block_id = next((eid for eid, did in repo.element_diagrams.items() if did == diagram.diag_id), None)
    if not block_id or block_id not in repo.elements:
        return
    block = repo.elements[block_id]
    existing = [p.strip() for p in block.properties.get("partProperties", "").split(",") if p.strip()]
    diag_entries: list[tuple[str, str]] = []
    diag_bases: set[str] = set()
    for obj in getattr(diagram, "objects", []):
        if obj.get("obj_type") != "Part":
            continue
        name = ""
        elem_id = obj.get("element_id")
        if elem_id and elem_id in repo.elements:
            elem = repo.elements[elem_id]
            name = elem.name or elem.properties.get("component", "")
        if not name:
            def_id = obj.get("properties", {}).get("definition")
            if def_id and def_id in repo.elements:
                name = repo.elements[def_id].name or def_id
        if not name:
            name = obj.get("properties", {}).get("component", "")
        base = name.split("[")[0].strip() if name else ""
        def_id = obj.get("properties", {}).get("definition")
        base_def = ""
        if def_id and def_id in repo.elements:
            base_def = (repo.elements[def_id].name or def_id).split("[")[0].strip()
        key = base_def or base
        if key and key not in diag_bases:
            diag_entries.append((key, name or key))
            diag_bases.add(key)

    merged_names = list(existing)
    bases = {n.split("[")[0].strip() for n in merged_names}
    for base, name in diag_entries:
        if base not in bases:
            merged_names.append(name)
            bases.add(base)

    if merged_names != existing:
        joined = ", ".join(merged_names)
        block.properties["partProperties"] = joined
        for d in repo.diagrams.values():
            for o in getattr(d, "objects", []):
                if o.get("element_id") == block_id:
                    o.setdefault("properties", {})["partProperties"] = joined
        for child_id in _find_generalization_children(repo, block_id):
            inherit_block_properties(repo, child_id)
        repo.touch_element(block_id)


def remove_aggregation_part(
    repo: SysMLRepository,
    whole_id: str,
    part_id: str,
    remove_object: bool = False,
    app=None,
) -> None:
    """Remove *part_id* from *whole_id* block's part list.

    If *remove_object* is True, also delete any part object representing
    *part_id* in the Internal Block Diagram linked to *whole_id*.
    """
    repo.push_undo_state()
    whole = repo.elements.get(whole_id)
    part = repo.elements.get(part_id)
    if not whole or not part:
        return
    name = part.name or part_id
    parts = [p.strip() for p in whole.properties.get("partProperties", "").split(",") if p.strip()]
    new_parts = [p for p in parts if p.split("[")[0].strip() != name]
    if len(new_parts) != len(parts):
        if new_parts:
            whole.properties["partProperties"] = ", ".join(new_parts)
        else:
            whole.properties.pop("partProperties", None)
        for d in repo.diagrams.values():
            for o in getattr(d, "objects", []):
                if o.get("element_id") == whole_id:
                    if new_parts:
                        o.setdefault("properties", {})["partProperties"] = ", ".join(new_parts)
                    else:
                        o.setdefault("properties", {}).pop("partProperties", None)

    # propagate removals to any generalization children
    for child_id in _find_generalization_children(repo, whole_id):
        child = repo.elements.get(child_id)
        if not child:
            continue
        child_parts = [
            p.strip() for p in child.properties.get("partProperties", "").split(",") if p.strip()
        ]
        child_parts = [p for p in child_parts if p.split("[")[0].strip() != name]
        if child_parts:
            child.properties["partProperties"] = ", ".join(child_parts)
        else:
            child.properties.pop("partProperties", None)
        for d in repo.diagrams.values():
            for o in getattr(d, "objects", []):
                if o.get("element_id") == child_id:
                    if child_parts:
                        o.setdefault("properties", {})["partProperties"] = ", ".join(child_parts)
                    else:
                        o.setdefault("properties", {}).pop("partProperties", None)
    if remove_object:
        diag_id = repo.get_linked_diagram(whole_id)
        diag = repo.diagrams.get(diag_id)
        if diag and diag.diag_type == "Internal Block Diagram":
            diag.objects = getattr(diag, "objects", [])
            before = len(diag.objects)
            diag.objects = [
                o
                for o in diag.objects
                if not (
                    o.get("obj_type") == "Part"
                    and o.get("properties", {}).get("definition") == part_id
                )
            ]
            if len(diag.objects) != before and app:
                for win in getattr(app, "ibd_windows", []):
                    if getattr(win, "diagram_id", None) == diag_id:
                        win.objects = [
                            o
                            for o in win.objects
                            if not (
                                o.obj_type == "Part"
                                and o.properties.get("definition") == part_id
                            )
                        ]
                        win.redraw()
                        win._sync_to_repository()
        # remove stored part element if any
        rel = next(
            (
                r
                for r in repo.relationships
                if r.rel_type in ("Composite Aggregation", "Aggregation")
                and r.source == whole_id
                and r.target == part_id
            ),
            None,
        )
        if rel:
            pid = rel.properties.pop("part_elem", None)
            if pid and pid in repo.elements:
                repo.delete_element(pid)
                repo._undo_stack.pop()


def _propagate_part_removal(
    repo: SysMLRepository,
    block_id: str,
    prop_name: str,
    target_id: str,
    remove_object: bool = False,
    app=None,
) -> None:
    """Helper used by :func:`remove_partproperty_entry` to drop a part.

    This delegates to :func:`remove_aggregation_part` which already handles
    updating descendant blocks and any diagrams linked to ``block_id`` when
    ``remove_object`` is ``True``.
    """

    remove_aggregation_part(
        repo,
        block_id,
        target_id,
        remove_object=remove_object,
        app=app,
    )


def _remove_parts_from_ibd(
    repo: SysMLRepository, block_id: str, target_id: str, app=None
) -> None:
    """Remove part objects referencing ``target_id`` from ``block_id``'s IBD."""

    diag_id = repo.get_linked_diagram(block_id)
    diag = repo.diagrams.get(diag_id)
    if not diag or diag.diag_type != "Internal Block Diagram":
        return
    diag.objects = getattr(diag, "objects", [])
    before = len(diag.objects)
    diag.objects = [
        o
        for o in diag.objects
        if not (
            o.get("obj_type") == "Part"
            and o.get("properties", {}).get("definition") == target_id
        )
    ]
    if len(diag.objects) != before and app:
        for win in getattr(app, "ibd_windows", []):
            if getattr(win, "diagram_id", None) == diag_id:
                win.objects = [
                    o
                    for o in win.objects
                    if not (
                        o.obj_type == "Part"
                        and o.properties.get("definition") == target_id
                    )
                ]
                win.redraw()
                win._sync_to_repository()


def _propagate_ibd_part_removal(
    repo: SysMLRepository, block_id: str, target_id: str, app=None
) -> None:
    """Recursively remove part objects from descendants of ``block_id``."""

    for child_id in _find_generalization_children(repo, block_id):
        _remove_parts_from_ibd(repo, child_id, target_id, app=app)
        _propagate_ibd_part_removal(repo, child_id, target_id, app=app)


def remove_partproperty_entry(
    repo: SysMLRepository, block_id: str, entry: str, app=None
) -> None:
    """Remove a part property entry and update descendant diagrams."""
    repo.push_undo_state()

    block = repo.elements.get(block_id)
    if not block:
        return
    prop_name, blk_name = parse_part_property(entry)
    target_id = next(
        (
            eid
            for eid, elem in repo.elements.items()
            if elem.elem_type == "Block" and elem.name == blk_name
        ),
        None,
    )
    if not target_id:
        return

    parts = [p.strip() for p in block.properties.get("partProperties", "").split(",") if p.strip()]
    parts = [p for p in parts if _part_prop_key(p) != _part_prop_key(entry)]
    if parts:
        block.properties["partProperties"] = ", ".join(parts)
    else:
        block.properties.pop("partProperties", None)
    for d in repo.diagrams.values():
        for o in getattr(d, "objects", []):
            if o.get("element_id") == block_id:
                if parts:
                    o.setdefault("properties", {})["partProperties"] = ", ".join(parts)
                else:
                    o.setdefault("properties", {}).pop("partProperties", None)

    _propagate_part_removal(
        repo,
        block_id,
        prop_name,
        target_id,
        remove_object=True,
        app=app,
    )
    _remove_parts_from_ibd(repo, block_id, target_id, app=app)
    _propagate_ibd_part_removal(repo, block_id, target_id, app=app)


def inherit_block_properties(repo: SysMLRepository, block_id: str) -> None:
    """Merge parent block properties into the given block."""
    extend_block_parts_with_parents(repo, block_id)
    block = repo.elements.get(block_id)
    if not block:
        return
    for parent_id in _find_parent_blocks(repo, block_id):
        parent = repo.elements.get(parent_id)
        if not parent:
            continue
        for prop in SYSML_PROPERTIES.get("BlockUsage", []):
            if prop == "partProperties":
                continue
            if prop == "operations":
                child_ops = parse_operations(block.properties.get(prop, ""))
                child_names = {o.name for o in child_ops}
                for op in parse_operations(parent.properties.get(prop, "")):
                    if op.name not in child_names:
                        child_ops.append(op)
                        child_names.add(op.name)
                block.properties[prop] = operations_to_json(child_ops)
            else:
                child_vals = [
                    v.strip() for v in block.properties.get(prop, "").split(",") if v.strip()
                ]
                parent_vals = [
                    v.strip() for v in parent.properties.get(prop, "").split(",") if v.strip()
                ]
                for v in parent_vals:
                    if v not in child_vals:
                        child_vals.append(v)
                if child_vals:
                    block.properties[prop] = ", ".join(child_vals)
    for d in repo.diagrams.values():
        for o in getattr(d, "objects", []):
            if o.get("element_id") == block_id:
                o.setdefault("properties", {}).update(block.properties)


def remove_inherited_block_properties(repo: SysMLRepository, child_id: str, parent_id: str) -> None:
    """Remove properties of *parent_id* from *child_id* block."""
    child = repo.elements.get(child_id)
    parent = repo.elements.get(parent_id)
    if not child or not parent:
        return

    # handle partProperties separately
    child_parts = [
        v.strip() for v in child.properties.get("partProperties", "").split(",") if v.strip()
    ]
    parent_parts = [
        v.strip() for v in parent.properties.get("partProperties", "").split(",") if v.strip()
    ]
    parent_bases = {p.split("[")[0].strip() for p in parent_parts}

    removed_parts = [
        v for v in child_parts if v.split("[")[0].strip() in parent_bases
    ]

    child_parts = [
        v for v in child_parts if v.split("[")[0].strip() not in parent_bases
    ]

    if child_parts:
        child.properties["partProperties"] = ", ".join(child_parts)
    else:
        child.properties.pop("partProperties", None)

    # remove inherited part objects from child IBDs
    for entry in removed_parts:
        _pname, blk_name = parse_part_property(entry)
        target_id = next(
            (
                eid
                for eid, elem in repo.elements.items()
                if elem.elem_type == "Block" and elem.name == blk_name
            ),
            None,
        )
        if target_id:
            _remove_parts_from_ibd(repo, child_id, target_id)
            _propagate_ibd_part_removal(repo, child_id, target_id)

    for prop in SYSML_PROPERTIES.get("BlockUsage", []):
        if prop == "partProperties":
            continue
        if prop == "operations":
            child_ops = parse_operations(child.properties.get(prop, ""))
            parent_ops = parse_operations(parent.properties.get(prop, ""))
            parent_names = {o.name for o in parent_ops}
            child_ops = [op for op in child_ops if op.name not in parent_names]
            if child_ops:
                child.properties[prop] = operations_to_json(child_ops)
            else:
                child.properties.pop(prop, None)
        else:
            child_vals = [v.strip() for v in child.properties.get(prop, "").split(",") if v.strip()]
            parent_vals = [
                v.strip() for v in parent.properties.get(prop, "").split(",") if v.strip()
            ]
            child_vals = [v for v in child_vals if v not in parent_vals]
            if child_vals:
                child.properties[prop] = ", ".join(child_vals)
            else:
                child.properties.pop(prop, None)

    # propagate changes to diagrams referencing the child block
    for d in repo.diagrams.values():
        for o in getattr(d, "objects", []):
            if o.get("element_id") == child_id:
                o.setdefault("properties", {}).update(child.properties)

    # ensure child's internal block diagram matches updated parts
    _sync_ibd_partproperty_parts(repo, child_id, hidden=False)


def inherit_father_parts(repo: SysMLRepository, diagram: SysMLDiagram) -> list[dict]:
    """Copy parts from the diagram's father block into the diagram.

    Returns a list with the inherited object dictionaries (parts and ports)."""
    father = getattr(diagram, "father", None)
    if not father:
        return []
    father_diag_id = repo.get_linked_diagram(father)
    father_diag = repo.diagrams.get(father_diag_id)
    if not father_diag:
        return []
    diagram.objects = getattr(diagram, "objects", [])
    added: list[dict] = []
    # Track existing parts by element id and canonical name to avoid duplicates
    existing = {o.get("element_id") for o in diagram.objects if o.get("obj_type") == "Part"}
    existing_keys: set[str] = set()
    for eid in existing:
        if eid in repo.elements:
            existing_keys.update(_part_elem_keys(repo.elements[eid]))

    # Map of source part obj_id -> new obj_id so ports can be updated
    part_map: dict[int, int] = {}

    # Pre-filter father diagram objects so the logic matches older releases
    father_parts = [
        o for o in getattr(father_diag, "objects", []) if o.get("obj_type") == "Part"
    ]

    # ------------------------------------------------------------------
    # Copy parts from the father diagram
    # ------------------------------------------------------------------
    for obj in father_parts:
        if obj.get("obj_type") != "Part":
            continue
        if obj.get("element_id") in existing:
            continue
        key_set: set[str] = set()
        if obj.get("element_id") in repo.elements:
            key_set = _part_elem_keys(repo.elements[obj.get("element_id")])
        if any(k in existing_keys for k in key_set):
            continue
        new_obj = obj.copy()
        new_obj["obj_id"] = _get_next_id()
        diagram.objects.append(new_obj)
        repo.add_element_to_diagram(diagram.diag_id, obj.get("element_id"))
        added.append(new_obj)
        part_map[obj.get("obj_id")] = new_obj["obj_id"]
        existing.add(obj.get("element_id"))
        if key_set:
            existing_keys.update(key_set)

    # ------------------------------------------------------------------
    # Copy ports belonging to the inherited parts so orientation and other
    # attributes are preserved. Only ports referencing a copied part are
    # considered.
    # ------------------------------------------------------------------
    for obj in getattr(father_diag, "objects", []):
        if obj.get("obj_type") != "Port":
            continue
        parent_id = obj.get("properties", {}).get("parent")
        if not parent_id:
            continue
        try:
            parent_id_int = int(parent_id)
        except Exception:
            continue
        new_parent = part_map.get(parent_id_int)
        if not new_parent:
            continue
        new_obj = obj.copy()
        new_obj["obj_id"] = _get_next_id()
        new_obj.setdefault("properties", {})["parent"] = str(new_parent)
        diagram.objects.append(new_obj)
        added.append(new_obj)
    # update child block partProperties with inherited names
    child_id = next(
        (eid for eid, did in repo.element_diagrams.items() if did == diagram.diag_id),
        None,
    )
    if child_id and father in repo.elements:
        child = repo.elements[child_id]
        father_elem = repo.elements[father]
        names = [
            p.strip() for p in child.properties.get("partProperties", "").split(",") if p.strip()
        ]
        father_names = [
            p.strip()
            for p in father_elem.properties.get("partProperties", "").split(",")
            if p.strip()
        ]
        for n in father_names:
            if n not in names:
                names.append(n)
        joined = ", ".join(names)
        child.properties["partProperties"] = joined
        for d in repo.diagrams.values():
            for o in getattr(d, "objects", []):
                if o.get("element_id") == child_id:
                    o.setdefault("properties", {})["partProperties"] = joined
        inherit_block_properties(repo, child_id)
    return added


@dataclass
class SysMLObject:
    obj_id: int
    obj_type: str
    x: float
    y: float
    element_id: str | None = None
    width: float = 80.0
    height: float = 40.0
    properties: Dict[str, str] = field(default_factory=dict)
    requirements: List[dict] = field(default_factory=list)
    locked: bool = False
    hidden: bool = False
    collapsed: Dict[str, bool] = field(default_factory=dict)
    phase: str | None = field(default_factory=lambda: SysMLRepository.get_instance().active_phase)

    # ------------------------------------------------------------
    def display_name(self) -> str:
        """Return the object's name annotated with its creation phase."""
        name = self.properties.get("name", "")
        return f"{name} ({self.phase})" if name and self.phase else name


@dataclass
class OperationParameter:
    """Representation of a SysML parameter."""

    name: str
    type: str = ""
    direction: str = "in"


@dataclass
class OperationDefinition:
    """Operation with a list of parameters and an optional return type."""

    name: str
    parameters: List[OperationParameter] = field(default_factory=list)
    return_type: str = ""


def calculate_allocated_asil(requirements: List[dict]) -> str:
    """Return highest ASIL level from the given requirement list."""
    asil = "QM"
    for req in requirements:
        level = req.get("asil") or global_requirements.get(req.get("id"), {}).get("asil", "QM")
        if ASIL_ORDER.get(level, 0) > ASIL_ORDER.get(asil, 0):
            asil = level
    return asil


def link_requirement_to_object(obj, req_id: str, diagram_id: str | None = None) -> None:
    """Link requirement *req_id* to *obj* and update global traces.

    ``obj`` may be a :class:`SysMLObject` instance or a plain dictionary
    representing a diagram object.  If ``obj`` is a Work Product the
    requirement ID is stored in its ``trace_to`` property instead of the
    ``requirements`` list.
    """

    req = global_requirements.get(req_id)
    if not req or obj is None:
        return

    # Determine identifier used for trace bookkeeping
    elem_id = getattr(obj, "element_id", None) or obj.get("element_id") if isinstance(obj, dict) else None
    trace = elem_id or diagram_id
    traces = req.setdefault("traces", [])
    if trace and trace not in traces:
        traces.append(trace)

    obj_type = getattr(obj, "obj_type", None) or obj.get("obj_type") if isinstance(obj, dict) else None

    if obj_type == "Work Product":
        # Work products use the ``trace_to`` property
        if isinstance(obj, dict):
            current = [s.strip() for s in obj.get("trace_to", "").split(",") if s.strip()]
            if req_id not in current:
                current.append(req_id)
                obj["trace_to"] = ", ".join(current)
        else:
            val = obj.properties.get("trace_to", "")
            current = [s.strip() for s in val.split(",") if s.strip()]
            if req_id not in current:
                current.append(req_id)
                obj.properties["trace_to"] = ", ".join(current)
    else:
        if isinstance(obj, dict):
            reqs = obj.setdefault("requirements", [])
            if not any(r.get("id") == req_id for r in reqs):
                reqs.append(req)
        else:
            if not any(r.get("id") == req_id for r in obj.requirements):
                obj.requirements.append(req)


def unlink_requirement_from_object(obj, req_id: str, diagram_id: str | None = None) -> None:
    """Remove requirement *req_id* from *obj* and global traces."""

    if obj is None:
        return

    elem_id = getattr(obj, "element_id", None) or obj.get("element_id") if isinstance(obj, dict) else None
    trace = elem_id or diagram_id
    req = global_requirements.get(req_id)
    if req and trace:
        traces = req.get("traces", [])
        if trace in traces:
            traces.remove(trace)

    obj_type = getattr(obj, "obj_type", None) or obj.get("obj_type") if isinstance(obj, dict) else None

    if obj_type == "Work Product":
        if isinstance(obj, dict):
            vals = [s.strip() for s in obj.get("trace_to", "").split(",") if s.strip()]
            if req_id in vals:
                vals.remove(req_id)
                if vals:
                    obj["trace_to"] = ", ".join(vals)
                else:
                    obj.pop("trace_to", None)
        else:
            vals = [s.strip() for s in obj.properties.get("trace_to", "").split(",") if s.strip()]
            if req_id in vals:
                vals.remove(req_id)
                if vals:
                    obj.properties["trace_to"] = ", ".join(vals)
                else:
                    obj.properties.pop("trace_to", None)
    else:
        if isinstance(obj, dict):
            obj["requirements"] = [r for r in obj.get("requirements", []) if r.get("id") != req_id]
        else:
            obj.requirements = [r for r in obj.requirements if r.get("id") != req_id]


# ---------------------------------------------------------------------------
def link_trace_between_objects(src_obj, dst_obj, diagram_id: str):
    """Create a ``Trace`` connection between two diagram objects.

    Both ``src_obj`` and ``dst_obj`` may be :class:`SysMLObject` instances or
    plain dictionaries representing diagram objects. The connection is stored in
    the diagram's connection list and mirrored as bidirectional ``Trace``
    relationships between the underlying elements when available.
    """

    repo = SysMLRepository.get_instance()

    src_id = getattr(src_obj, "obj_id", None) or src_obj.get("obj_id")
    dst_id = getattr(dst_obj, "obj_id", None) or dst_obj.get("obj_id")
    if src_id is None or dst_id is None:
        return None

    conn = DiagramConnection(src_id, dst_id, "Trace", arrow="both", stereotype="trace")

    diag = repo.diagrams.get(diagram_id)
    if diag is not None:
        diag.connections = getattr(diag, "connections", [])
        diag.connections.append(conn.__dict__)
        # Remove any leftover placeholder Trace objects that may exist from
        # earlier versions where traces were represented as nodes.
        diag.objects = [
            o for o in getattr(diag, "objects", []) if o.get("obj_type") != "Trace"
        ]

    src_elem = getattr(src_obj, "element_id", None) or src_obj.get("element_id")
    dst_elem = getattr(dst_obj, "element_id", None) or dst_obj.get("element_id")
    if src_elem and dst_elem:
        rel1 = repo.create_relationship("Trace", src_elem, dst_elem)
        rel2 = repo.create_relationship("Trace", dst_elem, src_elem)
        repo.add_relationship_to_diagram(diagram_id, rel1.rel_id)
        repo.add_relationship_to_diagram(diagram_id, rel2.rel_id)

    return conn


# ---------------------------------------------------------------------------
def link_requirements(src_id: str, relation: str, dst_id: str) -> None:
    """Create a requirement relationship and mirror the inverse."""

    src = global_requirements.get(src_id)
    dst = global_requirements.get(dst_id)
    if not src or not dst:
        return
    rel = {"type": relation, "id": dst_id}
    rels = src.setdefault("relations", [])
    if rel not in rels:
        rels.append(rel)
    inverse = None
    if relation == "satisfied by":
        inverse = "satisfies"
    elif relation == "derived from":
        inverse = "derives"
    if inverse:
        inv = {"type": inverse, "id": src_id}
        dlist = dst.setdefault("relations", [])
        if inv not in dlist:
            dlist.append(inv)


def unlink_requirements(src_id: str, relation: str, dst_id: str) -> None:
    """Remove a requirement relationship."""

    src = global_requirements.get(src_id)
    dst = global_requirements.get(dst_id)
    if not src or not dst:
        return
    src_rels = src.get("relations", [])
    src["relations"] = [r for r in src_rels if not (r.get("type") == relation and r.get("id") == dst_id)]
    inverse = None
    if relation == "satisfied by":
        inverse = "satisfies"
    elif relation == "derived from":
        inverse = "derives"
    if inverse:
        dst_rels = dst.get("relations", [])
        dst["relations"] = [r for r in dst_rels if not (r.get("type") == inverse and r.get("id") == src_id)]


def remove_orphan_ports(objs: List[SysMLObject]) -> None:
    """Delete ports that don't reference an existing parent part."""
    part_ids = {o.obj_id for o in objs if o.obj_type in ("Part", "Block Boundary")}
    filtered: List[SysMLObject] = []
    for o in objs:
        if o.obj_type == "Port":
            pid = o.properties.get("parent")
            if not pid or int(pid) not in part_ids:
                continue
        filtered.append(o)
    objs[:] = filtered


def rename_port(
    repo: SysMLRepository, port: SysMLObject, objs: List[SysMLObject], new_name: str
) -> None:
    """Rename *port* and update its parent's port list."""
    if port.element_id and repo.element_read_only(port.element_id):
        return
    old_name = port.properties.get("name", "")
    if old_name == new_name:
        return
    port.properties["name"] = new_name
    if port.element_id and port.element_id in repo.elements:
        repo.elements[port.element_id].name = new_name
        repo.elements[port.element_id].properties["name"] = new_name
    parent_id = port.properties.get("parent")
    if not parent_id:
        return
    try:
        pid = int(parent_id)
    except (TypeError, ValueError):
        return
    parent = next((o for o in objs if o.obj_id == pid), None)
    if not parent:
        return
    ports = [p.strip() for p in parent.properties.get("ports", "").split(",") if p.strip()]
    if old_name in ports:
        ports[ports.index(old_name)] = new_name
    elif new_name not in ports:
        ports.append(new_name)
    joined = ", ".join(ports)
    parent.properties["ports"] = joined
    if parent.element_id and parent.element_id in repo.elements:
        repo.elements[parent.element_id].properties["ports"] = joined


def remove_port(
    repo: SysMLRepository, port: SysMLObject, objs: List[SysMLObject]
) -> None:
    """Remove *port* from *objs* and update the parent's port list."""

    parent_id = port.properties.get("parent")
    if parent_id:
        try:
            pid = int(parent_id)
        except (TypeError, ValueError):
            pid = None
        if pid is not None:
            parent = next((o for o in objs if o.obj_id == pid), None)
            if parent:
                ports = [p.strip() for p in parent.properties.get("ports", "").split(",") if p.strip()]
                if port.properties.get("name") in ports:
                    ports.remove(port.properties.get("name"))
                    joined = ", ".join(ports)
                    parent.properties["ports"] = joined
                    if parent.element_id and parent.element_id in repo.elements:
                        repo.elements[parent.element_id].properties["ports"] = joined


def snap_port_to_parent_obj(port: SysMLObject, parent: SysMLObject) -> None:
    """Position *port* along the closest edge of *parent*."""
    px = port.x
    py = port.y
    left = parent.x - parent.width / 2
    right = parent.x + parent.width / 2
    top = parent.y - parent.height / 2
    bottom = parent.y + parent.height / 2
    d_left = abs(px - left)
    d_right = abs(px - right)
    d_top = abs(py - top)
    d_bottom = abs(py - bottom)
    min_d = min(d_left, d_right, d_top, d_bottom)
    if min_d == d_left:
        port.x = left
        port.y = min(max(py, top), bottom)
        port.properties["side"] = "W"
    elif min_d == d_right:
        port.x = right
        port.y = min(max(py, top), bottom)
        port.properties["side"] = "E"
    elif min_d == d_top:
        port.y = top
        port.x = min(max(px, left), right)
        port.properties["side"] = "N"
    else:
        port.y = bottom
        port.x = min(max(px, left), right)
        port.properties["side"] = "S"


def update_ports_for_part(part: SysMLObject, objs: List[SysMLObject]) -> None:
    """Snap all ports referencing *part* to its border."""
    for o in objs:
        if o.obj_type == "Port" and o.properties.get("parent") == str(part.obj_id):
            snap_port_to_parent_obj(o, part)


def update_ports_for_boundary(boundary: SysMLObject, objs: List[SysMLObject]) -> None:
    """Snap all ports referencing *boundary* to its border."""
    for o in objs:
        if o.obj_type == "Port" and o.properties.get("parent") == str(boundary.obj_id):
            snap_port_to_parent_obj(o, boundary)


def _boundary_min_size(boundary: SysMLObject, objs: List[SysMLObject]) -> tuple[float, float]:
    """Return minimum width and height for *boundary* to contain all parts."""
    parts = [
        o for o in objs if o.obj_type == "Part" and not getattr(o, "hidden", False)
    ]
    if not parts:
        return (20.0, 20.0)
    pad = 20.0
    left = min(p.x - p.width / 2 for p in parts)
    right = max(p.x + p.width / 2 for p in parts)
    top = min(p.y - p.height / 2 for p in parts)
    bottom = max(p.y + p.height / 2 for p in parts)
    return right - left + pad, bottom - top + pad


def ensure_boundary_contains_parts(boundary: SysMLObject, objs: List[SysMLObject]) -> None:
    """Expand *boundary* if any part lies outside its borders."""
    parts = [
        o for o in objs if o.obj_type == "Part" and not getattr(o, "hidden", False)
    ]
    if not parts:
        return
    min_w, min_h = _boundary_min_size(boundary, objs)
    if boundary.width < min_w:
        boundary.width = min_w
    if boundary.height < min_h:
        boundary.height = min_h
    left = min(p.x - p.width / 2 for p in parts)
    right = max(p.x + p.width / 2 for p in parts)
    top = min(p.y - p.height / 2 for p in parts)
    bottom = max(p.y + p.height / 2 for p in parts)
    boundary.x = (left + right) / 2
    boundary.y = (top + bottom) / 2


def _add_ports_for_part(
    repo: SysMLRepository,
    diag: SysMLDiagram,
    part_obj: dict,
    app=None,
) -> list[dict]:
    """Create port objects for ``part_obj`` based on its block definition."""

    part_elem = repo.elements.get(part_obj.get("element_id"))
    if not part_elem:
        return []
    block_id = part_elem.properties.get("definition")
    names: list[str] = []
    if block_id and block_id in repo.elements:
        block_elem = repo.elements[block_id]
        names.extend([
            p.strip()
            for p in block_elem.properties.get("ports", "").split(",")
            if p.strip()
        ])
    names.extend([
        p.strip() for p in part_elem.properties.get("ports", "").split(",") if p.strip()
    ])
    if not names:
        return []
    added: list[dict] = []
    parent = SysMLObject(
        part_obj.get("obj_id"),
        "Part",
        part_obj.get("x", 0.0),
        part_obj.get("y", 0.0),
        element_id=part_obj.get("element_id"),
        width=part_obj.get("width", 80.0),
        height=part_obj.get("height", 40.0),
        properties=part_obj.get("properties", {}).copy(),
        locked=part_obj.get("locked", False),
    )
    for name in names:
        port = SysMLObject(
            _get_next_id(),
            "Port",
            parent.x + parent.width / 2 + 20,
            parent.y,
            properties={
                "name": name,
                "parent": str(parent.obj_id),
                "side": "E",
                "labelX": "8",
                "labelY": "-8",
            },
        )
        snap_port_to_parent_obj(port, parent)
        port_dict = asdict(port)
        diag.objects.append(port_dict)
        added.append(port_dict)
        if app:
            for win in getattr(app, "ibd_windows", []):
                if getattr(win, "diagram_id", None) == diag.diag_id:
                    win.objects.append(port)
                    win.redraw()
                    win._sync_to_repository()
    part_obj.setdefault("properties", {})["ports"] = ", ".join(names)
    part_elem.properties["ports"] = ", ".join(names)
    return added


def _add_ports_for_boundary(
    repo: SysMLRepository,
    diag: SysMLDiagram,
    boundary_obj: dict,
    app=None,
) -> list[dict]:
    """Create port objects for a boundary based on its block definition."""

    block = repo.elements.get(boundary_obj.get("element_id"))
    if not block:
        return []
    names = [p.strip() for p in block.properties.get("ports", "").split(",") if p.strip()]
    if not names:
        return []
    added: list[dict] = []
    parent = SysMLObject(
        boundary_obj.get("obj_id"),
        "Block Boundary",
        boundary_obj.get("x", 0.0),
        boundary_obj.get("y", 0.0),
        width=boundary_obj.get("width", 160.0),
        height=boundary_obj.get("height", 100.0),
    )
    for name in names:
        port = SysMLObject(
            _get_next_id(),
            "Port",
            parent.x + parent.width / 2 + 20,
            parent.y,
            properties={
                "name": name,
                "parent": str(parent.obj_id),
                "side": "E",
                "labelX": "8",
                "labelY": "-8",
            },
        )
        snap_port_to_parent_obj(port, parent)
        port_dict = asdict(port)
        diag.objects.append(port_dict)
        added.append(port_dict)
        if app:
            for win in getattr(app, "ibd_windows", []):
                if getattr(win, "diagram_id", None) == diag.diag_id:
                    win.objects.append(port)
                    win.redraw()
                    win._sync_to_repository()
    boundary_obj.setdefault("properties", {})["ports"] = ", ".join(names)
    block.properties["ports"] = ", ".join(names)
    return added


def _sync_ports_for_part(repo: SysMLRepository, diag: SysMLDiagram, part_obj: dict) -> None:
    """Update port objects for ``part_obj`` to match its definition."""

    part_elem = repo.elements.get(part_obj.get("element_id"))
    if not part_elem:
        return
    block_id = part_elem.properties.get("definition")
    names: list[str] = []
    if block_id and block_id in repo.elements:
        block_elem = repo.elements[block_id]
        names.extend([
            p.strip()
            for p in block_elem.properties.get("ports", "").split(",")
            if p.strip()
        ])
    names.extend([
        p.strip() for p in part_elem.properties.get("ports", "").split(",") if p.strip()
    ])
    names = list(dict.fromkeys(names))
    part_obj.setdefault("properties", {})["ports"] = ", ".join(names)
    part_elem.properties["ports"] = ", ".join(names)

    existing = [
        o
        for o in list(diag.objects)
        if o.get("obj_type") == "Port" and o.get("properties", {}).get("parent") == str(part_obj.get("obj_id"))
    ]
    existing_names = {o.get("properties", {}).get("name") for o in existing}
    parent = SysMLObject(
        part_obj.get("obj_id"),
        "Part",
        part_obj.get("x", 0.0),
        part_obj.get("y", 0.0),
        width=part_obj.get("width", 80.0),
        height=part_obj.get("height", 40.0),
    )
    for name in names:
        if name in existing_names:
            continue
        port = SysMLObject(
            _get_next_id(),
            "Port",
            parent.x + parent.width / 2 + 20,
            parent.y,
            properties={
                "name": name,
                "parent": str(parent.obj_id),
                "side": "E",
                "labelX": "8",
                "labelY": "-8",
            },
        )
        snap_port_to_parent_obj(port, parent)
        diag.objects.append(asdict(port))
    for obj in existing:
        if obj.get("properties", {}).get("name") not in names:
            diag.objects.remove(obj)


def _sync_ports_for_boundary(repo: SysMLRepository, diag: SysMLDiagram, boundary_obj: dict) -> None:
    """Update port objects for ``boundary_obj`` to match its block definition."""

    block_id = boundary_obj.get("element_id")
    block_elem = repo.elements.get(block_id)
    if not block_elem:
        return
    names = [p.strip() for p in block_elem.properties.get("ports", "").split(",") if p.strip()]
    boundary_obj.setdefault("properties", {})["ports"] = ", ".join(names)

    existing = [
        o
        for o in list(diag.objects)
        if o.get("obj_type") == "Port" and o.get("properties", {}).get("parent") == str(boundary_obj.get("obj_id"))
    ]
    existing_names = {o.get("properties", {}).get("name") for o in existing}
    parent = SysMLObject(
        boundary_obj.get("obj_id"),
        "Block Boundary",
        boundary_obj.get("x", 0.0),
        boundary_obj.get("y", 0.0),
        width=boundary_obj.get("width", 160.0),
        height=boundary_obj.get("height", 100.0),
    )
    for name in names:
        if name in existing_names:
            continue
        port = SysMLObject(
            _get_next_id(),
            "Port",
            parent.x + parent.width / 2 + 20,
            parent.y,
            properties={
                "name": name,
                "parent": str(parent.obj_id),
                "side": "E",
                "labelX": "8",
                "labelY": "-8",
            },
        )
        snap_port_to_parent_obj(port, parent)
        diag.objects.append(asdict(port))
    for obj in existing:
        if obj.get("properties", {}).get("name") not in names:
            diag.objects.remove(obj)


def propagate_block_port_changes(repo: SysMLRepository, block_id: str) -> None:
    """Propagate port updates on ``block_id`` to all parts referencing it."""

    block = repo.elements.get(block_id)
    if not block or block.elem_type != "Block":
        return
    names = [p.strip() for p in block.properties.get("ports", "").split(",") if p.strip()]
    for elem in repo.elements.values():
        if elem.elem_type != "Part" or elem.properties.get("definition") != block_id:
            continue
        elem.properties["ports"] = ", ".join(names)
        for diag in repo.diagrams.values():
            if diag.diag_type != "Internal Block Diagram":
                continue
            diag.objects = getattr(diag, "objects", [])
            updated = False
            for obj in diag.objects:
                if obj.get("obj_type") == "Part" and obj.get("element_id") == elem.elem_id:
                    obj.setdefault("properties", {})["ports"] = ", ".join(names)
                    _sync_ports_for_part(repo, diag, obj)
                    updated = True
            if updated:
                repo.touch_diagram(diag.diag_id)

    # update boundaries referencing this block
    for diag in repo.diagrams.values():
        if diag.diag_type != "Internal Block Diagram":
            continue
        diag.objects = getattr(diag, "objects", [])
        updated = False
        for obj in diag.objects:
            if obj.get("obj_type") == "Block Boundary" and obj.get("element_id") == block_id:
                obj.setdefault("properties", {})["ports"] = ", ".join(names)
                _sync_ports_for_boundary(repo, diag, obj)
                updated = True
        if updated:
            repo.touch_diagram(diag.diag_id)


def propagate_block_part_changes(repo: SysMLRepository, block_id: str) -> None:
    """Propagate attribute updates on ``block_id`` to all parts referencing it."""

    block = repo.elements.get(block_id)
    if not block or block.elem_type != "Block":
        return
    props = ["operations", "partProperties", "behaviors"]
    for elem in repo.elements.values():
        if elem.elem_type != "Part" or elem.properties.get("definition") != block_id:
            continue
        elem.name = repo.ensure_unique_element_name(block.name, elem.elem_id)

        for prop in props:
            if prop in block.properties:
                elem.properties[prop] = block.properties[prop]
            else:
                elem.properties.pop(prop, None)


def _propagate_block_requirement_changes(
    repo: SysMLRepository, parent_id: str, child_id: str
) -> None:
    """Add requirements from ``parent_id`` objects to ``child_id`` objects."""

    parent_req_ids: set[str] = set()
    for diag in repo.diagrams.values():
        for obj in getattr(diag, "objects", []):
            if obj.get("element_id") != block_id:
                continue
            for req in obj.get("requirements", []):
                if req not in reqs:
                    reqs.append(req)
    return reqs


def _collect_block_requirements(repo: SysMLRepository, block_id: str) -> list[dict]:
    """Return a unique list of requirements associated with ``block_id``."""

    reqs: list[dict] = []
    seen: set[str] = set()
    for diag in repo.diagrams.values():
        for obj in getattr(diag, "objects", []):
            if obj.get("element_id") != block_id:
                continue
            for req in obj.get("requirements", []):
                rid = req.get("id")
                if rid is not None:
                    if rid in seen:
                        continue
                    seen.add(rid)
                reqs.append(req)
    return reqs


def _propagate_requirements(repo: SysMLRepository, src_reqs: list[dict], dst_id: str) -> None:
    """Merge *src_reqs* into all objects referencing *dst_id*."""
    if not src_reqs:
        return
    for diag in repo.diagrams.values():
        updated = False
        for obj in getattr(diag, "objects", []):
            if obj.get("element_id") != dst_id:
                continue
            obj.setdefault("requirements", [])
            existing = {r.get("id") for r in obj["requirements"]}
            for req in src_reqs:
                if req.get("id") not in existing:
                    obj["requirements"].append(req)
                    existing.add(req.get("id"))
                    updated = True
        if updated:
            repo.touch_diagram(diag.diag_id)


def propagate_block_changes(repo: SysMLRepository, block_id: str, visited: set[str] | None = None) -> None:
    """Propagate updates on ``block_id`` to blocks that generalize it."""

    if visited is None:
        visited = set()
    if block_id in visited:
        return
    visited.add(block_id)
    reqs = _collect_block_requirements(repo, block_id)
    for child_id in _find_generalization_children(repo, block_id):
        inherit_block_properties(repo, child_id)
        propagate_block_port_changes(repo, child_id)
        _propagate_requirements(repo, reqs, child_id)
        _sync_ibd_partproperty_parts(repo, child_id, hidden=False)
        propagate_block_changes(repo, child_id, visited)


def parse_operations(raw: str) -> List[OperationDefinition]:
    """Return a list of operations parsed from *raw* JSON or comma text."""
    if not raw:
        return []
    try:
        data = json.loads(raw)
        ops = []
        for o in data:
            params = [OperationParameter(**p) for p in o.get("parameters", [])]
            ops.append(OperationDefinition(o.get("name", ""), params, o.get("return_type", "")))
        return ops
    except Exception:
        return [OperationDefinition(n) for n in [p.strip() for p in raw.split(",") if p.strip()]]


def format_operation(op: OperationDefinition) -> str:
    """Return a readable string for an operation."""
    plist = ", ".join(f"{p.name}: {p.type}" if p.type else p.name for p in op.parameters)
    ret = f" : {op.return_type}" if op.return_type else ""
    return f"{op.name}({plist}){ret}"


def operations_to_json(ops: List[OperationDefinition]) -> str:
    return json.dumps([asdict(o) for o in ops])


@dataclass
class BehaviorAssignment:
    """Mapping of a block operation to an activity diagram."""

    operation: str
    diagram: str


def parse_behaviors(raw: str) -> List[BehaviorAssignment]:
    """Return a list of BehaviorAssignments from *raw* JSON."""
    if not raw:
        return []
    try:
        data = json.loads(raw)
        return [BehaviorAssignment(**b) for b in data]
    except Exception:
        return []


def behaviors_to_json(behaviors: List[BehaviorAssignment]) -> str:
    return json.dumps([asdict(b) for b in behaviors])


def get_block_behavior_elements(repo: "SysMLRepository", block_id: str) -> List["SysMLElement"]:
    """Return Action, Activity and Operation elements that define behaviors of ``block_id``."""
    elements: List["SysMLElement"] = []
    block = repo.elements.get(block_id)
    if not block:
        return elements
    behaviors = parse_behaviors(block.properties.get("behaviors", ""))
    for beh in behaviors:
        # operations with matching name
        for elem in repo.elements.values():
            if elem.elem_type == "Operation" and elem.name == beh.operation:
                elements.append(elem)
        diag = repo.diagrams.get(beh.diagram)
        if not diag:
            continue
        # elements referenced in the diagram
        for obj in getattr(diag, "objects", []):
            elem_id = obj.get("element_id")
            typ = obj.get("obj_type") or obj.get("type")
            if elem_id and typ in ("Action", "Action Usage", "CallBehaviorAction", "Activity"):
                elem = repo.elements.get(elem_id)
                if elem:
                    elements.append(elem)
        for elem_id in getattr(diag, "elements", []):
            elem = repo.elements.get(elem_id)
            if elem and elem.elem_type in ("Action", "Activity"):
                elements.append(elem)
    seen: set[str] = set()
    unique = []
    for e in elements:
        if e.elem_id not in seen:
            unique.append(e)
            seen.add(e.elem_id)
    return unique


@dataclass
class DiagramConnection:
    src: int
    dst: int
    conn_type: str
    style: str = "Straight"  # Straight, Squared, Custom
    points: List[Tuple[float, float]] = field(default_factory=list)
    src_pos: Tuple[float, float] | None = None  # relative anchor (x,y)
    dst_pos: Tuple[float, float] | None = None
    name: str = ""
    arrow: str = "none"  # none, forward, backward, both
    mid_arrow: bool = False
    guard: List[str] = field(default_factory=list)
    guard_ops: List[str] = field(default_factory=list)
    element_id: str = ""
    stereotype: str = ""
    multiplicity: str = ""
    stereotype: str = ""
    phase: str | None = field(default_factory=lambda: SysMLRepository.get_instance().active_phase)


def format_control_flow_label(
    conn: DiagramConnection, repo: "SysMLRepository", diag_type: str | None
) -> str:
    """Return the label to display for a connection.

    For control flow diagrams, guards are combined with configured logical
    operators and shown before the action or activity name.
    """
    label = conn.name or ""
    if conn.conn_type == "Control Action" and not label and conn.element_id:
        elem = repo.elements.get(conn.element_id)
        if elem:
            label = elem.name or ""
    stereo = conn.stereotype or conn.conn_type.lower()
    if diag_type == "Control Flow Diagram" and conn.conn_type in (
        "Control Action",
        "Feedback",
    ):
        base = f"<<{stereo}>> {label}".strip() if stereo else label
        if conn.guard:
            lines: List[str] = []
            for i, g in enumerate(conn.guard):
                if i == 0:
                    lines.append(g)
                else:
                    op = conn.guard_ops[i - 1] if i - 1 < len(conn.guard_ops) else "AND"
                    lines.append(f"{op} {g}")
            guard_text = "\n".join(lines)
            return f"[{guard_text}] / {base}" if base else f"[{guard_text}]"
        return base
    if stereo:
        return f"<<{stereo}>> {label}".strip() if label else f"<<{stereo}>>"
    return label


def diagram_type_abbreviation(diag_type: str | None) -> str:
    """Return an abbreviation for a diagram type.

    The abbreviation is formed by taking the first letter of each word in the
    diagram type and uppercasing it. For example, "Control Flow Diagram" becomes
    "CFD" and "Internal Block Diagram" becomes "IBD".
    """
    if not diag_type:
        return ""
    return "".join(word[0] for word in diag_type.split()).upper()


def format_diagram_name(diagram: "SysMLDiagram | None") -> str:
    """Return the diagram name with its stereotype abbreviation appended."""
    if not diagram:
        return ""
    abbr = diagram_type_abbreviation(diagram.diag_type)
    name = diagram.name or diagram.diag_id
    return f"{name} : {abbr}" if abbr else name


class SysMLDiagramWindow(tk.Frame):
    """Base frame for AutoML diagrams with zoom and pan support."""

    def __init__(
        self,
        master,
        title,
        tools,
        diagram_id: str | None = None,
        app=None,
        history=None,
        relation_tools: list[str] | None = None,
    ):
        super().__init__(master)
        self.app = app
        self.diagram_history: list[str] = list(history) if history else []
        self.master.title(title) if isinstance(self.master, tk.Toplevel) else None
        if isinstance(self.master, tk.Toplevel):
            self.master.geometry("800x600")

        self.repo = SysMLRepository.get_instance()
        if diagram_id and diagram_id in self.repo.diagrams:
            diagram = self.repo.diagrams[diagram_id]
        else:
            diagram = self.repo.create_diagram(title, name=title, diag_id=diagram_id)
        self.diagram_id = diagram.diag_id
        if isinstance(self.master, tk.Toplevel):
            self.master.protocol("WM_DELETE_WINDOW", self.on_close)

        # Load any saved objects and connections for this diagram
        self.objects: List[SysMLObject] = []
        for data in self.repo.visible_objects(diagram.diag_id):
            if "requirements" not in data:
                data["requirements"] = []
            obj = SysMLObject(**data)
            if obj.obj_type == "Part":
                asil = calculate_allocated_asil(obj.requirements)
                obj.properties.setdefault("asil", asil)
                if obj.element_id and obj.element_id in self.repo.elements:
                    self.repo.elements[obj.element_id].properties.setdefault(
                        "asil", asil
                    )
            self.objects.append(obj)
        self.sort_objects()
        self.connections: List[DiagramConnection] = [
            DiagramConnection(**data)
            for data in self.repo.visible_connections(diagram.diag_id)
        ]
        if self.objects:
            global _next_obj_id
            _next_obj_id = max(o.obj_id for o in self.objects) + 1

        self.zoom = 1.0
        self.font = tkFont.Font(family="Arial", size=int(8 * self.zoom))
        self.current_tool = None
        self.start = None
        self.selected_obj: SysMLObject | None = None
        self.selected_objs: list[SysMLObject] = []
        self.selected_conn: DiagramConnection | None = None
        self.drag_offset = (0, 0)
        self.dragging_point_index: int | None = None
        self.dragging_endpoint: str | None = None  # "src" or "dst"
        self.conn_drag_offset: tuple[float, float] | None = None
        self.dragging_conn_mid: tuple[float, float] | None = None
        self.dragging_conn_vec: tuple[float, float] | None = None
        self.clipboard: SysMLObject | None = None
        self.resizing_obj: SysMLObject | None = None
        self.resize_edge: str | None = None
        self.select_rect_start: tuple[float, float] | None = None
        self.select_rect_id: int | None = None
        self.temp_line_end: tuple[float, float] | None = None
        self.endpoint_drag_pos: tuple[float, float] | None = None
        self.rc_dragged = False

        self.toolbox = ttk.Frame(self)
        self.toolbox.pack(side=tk.LEFT, fill=tk.Y)

        self.back_btn = ttk.Button(self.toolbox, text="Go Back", command=self.go_back)
        self.back_btn.pack(fill=tk.X, padx=2, pady=2)
        self.back_btn.configure(state=tk.NORMAL if self.diagram_history else tk.DISABLED)

        # Always provide a select tool
        tools = ["Select"] + tools
        self.tools_frame = ttk.Frame(self.toolbox)
        self.tools_frame.pack(fill=tk.X, padx=2, pady=2)
        for tool in tools:
            ttk.Button(
                self.tools_frame,
                text=tool,
                command=lambda t=tool: self.select_tool(t),
            ).pack(fill=tk.X, padx=2, pady=2)

        if relation_tools:
            self.rel_frame = ttk.LabelFrame(self.toolbox, text="Relationships")
            self.rel_frame.pack(fill=tk.X, padx=2, pady=2)
            for tool in relation_tools:
                ttk.Button(
                    self.rel_frame,
                    text=tool,
                    command=lambda t=tool: self.select_tool(t),
                ).pack(fill=tk.X, padx=2, pady=2)

        self.prop_frame = ttk.LabelFrame(self.toolbox, text="Properties")
        self.prop_frame.pack(fill=tk.BOTH, expand=True, padx=2, pady=2)
        self.prop_view = ttk.Treeview(
            self.prop_frame,
            columns=("field", "value"),
            show="headings",
            height=8,
        )
        self.prop_view.heading("field", text="Field")
        self.prop_view.heading("value", text="Value")
        self.prop_view.column("field", width=80, anchor="w")
        self.prop_view.column("value", width=120, anchor="w")
        self.prop_view.pack(fill=tk.BOTH, expand=True)

        canvas_frame = ttk.Frame(self)
        canvas_frame.pack(side=tk.RIGHT, fill=tk.BOTH, expand=True)
        self.canvas = tk.Canvas(canvas_frame, bg="white")
        vbar = ttk.Scrollbar(canvas_frame, orient="vertical", command=self.canvas.yview)
        hbar = ttk.Scrollbar(canvas_frame, orient="horizontal", command=self.canvas.xview)
        self.canvas.configure(yscrollcommand=vbar.set, xscrollcommand=hbar.set)
        self.canvas.grid(row=0, column=0, sticky="nsew")
        vbar.grid(row=0, column=1, sticky="ns")
        hbar.grid(row=1, column=0, sticky="ew")
        canvas_frame.columnconfigure(0, weight=1)
        canvas_frame.rowconfigure(0, weight=1)

        # Keep references to gradient images used for element backgrounds
        self.gradient_cache: dict[int, tk.PhotoImage] = {}
        # Track bounding boxes for compartment toggle buttons
        self.compartment_buttons: list[tuple[int, str, tuple[float, float, float, float]]] = []

        self.canvas.bind("<Button-1>", self.on_left_press)
        self.canvas.bind("<B1-Motion>", self.on_left_drag)
        self.canvas.bind("<ButtonRelease-1>", self.on_left_release)
        self.canvas.bind("<Double-Button-1>", self.on_double_click)
        self.canvas.bind("<ButtonPress-3>", self.on_rc_press)
        self.canvas.bind("<B3-Motion>", self.on_rc_drag)
        self.canvas.bind("<ButtonRelease-3>", self.on_rc_release)
        self.canvas.bind(
            "<Configure>",
            lambda e: self.canvas.configure(scrollregion=self.canvas.bbox("all")),
        )
        self.canvas.bind("<Delete>", self.delete_selected)
        self.canvas.bind("<Motion>", self.on_mouse_move)
        self.canvas.bind("<Control-MouseWheel>", self.on_ctrl_mousewheel)
        self.bind("<Control-c>", self.copy_selected)
        self.bind("<Control-x>", self.cut_selected)
        self.bind("<Control-v>", self.paste_selected)
        if self.app:
            self.bind("<Control-z>", lambda e: self.app.undo())
        self.bind("<Delete>", self.delete_selected)
        # Refresh from the repository whenever the window gains focus
        self.bind("<FocusIn>", self.refresh_from_repository)

        self.redraw()
        self.update_property_view()
        if not isinstance(self.master, tk.Toplevel):
            self.pack(fill=tk.BOTH, expand=True)

    def update_property_view(self) -> None:
        """Display properties and metadata for the selected object."""
        if not hasattr(self, "prop_view"):
            return
        self.prop_view.delete(*self.prop_view.get_children())
        obj = self.selected_obj
        if not obj:
            return
        self.prop_view.insert("", "end", values=("Type", obj.obj_type))
        name = obj.properties.get("name", "")
        if name:
            self.prop_view.insert("", "end", values=("Name", name))
        for k, v in obj.properties.items():
            if k == "name":
                continue
            self.prop_view.insert("", "end", values=(k, v))
        if obj.element_id:
            elem = self.repo.elements.get(obj.element_id)
            if elem:
                self.prop_view.insert("", "end", values=("Author", getattr(elem, "author", "")))
                self.prop_view.insert("", "end", values=("Created", getattr(elem, "created", "")))
                self.prop_view.insert("", "end", values=("Modified", getattr(elem, "modified", "")))
                self.prop_view.insert("", "end", values=("ModifiedBy", getattr(elem, "modified_by", "")))

    def select_tool(self, tool):
        self.current_tool = tool
        self.start = None
        self.temp_line_end = None
        self.selected_obj = None
        self.selected_objs = []
        self.selected_conn = None
        self.dragging_point_index = None
        self.dragging_endpoint = None
        self.conn_drag_offset = None
        cursor = "arrow"
        if tool != "Select":
            cursor = (
                "crosshair"
                if tool
                in (
                    "Association",
                    "Include",
                    "Extend",
                    "Flow",
                    "Propagate",
                    "Propagate by Review",
                    "Propagate by Approval",
                    "Used By",
                    "Used after Review",
                    "Used after Approval",
                    "Re-use",
                    "Trace",
                    "Satisfied by",
                    "Derived from",
                    "Connector",
                    "Generalize",
                    "Generalization",
                    "Communication Path",
                    "Aggregation",
                    "Composite Aggregation",
                    "Control Action",
                    "Feedback",
                )
                else "tcross"
            )
        self.canvas.configure(cursor=cursor)
        self.update_property_view()

    # ------------------------------------------------------------
    # Event handlers
    # ------------------------------------------------------------
    def validate_connection(
        self, src: SysMLObject, dst: SysMLObject, conn_type: str
    ) -> tuple[bool, str]:
        """Return (valid, message) for a potential connection."""
        diag = self.repo.diagrams.get(self.diagram_id)
        diag_type = diag.diag_type if diag else ""

        if conn_type in (
            "Association",
            "Include",
            "Extend",
            "Flow",
            "Propagate",
            "Propagate by Review",
            "Propagate by Approval",
            "Used By",
            "Used after Review",
            "Used after Approval",
            "Re-use",
            "Trace",
            "Satisfied by",
            "Derived from",
            "Connector",
            "Generalize",
            "Generalization",
            "Communication Path",
            "Aggregation",
            "Composite Aggregation",
            "Control Action",
            "Feedback",
        ):
            if src == dst:
                return False, "Cannot connect an element to itself"

        if diag_type == "Use Case Diagram":
            if conn_type == "Association":
                actors = {"Actor"}
                if not (
                    (src.obj_type in actors and dst.obj_type == "Use Case")
                    or (dst.obj_type in actors and src.obj_type == "Use Case")
                ):
                    return False, "Associations must connect an Actor and a Use Case"
            elif conn_type in ("Include", "Extend"):
                if src.obj_type != "Use Case" or dst.obj_type != "Use Case":
                    return False, f"{conn_type} relationships must connect two Use Cases"
            elif conn_type == "Generalize":
                if src.obj_type != dst.obj_type or src.obj_type not in ("Actor", "Use Case"):
                    return False, "Generalizations must link two Actors or two Use Cases"
            elif conn_type == "Communication Path":
                if src.obj_type != "Actor" or dst.obj_type != "Actor":
                    return False, "Communication Paths must connect two Actors"

        elif diag_type == "Block Diagram":
            if conn_type == "Association":
                if src.obj_type != "Block" or dst.obj_type != "Block":
                    return False, "Associations in block diagrams must connect Blocks"
            elif conn_type == "Generalization":
                if src.obj_type != "Block" or dst.obj_type != "Block":
                    return False, "Generalizations in block diagrams must connect Blocks"
                if _shared_generalization_parent(
                    self.repo, src.element_id, dst.element_id
                ):
                    return False, "Blocks already share a generalized parent"
                if dst.element_id in _collect_generalization_parents(
                    self.repo, src.element_id
                ) or src.element_id in _collect_generalization_parents(
                    self.repo, dst.element_id
                ):
                    return False, "Blocks cannot generalize each other"
            elif conn_type in ("Aggregation", "Composite Aggregation"):
                if src.obj_type != "Block" or dst.obj_type != "Block":
                    return False, "Aggregations must connect Blocks"
                if _aggregation_exists(self.repo, src.element_id, dst.element_id):
                    return False, "Aggregation already defined for this block"
                if _reverse_aggregation_exists(self.repo, src.element_id, dst.element_id):
                    return False, "Blocks cannot aggregate each other"

        elif diag_type == "Internal Block Diagram":
            if conn_type == "Connector":
                if src.obj_type not in ("Port", "Part") or dst.obj_type not in (
                    "Port",
                    "Part",
                ):
                    return False, "Connectors must link Parts or Ports"
                if src.obj_type == "Block Boundary" or dst.obj_type == "Block Boundary":
                    return False, "Connectors must link Parts or Ports"
                if src.obj_type == "Port" and dst.obj_type == "Port":
                    dir_a = src.properties.get("direction", "inout").lower()
                    dir_b = dst.properties.get("direction", "inout").lower()
                    if {dir_a, dir_b} != {"in", "out"}:
                        return False, "Ports must connect one 'in' and one 'out'"
                    def flow_dir(conn: DiagramConnection, port_id: int) -> str | None:
                        if conn.arrow == "both":
                            return None
                        if port_id == conn.src:
                            if conn.arrow == "forward":
                                return "out"
                            if conn.arrow == "backward":
                                return "in"
                        elif port_id == conn.dst:
                            if conn.arrow == "forward":
                                return "in"
                            if conn.arrow == "backward":
                                return "out"
                        return None
                    new_dir_a = "out" if dir_a == "out" else "in"
                    new_dir_b = "out" if dir_b == "out" else "in"
                    connections = getattr(self, "connections", None)
                    if connections is None:
                        return False, "Inconsistent data flow on port"
                    for c in connections:
                        if c.conn_type != "Connector":
                            continue
                        if src.obj_id in (c.src, c.dst):
                            ex = flow_dir(c, src.obj_id)
                            if ex and ex != new_dir_a:
                                return False, "Inconsistent data flow on port"
                        if dst.obj_id in (c.src, c.dst):
                            ex = flow_dir(c, dst.obj_id)
                            if ex and ex != new_dir_b:
                                return False, "Inconsistent data flow on port"

        elif diag_type == "Control Flow Diagram":
            if conn_type in ("Control Action", "Feedback"):
                max_offset = (src.width + dst.width) / 2
                if abs(src.x - dst.x) > max_offset:
                    return False, "Connections must be vertical"

        elif diag_type == "Activity Diagram":
            # Basic control flow rules
            allowed = {
                "Initial": {
                    "Action",
                    "CallBehaviorAction",
                    "Decision",
                    "Merge",
                    "Fork",
                    "Join",
                },
                "Action": {
                    "Action",
                    "CallBehaviorAction",
                    "Decision",
                    "Merge",
                    "Fork",
                    "Join",
                    "Final",
                },
                "CallBehaviorAction": {
                    "Action",
                    "CallBehaviorAction",
                    "Decision",
                    "Merge",
                    "Fork",
                    "Join",
                    "Final",
                },
                "Decision": {
                    "Action",
                    "CallBehaviorAction",
                    "Decision",
                    "Merge",
                    "Fork",
                    "Join",
                    "Final",
                },
                "Merge": {
                    "Action",
                    "CallBehaviorAction",
                    "Decision",
                    "Fork",
                    "Join",
                },
                "Fork": {
                    "Action",
                    "CallBehaviorAction",
                    "Decision",
                    "Merge",
                    "Fork",
                    "Join",
                },
                "Join": {
                    "Action",
                    "CallBehaviorAction",
                    "Decision",
                    "Merge",
                },
                "Final": set(),
            }
            if src.obj_type == "Final":
                return False, "Flows cannot originate from Final nodes"
            if dst.obj_type == "Initial":
                return False, "Flows cannot terminate at an Initial node"
            valid_targets = allowed.get(src.obj_type)
            if valid_targets and dst.obj_type not in valid_targets:
                return (
                    False,
                    f"Flow from {src.obj_type} to {dst.obj_type} is not allowed",
                )
        elif diag_type == "Governance Diagram":
            if conn_type in (
                "Propagate",
                "Propagate by Review",
                "Propagate by Approval",
            ):
                if src.obj_type != "Work Product" or dst.obj_type != "Work Product":
                    return False, "Propagation links must connect Work Products"
                src_name = src.properties.get("name")
                dst_name = dst.properties.get("name")
                if (src_name, dst_name) not in ALLOWED_PROPAGATIONS:
                    return False, f"Propagation from {src_name} to {dst_name} is not allowed"
            elif conn_type == "Re-use":
                if src.obj_type not in ("Work Product", "Lifecycle Phase") or dst.obj_type != "Lifecycle Phase":
                    return False, "Re-use links must originate from a Work Product or Lifecycle Phase and target a Lifecycle Phase"
            elif conn_type in ("Satisfied by", "Derived from"):
                if src.obj_type != "Work Product" or dst.obj_type != "Work Product":
                    return False, "Requirement relations must connect Work Products"
                from analysis.models import REQUIREMENT_WORK_PRODUCTS
                req_wps = set(REQUIREMENT_WORK_PRODUCTS)
                sname = src.properties.get("name")
                dname = dst.properties.get("name")
                if sname not in req_wps or dname not in req_wps:
                    return False, "Requirement relations must connect requirement work products"
            elif conn_type == "Trace":
                if src.obj_type != "Work Product" or dst.obj_type != "Work Product":
                    return False, "Trace links must connect Work Products"
                from analysis.models import REQUIREMENT_WORK_PRODUCTS
                req_wps = set(REQUIREMENT_WORK_PRODUCTS)
                sname = src.properties.get("name")
                dname = dst.properties.get("name")
                if sname in req_wps and dname in req_wps:
                    return False, (
                        "Requirement work products must use 'Satisfied by' or 'Derived from'"
                    )
            elif conn_type in (
                "Used By",
                "Used after Review",
                "Used after Approval",
            ):
                if src.obj_type != "Work Product" or dst.obj_type != "Work Product":
                    return False, f"{conn_type} links must connect Work Products"
                dname = dst.properties.get("name")
                if dname not in SAFETY_ANALYSIS_WORK_PRODUCTS:
                    return False, (
                        f"{conn_type} links must target a safety analysis work product",
                    )
<<<<<<< HEAD
                # Prevent multiple 'Used' relationships between the same
                # work products within the active lifecycle phase. Only one
                # of "Used By", "Used after Review" or "Used after Approval"
                # may exist for a given source/target pair.
                phase = self.repo.active_phase
                used_stereos = {
                    "used by",
                    "used after review",
                    "used after approval",
                }
                for rel in self.repo.relationships:
                    if (
                        rel.source == src.element_id
                        and rel.target == dst.element_id
                        and rel.stereotype in used_stereos
                        and rel.phase == phase
                    ):
                        return False, (
                            "A 'Used' relationship between these work products "
                            "already exists in this phase",
=======
                # Ensure only one usage relationship exists between a pair of work
                # products within the same lifecycle phase.  Mixing "Used By",
                # "Used after Review" and "Used after Approval" for the same
                # source/target would create conflicting rules for analysis
                # inputs.  Check existing relationships in the repository and
                # reject duplicates.
                src_id = src.element_id
                dst_id = dst.element_id
                phase = self.repo.active_phase
                for rel in self.repo.relationships:
                    stereo = (rel.stereotype or rel.rel_type or "").lower()
                    if (
                        rel.source == src_id
                        and rel.target == dst_id
                        and rel.phase == phase
                        and stereo
                        in {"used by", "used after review", "used after approval"}
                    ):
                        return (
                            False,
                            "Usage relationship already defined for this work product pair",
>>>>>>> df007e35
                        )
            else:
                allowed = {
                    "Initial": {
                        "Action",
                        "Decision",
                        "Merge",
                    },
                    "Action": {
                        "Action",
                        "Decision",
                        "Merge",
                        "Final",
                    },
                    "Decision": {
                        "Action",
                        "Decision",
                        "Merge",
                        "Final",
                    },
                    "Merge": {
                        "Action",
                        "Decision",
                        "Merge",
                    },
                    "Final": set(),
                }
                if src.obj_type == "Final":
                    return False, "Flows cannot originate from Final nodes"
                if dst.obj_type == "Initial":
                    return False, "Flows cannot terminate at an Initial node"
                valid_targets = allowed.get(src.obj_type)
                if valid_targets and dst.obj_type not in valid_targets:
                    return (
                        False,
                        f"Flow from {src.obj_type} to {dst.obj_type} is not allowed",
                    )

        return True, ""

    def _constrain_horizontal_movement(
        self, obj: SysMLObject, new_x: float
    ) -> float:
        """Return adjusted x to keep control flow connectors vertical."""
        diag = self.repo.diagrams.get(self.diagram_id)
        if not diag or diag.diag_type != "Control Flow Diagram":
            return new_x
        adjusted_x = new_x
        for conn in self.connections:
            if conn.conn_type in ("Control Action", "Feedback") and (
                conn.src == obj.obj_id or conn.dst == obj.obj_id
            ):
                other_id = conn.dst if conn.src == obj.obj_id else conn.src
                for other in self.objects:
                    if other.obj_id == other_id:
                        max_diff = (obj.width + other.width) / 2
                        diff = adjusted_x - other.x
                        if diff > max_diff:
                            adjusted_x = other.x + max_diff
                        elif diff < -max_diff:
                            adjusted_x = other.x - max_diff
        return adjusted_x

    def _constrain_control_flow_x(
        self, conn: DiagramConnection, new_x: float
    ) -> float:
        """Clamp connector x within the horizontal overlap of its objects."""
        diag = self.repo.diagrams.get(self.diagram_id)
        if not diag or diag.diag_type != "Control Flow Diagram":
            return new_x
        src = next((o for o in self.objects if o.obj_id == conn.src), None)
        dst = next((o for o in self.objects if o.obj_id == conn.dst), None)
        if not src or not dst:
            return new_x
        min_x = max(src.x - src.width / 2, dst.x - dst.width / 2)
        max_x = min(src.x + src.width / 2, dst.x + dst.width / 2)
        if new_x < min_x:
            return min_x
        if new_x > max_x:
            return max_x
        return new_x

    def on_left_press(self, event):
        x = self.canvas.canvasx(event.x)
        y = self.canvas.canvasy(event.y)
        conn_tools = (
            "Association",
            "Include",
            "Extend",
            "Flow",
            "Propagate",
            "Propagate by Review",
            "Propagate by Approval",
            "Used By",
            "Used after Review",
            "Used after Approval",
            "Re-use",
            "Trace",
            "Satisfied by",
            "Derived from",
            "Connector",
            "Generalize",
            "Generalization",
            "Communication Path",
            "Aggregation",
            "Composite Aggregation",
            "Control Action",
            "Feedback",
        )
        prefer = self.current_tool in conn_tools
        t = self.current_tool
        if t in (None, "Select"):
            conn = self.find_connection(x, y)
            if conn:
                if (event.state & 0x0001) and conn.style == "Custom":
                    conn.points.append((x / self.zoom, y / self.zoom))
                    self._sync_to_repository()
                self.selected_conn = conn
                self.selected_obj = None
                self.selected_objs = []
                self.dragging_point_index = None
                self.dragging_endpoint = None
                self.dragging_conn_mid = None
                self.dragging_conn_vec = None
                self.update_property_view()
                if conn.style == "Custom":
                    for idx, (px, py) in enumerate(conn.points):
                        hx = px * self.zoom
                        hy = py * self.zoom
                        if abs(hx - x) <= 4 and abs(hy - y) <= 4:
                            self.dragging_point_index = idx
                            self.conn_drag_offset = (x - hx, y - hy)
                            break
                elif conn.style == "Squared":
                    src_obj = self.get_object(conn.src)
                    dst_obj = self.get_object(conn.dst)
                    if src_obj and dst_obj:
                        mx = (
                            conn.points[0][0] * self.zoom
                            if conn.points
                            else ((src_obj.x + dst_obj.x) / 2 * self.zoom)
                        )
                        my = (src_obj.y + dst_obj.y) / 2 * self.zoom
                        if abs(mx - x) <= 4 and abs(my - y) <= 4:
                            self.dragging_point_index = 0
                            self.conn_drag_offset = (x - mx, 0)
                elif (
                    self.repo.diagrams.get(self.diagram_id).diag_type
                    == "Control Flow Diagram"
                    and conn.conn_type in ("Control Action", "Feedback")
                ):
                    src_obj = self.get_object(conn.src)
                    dst_obj = self.get_object(conn.dst)
                    if src_obj and dst_obj:
                        x_val = (
                            conn.points[0][0]
                            if conn.points
                            else (
                                max(
                                    src_obj.x - src_obj.width / 2,
                                    dst_obj.x - dst_obj.width / 2,
                                )
                                + min(
                                    src_obj.x + src_obj.width / 2,
                                    dst_obj.x + dst_obj.width / 2,
                                )
                            )
                            / 2
                        )
                        x_val = SysMLDiagramWindow._constrain_control_flow_x(
                            self, conn, x_val
                        )
                        mx = x_val * self.zoom
                        my = (src_obj.y + dst_obj.y) / 2 * self.zoom
                        if abs(mx - x) <= 4 and abs(my - y) <= 4:
                            self.dragging_point_index = 0
                            self.conn_drag_offset = (x - mx, 0)
                elif (
                    self.repo.diagrams.get(self.diagram_id).diag_type
                    == "Governance Diagram"
                    and conn.style == "Straight"
                ):
                    src_obj = self.get_object(conn.src)
                    dst_obj = self.get_object(conn.dst)
                    if src_obj and dst_obj:
                        sx, sy = self.edge_point(
                            src_obj,
                            dst_obj.x * self.zoom,
                            dst_obj.y * self.zoom,
                            conn.src_pos,
                        )
                        ex, ey = self.edge_point(
                            dst_obj,
                            src_obj.x * self.zoom,
                            src_obj.y * self.zoom,
                            conn.dst_pos,
                        )
                        mx = (sx + ex) / 2
                        my = (sy + ey) / 2
                        if abs(mx - x) <= 4 and abs(my - y) <= 4:
                            self.dragging_conn_mid = (mx, my)
                            self.conn_drag_offset = (x - mx, y - my)
                            self.dragging_conn_vec = (ex - sx, ey - sy)
                # check for dragging endpoints
                src_obj = self.get_object(conn.src)
                dst_obj = self.get_object(conn.dst)
                if src_obj and dst_obj:
                    sx, sy = self.edge_point(
                        src_obj,
                        dst_obj.x * self.zoom,
                        dst_obj.y * self.zoom,
                        conn.src_pos,
                    )
                    dxp, dyp = self.edge_point(
                        dst_obj,
                        src_obj.x * self.zoom,
                        src_obj.y * self.zoom,
                        conn.dst_pos,
                    )
                    if abs(sx - x) <= 6 and abs(sy - y) <= 6:
                        self.dragging_endpoint = "src"
                        self.conn_drag_offset = (x - sx, y - sy)
                        self.endpoint_drag_pos = None
                    elif abs(dxp - x) <= 6 and abs(dyp - y) <= 6:
                        self.dragging_endpoint = "dst"
                        self.conn_drag_offset = (x - dxp, y - dyp)
                        self.endpoint_drag_pos = None
                self.redraw()
                return

        obj = self.find_object(x, y, prefer_port=prefer)

        if obj and obj.obj_type == "Block" and t in (None, "Select"):
            hit = self.hit_compartment_toggle(obj, x, y)
            if hit:
                obj.collapsed[hit] = not obj.collapsed.get(hit, False)
                self._sync_to_repository()
                self.redraw()
                return

        if t in (
            "Association",
            "Include",
            "Extend",
            "Flow",
            "Propagate",
            "Propagate by Review",
            "Propagate by Approval",
            "Used By",
            "Used after Review",
            "Used after Approval",
            "Re-use",
            "Trace",
            "Satisfied by",
            "Derived from",
            "Connector",
            "Generalize",
            "Generalization",
            "Communication Path",
            "Aggregation",
            "Composite Aggregation",
            "Control Action",
            "Feedback",
        ):
            if self.start is None:
                if obj:
                    self.start = obj
                    # Do not highlight objects while adding a connection
                    self.selected_obj = None
                    self.update_property_view()
                    self.temp_line_end = (x, y)
                    self.redraw()
            else:
                if obj and obj != self.start:
                    valid, msg = self.validate_connection(self.start, obj, t)
                    if valid:
                        if t == "Control Action":
                            arrow_default = "forward"
                        elif t == "Feedback":
                            arrow_default = "backward"
                        elif t == "Trace":
                            arrow_default = "both"
                        elif t in (
                            "Flow",
                            "Generalize",
                            "Generalization",
                            "Include",
                            "Extend",
                            "Propagate",
                            "Propagate by Review",
                            "Propagate by Approval",
                            "Used By",
                            "Used after Review",
                            "Used after Approval",
                            "Re-use",
                            "Satisfied by",
                            "Derived from",
                        ):
                            arrow_default = "forward"
                        else:
                            arrow_default = "none"
                        conn_stereo = (
                            "control action"
                            if t == "Control Action"
                            else "feedback" if t == "Feedback" else t.lower()
                        )
                        conn = DiagramConnection(
                            self.start.obj_id,
                            obj.obj_id,
                            t,
                            arrow=arrow_default,
                            stereotype=conn_stereo,
                        )
                        self.connections.append(conn)
                        src_id = self.start.element_id
                        dst_id = obj.element_id
                        if src_id and dst_id:
                            rel_stereo = (
                                "control action"
                                if t == "Control Action"
                                else "feedback" if t == "Feedback" else None
                            )
                            if t == "Trace":
                                rel1 = self.repo.create_relationship(
                                    t, src_id, dst_id, stereotype=rel_stereo
                                )
                                rel2 = self.repo.create_relationship(
                                    t, dst_id, src_id, stereotype=rel_stereo
                                )
                                self.repo.add_relationship_to_diagram(
                                    self.diagram_id, rel1.rel_id
                                )
                                self.repo.add_relationship_to_diagram(
                                    self.diagram_id, rel2.rel_id
                                )
                            else:
                                rel = self.repo.create_relationship(
                                    t, src_id, dst_id, stereotype=rel_stereo
                                )
                                self.repo.add_relationship_to_diagram(
                                    self.diagram_id, rel.rel_id
                                )
                                if t == "Generalization":
                                    inherit_block_properties(self.repo, src_id)
                        self._sync_to_repository()
                        ConnectionDialog(self, conn)
                    else:
                        messagebox.showwarning("Invalid Connection", msg)
                self.start = None
                self.temp_line_end = None
                self.selected_obj = None
                self.update_property_view()
                # Return to select mode after completing a connection
                self.current_tool = "Select"
                self.canvas.configure(cursor="arrow")
                self.redraw()
        elif t and t != "Select":
            if t == "Existing Element":
                names = []
                id_map = {}
                diag = self.repo.diagrams.get(self.diagram_id)
                allowed = {"Actor", "Block"} if diag and diag.diag_type == "Control Flow Diagram" else None
                for eid, el in self.repo.elements.items():
                    if el.elem_type != "Package" and (not allowed or el.elem_type in allowed):
                        name = el.name or eid
                        names.append(name)
                        id_map[name] = eid
                if not names:
                    messagebox.showinfo("Add Element", "No elements available")
                    return
                dlg = SysMLObjectDialog.SelectElementDialog(self, names, title="Select Element")
                selected = dlg.result
                if not selected:
                    return
                elem_id = id_map[selected]
                element = self.repo.elements.get(elem_id)
                self.repo.add_element_to_diagram(self.diagram_id, elem_id)
                new_obj = SysMLObject(
                    _get_next_id(),
                    "Existing Element",
                    x / self.zoom,
                    y / self.zoom,
                    element_id=elem_id,
                    properties={"name": element.name if element else selected},
                )
            else:
                if t == "Port":
                    parent_obj = (
                        obj if obj and obj.obj_type in ("Part", "Block Boundary") else None
                    )
                    if parent_obj is None:
                        # Default to the IBD boundary if present
                        parent_obj = next(
                            (o for o in self.objects if o.obj_type == "Block Boundary"),
                            None,
                        )
                    if parent_obj is None:
                        return
                pkg = self.repo.diagrams[self.diagram_id].package
                element = self.repo.create_element(t, owner=pkg)
                self.repo.add_element_to_diagram(self.diagram_id, element.elem_id)
                new_obj = SysMLObject(
                    _get_next_id(),
                    t,
                    x / self.zoom,
                    y / self.zoom,
                    element_id=element.elem_id,
                )
            if t == "Block":
                new_obj.height = 140.0
                new_obj.width = 160.0
            elif t == "System Boundary":
                new_obj.width = 200.0
                new_obj.height = 120.0
            elif t in ("Decision", "Merge"):
                new_obj.width = 40.0
                new_obj.height = 40.0
            elif t == "Initial":
                new_obj.width = 20.0
                new_obj.height = 20.0
            elif t == "Final":
                new_obj.width = 30.0
                new_obj.height = 30.0
            elif t in ("Fork", "Join"):
                new_obj.width = 60.0
                new_obj.height = 10.0
            key = f"{t.replace(' ', '')}Usage"

            for prop in SYSML_PROPERTIES.get(key, []):
                new_obj.properties.setdefault(prop, "")
            if t == "Port":
                new_obj.properties.setdefault("labelX", "8")
                new_obj.properties.setdefault("labelY", "-8")
                if parent_obj:
                    new_obj.properties["parent"] = str(parent_obj.obj_id)
                    self.snap_port_to_parent(new_obj, parent_obj)
                    # Persist the port by adding it to the parent object's list
                    pname = new_obj.properties.get("name") or ""
                    ports = [
                        p.strip()
                        for p in parent_obj.properties.get("ports", "").split(",")
                        if p.strip()
                    ]
                    if not pname:
                        base = "Port"
                        idx = 1
                        existing = set(ports)
                        existing.update(
                            p.properties.get("name")
                            for p in self.objects
                            if p.obj_type == "Port"
                            and p.properties.get("parent") == str(parent_obj.obj_id)
                        )
                        pname = base
                        while pname in existing:
                            pname = f"{base}{idx}"
                            idx += 1
                        new_obj.properties["name"] = pname
                        element.name = pname
                    if pname not in ports:
                        ports.append(pname)
                        parent_obj.properties["ports"] = ", ".join(ports)
                        if parent_obj.element_id and parent_obj.element_id in self.repo.elements:
                            self.repo.elements[parent_obj.element_id].properties["ports"] = (
                                parent_obj.properties["ports"]
                            )
            element.properties.update(new_obj.properties)
            self.ensure_text_fits(new_obj)
            if t == "System Boundary":
                self.objects.insert(0, new_obj)
            else:
                self.objects.append(new_obj)
            self.sort_objects()
            self._sync_to_repository()
            self.selected_obj = new_obj
            # After placing one object, revert to select mode so additional
            # clicks do not keep adding elements unintentionally
            self.current_tool = "Select"
            self.canvas.configure(cursor="arrow")
            self.redraw()
            self.update_property_view()
        else:
            if obj:
                self.selected_obj = obj
                self.selected_objs = [obj]
                self.drag_offset = (x / self.zoom - obj.x, y / self.zoom - obj.y)
                self.resizing_obj = None
                self.resize_edge = self.hit_resize_handle(obj, x, y)
                if self.resize_edge:
                    self.resizing_obj = obj
                self.redraw()
                self.update_property_view()
            else:
                conn = self.find_connection(x, y)
                if conn:
                    if (event.state & 0x0001) and conn.style == "Custom":
                        conn.points.append((x / self.zoom, y / self.zoom))
                        self._sync_to_repository()
                    self.selected_conn = conn
                    self.selected_obj = None
                    self.selected_objs = []
                    self.dragging_point_index = None
                    self.dragging_endpoint = None
                    self.update_property_view()
                    if conn.style == "Custom":
                        for idx, (px, py) in enumerate(conn.points):
                            hx = px * self.zoom
                            hy = py * self.zoom
                            if abs(hx - x) <= 4 and abs(hy - y) <= 4:
                                self.dragging_point_index = idx
                                self.conn_drag_offset = (x - hx, y - hy)
                                break
                    elif conn.style == "Squared":
                        src_obj = self.get_object(conn.src)
                        dst_obj = self.get_object(conn.dst)
                        if src_obj and dst_obj:
                            mx = (
                                conn.points[0][0] * self.zoom
                                if conn.points
                                else ((src_obj.x + dst_obj.x) / 2 * self.zoom)
                            )
                            my = (src_obj.y + dst_obj.y) / 2 * self.zoom
                            if abs(mx - x) <= 4 and abs(my - y) <= 4:
                                self.dragging_point_index = 0
                                self.conn_drag_offset = (x - mx, 0)
                    # check for dragging endpoints
                    src_obj = self.get_object(conn.src)
                    dst_obj = self.get_object(conn.dst)
                    if src_obj and dst_obj:
                        sx, sy = self.edge_point(
                            src_obj,
                            dst_obj.x * self.zoom,
                            dst_obj.y * self.zoom,
                            conn.src_pos,
                        )
                        dxp, dyp = self.edge_point(
                            dst_obj,
                            src_obj.x * self.zoom,
                            src_obj.y * self.zoom,
                            conn.dst_pos,
                        )
                        if abs(sx - x) <= 6 and abs(sy - y) <= 6:
                            self.dragging_endpoint = "src"
                            self.conn_drag_offset = (x - sx, y - sy)
                            self.endpoint_drag_pos = None
                        elif abs(dxp - x) <= 6 and abs(dyp - y) <= 6:
                            self.dragging_endpoint = "dst"
                            self.conn_drag_offset = (x - dxp, y - dyp)
                            self.endpoint_drag_pos = None
                    self.redraw()
                else:
                    # allow clicking on the resize handle even if outside the object
                    if self.selected_obj:
                        self.resize_edge = self.hit_resize_handle(self.selected_obj, x, y)
                        if self.resize_edge:
                            self.resizing_obj = self.selected_obj
                            return
                    self.selected_obj = None
                    self.selected_objs = []
                    self.selected_conn = None
                    self.resizing_obj = None
                    self.resize_edge = None
                    if self.current_tool == "Select":
                        self.select_rect_start = (x, y)
                        self.select_rect_id = self.canvas.create_rectangle(
                            x, y, x, y, dash=(2, 2), outline="blue"
                        )
                    self.redraw()
                    self.update_property_view()

    def on_left_drag(self, event):
        if self.start and self.current_tool in (
            "Association",
            "Include",
            "Extend",
            "Flow",
            "Propagate",
            "Propagate by Review",
            "Propagate by Approval",
            "Used By",
            "Used after Review",
            "Used after Approval",
            "Re-use",
            "Trace",
            "Satisfied by",
            "Derived from",
            "Connector",
            "Generalization",
            "Generalize",
            "Communication Path",
            "Aggregation",
            "Composite Aggregation",
            "Control Action",
            "Feedback",
        ):
            x = self.canvas.canvasx(event.x)
            y = self.canvas.canvasy(event.y)
            self.temp_line_end = (x, y)
            self.redraw()
            return
        if self.select_rect_start:
            x = self.canvas.canvasx(event.x)
            y = self.canvas.canvasy(event.y)
            self.canvas.coords(
                self.select_rect_id,
                self.select_rect_start[0],
                self.select_rect_start[1],
                x,
                y,
            )
            self._update_drag_selection(x, y)
            return
        if (
            getattr(self, "dragging_conn_mid", None)
            and self.selected_conn
            and self.current_tool == "Select"
        ):
            x = self.canvas.canvasx(event.x) - self.conn_drag_offset[0]
            y = self.canvas.canvasy(event.y) - self.conn_drag_offset[1]
            src_obj = self.get_object(self.selected_conn.src)
            dst_obj = self.get_object(self.selected_conn.dst)
            vec = getattr(self, "dragging_conn_vec", None)
            if src_obj and dst_obj and vec:
                dx, dy = vec
                sx, sy = self._line_rect_intersection(x, y, -dx, -dy, src_obj)
                ex, ey = self._line_rect_intersection(x, y, dx, dy, dst_obj)
                rx = (sx / self.zoom - src_obj.x) / (src_obj.width / 2)
                ry = (sy / self.zoom - src_obj.y) / (src_obj.height / 2)
                self.selected_conn.src_pos = (rx, ry)
                rx = (ex / self.zoom - dst_obj.x) / (dst_obj.width / 2)
                ry = (ey / self.zoom - dst_obj.y) / (dst_obj.height / 2)
                self.selected_conn.dst_pos = (rx, ry)
            self.redraw()
            return
        if (
            self.dragging_endpoint is not None
            and self.selected_conn
            and self.current_tool == "Select"
        ):
            x = self.canvas.canvasx(event.x) - self.conn_drag_offset[0]
            y = self.canvas.canvasy(event.y) - self.conn_drag_offset[1]
            if self.dragging_endpoint == "src":
                obj = self.get_object(self.selected_conn.src)
            else:
                obj = self.get_object(self.selected_conn.dst)
            if obj:
                cx = obj.x * self.zoom
                cy = obj.y * self.zoom
                w = obj.width * self.zoom / 2
                h = obj.height * self.zoom / 2
                thresh = max(w, h) + CONNECTION_SELECT_RADIUS
                if math.hypot(x - cx, y - cy) <= thresh:
                    self.endpoint_drag_pos = None
                    ex, ey = self.edge_point(obj, x, y, apply_radius=False)
                    rx = (ex / self.zoom - obj.x) / (obj.width / 2)
                    ry = (ey / self.zoom - obj.y) / (obj.height / 2)
                    if self.dragging_endpoint == "src":
                        self.selected_conn.src_pos = (rx, ry)
                    else:
                        self.selected_conn.dst_pos = (rx, ry)
                else:
                    self.endpoint_drag_pos = (x, y)
            self.redraw()
            return
        if (
            self.dragging_point_index is not None
            and self.selected_conn
            and self.current_tool == "Select"
        ):
            x = self.canvas.canvasx(event.x)
            y = self.canvas.canvasy(event.y)
            px = (x - self.conn_drag_offset[0]) / self.zoom
            py = (y - self.conn_drag_offset[1]) / self.zoom
            if self.selected_conn.style == "Squared":
                if not self.selected_conn.points:
                    self.selected_conn.points.append((px, 0))
                else:
                    self.selected_conn.points[0] = (px, 0)
            elif (
                self.repo.diagrams.get(self.diagram_id).diag_type
                == "Control Flow Diagram"
                and self.selected_conn.conn_type in ("Control Action", "Feedback")
            ):
                px = SysMLDiagramWindow._constrain_control_flow_x(
                    self, self.selected_conn, px
                )
                if not self.selected_conn.points:
                    self.selected_conn.points.append((px, 0))
                else:
                    self.selected_conn.points[0] = (px, 0)
            else:
                self.selected_conn.points[self.dragging_point_index] = (px, py)
            self.redraw()
            return
        if not self.selected_obj:
            return
        x = self.canvas.canvasx(event.x)
        y = self.canvas.canvasy(event.y)
        if self.resizing_obj:
            obj = self.resizing_obj
            if obj.obj_type in (
                "Initial",
                "Final",
                "Actor",
                "Decision",
                "Merge",
                "Work Product",
            ):
                return
            min_w, min_h = (10.0, 10.0)
            if obj.obj_type == "Block":
                min_w, min_h = self._min_block_size(obj)
            elif obj.obj_type in ("Action", "CallBehaviorAction"):
                min_w, min_h = self._min_action_size(obj)
            elif obj.obj_type == "Block Boundary":
                min_w, min_h = _boundary_min_size(obj, self.objects)
            left = obj.x - obj.width / 2
            right = obj.x + obj.width / 2
            top = obj.y - obj.height / 2
            bottom = obj.y + obj.height / 2
            if "e" in self.resize_edge:
                new_right = x / self.zoom
                if new_right - left < min_w:
                    new_right = left + min_w
                right = new_right
            if "w" in self.resize_edge:
                new_left = x / self.zoom
                if right - new_left < min_w:
                    new_left = right - min_w
                left = new_left
            if obj.obj_type not in ("Fork", "Join", "Existing Element"):
                if "s" in self.resize_edge:
                    new_bottom = y / self.zoom
                    if new_bottom - top < min_h:
                        new_bottom = top + min_h
                    bottom = new_bottom
                if "n" in self.resize_edge:
                    new_top = y / self.zoom
                    if bottom - new_top < min_h:
                        new_top = bottom - min_h
                    top = new_top
            new_w = right - left
            new_h = bottom - top
            obj.x = (left + right) / 2
            obj.y = (top + bottom) / 2
            obj.width = new_w
            obj.height = new_h
            if obj.obj_type == "Part":
                update_ports_for_part(obj, self.objects)
            if obj.obj_type == "Block Boundary":
                update_ports_for_boundary(obj, self.objects)
                ensure_boundary_contains_parts(obj, self.objects)
            self.redraw()
            return
        if self.selected_obj.obj_type == "Port" and "parent" in self.selected_obj.properties:
            parent = self.get_object(int(self.selected_obj.properties["parent"]))
            if parent:
                self.selected_obj.x = x / self.zoom
                self.selected_obj.y = y / self.zoom
                self.snap_port_to_parent(self.selected_obj, parent)
        else:
            old_x = self.selected_obj.x
            old_y = self.selected_obj.y
            new_x = x / self.zoom - self.drag_offset[0]
            new_x = self._constrain_horizontal_movement(self.selected_obj, new_x)
            self.selected_obj.x = new_x
            self.selected_obj.y = y / self.zoom - self.drag_offset[1]
            dx = self.selected_obj.x - old_x
            dy = self.selected_obj.y - old_y
            if self.selected_obj.obj_type in ("Part", "Block Boundary"):
                for p in self.objects:
                    if p.obj_type == "Port" and p.properties.get("parent") == str(
                        self.selected_obj.obj_id
                    ):
                        p.x += dx
                        p.y += dy
                        self.snap_port_to_parent(p, self.selected_obj)
            if self.selected_obj.obj_type == "Block Boundary":
                for o in self.objects:
                    if o.obj_type == "Part":
                        o.x += dx
                        o.y += dy
                        for p in self.objects:
                            if (
                                p.obj_type == "Port"
                                and p.properties.get("parent") == str(o.obj_id)
                            ):
                                p.x += dx
                                p.y += dy
            if self.selected_obj.obj_type == "System Boundary":
                for o in self.objects:
                    if o.properties.get("boundary") == str(self.selected_obj.obj_id):
                        o.x += dx
                        o.y += dy
            boundary = self.get_ibd_boundary()
            if boundary:
                ensure_boundary_contains_parts(boundary, self.objects)
        self.redraw()
        self._sync_to_repository()
        if self.app:
            self.app.update_views()

    def on_left_release(self, event):
        if self.start and self.current_tool in (
            "Association",
            "Include",
            "Extend",
            "Flow",
            "Propagate",
            "Propagate by Review",
            "Propagate by Approval",
            "Used By",
            "Used after Review",
            "Used after Approval",
            "Re-use",
            "Trace",
            "Satisfied by",
            "Derived from",
            "Connector",
            "Generalization",
            "Generalize",
            "Communication Path",
            "Aggregation",
            "Composite Aggregation",
            "Control Action",
            "Feedback",
        ):
            x = self.canvas.canvasx(event.x)
            y = self.canvas.canvasy(event.y)
            obj = self.find_object(
                x,
                y,
                prefer_port=True,
            )
            if obj and obj != self.start:
                valid, msg = self.validate_connection(self.start, obj, self.current_tool)
                if valid:
                    if self.current_tool == "Control Action":
                        arrow_default = "forward"
                    elif self.current_tool == "Feedback":
                        arrow_default = "backward"
                    elif self.current_tool == "Trace":
                        arrow_default = "both"
                    elif self.current_tool in (
                        "Flow",
                        "Generalize",
                        "Generalization",
                        "Include",
                        "Extend",
                        "Propagate",
                        "Propagate by Review",
                        "Propagate by Approval",
                        "Used By",
                        "Used after Review",
                        "Used after Approval",
                        "Re-use",
                        "Satisfied by",
                        "Derived from",
                    ):
                        arrow_default = "forward"
                    else:
                        arrow_default = "none"
                    conn_stereo = (
                        "control action"
                        if self.current_tool == "Control Action"
                        else "feedback" if self.current_tool == "Feedback" else self.current_tool.lower()
                    )
                    conn = DiagramConnection(
                        self.start.obj_id,
                        obj.obj_id,
                        self.current_tool,
                        arrow=arrow_default,
                        stereotype=conn_stereo,
                    )
                    if self.current_tool == "Connector":
                        src_flow = self.start.properties.get("flow") if self.start.obj_type == "Port" else None
                        dst_flow = obj.properties.get("flow") if obj.obj_type == "Port" else None
                        if src_flow or dst_flow:
                            conn.mid_arrow = True
                            if src_flow and dst_flow:
                                dir_a = self.start.properties.get("direction", "out").lower()
                                dir_b = obj.properties.get("direction", "out").lower()
                                if dir_a == "out":
                                    conn.name = src_flow
                                    conn.arrow = "forward"
                                elif dir_b == "out":
                                    conn.name = dst_flow
                                    conn.arrow = "backward"
                                else:
                                    conn.name = src_flow
                                    conn.arrow = "both"
                            elif src_flow:
                                conn.name = src_flow
                                dir_attr = self.start.properties.get("direction", "out")
                                if dir_attr == "in":
                                    conn.arrow = "backward"
                                elif dir_attr == "out":
                                    conn.arrow = "forward"
                                else:
                                    conn.arrow = "both"
                            else:
                                conn.name = dst_flow
                                dir_attr = obj.properties.get("direction", "out")
                                if dir_attr == "in":
                                    conn.arrow = "forward"
                                elif dir_attr == "out":
                                    conn.arrow = "backward"
                                else:
                                    conn.arrow = "both"
                    self.connections.append(conn)
                    if self.start.element_id and obj.element_id:
                        rel_stereo = (
                            "control action"
                            if self.current_tool == "Control Action"
                            else "feedback"
                            if self.current_tool == "Feedback"
                            else None
                        )
                        if self.current_tool == "Trace":
                            rel1 = self.repo.create_relationship(
                                self.current_tool,
                                self.start.element_id,
                                obj.element_id,
                                stereotype=rel_stereo,
                            )
                            rel2 = self.repo.create_relationship(
                                self.current_tool,
                                obj.element_id,
                                self.start.element_id,
                                stereotype=rel_stereo,
                            )
                            self.repo.add_relationship_to_diagram(
                                self.diagram_id, rel1.rel_id
                            )
                            self.repo.add_relationship_to_diagram(
                                self.diagram_id, rel2.rel_id
                            )
                        else:
                            rel = self.repo.create_relationship(
                                self.current_tool,
                                self.start.element_id,
                                obj.element_id,
                                stereotype=rel_stereo,
                            )
                            self.repo.add_relationship_to_diagram(
                                self.diagram_id, rel.rel_id
                            )
                            if self.current_tool == "Generalization":
                                inherit_block_properties(
                                    self.repo, self.start.element_id
                                )
                    self._sync_to_repository()
                    ConnectionDialog(self, conn)
                else:
                    messagebox.showwarning("Invalid Connection", msg)
        if self.select_rect_start:
            x = self.canvas.canvasx(event.x)
            y = self.canvas.canvasy(event.y)
            self.canvas.coords(
                self.select_rect_id,
                self.select_rect_start[0],
                self.select_rect_start[1],
                x,
                y,
            )
            self._update_drag_selection(x, y)
            self.canvas.delete(self.select_rect_id)
            self.select_rect_start = None
            self.select_rect_id = None
        self.start = None
        self.temp_line_end = None
        # Return to select mode after completing a connection
        self.current_tool = "Select"
        self.canvas.configure(cursor="arrow")
        self.resizing_obj = None
        self.resize_edge = None
        if self.dragging_point_index is not None and self.selected_conn:
            self._sync_to_repository()
        self.dragging_point_index = None
        if getattr(self, "dragging_conn_mid", None) and self.selected_conn:
            self._sync_to_repository()
        self.dragging_conn_mid = None
        self.dragging_conn_vec = None
        if self.dragging_endpoint is not None and self.selected_conn:
            x = self.canvas.canvasx(event.x)
            y = self.canvas.canvasy(event.y)
            obj = self.find_object(x, y, prefer_port=True)
            src_obj = self.get_object(self.selected_conn.src)
            dst_obj = self.get_object(self.selected_conn.dst)
            if obj and obj not in (src_obj, dst_obj):
                if self.dragging_endpoint == "src":
                    valid, msg = self.validate_connection(
                        obj, dst_obj, self.selected_conn.conn_type
                    )
                else:
                    valid, msg = self.validate_connection(
                        src_obj, obj, self.selected_conn.conn_type
                    )
                if valid and src_obj and dst_obj and obj.element_id:
                    for rel in self.repo.relationships:
                        if (
                            rel.source == src_obj.element_id
                            and rel.target == dst_obj.element_id
                            and rel.rel_type == self.selected_conn.conn_type
                        ):
                            if self.selected_conn.conn_type == "Generalization":
                                if self.dragging_endpoint == "dst":
                                    msgbox = "Changing inheritance will remove all inherited parts, properties and attributes. Continue?"
                                    if not messagebox.askyesno("Change Inheritance", msgbox):
                                        break
                                    remove_inherited_block_properties(
                                        self.repo, src_obj.element_id, dst_obj.element_id
                                    )
                                    rel.target = obj.element_id
                                    self.selected_conn.dst = obj.obj_id
                                    inherit_block_properties(self.repo, src_obj.element_id)
                                else:
                                    msgbox = "Changing inheritance will remove all inherited parts, properties and attributes. Continue?"
                                    if not messagebox.askyesno("Change Inheritance", msgbox):
                                        break
                                    remove_inherited_block_properties(
                                        self.repo, src_obj.element_id, dst_obj.element_id
                                    )
                                    rel.source = obj.element_id
                                    self.selected_conn.src = obj.obj_id
                                    inherit_block_properties(self.repo, obj.element_id)
                            else:
                                if self.selected_conn.conn_type in (
                                    "Aggregation",
                                    "Composite Aggregation",
                                ):
                                    msg = "Delete aggregation and its part?"
                                    if messagebox.askyesno(
                                        "Remove Aggregation", msg
                                    ):
                                        remove_aggregation_part(
                                            self.repo,
                                            src_obj.element_id,
                                            dst_obj.element_id,
                                            remove_object=self.selected_conn.conn_type
                                            == "Composite Aggregation",
                                            app=getattr(self, "app", None),
                                        )
                                if self.dragging_endpoint == "dst":
                                    rel.target = obj.element_id
                                    self.selected_conn.dst = obj.obj_id
                                    new_whole = src_obj.element_id
                                    new_part = obj.element_id
                                else:
                                    rel.source = obj.element_id
                                    self.selected_conn.src = obj.obj_id
                                    new_whole = obj.element_id
                                    new_part = dst_obj.element_id
                                if self.selected_conn.conn_type == "Composite Aggregation":
                                    add_composite_aggregation_part(
                                        self.repo,
                                        new_whole,
                                        new_part,
                                        self.selected_conn.multiplicity,
                                        app=getattr(self, "app", None),
                                    )
                                elif self.selected_conn.conn_type == "Aggregation":
                                    add_aggregation_part(
                                        self.repo,
                                        new_whole,
                                        new_part,
                                        self.selected_conn.multiplicity,
                                        app=getattr(self, "app", None),
                                    )
                                else:
                                    if self.dragging_endpoint == "dst":
                                        rel.target = obj.element_id
                                        self.selected_conn.dst = obj.obj_id
                                    else:
                                        rel.source = obj.element_id
                                        self.selected_conn.src = obj.obj_id
                            break
                    self._sync_to_repository()
                elif not valid:
                    messagebox.showwarning("Invalid Connection", msg)
            elif obj is None:
                if self.selected_conn in self.connections:
                    self.connections.remove(self.selected_conn)
                    if (
                        src_obj
                        and dst_obj
                        and src_obj.element_id
                        and dst_obj.element_id
                    ):
                        for rel in list(self.repo.relationships):
                            if (
                                rel.source == src_obj.element_id
                                and rel.target == dst_obj.element_id
                                and rel.rel_type == self.selected_conn.conn_type
                            ):
                                self.repo.relationships.remove(rel)
                                diag = self.repo.diagrams.get(self.diagram_id)
                                if diag and rel.rel_id in diag.relationships:
                                    diag.relationships.remove(rel.rel_id)
                                if self.selected_conn.conn_type == "Generalization":
                                    remove_inherited_block_properties(
                                        self.repo,
                                        src_obj.element_id,
                                        dst_obj.element_id,
                                    )
                                    inherit_block_properties(
                                        self.repo, src_obj.element_id
                                    )
                                elif self.selected_conn.conn_type in (
                                    "Aggregation",
                                    "Composite Aggregation",
                                ):
                                    remove_aggregation_part(
                                        self.repo,
                                        src_obj.element_id,
                                        dst_obj.element_id,
                                        remove_object=self.selected_conn.conn_type
                                        == "Composite Aggregation",
                                        app=getattr(self, "app", None),
                                    )
                                break
                    self.selected_conn = None
                    self._sync_to_repository()
            else:
                self._sync_to_repository()
            self.dragging_endpoint = None
            self.conn_drag_offset = None
            self.endpoint_drag_pos = None
        else:
            self.dragging_endpoint = None
            self.conn_drag_offset = None
            self.endpoint_drag_pos = None
        if self.selected_obj and self.current_tool == "Select":
            if self.selected_obj.obj_type != "System Boundary":
                b = self.find_boundary_for_obj(self.selected_obj)
                if b:
                    self.selected_obj.properties["boundary"] = str(b.obj_id)
                else:
                    self.selected_obj.properties.pop("boundary", None)
            self._sync_to_repository()
        self.redraw()

    def on_mouse_move(self, event):
        if self.start and self.current_tool in (
            "Association",
            "Include",
            "Extend",
            "Flow",
            "Propagate",
            "Propagate by Review",
            "Propagate by Approval",
            "Used By",
            "Used after Review",
            "Used after Approval",
            "Re-use",
            "Trace",
            "Connector",
            "Generalization",
            "Generalize",
            "Communication Path",
            "Aggregation",
            "Composite Aggregation",
            "Control Action",
            "Feedback",
        ):
            x = self.canvas.canvasx(event.x)
            y = self.canvas.canvasy(event.y)
            self.temp_line_end = (x, y)
            self.redraw()

    def on_mouse_move(self, event):
        if self.start and self.current_tool in (
            "Association",
            "Include",
            "Extend",
            "Flow",
            "Propagate",
            "Propagate by Review",
            "Propagate by Approval",
            "Used By",
            "Used after Review",
            "Used after Approval",
            "Re-use",
            "Trace",
            "Connector",
            "Generalization",
            "Generalize",
            "Communication Path",
            "Aggregation",
            "Composite Aggregation",
            "Control Action",
            "Feedback",
        ):
            x = self.canvas.canvasx(event.x)
            y = self.canvas.canvasy(event.y)
            self.temp_line_end = (x, y)
            self.redraw()

    def on_double_click(self, event):
        x = self.canvas.canvasx(event.x)
        y = self.canvas.canvasy(event.y)
        conn = self.find_connection(x, y)
        obj = None
        if conn is None:
            obj = self.find_object(x, y)
        if conn:
            ConnectionDialog(self, conn)
            self.redraw()
        elif obj:
            if self._open_linked_diagram(obj):
                return
            SysMLObjectDialog(self, obj)
            self._sync_to_repository()
            self.redraw()
            if getattr(self, "app", None):
                self.app.update_views()

    def on_rc_press(self, event):
        self.rc_dragged = False
        self.canvas.scan_mark(event.x, event.y)

    def on_rc_drag(self, event):
        self.rc_dragged = True
        self.canvas.scan_dragto(event.x, event.y, gain=1)

    def on_rc_release(self, event):
        if not self.rc_dragged:
            self.show_context_menu(event)

    def show_context_menu(self, event):
        x = self.canvas.canvasx(event.x)
        y = self.canvas.canvasy(event.y)
        conn = self.find_connection(x, y)
        obj = None
        if not conn:
            obj = self.find_object(x, y)
            if not obj:
                diag = self.repo.diagrams.get(self.diagram_id)
                if diag and diag.diag_type == "Internal Block Diagram":
                    menu = tk.Menu(self, tearoff=0)
                    menu.add_command(label="Set Father", command=self._set_diagram_father)
                    menu.tk_popup(event.x_root, event.y_root)
                return
        self.selected_obj = obj
        self.selected_conn = conn
        menu = tk.Menu(self, tearoff=0)
        if obj:
            menu.add_command(label="Properties", command=lambda: self._edit_object(obj))
            diag_id = self.repo.get_linked_diagram(obj.element_id)
            if diag_id and diag_id in self.repo.diagrams or obj.properties.get("view"):
                menu.add_command(
                    label="Open Linked Diagram", command=lambda: self._open_linked_diagram(obj)
                )
            menu.add_separator()
            menu.add_command(label="Copy", command=self.copy_selected)
            menu.add_command(label="Cut", command=self.cut_selected)
            menu.add_command(label="Paste", command=self.paste_selected)
            diag = self.repo.diagrams.get(self.diagram_id)
            if diag and diag.diag_type == "Internal Block Diagram" and obj.obj_type == "Part":
                menu.add_separator()
                menu.add_command(
                    label="Remove Part from Diagram",
                    command=lambda: self.remove_part_diagram(obj),
                )
                menu.add_command(
                    label="Remove Part from Model",
                    command=lambda: self.remove_part_model(obj),
                )
            menu.add_separator()
            menu.add_command(label="Delete", command=self.delete_selected)
        elif conn:
            menu.add_command(label="Properties", command=lambda: ConnectionDialog(self, conn))
            menu.add_separator()
            menu.add_command(label="Delete", command=self.delete_selected)
        menu.tk_popup(event.x_root, event.y_root)

    def _edit_object(self, obj):
        SysMLObjectDialog(self, obj)
        self._sync_to_repository()
        self.redraw()
        if self.app:
            self.app.update_views()
        self.update_property_view()
        if getattr(self, "app", None):
            self.app.update_views()

    def _open_linked_diagram(self, obj) -> bool:
        diag_id = self.repo.get_linked_diagram(obj.element_id)
        if not diag_id and obj.obj_type == "Part":
            def_id = obj.properties.get("definition")
            if def_id:
                diag_id = self.repo.get_linked_diagram(def_id)
        view_id = obj.properties.get("view")
        if (
            obj.obj_type in ("CallBehaviorAction", "Action")
            and diag_id
            and view_id
            and view_id in self.repo.diagrams
        ):
            if messagebox.askyesno("Open Diagram", "Open Behavior Diagram?\nChoose No for View"):
                chosen = diag_id
            else:
                chosen = view_id
        else:
            chosen = diag_id or view_id
        if not chosen or chosen not in self.repo.diagrams:
            return False
        # Avoid opening duplicate windows for the same diagram within the
        # current container. If a child frame already displays the chosen
        # diagram, simply return.
        for child in self.master.winfo_children():
            if getattr(child, "diagram_id", None) == chosen:
                return True
        diag = self.repo.diagrams[chosen]
        history = self.diagram_history + [self.diagram_id]
        if diag.diag_type == "Use Case Diagram":
            UseCaseDiagramWindow(self.master, self.app, diagram_id=chosen, history=history)
        elif diag.diag_type == "Activity Diagram":
            ActivityDiagramWindow(self.master, self.app, diagram_id=chosen, history=history)
        elif diag.diag_type == "Governance Diagram":
            GovernanceDiagramWindow(self.master, self.app, diagram_id=chosen, history=history)
        elif diag.diag_type == "Block Diagram":
            BlockDiagramWindow(self.master, self.app, diagram_id=chosen, history=history)
        elif diag.diag_type == "Internal Block Diagram":
            InternalBlockDiagramWindow(self.master, self.app, diagram_id=chosen, history=history)
        self._sync_to_repository()
        self.destroy()
        return True

    def _set_diagram_father(self) -> None:
        diag = self.repo.diagrams.get(self.diagram_id)
        if not diag or diag.diag_type != "Internal Block Diagram":
            return
        dlg = DiagramPropertiesDialog(self, diag)
        for data in getattr(dlg, "added_parts", []):
            self.objects.append(SysMLObject(**data))
        self._sync_to_repository()
        self.redraw()
        if self.app:
            self.app.update_views()

    def go_back(self):
        if not self.diagram_history:
            return
        prev_id = self.diagram_history.pop()
        diag = self.repo.diagrams.get(prev_id)
        if not diag:
            return
        if diag.diag_type == "Use Case Diagram":
            UseCaseDiagramWindow(
                self.master, self.app, diagram_id=prev_id, history=self.diagram_history
            )
        elif diag.diag_type == "Activity Diagram":
            ActivityDiagramWindow(
                self.master, self.app, diagram_id=prev_id, history=self.diagram_history
            )
        elif diag.diag_type == "Governance Diagram":
            GovernanceDiagramWindow(
                self.master, self.app, diagram_id=prev_id, history=self.diagram_history
            )
        elif diag.diag_type == "Block Diagram":
            BlockDiagramWindow(
                self.master, self.app, diagram_id=prev_id, history=self.diagram_history
            )
        elif diag.diag_type == "Internal Block Diagram":
            InternalBlockDiagramWindow(
                self.master, self.app, diagram_id=prev_id, history=self.diagram_history
            )
        self._sync_to_repository()
        self.destroy()

    def on_ctrl_mousewheel(self, event):
        if event.delta > 0:
            self.zoom_in()
        else:
            self.zoom_out()

    # ------------------------------------------------------------
    # Utility methods
    # ------------------------------------------------------------
    def find_object(self, x: float, y: float, prefer_port: bool = False) -> SysMLObject | None:
        """Return the diagram object under ``(x, y)``.

        When ``prefer_port`` is ``True`` ports are looked up first so they
        are selected over overlapping parent objects like a Block Boundary.
        """
        if prefer_port:
            for obj in reversed(self.objects):
                if obj.obj_type != "Port":
                    continue
                ox = obj.x * self.zoom
                oy = obj.y * self.zoom
                w = obj.width * self.zoom / 2
                h = obj.height * self.zoom / 2
                if ox - w <= x <= ox + w and oy - h <= y <= oy + h:
                    return obj

        for obj in reversed(self.objects):
            ox = obj.x * self.zoom
            oy = obj.y * self.zoom
            w = obj.width * self.zoom / 2
            h = obj.height * self.zoom / 2
            if obj.obj_type in ("Initial", "Final"):
                r = min(w, h)
                if (x - ox) ** 2 + (y - oy) ** 2 <= r**2:
                    return obj
            elif ox - w <= x <= ox + w and oy - h <= y <= oy + h:
                return obj
        return None

    def hit_resize_handle(self, obj: SysMLObject, x: float, y: float) -> str | None:
        if obj.obj_type in (
            "Initial",
            "Final",
            "Actor",
            "Decision",
            "Merge",
            "Work Product",
        ):
            return None
        margin = 5
        ox = obj.x * self.zoom
        oy = obj.y * self.zoom
        w = obj.width * self.zoom / 2
        h = obj.height * self.zoom / 2
        left = ox - w
        right = ox + w
        top = oy - h
        bottom = oy + h
        near_left = abs(x - left) <= margin
        near_right = abs(x - right) <= margin
        near_top = abs(y - top) <= margin
        near_bottom = abs(y - bottom) <= margin
        if near_left and near_top:
            return "nw"
        if near_right and near_top:
            return "ne"
        if near_left and near_bottom:
            return "sw"
        if near_right and near_bottom:
            return "se"
        if near_left:
            return "w"
        if near_right:
            return "e"
        if near_top:
            return "n"
        if near_bottom:
            return "s"
        return None

    def hit_compartment_toggle(self, obj: SysMLObject, x: float, y: float) -> str | None:
        """Return the label of the compartment toggle hit at *(x, y)* or ``None``."""
        for oid, label, (x1, y1, x2, y2) in self.compartment_buttons:
            if oid == obj.obj_id and x1 <= x <= x2 and y1 <= y <= y2:
                return label
        return None

    def _dist_to_segment(self, p, a, b) -> float:
        px, py = p
        ax, ay = a
        bx, by = b
        if ax == bx and ay == by:
            return ((px - ax) ** 2 + (py - ay) ** 2) ** 0.5
        t = ((px - ax) * (bx - ax) + (py - ay) * (by - ay)) / ((bx - ax) ** 2 + (by - ay) ** 2)
        t = max(0, min(1, t))
        lx = ax + t * (bx - ax)
        ly = ay + t * (by - ay)
        return ((px - lx) ** 2 + (py - ly) ** 2) ** 0.5

    def _segment_intersection(self, p1, p2, p3, p4):
        """Return intersection point (x, y, t) of segments *p1*-*p2* and *p3*-*p4* or None."""
        x1, y1 = p1
        x2, y2 = p2
        x3, y3 = p3
        x4, y4 = p4
        denom = (y4 - y3) * (x2 - x1) - (x4 - x3) * (y2 - y1)
        if denom == 0:
            return None
        t = ((x3 - x1) * (y4 - y3) - (y3 - y1) * (x4 - x3)) / denom
        u = ((x3 - x1) * (y2 - y1) - (y3 - y1) * (x2 - x1)) / denom
        if 0 <= t <= 1 and 0 <= u <= 1:
            ix = x1 + t * (x2 - x1)
            iy = y1 + t * (y2 - y1)
            return ix, iy, t
        return None

    def _nearest_diamond_corner(self, obj: SysMLObject, tx: float, ty: float) -> Tuple[float, float]:
        """Return the diamond corner of *obj* closest to the target (*tx*, *ty*)."""
        x = obj.x * self.zoom
        y = obj.y * self.zoom
        w = obj.width * self.zoom / 2
        h = obj.height * self.zoom / 2
        corners = [
            (x, y - h),
            (x + w, y),
            (x, y + h),
            (x - w, y),
        ]
        return min(corners, key=lambda p: (p[0] - tx) ** 2 + (p[1] - ty) ** 2)

    def find_connection(self, x: float, y: float) -> DiagramConnection | None:
        diag = self.repo.diagrams.get(self.diagram_id)
        for conn in self.connections:
            src = self.get_object(conn.src)
            dst = self.get_object(conn.dst)
            if not src or not dst:
                continue
            # Control flow connectors are drawn as a vertical line between
            # elements. Mirror that behavior so they can be located when
            # selecting.
            if diag and diag.diag_type == "Control Flow Diagram" and conn.conn_type in (
                "Control Action",
                "Feedback",
            ):
                a_left = src.x - src.width / 2
                a_right = src.x + src.width / 2
                b_left = dst.x - dst.width / 2
                b_right = dst.x + dst.width / 2
                cx_val = (
                    conn.points[0][0]
                    if conn.points
                    else (max(a_left, b_left) + min(a_right, b_right)) / 2
                )
                cx_val = SysMLDiagramWindow._constrain_control_flow_x(
                    self, conn, cx_val
                )
                cx = cx_val * self.zoom
                ayc = src.y * self.zoom
                byc = dst.y * self.zoom
                if ayc <= byc:
                    cy1 = ayc + src.height / 2 * self.zoom
                    cy2 = byc - dst.height / 2 * self.zoom
                else:
                    cy1 = ayc - src.height / 2 * self.zoom
                    cy2 = byc + dst.height / 2 * self.zoom
                if (
                    self._dist_to_segment((x, y), (cx, cy1), (cx, cy2))
                    <= CONNECTION_SELECT_RADIUS
                ):
                    return conn
                continue

            if conn.src == conn.dst:
                sx, sy = self.edge_point(src, 0, 0, (1, 0))
                size = max(src.width, src.height) * 0.5 * self.zoom
                points = [
                    (sx, sy),
                    (sx + size, sy),
                    (sx + size, sy - size),
                    (sx, sy - size),
                    (sx, sy),
                ]
            else:
                sx, sy = self.edge_point(
                    src,
                    dst.x * self.zoom,
                    dst.y * self.zoom,
                    conn.src_pos,
                )
                points = [(sx, sy)]
                if conn.style == "Squared":
                    if conn.points:
                        mx = conn.points[0][0] * self.zoom
                    else:
                        mx = (src.x + dst.x) / 2 * self.zoom
                    points.extend([(mx, points[-1][1]), (mx, dst.y * self.zoom)])
                elif conn.style == "Custom":
                    for px, py in conn.points:
                        xpt = px * self.zoom
                        ypt = py * self.zoom
                        last = points[-1]
                        points.extend([(xpt, last[1]), (xpt, ypt)])
                ex, ey = self.edge_point(
                    dst,
                    src.x * self.zoom,
                    src.y * self.zoom,
                    conn.dst_pos,
                )
                points.append((ex, ey))
            for a, b in zip(points[:-1], points[1:]):
                if self._dist_to_segment((x, y), a, b) <= CONNECTION_SELECT_RADIUS:
                    return conn
        return None

    def snap_port_to_parent(self, port: SysMLObject, parent: SysMLObject) -> None:
        snap_port_to_parent_obj(port, parent)

    def edge_point(
        self,
        obj: SysMLObject,
        tx: float,
        ty: float,
        rel: tuple[float, float] | None = None,
        apply_radius: bool = True,
    ) -> Tuple[float, float]:
        cx = obj.x * self.zoom
        cy = obj.y * self.zoom

        def _intersect(vx: float, vy: float, w: float, h: float, r: float) -> Tuple[float, float]:
            """Return intersection of a ray from the origin with a rounded rectangle."""
            if vx == 0 and vy == 0:
                return 0.0, 0.0

            wi, hi = w - r, h - r
            signx = 1 if vx >= 0 else -1
            signy = 1 if vy >= 0 else -1
            candidates: list[tuple[float, float, float]] = []

            if vx != 0:
                t_v = (signx * w) / vx
                if t_v >= 0:
                    y_v = vy * t_v
                    if abs(y_v) <= hi:
                        candidates.append((t_v, signx * w, y_v))

            if vy != 0:
                t_h = (signy * h) / vy
                if t_h >= 0:
                    x_h = vx * t_h
                    if abs(x_h) <= wi:
                        candidates.append((t_h, x_h, signy * h))

            if r > 0:
                cx_arc, cy_arc = signx * wi, signy * hi
                a = vx * vx + vy * vy
                b = -2 * (vx * cx_arc + vy * cy_arc)
                c = cx_arc * cx_arc + cy_arc * cy_arc - r * r
                disc = b * b - 4 * a * c
                if disc >= 0:
                    sqrt_disc = math.sqrt(disc)
                    for t_arc in ((-b - sqrt_disc) / (2 * a), (-b + sqrt_disc) / (2 * a)):
                        if t_arc >= 0:
                            x_arc = vx * t_arc
                            y_arc = vy * t_arc
                            if signx * x_arc >= wi and signy * y_arc >= hi:
                                candidates.append((t_arc, x_arc, y_arc))

            if not candidates:
                return 0.0, 0.0

            t, ix, iy = min(candidates, key=lambda c: c[0])
            return ix, iy

        if obj.obj_type == "Port":
            # Ports are drawn as 12x12 squares regardless of object width/height.
            # Compute the intersection with this square so connectors touch its edge
            # rather than reaching the center.
            w = h = 6 * self.zoom
            if rel is not None:
                rx, ry = rel
                vx = rx * w
                vy = ry * h
            else:
                vx = tx - cx
                vy = ty - cy
            ix, iy = _intersect(vx, vy, w, h, 0.0)
            return cx + ix, cy + iy

        w = obj.width * self.zoom / 2
        h = obj.height * self.zoom / 2
        radius = 0.0
        if apply_radius:
            if obj.obj_type == "Block":
                radius = 6 * self.zoom
            elif obj.obj_type == "System Boundary":
                radius = 12 * self.zoom
            elif obj.obj_type in ("Action Usage", "Action", "CallBehaviorAction"):
                radius = 8 * self.zoom

        if rel is not None:
            rx, ry = rel
            if obj.obj_type in ("Decision", "Merge"):
                if abs(rx) >= abs(ry):
                    return (cx + (w if rx >= 0 else -w), cy)
                else:
                    return (cx, cy + (h if ry >= 0 else -h))
            vx = rx * obj.width / 2 * self.zoom
            vy = ry * obj.height / 2 * self.zoom
            ix, iy = _intersect(vx, vy, w, h, radius if apply_radius else 0.0)
            return cx + ix, cy + iy

        dx = tx - cx
        dy = ty - cy
        if obj.obj_type in ("Initial", "Final"):
            r = min(w, h)
            dist = (dx**2 + dy**2) ** 0.5 or 1
            return cx + dx / dist * r, cy + dy / dist * r
        if obj.obj_type in ("Decision", "Merge"):
            points = [
                (cx, cy - h),
                (cx + w, cy),
                (cx, cy + h),
                (cx - w, cy),
            ]
            best = None
            for i in range(len(points)):
                p3 = points[i]
                p4 = points[(i + 1) % len(points)]
                inter = SysMLDiagramWindow._segment_intersection(
                    self, (cx, cy), (tx, ty), p3, p4
                )
                if inter:
                    ix, iy, t = inter
                    if best is None or t < best[2]:
                        best = (ix, iy, t)
            if best:
                return best[0], best[1]

        ix, iy = _intersect(dx, dy, w, h, radius)
        return cx + ix, cy + iy

    def _line_rect_intersection(
        self,
        px: float,
        py: float,
        dx: float,
        dy: float,
        obj: SysMLObject,
    ) -> Tuple[float, float]:
        cx = obj.x * self.zoom
        cy = obj.y * self.zoom
        hw = obj.width * self.zoom / 2
        hh = obj.height * self.zoom / 2
        left, right = cx - hw, cx + hw
        top, bottom = cy - hh, cy + hh
        candidates: list[tuple[float, float, float]] = []
        if dx != 0:
            t = (left - px) / dx
            if t >= 0:
                y = py + t * dy
                if top <= y <= bottom:
                    candidates.append((t, left, y))
            t = (right - px) / dx
            if t >= 0:
                y = py + t * dy
                if top <= y <= bottom:
                    candidates.append((t, right, y))
        if dy != 0:
            t = (top - py) / dy
            if t >= 0:
                x = px + t * dx
                if left <= x <= right:
                    candidates.append((t, x, top))
            t = (bottom - py) / dy
            if t >= 0:
                x = px + t * dx
                if left <= x <= right:
                    candidates.append((t, x, bottom))
        if not candidates:
            return px, py
        t, ix, iy = min(candidates, key=lambda c: c[0])
        return ix, iy

    def sync_ports(self, part: SysMLObject) -> None:
        names: List[str] = []
        block_id = part.properties.get("definition")
        if block_id and block_id in self.repo.elements:
            block_elem = self.repo.elements[block_id]
            names.extend(
                [p.strip() for p in block_elem.properties.get("ports", "").split(",") if p.strip()]
            )
        names.extend([p.strip() for p in part.properties.get("ports", "").split(",") if p.strip()])
        existing_ports = [
            o
            for o in self.objects
            if o.obj_type == "Port" and o.properties.get("parent") == str(part.obj_id)
        ]
        existing: dict[str, SysMLObject] = {}
        for p in list(existing_ports):
            name = p.properties.get("name")
            if name in existing:
                self.objects.remove(p)
            else:
                existing[name] = p
        for n in names:
            if n not in existing:
                port = SysMLObject(
                    _get_next_id(),
                    "Port",
                    part.x + part.width / 2 + 20,
                    part.y,
                    properties={
                        "name": n,
                        "parent": str(part.obj_id),
                        "side": "E",
                        "labelX": "8",
                        "labelY": "-8",
                    },
                )
                self.snap_port_to_parent(port, part)
                self.objects.append(port)
                existing[n] = port
        for n, obj in list(existing.items()):
            if n not in names:
                self.objects.remove(obj)
        self.sort_objects()

    def sync_boundary_ports(self, boundary: SysMLObject) -> None:
        names: List[str] = []
        block_id = boundary.element_id
        if block_id and block_id in self.repo.elements:
            block_elem = self.repo.elements[block_id]
            names.extend([
                p.strip() for p in block_elem.properties.get("ports", "").split(",") if p.strip()
            ])
        existing_ports = [
            o
            for o in self.objects
            if o.obj_type == "Port" and o.properties.get("parent") == str(boundary.obj_id)
        ]
        existing: dict[str, SysMLObject] = {}
        for p in list(existing_ports):
            name = p.properties.get("name")
            if name in existing:
                self.objects.remove(p)
            else:
                existing[name] = p
        for n in names:
            if n not in existing:
                port = SysMLObject(
                    _get_next_id(),
                    "Port",
                    boundary.x + boundary.width / 2 + 20,
                    boundary.y,
                    properties={
                        "name": n,
                        "parent": str(boundary.obj_id),
                        "side": "E",
                        "labelX": "8",
                        "labelY": "-8",
                    },
                )
                self.snap_port_to_parent(port, boundary)
                self.objects.append(port)
                existing[n] = port
        for n, obj in list(existing.items()):
            if n not in names:
                self.objects.remove(obj)
        self.sort_objects()

    def zoom_in(self):
        self.zoom *= 1.2
        self.font.config(size=int(8 * self.zoom))
        self.redraw()

    def zoom_out(self):
        self.zoom /= 1.2
        self.font.config(size=int(8 * self.zoom))
        self.redraw()

    def _block_compartments(self, obj: SysMLObject) -> list[tuple[str, str]]:
        """Return the list of compartments displayed for a Block."""
        parts = "\n".join(
            p.strip()
            for p in obj.properties.get("partProperties", "").split(",")
            if p.strip()
        )
        operations = "\n".join(
            format_operation(op)
            for op in parse_operations(obj.properties.get("operations", ""))
        )
        ports = "\n".join(
            p.strip() for p in obj.properties.get("ports", "").split(",") if p.strip()
        )
        reliability = "\n".join(
            f"{label}={obj.properties.get(key, '')}"
            for label, key in (
                ("FIT", "fit"),
                ("Qual", "qualification"),
                ("FM", "failureModes"),
            )
            if obj.properties.get(key, "")
        )
        requirements = "\n".join(r.get("id") for r in obj.requirements)
        return [
            ("Parts", parts),
            ("Operations", operations),
            ("Ports", ports),
            ("Reliability", reliability),
            ("Requirements", requirements),
        ]

    def _min_block_size(self, obj: SysMLObject) -> tuple[float, float]:
        """Return minimum width and height to display all Block text."""
        name = _format_label(self, obj.properties.get('name', ''), obj.phase)
        header = f"<<block>> {name}".strip()
        width_px = self.font.measure(header) + 8 * self.zoom
        compartments = self._block_compartments(obj)
        total_lines = 1
        button_w = 12 * self.zoom
        for label, text in compartments:
            collapsed = obj.collapsed.get(label, False)
            lines = text.splitlines() if text else [""]
            if collapsed:
                # When collapsed only show the compartment name, not the first
                # element. Previously the first line of the compartment content
                # was appended which caused the label to display e.g.
                # "Parts: Motor". The design has changed to only display the
                # compartment title when collapsed so that it simply reads
                # "Parts".
                disp = f"{label}:"
                width_px = max(width_px, self.font.measure(disp) + button_w + 8 * self.zoom)
                total_lines += 1
            else:
                disp = f"{label}:"
                width_px = max(width_px, self.font.measure(disp) + button_w + 8 * self.zoom)
                for line in lines:
                    width_px = max(width_px, self.font.measure(line) + 8 * self.zoom)
                total_lines += 1 + len(lines)
        height_px = total_lines * 20 * self.zoom
        return width_px / self.zoom, height_px / self.zoom

    def _min_action_size(self, obj: SysMLObject) -> tuple[float, float]:
        """Return minimum width and height to display Action text without wrapping."""
        full_width_obj = replace(obj, width=10_000)
        lines = self._object_label_lines(full_width_obj)
        if not lines:
            return (10.0, 10.0)
        text_width = max(self.font.measure(line) for line in lines)
        text_height = self.font.metrics("linespace") * len(lines)
        padding = 6 * self.zoom
        return (text_width + padding) / self.zoom, (text_height + padding) / self.zoom

    def _wrap_text_to_width(self, text: str, width_px: float) -> list[str]:
        """Return *text* wrapped to fit within *width_px* pixels."""
        if self.font.measure(text) <= width_px:
            return [text]
        words = text.split()
        if not words:
            words = [text]

        if len(words) == 1 and self.font.measure(words[0]) > width_px:
            # single long word - wrap by characters
            lines: list[str] = []
            current = ""
            for ch in words[0]:
                if self.font.measure(current + ch) <= width_px:
                    current += ch
                else:
                    if current:
                        lines.append(current)
                    current = ch
            if current:
                lines.append(current)
            return lines

        lines: list[str] = []
        current = words[0]
        for word in words[1:]:
            candidate = current + " " + word
            if self.font.measure(candidate) <= width_px:
                current = candidate
            else:
                lines.append(current)
                if self.font.measure(word) <= width_px:
                    current = word
                else:
                    # break long word
                    part = ""
                    for ch in word:
                        if self.font.measure(part + ch) <= width_px:
                            part += ch
                        else:
                            if part:
                                lines.append(part)
                            part = ch
                    current = part
        if current:
            lines.append(current)
        return lines

    def _object_label_lines(self, obj: SysMLObject) -> list[str]:
        """Return the lines of text displayed inside *obj*."""
        if obj.obj_type == "System Boundary" or obj.obj_type == "Block Boundary":
            name = _format_label(self, obj.properties.get("name", ""), obj.phase)
            return [name] if name else []

        if obj.obj_type in ("Block", "Port"):
            # Blocks and ports use custom drawing logic
            return []

        name = obj.properties.get("name", "")
        has_name = False
        def_id = obj.properties.get("definition")
        if obj.element_id and obj.element_id in self.repo.elements:
            elem = self.repo.elements[obj.element_id]
            name = elem.name or elem.properties.get("component", "")
            def_id = def_id or elem.properties.get("definition")
            def_name = ""
            if def_id and def_id in self.repo.elements:
                def_name = self.repo.elements[def_id].name or def_id
            has_name = bool(name) and not _is_default_part_name(def_name, name)

        if not has_name:
            name = ""
        if obj.obj_type == "Part":
            asil = calculate_allocated_asil(obj.requirements)
            if obj.properties.get("asil") != asil:
                obj.properties["asil"] = asil
                if obj.element_id and obj.element_id in self.repo.elements:
                    self.repo.elements[obj.element_id].properties["asil"] = asil
            def_id = obj.properties.get("definition")
            mult = None
            comp = obj.properties.get("component", "")
            if def_id and def_id in self.repo.elements:
                def_name = self.repo.elements[def_id].name or def_id
                diag = self.repo.diagrams.get(self.diagram_id)
                block_id = (
                    getattr(diag, "father", None)
                    or next(
                        (
                            eid
                            for eid, did in self.repo.element_diagrams.items()
                            if did == self.diagram_id
                        ),
                        None,
                    )
                )
                if block_id:
                    for rel in self.repo.relationships:
                        if (
                            rel.rel_type in ("Aggregation", "Composite Aggregation")
                            and rel.source == block_id
                            and rel.target == def_id
                        ):
                            mult = rel.properties.get("multiplicity", "1")
                            if mult in ("", "1"):
                                mult = None
                            break
                base = name
                index = None
                m = re.match(r"^(.*)\[(\d+)\]$", name)
                if m:
                    base = m.group(1)
                    index = int(m.group(2))
                if index is not None:
                    base = f"{base} {index}"
                name = base
                if obj.element_id and obj.element_id in self.repo.elements and not comp:
                    comp = self.repo.elements[obj.element_id].properties.get("component", "")
                if comp and comp == def_name:
                    comp = ""
                if mult:
                    if ".." in mult:
                        upper = mult.split("..", 1)[1] or "*"
                        disp = f"{index or 1}..{upper}"
                    elif mult == "*":
                        disp = f"{index or 1}..*"
                    else:
                        disp = f"{index or 1}..{mult}"
                    def_part = f"{def_name} [{disp}]"
                else:
                    def_part = def_name
                if comp:
                    def_part = f"{comp} / {def_part}"
                if name and def_part != name:
                    name = f"{name} : {def_part}"
                elif not name:
                    name = f" : {def_part}"

        name = _format_label(self, name, obj.phase)
        lines: list[str] = []
        diag_id = self.repo.get_linked_diagram(obj.element_id)
        if diag_id and diag_id in self.repo.diagrams:
            diag = self.repo.diagrams[diag_id]
            diag_name = _format_label(self, diag.name or diag_id, diag.phase)
            lines.append(diag_name)

        if obj.obj_type in ("Action", "CallBehaviorAction") and name:
            max_width = obj.width * self.zoom - 6 * self.zoom
            if max_width > 0:
                wrapped = self._wrap_text_to_width(name, max_width)
                lines.extend(wrapped)
            else:
                lines.append(name)
        elif obj.obj_type == "Work Product" and name:
            lines.extend(name.split())
        else:
            lines.append(name)

        key = obj.obj_type.replace(" ", "")
        if not key.endswith("Usage"):
            key += "Usage"
        for prop in SYSML_PROPERTIES.get(key, []):
            if obj.obj_type == "Part" and prop in (
                "fit",
                "qualification",
                "failureModes",
                "asil",
            ):
                continue
            val = obj.properties.get(prop)
            if val:
                lines.append(f"{prop}: {val}")

        if obj.obj_type == "Part":
            rel_items = []
            for lbl, key in (
                ("ASIL", "asil"),
                ("FIT", "fit"),
                ("Qual", "qualification"),
                ("FM", "failureModes"),
            ):
                val = obj.properties.get(key)
                if val:
                    rel_items.append(f"{lbl}: {val}")
            if rel_items:
                lines.extend(rel_items)
            reqs = "; ".join(r.get("id") for r in obj.requirements)
            if reqs:
                lines.append(f"Reqs: {reqs}")

        return lines

    def ensure_text_fits(self, obj: SysMLObject) -> None:
        """Expand the object's size so its label is fully visible."""
        if obj.obj_type == "Block":
            b_w, b_h = self._min_block_size(obj)
            min_w, min_h = b_w, b_h
        else:
            label_lines = self._object_label_lines(obj)
            if not label_lines:
                return

            text_width = max(self.font.measure(line) for line in label_lines)
            text_height = self.font.metrics("linespace") * len(label_lines)
            if obj.obj_type in ("Action", "CallBehaviorAction"):
                padding = 6 * self.zoom
                if text_width + padding <= obj.width * self.zoom:
                    min_w = obj.width
                else:
                    min_w = (text_width + padding) / self.zoom
            else:
                padding = 10 * self.zoom
                min_w = (text_width + padding) / self.zoom
            min_h = (text_height + padding) / self.zoom

        if obj.obj_type in ("Block",):
            # _min_block_size already accounts for text padding
            pass
        elif obj.obj_type in (
            "Fork",
            "Join",
            "Initial",
            "Final",
            "Decision",
            "Merge",
        ):
            min_h = obj.height  # height remains unchanged for these types
        if min_w > obj.width:
            obj.width = min_w
        if obj.obj_type not in (
            "Fork",
            "Join",
            "Initial",
            "Final",
            "Decision",
            "Merge",
        ) and min_h > obj.height:
            obj.height = min_h
    def sort_objects(self) -> None:
        """Order objects so boundaries render behind and their ports above."""

        def key(o: SysMLObject) -> int:
            if o.obj_type in ("System Boundary", "Block Boundary", "Existing Element"):
                return 0
            if o.obj_type == "Port":
                parent_id = o.properties.get("parent")
                if parent_id:
                    try:
                        pid = int(parent_id)
                    except (TypeError, ValueError):
                        pid = None
                    if pid is not None:
                        for obj in self.objects:
                            if obj.obj_id == pid and obj.obj_type == "Block Boundary":
                                return 2
            return 1

        self.objects.sort(key=key)

    def redraw(self):
        self.canvas.delete("all")
        self.gradient_cache.clear()
        self.compartment_buttons = []
        self.sort_objects()
        remove_orphan_ports(self.objects)
        for obj in list(self.objects):
            if getattr(obj, "hidden", False):
                continue
            if obj.obj_type == "Part":
                self.sync_ports(obj)
            if obj.obj_type == "Block Boundary":
                self.sync_boundary_ports(obj)
            self.ensure_text_fits(obj)
            self.draw_object(obj)
        for conn in self.connections:
            src = self.get_object(conn.src)
            dst = self.get_object(conn.dst)
            if (
                src
                and dst
                and not getattr(src, "hidden", False)
                and not getattr(dst, "hidden", False)
            ):
                if (
                    conn is self.selected_conn
                    and self.dragging_endpoint is not None
                    and self.endpoint_drag_pos
                ):
                    continue
                self.draw_connection(src, dst, conn, conn is self.selected_conn)
        if (
            self.selected_conn
            and self.dragging_endpoint is not None
            and self.endpoint_drag_pos
        ):
            other = (
                self.get_object(self.selected_conn.dst)
                if self.dragging_endpoint == "src"
                else self.get_object(self.selected_conn.src)
            )
            if other:
                rel = (
                    self.selected_conn.dst_pos
                    if self.dragging_endpoint == "src"
                    else self.selected_conn.src_pos
                )
                sx, sy = self.edge_point(other, *self.endpoint_drag_pos, rel)
                ex, ey = self.endpoint_drag_pos
                forward = self.selected_conn.arrow in ("forward", "both")
                backward = self.selected_conn.arrow in ("backward", "both")
                if self.dragging_endpoint == "src":
                    arrow_start = backward
                    arrow_end = forward
                else:
                    arrow_start = backward
                    arrow_end = forward
                if arrow_start and arrow_end:
                    style = tk.BOTH
                elif arrow_end:
                    style = tk.LAST
                elif arrow_start:
                    style = tk.FIRST
                else:
                    style = tk.NONE
                self.canvas.create_line(
                    sx,
                    sy,
                    ex,
                    ey,
                    dash=(2, 2),
                    arrow=style,
                    tags="connection",
                )
        if (
            self.start
            and self.temp_line_end
            and self.current_tool
            in (
                "Association",
                "Include",
                "Extend",
                "Flow",
                "Connector",
                "Generalization",
                "Generalize",
                "Communication Path",
                "Aggregation",
                "Composite Aggregation",
                "Control Action",
                "Feedback",
            )
        ):
            sx, sy = self.edge_point(self.start, *self.temp_line_end)
            ex, ey = self.temp_line_end
            self.canvas.create_line(
                sx, sy, ex, ey, dash=(2, 2), arrow=tk.LAST, tags="connection"
            )
        self.canvas.tag_raise("connection")
        self.canvas.config(scrollregion=self.canvas.bbox("all"))

    def _create_round_rect(self, x1, y1, x2, y2, radius=10, **kwargs):
        """Draw a rectangle with rounded corners on the canvas."""
        rad = min(radius, abs(x2 - x1) / 2, abs(y2 - y1) / 2)
        points = [
            x1 + rad,
            y1,
            x2 - rad,
            y1,
            x2,
            y1,
            x2,
            y1 + rad,
            x2,
            y2 - rad,
            x2,
            y2,
            x2 - rad,
            y2,
            x1 + rad,
            y2,
            x1,
            y2,
            x1,
            y2 - rad,
            x1,
            y1 + rad,
            x1,
            y1,
        ]
        return self.canvas.create_polygon(points, smooth=True, splinesteps=36, **kwargs)

    def _create_gradient_image(self, width: int, height: int, color: str) -> tk.PhotoImage:
        """Return a left-to-right gradient image from white to *color*."""
        width = max(1, int(width))
        height = max(1, int(height))
        img = tk.PhotoImage(width=width, height=height)
        r = int(color[1:3], 16)
        g = int(color[3:5], 16)
        b = int(color[5:7], 16)
        for x in range(width):
            ratio = x / (width - 1) if width > 1 else 1
            nr = int(255 * (1 - ratio) + r * ratio)
            ng = int(255 * (1 - ratio) + g * ratio)
            nb = int(255 * (1 - ratio) + b * ratio)
            img.put(f"#{nr:02x}{ng:02x}{nb:02x}", to=(x, 0, x + 1, height))
        return img

    def _draw_gradient_rect(self, x1: float, y1: float, x2: float, y2: float, color: str, obj_id: int) -> None:
        """Draw a gradient rectangle on the canvas and cache the image."""
        img = self._create_gradient_image(abs(int(x2 - x1)), abs(int(y2 - y1)), color)
        self.canvas.create_image(min(x1, x2), min(y1, y2), anchor="nw", image=img)
        self.gradient_cache[obj_id] = img


    def _draw_open_arrow(
        self,
        start: Tuple[float, float],
        end: Tuple[float, float],
        color: str = "black",
        width: int = 1,
        tags: str = "connection",
    ) -> None:
        """Draw an open triangular arrow head from *start* to *end*.

        This helper creates the classic hollow triangle used for
        generalization relationships. The interior is filled with the
        canvas background so the outline color defines the arrow shape.
        """
        dx = end[0] - start[0]
        dy = end[1] - start[1]
        length = math.hypot(dx, dy)
        if length == 0:
            return
        size = 10 * self.zoom
        angle = math.atan2(dy, dx)
        spread = math.radians(20)
        p1 = (
            end[0] - size * math.cos(angle - spread),
            end[1] - size * math.sin(angle - spread),
        )
        p2 = (
            end[0] - size * math.cos(angle + spread),
            end[1] - size * math.sin(angle + spread),
        )
        # Draw the arrowhead as a small white triangle with the requested
        # outline color. Using a filled polygon ensures the arrowhead remains
        # visible regardless of the canvas background color.
        self.canvas.create_polygon(
            end,
            p1,
            p2,
            fill="white",
            outline=color,
            width=width,
            tags=tags,
        )

    def _draw_line_arrow(
        self,
        start: Tuple[float, float],
        end: Tuple[float, float],
        color: str = "black",
        width: int = 1,
        tags: str = "connection",
    ) -> None:
        """Draw an open arrow using only line segments.

        The arrow head is composed of two lines so that the center line of
        the connection meets the arrow tip directly, providing a cleaner
        look for port direction indicators.
        """
        dx = end[0] - start[0]
        dy = end[1] - start[1]
        length = math.hypot(dx, dy)
        if length == 0:
            return
        # Use a slightly smaller arrow head so the direction indicator
        # fits nicely on the tiny port square.
        size = 6 * self.zoom
        angle = math.atan2(dy, dx)
        spread = math.radians(20)
        p1 = (
            end[0] - size * math.cos(angle - spread),
            end[1] - size * math.sin(angle - spread),
        )
        p2 = (
            end[0] - size * math.cos(angle + spread),
            end[1] - size * math.sin(angle + spread),
        )
        self.canvas.create_line(
            end[0],
            end[1],
            p1[0],
            p1[1],
            fill=color,
            width=width,
            tags=tags,
        )
        self.canvas.create_line(
            end[0],
            end[1],
            p2[0],
            p2[1],
            fill=color,
            width=width,
            tags=tags,
        )

    def _draw_line_arrow(
        self,
        start: Tuple[float, float],
        end: Tuple[float, float],
        color: str = "black",
        width: int = 1,
        tags: str = "connection",
    ) -> None:
        """Draw an open arrow using only line segments.

        The arrow head is composed of two lines so that the center line of
        the connection meets the arrow tip directly, providing a cleaner
        look for port direction indicators.
        """
        dx = end[0] - start[0]
        dy = end[1] - start[1]
        length = math.hypot(dx, dy)
        if length == 0:
            return
        # Use a tiny arrow head so the indicator does not dwarf the port.
        size = 3 * self.zoom
        angle = math.atan2(dy, dx)
        spread = math.radians(20)
        p1 = (
            end[0] - size * math.cos(angle - spread),
            end[1] - size * math.sin(angle - spread),
        )
        p2 = (
            end[0] - size * math.cos(angle + spread),
            end[1] - size * math.sin(angle + spread),
        )
        self.canvas.create_line(
            end[0],
            end[1],
            p1[0],
            p1[1],
            fill=color,
            width=width,
            tags=tags,
        )
        self.canvas.create_line(
            end[0],
            end[1],
            p2[0],
            p2[1],
            fill=color,
            width=width,
            tags=tags,
        )

    def _draw_filled_arrow(
        self,
        start: Tuple[float, float],
        end: Tuple[float, float],
        color: str = "black",
        width: int = 1,
        tags: str = "connection",
    ) -> None:
        """Draw a filled triangular arrow from *start* to *end*."""
        dx = end[0] - start[0]
        dy = end[1] - start[1]
        length = math.hypot(dx, dy)
        if length == 0:
            return
        size = 10 * self.zoom
        angle = math.atan2(dy, dx)
        spread = math.radians(20)
        p1 = (
            end[0] - size * math.cos(angle - spread),
            end[1] - size * math.sin(angle - spread),
        )
        p2 = (
            end[0] - size * math.cos(angle + spread),
            end[1] - size * math.sin(angle + spread),
        )
        self.canvas.create_polygon(
            end,
            p1,
            p2,
            fill=color,
            outline=color,
            width=width,
            tags=tags,
        )

    def _draw_open_diamond(
        self,
        start: Tuple[float, float],
        end: Tuple[float, float],
        color: str = "black",
        width: int = 1,
        tags: str = "connection",
    ) -> None:
        """Draw an open diamond from *start* to *end*."""
        dx = end[0] - start[0]
        dy = end[1] - start[1]
        length = math.hypot(dx, dy)
        if length == 0:
            return
        size = 10 * self.zoom
        angle = math.atan2(dy, dx)
        p1 = (
            end[0] - size * math.cos(angle),
            end[1] - size * math.sin(angle),
        )
        p2 = (
            p1[0] - size * math.sin(angle) / 2,
            p1[1] + size * math.cos(angle) / 2,
        )
        p3 = (
            end[0] - 2 * size * math.cos(angle),
            end[1] - 2 * size * math.sin(angle),
        )
        p4 = (
            p1[0] + size * math.sin(angle) / 2,
            p1[1] - size * math.cos(angle) / 2,
        )
        self.canvas.create_polygon(
            end,
            p2,
            p3,
            p4,
            fill=self.canvas.cget("background"),
            outline=color,
            width=width,
            tags=tags,
        )

    def _draw_filled_diamond(
        self,
        start: Tuple[float, float],
        end: Tuple[float, float],
        color: str = "black",
        width: int = 1,
        tags: str = "connection",
    ) -> None:
        """Draw a filled diamond from *start* to *end*."""
        dx = end[0] - start[0]
        dy = end[1] - start[1]
        length = math.hypot(dx, dy)
        if length == 0:
            return
        size = 10 * self.zoom
        angle = math.atan2(dy, dx)
        p1 = (
            end[0] - size * math.cos(angle),
            end[1] - size * math.sin(angle),
        )
        p2 = (
            p1[0] - size * math.sin(angle) / 2,
            p1[1] + size * math.cos(angle) / 2,
        )
        p3 = (
            end[0] - 2 * size * math.cos(angle),
            end[1] - 2 * size * math.sin(angle),
        )
        p4 = (
            p1[0] + size * math.sin(angle) / 2,
            p1[1] - size * math.cos(angle) / 2,
        )
        self.canvas.create_polygon(
            end,
            p2,
            p3,
            p4,
            fill=color,
            outline=color,
            width=width,
            tags=tags,
        )

    def _draw_center_triangle(
        self,
        start: Tuple[float, float],
        end: Tuple[float, float],
        color: str = "black",
        width: int = 1,
        tags: str = "connection",
    ) -> None:
        """Draw a small triangular arrow pointing from *start* to *end*.

        The triangle is centered on the line segment defined by the start
        and end points and scales with the current zoom level.
        """
        dx = end[0] - start[0]
        dy = end[1] - start[1]
        length = math.hypot(dx, dy)
        if length == 0:
            return
        mx = (start[0] + end[0]) / 2
        my = (start[1] + end[1]) / 2
        # Slightly enlarge the arrowhead to make flow direction clearer
        size = 10 * self.zoom
        angle = math.atan2(dy, dx)
        spread = math.radians(20)
        p1 = (mx, my)
        p2 = (
            mx - size * math.cos(angle - spread),
            my - size * math.sin(angle - spread),
        )
        p3 = (
            mx - size * math.cos(angle + spread),
            my - size * math.sin(angle + spread),
        )
        self.canvas.create_polygon(
            p1,
            p2,
            p3,
            fill=color,
            outline=color,
            width=width,
            tags=tags,
        )

    def _draw_subdiagram_marker(self, right: float, bottom: float) -> None:
        """Draw a small indicator showing a linked lower level diagram."""

        size = 8 * self.zoom
        pad = 2 * self.zoom
        x1 = right - size - pad
        y1 = bottom - size - pad
        x2 = right - pad
        y2 = bottom - pad
        self.canvas.create_rectangle(x1, y1, x2, y2, outline="black", fill="white")
        cx = (x1 + x2) / 2
        cy = (y1 + y2) / 2
        self.canvas.create_text(
            cx,
            cy,
            text="∞",
            font=("Arial", int(6 * self.zoom)),
            fill="black",
        )

    def draw_object(self, obj: SysMLObject):
        x = obj.x * self.zoom
        y = obj.y * self.zoom
        w = obj.width * self.zoom / 2
        h = obj.height * self.zoom / 2
        color = StyleManager.get_instance().get_color(obj.obj_type)
        outline = "black"
        if obj.obj_type == "Actor":
            sx = obj.width / 80.0 * self.zoom
            sy = obj.height / 40.0 * self.zoom
            self.canvas.create_oval(
                x - 10 * sx,
                y - 30 * sy,
                x + 10 * sx,
                y - 10 * sy,
                outline=outline,
                fill=color,
            )
            self.canvas.create_line(x, y - 10 * sy, x, y + 20 * sy, fill=outline)
            self.canvas.create_line(x - 15 * sx, y, x + 15 * sx, y, fill=outline)
            self.canvas.create_line(
                x,
                y + 20 * sy,
                x - 10 * sx,
                y + 40 * sy,
                fill=outline,
            )
            self.canvas.create_line(
                x,
                y + 20 * sy,
                x + 10 * sx,
                y + 40 * sy,
                fill=outline,
            )
        elif obj.obj_type == "Use Case":
            self.canvas.create_oval(
                x - w,
                y - h,
                x + w,
                y + h,
                fill=color,
                outline=outline,
            )
        elif obj.obj_type == "System Boundary":
            self._draw_gradient_rect(x - w, y - h, x + w, y + h, color, obj.obj_id)
            self._create_round_rect(
                x - w,
                y - h,
                x + w,
                y + h,
                radius=12 * self.zoom,
                dash=(4, 2),
                outline=outline,
                fill="",
            )
            label = _format_label(self, obj.properties.get("name", ""), obj.phase)
            if label:
                # Wrap and scale the label so it always fits within the boundary box
                avail_w = max(obj.width * self.zoom - 16 * self.zoom, 1)
                avail_h = max(obj.height * self.zoom - 16 * self.zoom, 1)

                try:
                    font = tkFont.Font(font=self.font)
                    char_w = max(font.measure("M"), 1)
                    line_h = max(font.metrics("linespace"), 1)
                except Exception:
                    font = None
                    char_w = 8
                    line_h = 16

                max_chars = max(int(avail_h / char_w), 1)
                max_lines = max(int(avail_w / line_h), 1)

                wrap_width = max_chars
                wrapped = textwrap.fill(label, width=wrap_width)
                lines = wrapped.count("\n") + 1

                # Reduce font size until the wrapped text fits horizontally
                if font is not None:
                    while lines > max_lines and font.cget("size") > 6:
                        font.configure(size=font.cget("size") - 1)
                        char_w = max(font.measure("M"), 1)
                        line_h = max(font.metrics("linespace"), 1)
                        max_chars = max(int(avail_h / char_w), 1)
                        max_lines = max(int(avail_w / line_h), 1)
                        wrap_width = max_chars
                        wrapped = textwrap.fill(label, width=wrap_width)
                        lines = wrapped.count("\n") + 1

                # Truncate wrapped lines if they still exceed available space
                wrapped_lines = wrapped.splitlines()
                if len(wrapped_lines) > max_lines:
                    wrapped_lines = wrapped_lines[:max_lines]
                    wrapped = "\n".join(wrapped_lines)
                    lines = len(wrapped_lines)

                # create a compartment on the left for the vertical title
                label_w = lines * line_h + 16 * self.zoom
                label_w = min(label_w, obj.width * self.zoom)
                cx = x - w + label_w
                self.canvas.create_line(
                    cx,
                    y - h + self.zoom,
                    cx,
                    y + h - self.zoom,
                    fill=outline,
                )

                lx = x - w + label_w / 2
                ly = y + 4 * self.zoom
                self.canvas.create_text(
                    lx,
                    ly,
                    text=wrapped,
                    anchor="center",
                    angle=90,
                    font=font or self.font,
                    justify="center",
                )
        elif obj.obj_type == "Block Boundary":
            self._create_round_rect(
                x - w,
                y - h,
                x + w,
                y + h,
                radius=12 * self.zoom,
                dash=(4, 2),
                outline=outline,
                fill="",
            )
            label = _format_label(self, obj.properties.get("name", ""), obj.phase)
            if label:
                lx = x
                ly = y - h - 4 * self.zoom
                self.canvas.create_text(
                    lx,
                    ly,
                    text=label,
                    anchor="s",
                    font=self.font,
                )
        elif obj.obj_type == "Work Product":
            label = _format_label(self, obj.properties.get("name", ""), obj.phase)
            diagram_products = {
                "Architecture Diagram",
                "Safety & Security Concept",
                "Product Goal Specification",
                *REQUIREMENT_WORK_PRODUCTS,
            }
            analysis_products = {
                "HAZOP",
                "STPA",
                "Threat Analysis",
                "FI2TC",
                "TC2FI",
                "Risk Assessment",
                "FTA",
                "FMEA",
                "FMEDA",
            }
            if label in diagram_products:
                color = "#cfe2f3"
            elif label in analysis_products:
                color = "#d5e8d4"
            else:
                color = "#ffffff"
            self._create_round_rect(
                x - w,
                y - h,
                x + w,
                y + h,
                radius=8 * self.zoom,
                outline=outline,
                fill=color,
            )
            fold = 10 * self.zoom
            fold_color = "#fdfdfd"
            self.canvas.create_polygon(
                x + w - fold,
                y - h,
                x + w,
                y - h,
                x + w,
                y - h + fold,
                fill=fold_color,
                outline=outline,
            )
            self.canvas.create_line(
                x + w - fold,
                y - h,
                x + w - fold,
                y - h + fold,
                fill=outline,
            )
            if label:
                self.canvas.create_text(
                    x,
                    y,
                    text=label.replace(" ", "\n"),
                    anchor="center",
                    font=self.font,
                    width=obj.width * self.zoom,
                )
        elif obj.obj_type == "Lifecycle Phase":
            color = "#F4D698"
            tab_h = 10 * self.zoom
            tab_w = min(obj.width * self.zoom / 2, 40 * self.zoom)
            body_top = y - h + tab_h
            self._draw_gradient_rect(x - w, body_top, x + w, y + h, color, obj.obj_id)
            self.canvas.create_rectangle(
                x - w,
                body_top,
                x + w,
                y + h,
                outline=outline,
                fill="",
            )
            self.canvas.create_rectangle(
                x - w,
                y - h,
                x - w + tab_w,
                body_top,
                outline=outline,
                fill=color,
            )
            label = _format_label(self, obj.properties.get("name", ""), obj.phase)
            if label:
                self.canvas.create_text(
                    x,
                    y,
                    text=label,
                    anchor="center",
                    font=self.font,
                    width=obj.width * self.zoom,
                )
        elif obj.obj_type == "Existing Element":
            element = self.repo.elements.get(obj.element_id)
            if element:
                color = StyleManager.get_instance().get_color(element.elem_type)
            outline = color
            self._draw_gradient_rect(x - w, y - h, x + w, y + h, color, obj.obj_id)
            self._create_round_rect(
                x - w,
                y - h,
                x + w,
                y + h,
                radius=12 * self.zoom,
                dash=(),
                outline=outline,
                fill="",
            )
            diag = self.repo.diagrams.get(self.diagram_id)
            if not diag or diag.diag_type != "Control Flow Diagram":
                label = _format_label(self, obj.properties.get("name", ""), obj.phase)
                if label:
                    lx = x
                    ly = y - h - 4 * self.zoom
                    self.canvas.create_text(
                        lx,
                        ly,
                        text=label,
                        anchor="s",
                        font=self.font,
                    )
        elif obj.obj_type in ("Action Usage", "Action", "CallBehaviorAction", "Part", "Port"):
            dash = ()
            if obj.obj_type == "Part":
                dash = (4, 2)
            if obj.obj_type == "Port":
                side = obj.properties.get("side", "E")
                sz = 6 * self.zoom
                self._draw_gradient_rect(x - sz, y - sz, x + sz, y + sz, color, obj.obj_id)
                self.canvas.create_rectangle(
                    x - sz,
                    y - sz,
                    x + sz,
                    y + sz,
                    fill="",
                    outline=outline,
                )
                arrow_len = sz * 1.2
                half = arrow_len / 2
                direction = obj.properties.get("direction", "out")

                if side in ("E", "W"):
                    if side == "E":
                        inside = -half
                        outside = half
                    else:
                        inside = half
                        outside = -half
                    if direction == "in":
                        self.canvas.create_line(x + outside, y, x + inside, y)
                        self._draw_line_arrow(
                            (x + outside, y),
                            (x + inside, y),
                            color=outline,
                            tags="connection",
                        )
                    elif direction == "out":
                        self.canvas.create_line(x + inside, y, x + outside, y)
                        self._draw_line_arrow(
                            (x + inside, y),
                            (x + outside, y),
                            color=outline,
                            tags="connection",
                        )
                    else:
                        self.canvas.create_line(x - half, y, x + half, y)
                        self._draw_line_arrow(
                            (x, y),
                            (x + half, y),
                            color=outline,
                            tags="connection",
                        )
                        self._draw_line_arrow(
                            (x, y),
                            (x - half, y),
                            color=outline,
                            tags="connection",
                        )
                else:  # N or S
                    if side == "S":
                        inside = -half
                        outside = half
                    else:
                        inside = half
                        outside = -half
                    if direction == "in":
                        self.canvas.create_line(x, y + outside, x, y + inside)
                        self._draw_line_arrow(
                            (x, y + outside),
                            (x, y + inside),
                            color=outline,
                            tags="connection",
                        )
                    elif direction == "out":
                        self.canvas.create_line(x, y + inside, x, y + outside)
                        self._draw_line_arrow(
                            (x, y + inside),
                            (x, y + outside),
                            color=outline,
                            tags="connection",
                        )
                    else:
                        self.canvas.create_line(x, y - half, x, y + half)
                        self._draw_line_arrow(
                            (x, y),
                            (x, y + half),
                            color=outline,
                            tags="connection",
                        )
                        self._draw_line_arrow(
                            (x, y),
                            (x, y - half),
                            color=outline,
                            tags="connection",
                        )

                lx_off = _parse_float(obj.properties.get("labelX"), 8.0)
                ly_off = _parse_float(obj.properties.get("labelY"), -8.0)
                lx = x + lx_off * self.zoom
                ly = y + ly_off * self.zoom
                port_label = _format_label(
                    self, obj.properties.get("name", ""), obj.phase
                )
                self.canvas.create_text(
                    lx,
                    ly,
                    text=port_label,
                    anchor="center",
                    font=self.font,
                )
            else:
                if obj.obj_type in ("Action Usage", "Action", "CallBehaviorAction"):
                    self._draw_gradient_rect(x - w, y - h, x + w, y + h, color, obj.obj_id)
                    self._create_round_rect(
                        x - w,
                        y - h,
                        x + w,
                        y + h,
                        radius=8 * self.zoom,
                        dash=dash,
                        fill="",
                        outline=outline,
                    )
                else:
                    self._draw_gradient_rect(x - w, y - h, x + w, y + h, color, obj.obj_id)
                    self.canvas.create_rectangle(
                        x - w,
                        y - h,
                        x + w,
                        y + h,
                        dash=dash,
                        fill="",
                        outline=outline,
                    )
        elif obj.obj_type == "Block":
            left, top = x - w, y - h
            right, bottom = x + w, y + h
            self._draw_gradient_rect(left, top, right, bottom, color, obj.obj_id)
            self._create_round_rect(
                left,
                top,
                right,
                bottom,
                radius=6 * self.zoom,
                fill="",
                outline=outline,
            )
            name = _format_label(self, obj.properties.get('name', ''), obj.phase)
            header = f"<<block>> {name}".strip()
            self.canvas.create_line(left, top + 20 * self.zoom, right, top + 20 * self.zoom)
            self.canvas.create_text(
                left + 4 * self.zoom,
                top + 10 * self.zoom,
                text=header,
                anchor="w",
                font=self.font,
            )
            compartments = self._block_compartments(obj)
            cy = top + 20 * self.zoom
            for label, text in compartments:
                lines = text.splitlines() if text else [""]
                collapsed = obj.collapsed.get(label, False)
                self.canvas.create_line(left, cy, right, cy)
                btn_sz = 8 * self.zoom
                bx1 = left + 2 * self.zoom
                by1 = cy + (20 * self.zoom - btn_sz) / 2
                bx2 = bx1 + btn_sz
                by2 = by1 + btn_sz
                self.canvas.create_rectangle(bx1, by1, bx2, by2, outline="black", fill="white")
                self.canvas.create_text((bx1 + bx2) / 2, (by1 + by2) / 2, text="-" if not collapsed else "+", font=self.font)
                self.compartment_buttons.append((obj.obj_id, label, (bx1, by1, bx2, by2)))
                tx = bx2 + 2 * self.zoom
                if collapsed:
                    # Only display the compartment title when collapsed rather
                    # than showing the first item's text. This keeps the
                    # collapsed view concise and avoids confusion when the
                    # compartment contains multiple elements.
                    self.canvas.create_text(
                        tx,
                        cy + 10 * self.zoom,
                        text=f"{label}:",
                        anchor="w",
                        font=self.font,
                    )
                    cy += 20 * self.zoom
                else:
                    self.canvas.create_text(
                        tx,
                        cy + 10 * self.zoom,
                        text=f"{label}:",
                        anchor="w",
                        font=self.font,
                    )
                    cy += 20 * self.zoom
                    for line in lines:
                        self.canvas.create_text(
                            left + 4 * self.zoom,
                            cy + 10 * self.zoom,
                            text=line,
                            anchor="w",
                            font=self.font,
                        )
                        cy += 20 * self.zoom
        elif obj.obj_type in ("Initial", "Final"):
            if obj.obj_type == "Initial":
                r = min(obj.width, obj.height) / 2 * self.zoom
                self.canvas.create_oval(x - r, y - r, x + r, y + r, fill="black")
            else:
                r = min(obj.width, obj.height) / 2 * self.zoom
                inner = max(r - 5 * self.zoom, 0)
                self.canvas.create_oval(x - r, y - r, x + r, y + r)
                self.canvas.create_oval(x - inner, y - inner, x + inner, y + inner, fill="black")
        elif obj.obj_type in ("Decision", "Merge"):
            self.canvas.create_polygon(
                x,
                y - h,
                x + w,
                y,
                x,
                y + h,
                x - w,
                y,
                fill=color,
                outline=outline,
            )
        elif obj.obj_type in ("Fork", "Join"):
            half = obj.width / 2 * self.zoom
            self.canvas.create_rectangle(
                x - half, y - 5 * self.zoom, x + half, y + 5 * self.zoom, fill="black"
            )
        else:
            self._create_round_rect(
                x - w,
                y - h,
                x + w,
                y + h,
                radius=6 * self.zoom,
                fill=color,
                outline=outline,
            )

        if obj.obj_type not in (
            "Block",
            "System Boundary",
            "Block Boundary",
            "Port",
            "Work Product",
        ):
            if hasattr(self, "_object_label_lines"):
                label_lines = self._object_label_lines(obj)
            else:
                label_lines = SysMLDiagramWindow._object_label_lines(self, obj)
            if obj.obj_type == "Actor":
                sy = obj.height / 40.0 * self.zoom
                label_x = x
                label_y = y + 40 * sy + 10 * self.zoom
                self.canvas.create_text(
                    label_x,
                    label_y,
                    text="\n".join(label_lines),
                    anchor="n",
                    font=self.font,
                )
            elif obj.obj_type in ("Initial", "Final"):
                label_y = y + obj.height / 2 * self.zoom + 10 * self.zoom
                self.canvas.create_text(
                    x,
                    label_y,
                    text="\n".join(label_lines),
                    anchor="n",
                    font=self.font,
                )
            else:
                self.canvas.create_text(
                    x,
                    y,
                    text="\n".join(label_lines),
                    anchor="center",
                    font=self.font,
                )

        show_marker = False
        if obj.obj_type in ("Block", "Action Usage", "Action", "CallBehaviorAction"):
            diag_id = self.repo.get_linked_diagram(obj.element_id)
            view_id = obj.properties.get("view")
            show_marker = bool(
                (diag_id and diag_id in self.repo.diagrams)
                or (view_id and view_id in self.repo.diagrams)
            )
        if show_marker:
            self._draw_subdiagram_marker(x + w, y + h)

        if obj in self.selected_objs:
            bx = x - w
            by = y - h
            ex = x + w
            ey = y + h
            self.canvas.create_rectangle(bx, by, ex, ey, outline="red", dash=(2, 2))
            if obj == self.selected_obj and obj.obj_type != "Actor":
                s = 4
                for hx, hy in [(bx, by), (bx, ey), (ex, by), (ex, ey)]:
                    self.canvas.create_rectangle(
                        hx - s,
                        hy - s,
                        hx + s,
                        hy + s,
                        outline="red",
                        fill="white",
                    )

    def _label_offset(self, conn: DiagramConnection, diag_type: str | None) -> float:
        """Return a vertical offset for a connection label.

        When multiple connections exist between the same two objects, their
        stereotype labels are offset so they do not overlap. The offset is
        determined by the index of ``conn`` among all labeled connections
        between the object pair.
        """
        pair = {conn.src, conn.dst}
        labeled: list[DiagramConnection] = []
        connections = getattr(self, "connections", [])
        for c in connections:
            if {c.src, c.dst} == pair:
                if format_control_flow_label(c, self.repo, diag_type):
                    labeled.append(c)
        if len(labeled) <= 1:
            return 0.0
        idx = next((i for i, c in enumerate(labeled) if c is conn), 0)
        return (idx - (len(labeled) - 1) / 2) * 15 * self.zoom

    def draw_connection(
        self, a: SysMLObject, b: SysMLObject, conn: DiagramConnection, selected: bool = False
    ):
        axc, ayc = a.x * self.zoom, a.y * self.zoom
        bxc, byc = b.x * self.zoom, b.y * self.zoom
        dash = ()
        diag = self.repo.diagrams.get(self.diagram_id)
        diag_type = diag.diag_type if diag else None
        label = format_control_flow_label(conn, self.repo, diag_type)
        if diag and diag.diag_type == "Control Flow Diagram" and conn.conn_type in ("Control Action", "Feedback"):
            a_left = a.x - a.width / 2
            a_right = a.x + a.width / 2
            b_left = b.x - b.width / 2
            b_right = b.x + b.width / 2
            x_val = (
                conn.points[0][0]
                if conn.points
                else (max(a_left, b_left) + min(a_right, b_right)) / 2
            )
            x_val = SysMLDiagramWindow._constrain_control_flow_x(
                self, conn, x_val
            )
            if conn.points:
                conn.points[0] = (x_val, 0)
            x = x_val * self.zoom
            if ayc <= byc:
                y1 = ayc + a.height / 2 * self.zoom
                y2 = byc - b.height / 2 * self.zoom
            else:
                y1 = ayc - a.height / 2 * self.zoom
                y2 = byc + b.height / 2 * self.zoom
            color = "red" if selected else "black"
            width = 2 if selected else 1
            self.canvas.create_line(
                x,
                y1,
                x,
                y2,
                arrow=tk.LAST,
                dash=(),
                fill=color,
                width=width,
                tags="connection",
            )
            if label:
                offset = (
                    self._label_offset(conn, diag_type)
                    if hasattr(self, "_label_offset")
                    else 0
                )
                self.canvas.create_text(
                    x,
                    (y1 + y2) / 2 - 10 * self.zoom - offset,
                    text=label,
                    font=self.font,
                    tags="connection",
                )
            if selected:
                s = 3
                for hx, hy in [(x, y1), (x, y2), (x, (y1 + y2) / 2)]:
                    self.canvas.create_rectangle(
                        hx - s,
                        hy - s,
                        hx + s,
                        hy + s,
                        outline="red",
                        fill="white",
                        tags="connection",
                    )
            return
        if a.obj_id == b.obj_id:
            ax, ay = self.edge_point(a, 0, 0, (1, 0))
            bx, by = ax, ay
        else:
            ax, ay = self.edge_point(a, bxc, byc, conn.src_pos)
            bx, by = self.edge_point(b, axc, ayc, conn.dst_pos)
        if conn.conn_type in ("Include", "Extend"):
            dash = (4, 2)
            if label and ">> " in label:
                label = label.replace(">> ", ">>\n", 1)
        elif conn.conn_type in ("Generalize", "Generalization", "Communication Path"):
            dash = (2, 2)
        src_flow = a.properties.get("flow") if a.obj_type == "Port" else None
        dst_flow = b.properties.get("flow") if b.obj_type == "Port" else None
        points = [(ax, ay)]
        if a.obj_id == b.obj_id:
            size = max(a.width, a.height) * 0.5 * self.zoom
            points.extend(
                [
                    (ax + size, ay),
                    (ax + size, ay - size),
                    (ax, ay - size),
                ]
            )
        elif conn.style == "Squared":
            if conn.points:
                mx = conn.points[0][0] * self.zoom
            else:
                mx = (ax + bx) / 2
            points.extend([(mx, ay), (mx, by)])
        elif conn.style == "Custom":
            for px, py in conn.points:
                x = px * self.zoom
                y = py * self.zoom
                last = points[-1]
                points.extend([(x, last[1]), (x, y)])
        points.append((bx, by))
        flat = [coord for pt in points for coord in pt]
        color = "red" if selected else "black"
        width = 2 if selected else 1
        arrow_style = tk.NONE
        open_arrow = conn.conn_type in ("Include", "Extend")
        diamond_src = conn.conn_type in ("Aggregation", "Composite Aggregation")
        filled_diamond = conn.conn_type == "Composite Aggregation"
        forward = conn.arrow in ("forward", "both")
        backward = conn.arrow in ("backward", "both")
        mid_forward = forward
        mid_backward = backward
        if conn.conn_type == "Connector" and (src_flow or dst_flow):
            arrow_style = tk.NONE
            conn.mid_arrow = True
            if src_flow and dst_flow:
                dir_a = a.properties.get("direction", "out").lower()
                dir_b = b.properties.get("direction", "out").lower()
                if dir_a == "out":
                    label = src_flow
                    mid_forward, mid_backward = True, False
                elif dir_b == "out":
                    label = dst_flow
                    mid_forward, mid_backward = False, True
                else:
                    label = src_flow
                    mid_forward, mid_backward = True, True
            elif src_flow:
                label = src_flow
                dir_attr = a.properties.get("direction", "out")
                if dir_attr == "in":
                    mid_forward, mid_backward = False, True
                elif dir_attr == "out":
                    mid_forward, mid_backward = True, False
                else:
                    mid_forward, mid_backward = True, True
            else:
                label = dst_flow
                dir_attr = b.properties.get("direction", "out")
                if dir_attr == "in":
                    mid_forward, mid_backward = True, False
                elif dir_attr == "out":
                    mid_forward, mid_backward = False, True
                else:
                    mid_forward, mid_backward = True, True
            label = f"<<{conn.stereotype or conn.conn_type.lower()}>> {label}".strip()
        self.canvas.create_line(
            *flat,
            arrow=arrow_style,
            dash=dash,
            fill=color,
            width=width,
            tags="connection",
        )
        if open_arrow:
            if forward:
                self._draw_open_arrow(
                    points[-2], points[-1], color=color, width=width, tags="connection"
                )
            if backward:
                self._draw_open_arrow(
                    points[1], points[0], color=color, width=width, tags="connection"
                )
        elif conn.conn_type in ("Generalize", "Generalization"):
            # SysML uses an open triangular arrow head for generalization
            # relationships. Use the open arrow drawing helper so the arrow
            # interior matches the canvas background (typically white).
            if forward:
                self._draw_open_arrow(
                    points[-2], points[-1], color=color, width=width, tags="connection"
                )
            if backward:
                self._draw_filled_arrow(
                    points[1], points[0], color=color, width=width, tags="connection"
                )
        elif diamond_src:
            if filled_diamond:
                self._draw_filled_diamond(
                    points[1], points[0], color=color, width=width, tags="connection"
                )
            else:
                self._draw_open_diamond(
                    points[1], points[0], color=color, width=width, tags="connection"
                )
        else:
            if forward:
                self._draw_filled_arrow(
                    points[-2], points[-1], color=color, width=width, tags="connection"
                )
            if backward:
                self._draw_filled_arrow(
                    points[1], points[0], color=color, width=width, tags="connection"
                )
        flow_port = None
        flow_name = ""
        if a.obj_type == "Port" and a.properties.get("flow"):
            flow_port = a
            flow_name = a.properties.get("flow", "")
        elif b.obj_type == "Port" and b.properties.get("flow"):
            flow_port = b
            flow_name = b.properties.get("flow", "")

        if conn.mid_arrow or flow_port:
            mid_idx = len(points) // 2
            if mid_idx > 0:
                mstart = points[mid_idx - 1]
                mend = points[mid_idx]
                if flow_port:
                    direction = flow_port.properties.get("direction", "")
                    if flow_port is b:
                        direction = "in" if direction == "out" else "out" if direction == "in" else direction
                    if direction == "inout":
                        self._draw_center_triangle(
                            mstart, mend, color=color, width=width, tags="connection"
                        )
                        self._draw_center_triangle(
                            mend, mstart, color=color, width=width, tags="connection"
                        )
                    elif direction == "in":
                        self._draw_center_triangle(
                            mend, mstart, color=color, width=width, tags="connection"
                        )
                    else:
                        self._draw_center_triangle(
                            mstart, mend, color=color, width=width, tags="connection"
                        )
                    mx = (mstart[0] + mend[0]) / 2
                    my = (mstart[1] + mend[1]) / 2
                    self.canvas.create_text(
                        mx,
                        my - 10 * self.zoom,
                        text=flow_name,
                        font=self.font,
                        tags="connection",
                    )
                else:
                    if mid_forward or not mid_backward:
                        self._draw_center_triangle(
                            mstart, mend, color=color, width=width, tags="connection"
                        )
                    if mid_backward:
                        self._draw_center_triangle(
                            mend, mstart, color=color, width=width, tags="connection"
                        )
        if selected:
            if conn.style == "Custom":
                for px, py in conn.points:
                    hx = px * self.zoom
                    hy = py * self.zoom
                    s = 3
                    self.canvas.create_rectangle(
                    hx - s,
                    hy - s,
                    hx + s,
                    hy + s,
                    outline="red",
                    fill="white",
                    tags="connection",
                )
            elif conn.style == "Squared":
                if conn.points:
                    mx = conn.points[0][0] * self.zoom
                else:
                    mx = (ax + bx) / 2
                hy = (ay + by) / 2
                s = 3
                self.canvas.create_rectangle(
                    mx - s,
                    hy - s,
                    mx + s,
                    hy + s,
                    outline="red",
                    fill="white",
                    tags="connection",
                )
            elif diag and diag.diag_type == "Governance Diagram" and conn.style == "Straight":
                mx, my = (ax + bx) / 2, (ay + by) / 2
                s = 3
                self.canvas.create_rectangle(
                    mx - s,
                    my - s,
                    mx + s,
                    my + s,
                    outline="red",
                    fill="white",
                    tags="connection",
                )
            # draw endpoint handles
            for hx, hy in [(ax, ay), (bx, by)]:
                s = 3
                self.canvas.create_rectangle(
                    hx - s,
                    hy - s,
                    hx + s,
                    hy + s,
                    outline="red",
                    fill="white",
                    tags="connection",
                )
        if conn.multiplicity and conn.conn_type in ("Aggregation", "Composite Aggregation"):
            end_x, end_y = points[-1]
            prev_x, prev_y = points[-2]
            dx = prev_x - end_x
            dy = prev_y - end_y
            length = math.hypot(dx, dy)
            if length:
                offset = 15 * self.zoom
                mx = end_x + dx / length * offset
                my = end_y + dy / length * offset
            else:
                mx, my = end_x, end_y
            self.canvas.create_text(
                mx,
                my - 10 * self.zoom,
                text=conn.multiplicity,
                font=self.font,
                tags="connection",
            )
        if label:
            mx, my = (ax + bx) / 2, (ay + by) / 2
            offset = (
                self._label_offset(conn, diag_type)
                if hasattr(self, "_label_offset")
                else 0
            )
            self.canvas.create_text(
                mx,
                my - 10 * self.zoom - offset,
                text=label,
                font=self.font,
                tags="connection",
            )

    def get_object(self, oid: int) -> SysMLObject | None:
        for o in self.objects:
            if o.obj_id == oid:
                return o
        return None

    def get_ibd_boundary(self) -> SysMLObject | None:
        """Return the Block Boundary object if present."""
        for o in self.objects:
            if o.obj_type == "Block Boundary":
                return o
        return None

    def _object_within(self, obj: SysMLObject, boundary: SysMLObject) -> bool:
        left = boundary.x - boundary.width / 2
        right = boundary.x + boundary.width / 2
        top = boundary.y - boundary.height / 2
        bottom = boundary.y + boundary.height / 2
        ox = obj.x
        oy = obj.y
        return left <= ox <= right and top <= oy <= bottom

    def find_boundary_for_obj(self, obj: SysMLObject) -> SysMLObject | None:
        for b in self.objects:
            if b.obj_type == "System Boundary" and self._object_within(obj, b):
                return b
        return None

    def _update_drag_selection(self, x: float, y: float) -> None:
        if not self.select_rect_start:
            return
        x0, y0 = self.select_rect_start
        left, right = sorted([x0, x])
        top, bottom = sorted([y0, y])
        selected: list[SysMLObject] = []
        for obj in self.objects:
            ox = obj.x * self.zoom
            oy = obj.y * self.zoom
            w = obj.width * self.zoom / 2
            h = obj.height * self.zoom / 2
            if left <= ox - w and ox + w <= right and top <= oy - h and oy + h <= bottom:
                selected.append(obj)
        self.selected_objs = selected
        self.selected_obj = selected[0] if len(selected) == 1 else None
        self.redraw()
        self.update_property_view()

    # ------------------------------------------------------------
    # Clipboard operations
    # ------------------------------------------------------------
    def copy_selected(self, _event=None):
        if self.selected_obj:
            import copy

            self.clipboard = copy.deepcopy(self.selected_obj)

    def cut_selected(self, _event=None):
        if self.selected_obj:
            import copy

            self.clipboard = copy.deepcopy(self.selected_obj)
            self.remove_object(self.selected_obj)
            self.selected_obj = None
            self._sync_to_repository()
            self.redraw()
            self.update_property_view()

    def paste_selected(self, _event=None):
        if self.clipboard:
            import copy

            new_obj = copy.deepcopy(self.clipboard)
            new_obj.obj_id = _get_next_id()
            new_obj.x += 20
            new_obj.y += 20
            if new_obj.obj_type == "System Boundary":
                self.objects.insert(0, new_obj)
            else:
                self.objects.append(new_obj)
            self.sort_objects()
            diag = self.repo.diagrams.get(self.diagram_id)
            if diag and new_obj.element_id and new_obj.element_id not in diag.elements:
                diag.elements.append(new_obj.element_id)
            self.selected_obj = new_obj
            self._sync_to_repository()
            self.redraw()
            self.update_property_view()

    def delete_selected(self, _event=None):
        if self.selected_objs:
            result = messagebox.askyesnocancel(
                "Delete",
                "Remove element from model?\nYes = Model, No = Diagram",
            )
            if result is None:
                return
            for obj in list(self.selected_objs):
                if obj.obj_type == "Work Product":
                    name = obj.properties.get("name", "")
                    if getattr(self.app, "can_remove_work_product", None):
                        if not self.app.can_remove_work_product(name):
                            messagebox.showerror(
                                "Delete",
                                f"Cannot delete work product '{name}' with existing artifacts.",
                            )
                            continue
                    getattr(self.app, "disable_work_product", lambda *_: None)(name)
                    toolbox = getattr(self.app, "safety_mgmt_toolbox", None)
                    if toolbox:
                        diag = self.repo.diagrams.get(self.diagram_id)
                        diagram_name = diag.name if diag else ""
                        toolbox.remove_work_product(diagram_name, name)
                if result:
                    if obj.obj_type == "Part":
                        self.remove_part_model(obj)
                    else:
                        self.remove_element_model(obj)
                else:
                    self.remove_object(obj)
            self.selected_objs = []
            self.selected_obj = None
            if getattr(self.app, "refresh_tool_enablement", None):
                self.app.refresh_tool_enablement()
            return
        if self.selected_conn:
            if self.selected_conn in self.connections:
                src_elem = self.get_object(self.selected_conn.src)
                dst_elem = self.get_object(self.selected_conn.dst)
                if (
                    self.selected_conn.conn_type == "Generalization"
                    and src_elem
                    and dst_elem
                ):
                    msg = (
                        "Removing this inheritance will delete all inherited parts, "
                        "properties and attributes. Continue?"
                    )
                    if not messagebox.askyesno("Remove Inheritance", msg):
                        return
                elif self.selected_conn.conn_type in (
                    "Aggregation",
                    "Composite Aggregation",
                ):
                    msg = "Delete aggregation and its part?"
                    if not messagebox.askyesno("Remove Aggregation", msg):
                        return
                self.connections.remove(self.selected_conn)
                # remove matching repository relationship
                if src_elem and dst_elem and src_elem.element_id and dst_elem.element_id:
                    for rel in list(self.repo.relationships):
                        if (
                            rel.source == src_elem.element_id
                            and rel.target == dst_elem.element_id
                            and rel.rel_type == self.selected_conn.conn_type
                        ):
                            self.repo.relationships.remove(rel)
                            diag = self.repo.diagrams.get(self.diagram_id)
                            if diag and rel.rel_id in diag.relationships:
                                diag.relationships.remove(rel.rel_id)
                            if self.selected_conn.conn_type == "Generalization":
                                remove_inherited_block_properties(
                                    self.repo, src_elem.element_id, dst_elem.element_id
                                )
                                inherit_block_properties(self.repo, src_elem.element_id)
                            elif self.selected_conn.conn_type in ("Aggregation", "Composite Aggregation"):
                                remove_aggregation_part(
                                    self.repo,
                                    src_elem.element_id,
                                    dst_elem.element_id,
                                    remove_object=self.selected_conn.conn_type == "Composite Aggregation",
                                    app=getattr(self, "app", None),
                                )
                            break
                self.selected_conn = None
                self._sync_to_repository()
                self.redraw()
                self.update_property_view()

    def remove_object(self, obj: SysMLObject) -> None:
        if getattr(obj, "locked", False):
            return
        removed_ids = {obj.obj_id}
        if obj in self.objects:
            self.objects.remove(obj)
        if obj.obj_type == "Part":
            before = {o.obj_id for o in self.objects}
            remove_orphan_ports(self.objects)
            removed_ids.update(before - {o.obj_id for o in self.objects})
        elif obj.obj_type == "Port":
            remove_port(self.repo, obj, self.objects)
        self.connections = [
            c for c in self.connections if c.src not in removed_ids and c.dst not in removed_ids
        ]
        diag = self.repo.diagrams.get(self.diagram_id)
        if diag and obj.element_id in diag.elements:
            diag.elements.remove(obj.element_id)

        prev_parts = None
        block_id = None
        if obj.obj_type == "Part" and diag:
            block_id = getattr(diag, "father", None) or next(
                (eid for eid, did in self.repo.element_diagrams.items() if did == self.diagram_id),
                None,
            )
            if block_id and block_id in self.repo.elements:
                block = self.repo.elements[block_id]
                prev_parts = block.properties.get("partProperties")

        self._sync_to_repository()

        if prev_parts is not None and block_id and block_id in self.repo.elements:
            block = self.repo.elements[block_id]
            if prev_parts:
                block.properties["partProperties"] = prev_parts
            else:
                block.properties.pop("partProperties", None)
            for d in self.repo.diagrams.values():
                for o in getattr(d, "objects", []):
                    if o.get("element_id") == block_id:
                        if prev_parts:
                            o.setdefault("properties", {})["partProperties"] = prev_parts
                        else:
                            o.setdefault("properties", {}).pop("partProperties", None)

    # ------------------------------------------------------------
    # Part removal helpers
    # ------------------------------------------------------------
    def remove_part_diagram(self, obj: SysMLObject) -> None:
        """Remove *obj* from the current diagram but keep it in the model."""
        if obj.obj_type != "Part":
            return
        obj.hidden = True
        self.selected_obj = None
        self._sync_to_repository()
        self.redraw()
        self.update_property_view()

    def remove_part_model(self, obj: SysMLObject) -> None:
        """Remove *obj* from the repository and all diagrams."""
        if obj.obj_type != "Part":
            return
        self.remove_object(obj)
        part_id = obj.element_id
        repo = self.repo
        # remove from other diagrams
        for diag in repo.diagrams.values():
            diag.objects = [o for o in getattr(diag, "objects", []) if o.get("element_id") != part_id]
            if part_id in getattr(diag, "elements", []):
                diag.elements.remove(part_id)
        # update any open windows
        app = getattr(self, "app", None)
        if app:
            for win in getattr(app, "ibd_windows", []):
                win.objects = [o for o in win.objects if o.element_id != part_id]
                remove_orphan_ports(win.objects)
                win.redraw()
                win._sync_to_repository()
        # update block properties
        diag = repo.diagrams.get(self.diagram_id)
        block_id = getattr(diag, "father", None) or next((eid for eid, did in repo.element_diagrams.items() if did == self.diagram_id), None)
        name = ""
        elem = repo.elements.get(part_id)
        if elem:
            name = elem.name or elem.properties.get("component", "")
            def_id = elem.properties.get("definition")
            if not name and def_id and def_id in repo.elements:
                name = repo.elements[def_id].name or def_id
        if block_id and name and block_id in repo.elements:
            block = repo.elements[block_id]
            parts = [p.strip() for p in block.properties.get("partProperties", "").split(",") if p.strip()]
            parts = [p for p in parts if p.split("[")[0].strip() != name]
            if parts:
                block.properties["partProperties"] = ", ".join(parts)
            else:
                block.properties.pop("partProperties", None)
            for d in repo.diagrams.values():
                for o in getattr(d, "objects", []):
                    if o.get("element_id") == block_id:
                        if parts:
                            o.setdefault("properties", {})["partProperties"] = ", ".join(parts)
                        else:
                            o.setdefault("properties", {}).pop("partProperties", None)
        repo.delete_element(part_id)
        repo._undo_stack.pop()
        self._sync_to_repository()
        self.redraw()
        self.update_property_view()

    def remove_element_model(self, obj: SysMLObject) -> None:
        """Remove *obj* and its element from all diagrams and the repository."""
        elem_id = obj.element_id
        if not elem_id:
            self.remove_object(obj)
            return
        self.remove_object(obj)
        repo = self.repo
        for diag in repo.diagrams.values():
            removed_ids = [o.get("obj_id") for o in getattr(diag, "objects", []) if o.get("element_id") == elem_id]
            if removed_ids:
                diag.objects = [o for o in diag.objects if o.get("element_id") != elem_id]
                diag.connections = [
                    c
                    for c in getattr(diag, "connections", [])
                    if c.get("src") not in removed_ids and c.get("dst") not in removed_ids
                ]
            if elem_id in getattr(diag, "elements", []):
                diag.elements.remove(elem_id)
        # remove part elements that reference this element
        to_delete = [
            eid
            for eid, e in repo.elements.items()
            if e.elem_type == "Part" and e.properties.get("definition") == elem_id
        ]
        for pid in to_delete:
            for diag in repo.diagrams.values():
                removed = [o.get("obj_id") for o in getattr(diag, "objects", []) if o.get("element_id") == pid]
                if removed:
                    diag.objects = [o for o in diag.objects if o.get("element_id") != pid]
                    diag.connections = [
                        c
                        for c in getattr(diag, "connections", [])
                        if c.get("src") not in removed and c.get("dst") not in removed
                    ]
                if pid in getattr(diag, "elements", []):
                    diag.elements.remove(pid)
            repo.delete_element(pid)
            if repo._undo_stack:
                repo._undo_stack.pop()

        repo.delete_element(elem_id)
        if repo._undo_stack:
            repo._undo_stack.pop()

        self._sync_to_repository()
        self.redraw()
        self.update_property_view()

    def _sync_to_repository(self) -> None:
        """Persist current objects and connections back to the repository."""
        self.repo.push_undo_state()
        diag = self.repo.diagrams.get(self.diagram_id)
        if diag:
            existing_objs = getattr(diag, "objects", [])
            hidden_objs = [
                o for o in existing_objs if not self.repo.object_visible(o, self.diagram_id)
            ]
            diag.objects = hidden_objs + [obj.__dict__ for obj in self.objects]
            existing_conns = getattr(diag, "connections", [])
            hidden_conns = [
                c
                for c in existing_conns
                if not self.repo.connection_visible(c, self.diagram_id)
            ]
            diag.connections = hidden_conns + [conn.__dict__ for conn in self.connections]
            update_block_parts_from_ibd(self.repo, diag)
            self.repo.touch_diagram(self.diagram_id)
            _sync_block_parts_from_ibd(self.repo, self.diagram_id)
            if diag.diag_type == "Internal Block Diagram":
                block_id = (
                    getattr(diag, "father", None)
                    or next(
                        (
                            eid
                            for eid, did in self.repo.element_diagrams.items()
                            if did == self.diagram_id
                        ),
                        None,
                    )
                )
                if block_id:
                    added_mult = _enforce_ibd_multiplicity(
                        self.repo, block_id, app=getattr(self, "app", None)
                    )
                    if added_mult and not getattr(self, "app", None):
                        for data in added_mult:
                            if not any(
                                o.obj_id == data["obj_id"] for o in self.objects
                            ):
                                self.objects.append(SysMLObject(**data))

    def refresh_from_repository(self, _event=None) -> None:
        """Reload diagram objects from the repository and redraw."""
        diag = self.repo.diagrams.get(self.diagram_id)
        if not diag:
            return
        self.objects = []
        for data in self.repo.visible_objects(diag.diag_id):
            if "requirements" not in data:
                data["requirements"] = []
            obj = SysMLObject(**data)
            if obj.obj_type == "Part":
                asil = calculate_allocated_asil(obj.requirements)
                obj.properties.setdefault("asil", asil)
                if obj.element_id and obj.element_id in self.repo.elements:
                    self.repo.elements[obj.element_id].properties.setdefault(
                        "asil", asil
                    )
            if obj.element_id:
                targets = [
                    self.repo.elements[r.target].name
                    for r in self.repo.relationships
                    if r.rel_type == "Trace"
                    and r.source == obj.element_id
                    and r.target in self.repo.elements
                ]
                if targets:
                    obj.properties["trace_to"] = ", ".join(sorted(targets))
            self.objects.append(obj)
        self.sort_objects()
        self.connections = []
        for data in self.repo.visible_connections(diag.diag_id):
            data.setdefault("stereotype", data.get("conn_type", "").lower())
            self.connections.append(DiagramConnection(**data))
        if self.objects:
            global _next_obj_id
            _next_obj_id = max(o.obj_id for o in self.objects) + 1
        self.redraw()
        self.update_property_view()

    def on_close(self):
        self._sync_to_repository()
        self.destroy()


class SysMLObjectDialog(simpledialog.Dialog):
    """Simple dialog for editing AutoML object properties."""

    def __init__(self, master, obj: SysMLObject):
        if not hasattr(obj, "requirements"):
            obj.requirements = []
        self.obj = obj
        super().__init__(master, title=f"Edit {obj.obj_type}")

    class SelectRequirementsDialog(simpledialog.Dialog):
        def __init__(self, parent, title="Select Requirements"):
            self.selected_vars = {}
            super().__init__(parent, title=title)

        def body(self, master):
            ttk.Label(master, text="Select requirements:").pack(padx=5, pady=5)
            container = ttk.Frame(master)
            container.pack(fill=tk.BOTH, expand=True)
            canvas = tk.Canvas(container, borderwidth=0)
            scrollbar = ttk.Scrollbar(container, orient="vertical", command=canvas.yview)
            self.check_frame = ttk.Frame(canvas)
            self.check_frame.bind(
                "<Configure>", lambda e: canvas.configure(scrollregion=canvas.bbox("all"))
            )
            canvas.create_window((0, 0), window=self.check_frame, anchor="nw")
            canvas.configure(yscrollcommand=scrollbar.set)
            canvas.pack(side="left", fill="both", expand=True)
            scrollbar.pack(side="right", fill="y")
            for req_id, req in global_requirements.items():
                var = tk.BooleanVar(value=False)
                self.selected_vars[req_id] = var
                text = f"[{req['id']}] {req['text']}"
                ttk.Checkbutton(self.check_frame, text=text, variable=var).pack(
                    anchor="w", padx=2, pady=2
                )
            return self.check_frame

        def apply(self):
            self.result = [rid for rid, var in self.selected_vars.items() if var.get()]

    class SelectComponentsDialog(simpledialog.Dialog):
        """Dialog to choose which components should become parts."""

        def __init__(self, parent, components):
            self.components = components
            self.selected = {}
            super().__init__(parent, title="Select Components")

        def body(self, master):
            ttk.Label(master, text="Select components:").pack(padx=5, pady=5)
            frame = ttk.Frame(master)
            frame.pack(fill=tk.BOTH, expand=True)
            canvas = tk.Canvas(frame, borderwidth=0)
            scrollbar = ttk.Scrollbar(frame, orient="vertical", command=canvas.yview)
            self.check_frame = ttk.Frame(canvas)
            self.check_frame.bind(
                "<Configure>", lambda e: canvas.configure(scrollregion=canvas.bbox("all"))
            )
            canvas.create_window((0, 0), window=self.check_frame, anchor="nw")
            canvas.configure(yscrollcommand=scrollbar.set)
            canvas.pack(side="left", fill="both", expand=True)
            scrollbar.pack(side="right", fill="y")
            for comp in self.components:
                var = tk.BooleanVar(value=True)
                self.selected[comp] = var
                ttk.Checkbutton(self.check_frame, text=comp.name, variable=var).pack(
                    anchor="w", padx=2, pady=2
                )
            return self.check_frame

        def apply(self):
            self.result = [c for c, var in self.selected.items() if var.get()]

    class SelectTraceDialog(simpledialog.Dialog):
        """Dialog to choose target elements for trace links."""

        def __init__(
            self,
            parent,
            repo: SysMLRepository,
            work_products: list[str],
            source_id: int | None,
            source_diag: str | None,
        ):
            self.repo = repo
            self.work_products = work_products
            self.source_id = source_id
            self.source_diag = source_diag
            self.selection: list[str] = []
            super().__init__(parent, title="Select Trace Targets")

        def body(self, master):  # pragma: no cover - requires tkinter
            ttk.Label(master, text="Select targets:").pack(anchor="w", padx=5, pady=5)
            self.lb = tk.Listbox(master, selectmode=tk.MULTIPLE, width=40)
            self._tokens: list[str] = []
            for diag in self.repo.diagrams.values():
                if not any(_diag_matches_wp(diag.diag_type, wp) for wp in self.work_products):
                    continue
                dname = diag.name or diag.diag_id
                for obj in getattr(diag, "objects", []):
                    if diag.diag_id == self.source_diag and obj.get("obj_id") == self.source_id:
                        continue
                    name = obj.get("properties", {}).get("name") or obj.get("obj_type", "")
                    token = f"{diag.diag_id}:{obj.get('obj_id')}"
                    self._tokens.append(token)
                    self.lb.insert(tk.END, f"{dname}:{name}")
            self.lb.pack(fill=tk.BOTH, expand=True, padx=5, pady=5)
            return self.lb

        def apply(self):  # pragma: no cover - requires tkinter
            sels = self.lb.curselection()
            self.selection = [self._tokens[i] for i in sels]

    class SelectNamesDialog(simpledialog.Dialog):
        """Dialog to choose which part names should be added."""

        def __init__(self, parent, names, title="Select Parts"):
            self.names = names
            self.selected = {}
            super().__init__(parent, title=title)

        def body(self, master):
            ttk.Label(master, text="Select parts:").pack(padx=5, pady=5)
            frame = ttk.Frame(master)
            frame.pack(fill=tk.BOTH, expand=True)
            canvas = tk.Canvas(frame, borderwidth=0)
            scrollbar = ttk.Scrollbar(frame, orient="vertical", command=canvas.yview)
            self.check_frame = ttk.Frame(canvas)
            self.check_frame.bind(
                "<Configure>", lambda e: canvas.configure(scrollregion=canvas.bbox("all"))
            )
            canvas.create_window((0, 0), window=self.check_frame, anchor="nw")
            canvas.configure(yscrollcommand=scrollbar.set)
            canvas.pack(side="left", fill="both", expand=True)
            scrollbar.pack(side="right", fill="y")
            for name in self.names:
                var = tk.BooleanVar(value=True)
                self.selected[name] = var
                ttk.Checkbutton(self.check_frame, text=name, variable=var).pack(
                    anchor="w", padx=2, pady=2
                )
            return self.check_frame

        def apply(self):
            self.result = [n for n, var in self.selected.items() if var.get()]

    class SelectElementDialog(simpledialog.Dialog):
        """Dialog to choose a single existing element."""

        def __init__(self, parent, names, title="Select Element"):
            self.names = names
            self.result = None
            super().__init__(parent, title=title)

        def body(self, master):
            ttk.Label(master, text="Select element:").pack(padx=5, pady=5)
            self.listbox = tk.Listbox(master)
            for name in self.names:
                self.listbox.insert(tk.END, name)
            self.listbox.pack(fill=tk.BOTH, expand=True, padx=5, pady=5)
            return self.listbox

        def apply(self):
            sel = self.listbox.curselection()
            if sel:
                self.result = self.names[sel[0]]

    class ManagePartsDialog(simpledialog.Dialog):
        """Dialog to toggle visibility of contained parts."""

        def __init__(self, parent, names, visible, hidden):
            self.names = names
            self.visible = visible
            self.hidden = hidden
            self.selected = {}
            super().__init__(parent, title="Add Contained Parts")

        def body(self, master):
            ttk.Label(master, text="Select parts to show:").pack(padx=5, pady=5)
            frame = ttk.Frame(master)
            frame.pack(fill=tk.BOTH, expand=True)
            canvas = tk.Canvas(frame, borderwidth=0)
            scrollbar = ttk.Scrollbar(frame, orient="vertical", command=canvas.yview)
            self.check_frame = ttk.Frame(canvas)
            self.check_frame.bind(
                "<Configure>", lambda e: canvas.configure(scrollregion=canvas.bbox("all"))
            )
            canvas.create_window((0, 0), window=self.check_frame, anchor="nw")
            canvas.configure(yscrollcommand=scrollbar.set)
            canvas.pack(side="left", fill="both", expand=True)
            scrollbar.pack(side="right", fill="y")
            for name in self.names:
                var = tk.BooleanVar(value=name in self.visible)
                self.selected[name] = var
                ttk.Checkbutton(self.check_frame, text=name, variable=var).pack(
                    anchor="w", padx=2, pady=2
                )
            return self.check_frame

        def apply(self):
            self.result = [n for n, var in self.selected.items() if var.get()]

    def body(self, master):
        # Disable window resizing so the layout remains consistent
        self.resizable(False, False)

        # Use a notebook to keep the dialog compact by grouping fields
        self.nb = ttk.Notebook(master)
        self.nb.grid(row=0, column=0, columnspan=3, sticky="nsew")

        gen_frame = ttk.Frame(self.nb)
        prop_frame = ttk.Frame(self.nb)
        rel_frame = ttk.Frame(self.nb)
        link_frame = ttk.Frame(self.nb)
        req_frame = ttk.Frame(self.nb)

        self.nb.add(gen_frame, text="General")
        self.nb.add(prop_frame, text="Properties")
        self.nb.add(rel_frame, text="Reliability")
        self.nb.add(link_frame, text="Links")
        self.nb.add(req_frame, text="Requirements")

        gen_row = 0
        ttk.Label(gen_frame, text="Name:").grid(row=gen_row, column=0, sticky="e", padx=4, pady=4)
        self.name_var = tk.StringVar(value=self.obj.properties.get("name", ""))
        name_state = "readonly" if self.obj.obj_type == "Work Product" else "normal"
        ttk.Entry(gen_frame, textvariable=self.name_var, state=name_state).grid(
            row=gen_row, column=1, padx=4, pady=4
        )
        gen_row += 1
        ttk.Label(gen_frame, text="Width:").grid(row=gen_row, column=0, sticky="e", padx=4, pady=2)
        self.width_var = tk.StringVar(value=str(self.obj.width))
        width_state = (
            "readonly"
            if self.obj.obj_type in ("Initial", "Final", "Actor", "Decision", "Merge")
            else "normal"
        )
        ttk.Entry(gen_frame, textvariable=self.width_var, state=width_state).grid(
            row=gen_row, column=1, padx=4, pady=2
        )
        gen_row += 1
        if self.obj.obj_type not in ("Fork", "Join"):
            ttk.Label(gen_frame, text="Height:").grid(
                row=gen_row, column=0, sticky="e", padx=4, pady=2
            )
            self.height_var = tk.StringVar(value=str(self.obj.height))
            height_state = (
                "readonly"
                if self.obj.obj_type
                in ("Initial", "Final", "Actor", "Decision", "Merge")
                else "normal"
            )
            ttk.Entry(gen_frame, textvariable=self.height_var, state=height_state).grid(
                row=gen_row, column=1, padx=4, pady=2
            )
            gen_row += 1
        else:
            self.height_var = tk.StringVar(value=str(self.obj.height))
        self.entries = {}
        self.listboxes = {}
        self._operations: List[OperationDefinition] = []
        self._behaviors: List[BehaviorAssignment] = []
        prop_row = 0
        rel_row = 0
        if self.obj.obj_type == "Part":
            self.obj.properties.setdefault("asil", calculate_allocated_asil(self.obj.requirements))
        key = f"{self.obj.obj_type.replace(' ', '')}Usage"
        if key not in SYSML_PROPERTIES and self.obj.obj_type == "Block Boundary":
            key = "BlockUsage"
        list_props = {
            "ports",
            "operations",
            "behaviors",
            "failureModes",
        }
        editable_list_props = {"ports"}
        if self.obj.obj_type != "Block":
            list_props.add("partProperties")
            editable_list_props.add("partProperties")
        reliability_props = {
            "analysis",
            "component",
            "fit",
            "qualification",
            "failureModes",
            "asil",
        }
        app = getattr(self.master, "app", None)
        props = SYSML_PROPERTIES.get(key, [])
        if self.obj.obj_type == "Block":
            props = [p for p in props if p != "partProperties"]
        for prop in props:
            frame = rel_frame if prop in reliability_props else prop_frame
            row = rel_row if prop in reliability_props else prop_row
            ttk.Label(frame, text=f"{prop}:").grid(row=row, column=0, sticky="e", padx=4, pady=2)
            if prop == "operations":
                lb = tk.Listbox(frame, height=4)
                self._operations = parse_operations(self.obj.properties.get(prop, ""))
                for op in self._operations:
                    lb.insert(tk.END, format_operation(op))
                lb.grid(row=row, column=1, padx=4, pady=2, sticky="we")
                btnf = ttk.Frame(frame)
                btnf.grid(row=row, column=2, padx=2)
                ttk.Button(btnf, text="Add", command=self.add_operation).pack(side=tk.TOP)
                ttk.Button(btnf, text="Edit", command=self.edit_operation).pack(side=tk.TOP)
                ttk.Button(btnf, text="Remove", command=self.remove_operation).pack(side=tk.TOP)
                self.listboxes[prop] = lb
            elif prop == "behaviors":
                lb = tk.Listbox(frame, height=4)
                self._behaviors = parse_behaviors(self.obj.properties.get(prop, ""))
                repo = SysMLRepository.get_instance()
                for beh in self._behaviors:
                    name = repo.diagrams.get(beh.diagram)
                    label = f"{beh.operation} -> {name.name if name else beh.diagram}"
                    lb.insert(tk.END, label)
                lb.grid(row=row, column=1, padx=4, pady=2, sticky="we")
                btnf = ttk.Frame(frame)
                btnf.grid(row=row, column=2, padx=2)
                ttk.Button(btnf, text="Add", command=self.add_behavior).pack(side=tk.TOP)
                ttk.Button(btnf, text="Edit", command=self.edit_behavior).pack(side=tk.TOP)
                ttk.Button(btnf, text="Remove", command=self.remove_behavior).pack(side=tk.TOP)
                self.listboxes[prop] = lb
            elif prop in list_props:
                lb = tk.Listbox(frame, height=4)
                items = [
                    p.strip() for p in self.obj.properties.get(prop, "").split(",") if p.strip()
                ]
                for it in items:
                    lb.insert(tk.END, it)
                lb.grid(row=row, column=1, padx=4, pady=2, sticky="we")
                btnf = ttk.Frame(frame)
                btnf.grid(row=row, column=2, padx=2)
                if prop == "ports":
                    ttk.Button(btnf, text="Add", command=self.add_port).pack(side=tk.TOP)
                else:
                    ttk.Button(
                        btnf, text="Add", command=lambda p=prop: self.add_list_item(p)
                    ).pack(side=tk.TOP)
                if prop in editable_list_props:
                    if prop == "ports":
                        ttk.Button(btnf, text="Edit", command=self.edit_port).pack(side=tk.TOP)
                    else:
                        ttk.Button(
                            btnf, text="Edit", command=lambda p=prop: self.edit_list_item(p)
                        ).pack(side=tk.TOP)
                ttk.Button(
                    btnf, text="Remove", command=lambda p=prop: self.remove_list_item(p)
                ).pack(side=tk.TOP)
                self.listboxes[prop] = lb
            elif prop == "direction":
                var = tk.StringVar(value=self.obj.properties.get(prop, "in"))
                conns = [
                    c
                    for c in self.master.connections
                    if c.conn_type == "Connector" and self.obj.obj_id in (c.src, c.dst)
                ]
                state = "readonly" if conns else "normal"
                ttk.Combobox(
                    frame,
                    textvariable=var,
                    values=["in", "out", "inout"],
                    state=state,
                ).grid(row=row, column=1, padx=4, pady=2)
                self.entries[prop] = var
            elif self.obj.obj_type == "Use Case" and prop == "useCaseDefinition":
                repo = SysMLRepository.get_instance()
                diags = [
                    d
                    for d in repo.diagrams.values()
                    if d.diag_type == "Use Case Diagram" and d.diag_id != self.master.diagram_id
                ]
                idmap = {d.name or d.diag_id: d.diag_id for d in diags}
                self.ucdef_map = idmap
                cur_id = self.obj.properties.get(prop, "")
                cur_name = next((n for n, i in idmap.items() if i == cur_id), "")
                var = tk.StringVar(value=cur_name)
                ttk.Combobox(frame, textvariable=var, values=list(idmap.keys())).grid(
                    row=row, column=1, padx=4, pady=2
                )
                self.entries[prop] = var
            elif self.obj.obj_type == "Use Case" and prop == "includedUseCase":
                repo = SysMLRepository.get_instance()
                targets = [
                    repo.elements[t].name or t
                    for rel in repo.relationships
                    if rel.rel_type == "Include" and rel.source == self.obj.element_id
                    if (t := rel.target) in repo.elements
                ]
                ttk.Label(frame, text=", ".join(targets)).grid(
                    row=row, column=1, sticky="w", padx=4, pady=2
                )
            elif prop == "analysis" and app:
                analyses = getattr(app, "reliability_analyses", [])
                names = [ra.name for ra in analyses]
                var = tk.StringVar(value=self.obj.properties.get(prop, ""))
                cb = ttk.Combobox(frame, textvariable=var, values=names, state="readonly")
                cb.grid(row=row, column=1, padx=4, pady=2)
                self.entries[prop] = var
                self._analysis_map = {ra.name: ra for ra in analyses}

                def sync_analysis(_):
                    name = var.get()
                    ra = self._analysis_map.get(name)
                    if not ra:
                        return
                    if "fit" in self.entries:
                        self.entries["fit"].set(f"{ra.total_fit:.2f}")
                    else:
                        self.obj.properties["fit"] = f"{ra.total_fit:.2f}"
                    # update part list preview from analysis BOM
                    names = [c.name for c in ra.components]
                    joined = ", ".join(names)
                    if "partProperties" in self.listboxes:
                        lb = self.listboxes["partProperties"]
                        lb.delete(0, tk.END)
                        for n in names:
                            lb.insert(tk.END, n)
                    else:
                        self.obj.properties["partProperties"] = joined

                cb.bind("<<ComboboxSelected>>", sync_analysis)
            elif prop == "component" and app:
                comps = [
                    c
                    for ra in getattr(app, "reliability_analyses", [])
                    for c in ra.components
                    if c.comp_type != "circuit"
                ]
                comps.extend(
                    c
                    for c in getattr(app, "reliability_components", [])
                    if c.comp_type != "circuit"
                )
                names = list({c.name for c in comps})
                var = tk.StringVar(value=self.obj.properties.get(prop, ""))
                cb = ttk.Combobox(frame, textvariable=var, values=names, state="readonly")
                cb.grid(row=row, column=1, padx=4, pady=2)
                self.entries[prop] = var
                self._comp_map = {c.name: c for c in comps}

                def sync_component(_):
                    name = var.get()
                    comp = self._comp_map.get(name)
                    if not comp:
                        return
                    if "fit" in self.entries:
                        self.entries["fit"].set(f"{comp.fit:.2f}")
                    else:
                        self.obj.properties["fit"] = f"{comp.fit:.2f}"
                    if "qualification" in self.entries:
                        self.entries["qualification"].set(comp.qualification)
                    else:
                        self.obj.properties["qualification"] = comp.qualification
                    modes = self._get_failure_modes(app, comp.name)
                    if "failureModes" in self.entries:
                        self.entries["failureModes"].set(modes)
                    else:
                        self.obj.properties["failureModes"] = modes

                cb.bind("<<ComboboxSelected>>", sync_component)
            else:
                var = tk.StringVar(value=self.obj.properties.get(prop, ""))
                state = "normal"
                if self.obj.obj_type == "Block" and prop in ("fit", "qualification"):
                    state = "readonly"
                if self.obj.obj_type == "Part" and prop == "asil":
                    state = "readonly"
                ttk.Entry(frame, textvariable=var, state=state).grid(
                    row=row, column=1, padx=4, pady=2
                )
                self.entries[prop] = var
            if prop in reliability_props:
                rel_row += 1
            else:
                prop_row += 1

        # Display inherited reliability values only for Blocks
        if self.obj.obj_type == "Block":
            for prop in ("fit", "qualification"):
                if prop not in self.entries and self.obj.properties.get(prop, ""):
                    ttk.Label(rel_frame, text=f"{prop}:").grid(
                        row=rel_row, column=0, sticky="e", padx=4, pady=2
                    )
                    var = tk.StringVar(value=self.obj.properties.get(prop, ""))
                    ttk.Entry(rel_frame, textvariable=var, state="readonly").grid(
                        row=rel_row, column=1, padx=4, pady=2
                    )
                    self.entries[prop] = var
                    rel_row += 1

        repo = SysMLRepository.get_instance()
        current_diagram = repo.diagrams.get(getattr(self.master, "diagram_id", ""))
        self.current_diagram = current_diagram
        toolbox = getattr(app, "safety_mgmt_toolbox", None)
        wp_map = {wp.analysis: wp for wp in toolbox.get_work_products()} if toolbox else {}
        diag_type = getattr(current_diagram, "diag_type", "")
        analysis_name = _work_product_name(diag_type)
        diagram_wp = wp_map.get(analysis_name)
        diag_trace_opts = sorted(getattr(diagram_wp, "traceable", [])) if diagram_wp else []
        self._target_work_product = (
            self.obj.properties.get("name", "")
            if self.obj.obj_type == "Work Product"
            else getattr(diagram_wp, "analysis", analysis_name)
        )
        link_row = 0
        trace_shown = False
        if self.obj.obj_type == "Block":
            diags = [d for d in repo.diagrams.values() if d.diag_type == "Internal Block Diagram"]
            ids = {d.name or d.diag_id: d.diag_id for d in diags}
            ttk.Label(link_frame, text="Internal Block Diagram:").grid(
                row=link_row, column=0, sticky="e", padx=4, pady=2
            )
            self.diag_map = ids
            cur_id = repo.get_linked_diagram(self.obj.element_id)
            cur_name = next((n for n, i in ids.items() if i == cur_id), "")
            self.diagram_var = tk.StringVar(value=cur_name)
            ttk.Combobox(link_frame, textvariable=self.diagram_var, values=list(ids.keys())).grid(
                row=link_row, column=1, padx=4, pady=2
            )
            link_row += 1
        elif self.obj.obj_type == "Work Product":
            name = self.obj.properties.get("name", "")
            targets = wp_map.get(name)
            trace_opts = sorted(getattr(targets, "traceable", [])) if targets else []
            if trace_opts:
                ttk.Label(link_frame, text="Trace To:").grid(
                    row=link_row, column=0, sticky="e", padx=4, pady=2
                )
                lb = tk.Listbox(link_frame, height=4, selectmode=tk.MULTIPLE)
                for opt in trace_opts:
                    lb.insert(tk.END, opt)
                current = [
                    s.strip()
                    for s in self.obj.properties.get("trace_to", "").split(",")
                    if s.strip()
                ]
                for idx, opt in enumerate(trace_opts):
                    if opt in current:
                        lb.selection_set(idx)
                lb.grid(row=link_row, column=1, padx=4, pady=2, sticky="we")
                self.trace_list = lb
                link_row += 1
                trace_shown = True
        elif self.obj.obj_type == "Use Case":
            diagrams = [d for d in repo.diagrams.values() if d.diag_type == "Governance Diagram"]
            self.behavior_map = {d.name or d.diag_id: d.diag_id for d in diagrams}
            ttk.Label(link_frame, text="Behavior Diagram:").grid(
                row=link_row, column=0, sticky="e", padx=4, pady=2
            )
            cur_id = repo.get_linked_diagram(self.obj.element_id)
            cur_name = next((n for n, i in self.behavior_map.items() if i == cur_id), "")
            self.behavior_var = tk.StringVar(value=cur_name)
            ttk.Combobox(
                link_frame, textvariable=self.behavior_var, values=list(self.behavior_map.keys())
            ).grid(row=link_row, column=1, padx=4, pady=2)
            link_row += 1
            if diag_trace_opts:
                ttk.Label(link_frame, text="Trace To:").grid(
                    row=link_row, column=0, sticky="e", padx=4, pady=2
                )
                lb = tk.Listbox(link_frame, height=4, selectmode=tk.MULTIPLE)
                for opt in diag_trace_opts:
                    lb.insert(tk.END, opt)
                current = [
                    s.strip()
                    for s in self.obj.properties.get("trace_to", "").split(",")
                    if s.strip()
                ]
                for idx, opt in enumerate(diag_trace_opts):
                    if opt in current:
                        lb.selection_set(idx)
                lb.grid(row=link_row, column=1, padx=4, pady=2, sticky="we")
                self.trace_list = lb
                link_row += 1
                trace_shown = True
        elif self.obj.obj_type in ("Action Usage", "Action"):
            if (
                self.obj.obj_type == "Action"
                and current_diagram
                and current_diagram.diag_type == "Governance Diagram"
            ):
                diagrams = [
                    d for d in repo.diagrams.values() if d.diag_type == "Governance Diagram"
                ]
            else:
                diagrams = [
                    d
                    for d in repo.diagrams.values()
                    if d.diag_type in ("Activity Diagram", "Governance Diagram")
                ]
            self.behavior_map = {d.name or d.diag_id: d.diag_id for d in diagrams}
            ttk.Label(link_frame, text="Behavior Diagram:").grid(
                row=link_row, column=0, sticky="e", padx=4, pady=2
            )
            cur_id = repo.get_linked_diagram(self.obj.element_id)
            cur_name = next((n for n, i in self.behavior_map.items() if i == cur_id), "")
            self.behavior_var = tk.StringVar(value=cur_name)
            ttk.Combobox(
                link_frame, textvariable=self.behavior_var, values=list(self.behavior_map.keys())
            ).grid(row=link_row, column=1, padx=4, pady=2)
            link_row += 1
        elif self.obj.obj_type == "CallBehaviorAction":
            bdiags = [
                d
                for d in repo.diagrams.values()
                if d.diag_type in ("Activity Diagram", "Governance Diagram")
            ]
            self.behavior_map = {d.name or d.diag_id: d.diag_id for d in bdiags}
            ttk.Label(link_frame, text="Behavior Diagram:").grid(
                row=link_row, column=0, sticky="e", padx=4, pady=2
            )
            cur_id = repo.get_linked_diagram(self.obj.element_id)
            cur_name = next((n for n, i in self.behavior_map.items() if i == cur_id), "")
            self.behavior_var = tk.StringVar(value=cur_name)
            ttk.Combobox(
                link_frame, textvariable=self.behavior_var, values=list(self.behavior_map.keys())
            ).grid(row=link_row, column=1, padx=4, pady=2)
            link_row += 1
            vdiags = [d for d in repo.diagrams.values() if d.diag_type == "Internal Block Diagram"]
            self.view_map = {d.name or d.diag_id: d.diag_id for d in vdiags}
            ttk.Label(link_frame, text="View:").grid(
                row=link_row, column=0, sticky="e", padx=4, pady=2
            )
            view_id = self.obj.properties.get("view", "")
            vname = next((n for n, i in self.view_map.items() if i == view_id), "")
            self.view_var = tk.StringVar(value=vname)
            ttk.Combobox(
                link_frame, textvariable=self.view_var, values=list(self.view_map.keys())
            ).grid(row=link_row, column=1, padx=4, pady=2)
            link_row += 1
        elif self.obj.obj_type == "Part":
            blocks = [e for e in repo.elements.values() if e.elem_type == "Block"]
            idmap = {b.name or b.elem_id: b.elem_id for b in blocks}
            ttk.Label(link_frame, text="Definition:").grid(
                row=link_row, column=0, sticky="e", padx=4, pady=2
            )
            self.def_map = idmap
            cur_id = self.obj.properties.get("definition", "")
            cur_name = next((n for n, i in idmap.items() if i == cur_id), "")
            self.def_var = tk.StringVar(value=cur_name)
            self.def_cb = ttk.Combobox(
                link_frame, textvariable=self.def_var, values=list(idmap.keys())
            )
            self.def_cb.grid(row=link_row, column=1, padx=4, pady=2)
            self.def_cb.bind("<<ComboboxSelected>>", self._on_def_selected)
            self._current_def_id = cur_id
            link_row += 1

        if diag_trace_opts and not trace_shown:
            ttk.Label(link_frame, text="Trace To:").grid(
                row=link_row, column=0, sticky="e", padx=4, pady=2
            )
            self.trace_list = tk.Listbox(link_frame, height=4)
            self.trace_list.grid(row=link_row, column=1, padx=4, pady=2, sticky="we")
            btnf = ttk.Frame(link_frame)
            btnf.grid(row=link_row, column=2, padx=2)
            ttk.Button(btnf, text="Add", command=lambda: self.add_trace(diag_trace_opts)).pack(side=tk.TOP)
            ttk.Button(btnf, text="Remove", command=self.remove_trace).pack(side=tk.TOP)
            self._trace_targets = []
            for token in [t.strip() for t in self.obj.properties.get("trace_to", "").split(",") if t.strip()]:
                self._trace_targets.append(token)
                self.trace_list.insert(tk.END, self._format_trace_label(token))
            link_row += 1
            trace_shown = True

        # Requirement allocation section
        req_row = 0
        ttk.Label(req_frame, text="Requirements:").grid(
            row=req_row, column=0, sticky="ne", padx=4, pady=2
        )
        can_trace_reqs = True
        if toolbox:
            diag_name = getattr(diagram_wp, "analysis", None)
            req_wp = next(iter(REQUIREMENT_WORK_PRODUCTS), None)
            if diag_name and req_wp:
                can_trace_reqs = toolbox.can_trace(diag_name, req_wp)
        state = "normal" if can_trace_reqs else "disabled"
        self.req_list = tk.Listbox(req_frame, height=4, state=state)
        self.req_list.grid(row=req_row, column=1, padx=4, pady=2, sticky="we")
        if can_trace_reqs:
            btnf = ttk.Frame(req_frame)
            btnf.grid(row=req_row, column=2, padx=2)
            ttk.Button(btnf, text="Add", command=self.add_requirement).pack(side=tk.TOP)
            ttk.Button(btnf, text="Remove", command=self.remove_requirement).pack(side=tk.TOP)
        else:
            if ToolTip:
                ToolTip(
                    self.req_list,
                    "Requirement allocation is disabled for this diagram due to governance restrictions.",
                )
        for r in self.obj.requirements:
            self.req_list.insert(tk.END, f"[{r.get('id')}] {r.get('text','')}")
        req_row += 1
        self._update_asil()

    def add_port(self):
        name = simpledialog.askstring("Port", "Name:", parent=self)
        if name:
            self.listboxes["ports"].insert(tk.END, name)

    def remove_port(self):
        sel = list(self.listboxes["ports"].curselection())
        for idx in reversed(sel):
            self.listboxes["ports"].delete(idx)

    def edit_port(self):
        lb = self.listboxes["ports"]
        sel = lb.curselection()
        if not sel:
            return
        idx = sel[0]
        cur = lb.get(idx)
        name = simpledialog.askstring("Port", "Name:", initialvalue=cur, parent=self)
        if name:
            lb.delete(idx)
            lb.insert(idx, name)

    def add_list_item(self, prop: str):
        val = simpledialog.askstring(prop, "Value:", parent=self)
        if val:
            self.listboxes[prop].insert(tk.END, val)

    def remove_list_item(self, prop: str):
        lb = self.listboxes[prop]
        sel = list(lb.curselection())
        for idx in reversed(sel):
            lb.delete(idx)

    def edit_list_item(self, prop: str):
        lb = self.listboxes[prop]
        sel = lb.curselection()
        if not sel:
            return
        idx = sel[0]
        cur = lb.get(idx)
        val = simpledialog.askstring(prop, "Value:", initialvalue=cur, parent=self)
        if val:
            lb.delete(idx)
            lb.insert(idx, val)

    def add_trace(self, trace_wps):
        repo = SysMLRepository.get_instance()
        dlg = self.SelectTraceDialog(
            self,
            repo,
            trace_wps,
            getattr(self.obj, "obj_id", None),
            getattr(self.master, "diagram_id", None),
        )
        for token in getattr(dlg, "selection", []):
            if token not in self._trace_targets:
                self._trace_targets.append(token)
                self.trace_list.insert(tk.END, self._format_trace_label(token))

    def remove_trace(self):
        sel = list(self.trace_list.curselection())
        for idx in reversed(sel):
            self.trace_list.delete(idx)
            del self._trace_targets[idx]

    def _format_trace_label(self, token: str) -> str:
        repo = SysMLRepository.get_instance()
        parts = token.split(":", 1)
        if len(parts) != 2:
            return token
        diag_id, obj_id = parts
        diag = repo.diagrams.get(diag_id)
        dname = getattr(diag, "name", diag_id) if diag else diag_id
        obj = None
        if diag:
            obj = next(
                (o for o in getattr(diag, "objects", []) if str(o.get("obj_id")) == obj_id),
                None,
            )
        oname = (
            obj.get("properties", {}).get("name") or obj.get("obj_type")
            if obj
            else obj_id
        )
        return f"{dname}:{oname}"

    class OperationDialog(simpledialog.Dialog):
        def __init__(self, parent, operation=None):
            self.operation = operation
            super().__init__(parent, title="Operation")

        def body(self, master):
            ttk.Label(master, text="Name:").grid(row=0, column=0, padx=4, pady=2, sticky="e")
            self.name_var = tk.StringVar(value=getattr(self.operation, "name", ""))
            ttk.Entry(master, textvariable=self.name_var).grid(row=0, column=1, padx=4, pady=2)
            ttk.Label(master, text="Parameters (name:type:dir)").grid(
                row=1, column=0, columnspan=2, padx=4, pady=2
            )
            self.param_text = tk.Text(master, height=4, width=30)
            if self.operation:
                lines = [f"{p.name}:{p.type}:{p.direction}" for p in self.operation.parameters]
                self.param_text.insert("1.0", "\n".join(lines))
            self.param_text.grid(row=2, column=0, columnspan=2, padx=4, pady=2)
            ttk.Label(master, text="Return type:").grid(row=3, column=0, padx=4, pady=2, sticky="e")
            self.ret_var = tk.StringVar(value=getattr(self.operation, "return_type", ""))
            ttk.Entry(master, textvariable=self.ret_var).grid(row=3, column=1, padx=4, pady=2)

        def apply(self):
            name = self.name_var.get().strip()
            params = []
            for line in self.param_text.get("1.0", tk.END).splitlines():
                line = line.strip()
                if not line:
                    continue
                parts = line.split(":")
                if len(parts) == 1:
                    params.append(OperationParameter(name=parts[0]))
                elif len(parts) == 2:
                    params.append(OperationParameter(name=parts[0], type=parts[1]))
                else:
                    params.append(
                        OperationParameter(name=parts[0], type=parts[1], direction=parts[2])
                    )
            self.result = OperationDefinition(name, params, self.ret_var.get().strip())

    class BehaviorDialog(simpledialog.Dialog):
        def __init__(self, parent, operations: list[str], diag_map: dict[str, str], assignment=None):
            self.operations = operations
            self.diag_map = diag_map
            self.assignment = assignment
            super().__init__(parent, title="Behavior")

        def body(self, master):
            ttk.Label(master, text="Operation:").grid(row=0, column=0, padx=4, pady=2, sticky="e")
            self.op_var = tk.StringVar(value=getattr(self.assignment, "operation", ""))
            ttk.Combobox(master, textvariable=self.op_var, values=self.operations, state="readonly").grid(
                row=0, column=1, padx=4, pady=2
            )
            ttk.Label(master, text="Diagram:").grid(row=1, column=0, padx=4, pady=2, sticky="e")
            cur_name = next((n for n, i in self.diag_map.items() if i == getattr(self.assignment, "diagram", "")), "")
            self.diag_var = tk.StringVar(value=cur_name)
            ttk.Combobox(master, textvariable=self.diag_var, values=list(self.diag_map.keys()), state="readonly").grid(
                row=1, column=1, padx=4, pady=2
            )

        def apply(self):
            op = self.op_var.get().strip()
            diag_id = self.diag_map.get(self.diag_var.get(), "")
            self.result = BehaviorAssignment(operation=op, diagram=diag_id)

    def add_operation(self):
        dlg = self.OperationDialog(self)
        if dlg.result:
            self._operations.append(dlg.result)
            self.listboxes["operations"].insert(tk.END, format_operation(dlg.result))

    def edit_operation(self):
        lb = self.listboxes["operations"]
        sel = lb.curselection()
        if not sel:
            return
        idx = sel[0]
        op = self._operations[idx]
        dlg = self.OperationDialog(self, op)
        if dlg.result:
            self._operations[idx] = dlg.result
            lb.delete(idx)
            lb.insert(idx, format_operation(dlg.result))

    def remove_operation(self):
        lb = self.listboxes["operations"]
        sel = list(lb.curselection())
        for idx in reversed(sel):
            lb.delete(idx)
            del self._operations[idx]

    def add_behavior(self):
        repo = SysMLRepository.get_instance()
        diagrams = [
            d
            for d in repo.diagrams.values()
            if d.diag_type in ("Activity Diagram", "Governance Diagram")
        ]
        diag_map = {d.name or d.diag_id: d.diag_id for d in diagrams}
        ops = [op.name for op in self._operations]
        dlg = self.BehaviorDialog(self, ops, diag_map)
        if dlg.result:
            self._behaviors.append(dlg.result)
            name = repo.diagrams.get(dlg.result.diagram)
            label = f"{dlg.result.operation} -> {name.name if name else dlg.result.diagram}"
            self.listboxes["behaviors"].insert(tk.END, label)

    def edit_behavior(self):
        lb = self.listboxes["behaviors"]
        sel = lb.curselection()
        if not sel:
            return
        idx = sel[0]
        repo = SysMLRepository.get_instance()
        diagrams = [
            d
            for d in repo.diagrams.values()
            if d.diag_type in ("Activity Diagram", "Governance Diagram")
        ]
        diag_map = {d.name or d.diag_id: d.diag_id for d in diagrams}
        ops = [op.name for op in self._operations]
        dlg = self.BehaviorDialog(self, ops, diag_map, self._behaviors[idx])
        if dlg.result:
            self._behaviors[idx] = dlg.result
            name = repo.diagrams.get(dlg.result.diagram)
            label = f"{dlg.result.operation} -> {name.name if name else dlg.result.diagram}"
            lb.delete(idx)
            lb.insert(idx, label)

    def remove_behavior(self):
        lb = self.listboxes["behaviors"]
        sel = list(lb.curselection())
        for idx in reversed(sel):
            lb.delete(idx)
            del self._behaviors[idx]

    def add_requirement(self):
        if not global_requirements:
            messagebox.showinfo("No Requirements", "No requirements defined.")
            return
        dialog = self.SelectRequirementsDialog(self)
        if dialog.result:
            diag_id = getattr(self.master, "diagram_id", None)
            for rid in dialog.result:
                req = global_requirements.get(rid)
                if not req:
                    continue
                toolbox = ACTIVE_TOOLBOX
                if toolbox:
                    req_wp = toolbox.requirement_work_product(req.get("req_type", ""))
                    target = self._target_work_product or ""
                    if not toolbox.can_trace(req_wp, target):
                        messagebox.showwarning(
                            "Invalid Trace",
                            f"Requirement {req['id']} cannot trace to {target}",
                        )
                        continue
                if not any(r.get("id") == rid for r in self.obj.requirements):
                    self.obj.requirements.append(req)
                    self.req_list.insert(tk.END, f"[{req['id']}] {req.get('text','')}")
                before = [r.get("id") for r in getattr(self.obj, "requirements", [])]
                link_requirement_to_object(self.obj, rid, diag_id)
                if rid not in before and self.obj.obj_type != "Work Product":
                    req = global_requirements.get(rid)
                    if req:
                        self.req_list.insert(tk.END, f"[{req['id']}] {req.get('text','')}")
                elif self.obj.obj_type == "Work Product":
                    # Always reflect selection for work products
                    req = global_requirements.get(rid)
                    if req and rid not in [self.req_list.get(i).split("]", 1)[0][1:] for i in range(self.req_list.size())]:
                        self.req_list.insert(tk.END, f"[{req['id']}] {req.get('text','')}")
        self._update_asil()

    def remove_requirement(self):
        sel = list(self.req_list.curselection())
        diag_id = getattr(self.master, "diagram_id", None)
        for idx in reversed(sel):
            if self.obj.obj_type == "Work Product":
                item = self.req_list.get(idx)
                rid = item.split("]", 1)[0][1:]
            else:
                rid = self.obj.requirements[idx].get("id")
            unlink_requirement_from_object(self.obj, rid, diag_id)
            self.req_list.delete(idx)
        self._update_asil()

    def _update_asil(self) -> None:
        """Recompute ASIL based on allocated requirements."""
        if self.obj.obj_type != "Part":
            return
        asil = calculate_allocated_asil(self.obj.requirements)
        self.obj.properties["asil"] = asil
        if "asil" in self.entries:
            self.entries["asil"].set(asil)
        repo = SysMLRepository.get_instance()
        if self.obj.element_id and self.obj.element_id in repo.elements:
            repo.elements[self.obj.element_id].properties["asil"] = asil

    def _get_failure_modes(self, app, comp_name: str) -> str:
        """Return comma separated failure modes for a component name."""
        modes = set()
        for e in getattr(app, "fmea_entries", []):
            if getattr(e, "fmea_component", "") == comp_name:
                label = getattr(e, "description", "") or getattr(e, "user_name", "")
                if label:
                    modes.add(label)
        for fmea in getattr(app, "fmeas", []):
            for e in fmea.get("entries", []):
                if getattr(e, "fmea_component", "") == comp_name:
                    label = getattr(e, "description", "") or getattr(e, "user_name", "")
                    if label:
                        modes.add(label)
        return ", ".join(sorted(modes))

    def _on_def_selected(self, event=None):
        """Callback when the definition combobox is changed."""
        repo = SysMLRepository.get_instance()
        name = self.def_var.get()
        def_id = self.def_map.get(name)
        if not def_id:
            self._current_def_id = ""
            return

        parent_id = None
        if hasattr(self.master, "diagram_id"):
            diag = repo.diagrams.get(self.master.diagram_id)
            if diag and diag.diag_type == "Internal Block Diagram":
                parent_id = getattr(diag, "father", None) or next(
                    (eid for eid, did in repo.element_diagrams.items() if did == diag.diag_id),
                    None,
                )

        if parent_id and _multiplicity_limit_exceeded(
            repo,
            parent_id,
            def_id,
            getattr(self.master, "objects", []),
            self.obj.element_id,
        ):
            messagebox.showinfo(
                "Add Part",
                "Maximum number of parts of that type has been reached",
            )
            prev_name = next(
                (n for n, i in self.def_map.items() if i == self._current_def_id),
                "",
            )
            self.def_var.set(prev_name)
            return

        self._current_def_id = def_id

    def apply(self):
        repo = SysMLRepository.get_instance()
        parent_id = None
        if self.obj.obj_type != "Work Product":
            new_name = self.name_var.get()
            if self.obj.obj_type == "Part" and hasattr(self.master, "diagram_id"):
                diag = repo.diagrams.get(self.master.diagram_id)
                if diag and diag.diag_type == "Internal Block Diagram":
                    parent_id = getattr(diag, "father", None) or next(
                        (eid for eid, did in repo.element_diagrams.items() if did == diag.diag_id),
                        None,
                    )
            if parent_id and _part_name_exists(repo, parent_id, new_name, self.obj.element_id):
                messagebox.showinfo("Add Part", "A part with that name already exists")
                new_name = self.obj.properties.get("name", "")
            new_name = repo.ensure_unique_element_name(new_name, self.obj.element_id)
            if self.obj.obj_type == "Port" and hasattr(self.master, "objects"):
                rename_port(repo, self.obj, self.master.objects, new_name)
            self.obj.properties["name"] = new_name
            if self.obj.element_id and self.obj.element_id in repo.elements:
                elem = repo.elements[self.obj.element_id]
                if self.obj.obj_type in ("Block", "Block Boundary") and elem.elem_type == "Block":
                    rename_block(repo, elem.elem_id, new_name)
                else:
                    elem.name = new_name
            if self.obj.obj_type == "Port" and hasattr(self.master, "objects"):
                rename_port(repo, self.obj, self.master.objects, new_name)
        else:
            new_name = self.obj.properties.get("name", "")
        for prop, var in self.entries.items():
            self.obj.properties[prop] = var.get()
            if self.obj.element_id and self.obj.element_id in repo.elements:
                repo.elements[self.obj.element_id].properties[prop] = var.get()
        removed_parts = []
        prev_parts = []
        if (
            self.obj.element_id
            and self.obj.element_id in repo.elements
            and "partProperties" in repo.elements[self.obj.element_id].properties
        ):
            prev_parts = [
                p.strip()
                for p in repo.elements[self.obj.element_id]
                .properties.get("partProperties", "")
                .split(",")
                if p.strip()
            ]

        for prop, lb in self.listboxes.items():
            if prop == "operations":
                self.obj.properties[prop] = operations_to_json(self._operations)
                if self.obj.element_id and self.obj.element_id in repo.elements:
                    repo.elements[self.obj.element_id].properties[prop] = self.obj.properties[prop]
            elif prop == "behaviors":
                self.obj.properties[prop] = behaviors_to_json(self._behaviors)
                if self.obj.element_id and self.obj.element_id in repo.elements:
                    repo.elements[self.obj.element_id].properties[prop] = self.obj.properties[prop]
            else:
                items = [lb.get(i) for i in range(lb.size())]
                joined = ", ".join(items)
                self.obj.properties[prop] = joined
                if self.obj.element_id and self.obj.element_id in repo.elements:
                    repo.elements[self.obj.element_id].properties[prop] = joined
                if prop == "partProperties" and prev_parts:
                    prev_keys = {_part_prop_key(p) for p in prev_parts}
                    new_keys = {_part_prop_key(i) for i in items}
                    removed_parts = [p for p in prev_parts if _part_prop_key(p) not in new_keys]

        trace_lb = getattr(self, "trace_list", None)
        if trace_lb:
            targets = getattr(self, "_trace_targets", None)
            if targets is None:
                targets = [trace_lb.get(i) for i in getattr(trace_lb, "curselection", lambda: [])()]

            current_diag = getattr(self.master, "diagram_id", None)
            # Remove existing trace connections involving this object
            if current_diag and hasattr(self.master, "connections"):
                self.master.connections = [
                    c
                    for c in self.master.connections
                    if not (
                        c.conn_type == "Trace"
                        and (c.src == self.obj.obj_id or c.dst == self.obj.obj_id)
                    )
                ]
                diag_ref = repo.diagrams.get(current_diag)
                if diag_ref:
                    diag_ref.connections = [
                        c
                        for c in getattr(diag_ref, "connections", [])
                        if not (
                            c.get("conn_type") == "Trace"
                            and (
                                c.get("src") == self.obj.obj_id
                                or c.get("dst") == self.obj.obj_id
                            )
                        )
                    ]

            removed = {
                r.rel_id
                for r in repo.relationships
                if r.rel_type == "Trace"
                and (r.source == self.obj.element_id or r.target == self.obj.element_id)
            }
            if removed:
                repo.relationships = [r for r in repo.relationships if r.rel_id not in removed]
                for diag in repo.diagrams.values():
                    diag.relationships = [rid for rid in diag.relationships if rid not in removed]

            stored_tokens: list[str] = []
            for token in targets:
                parts = token.split(":", 1)
                if len(parts) != 2:
                    stored_tokens.append(token)
                    target_elem = next(
                        (e for e in repo.elements.values() if e.name == token),
                        None,
                    )
                    if target_elem and self.obj.element_id:
                        repo.create_relationship("Trace", self.obj.element_id, target_elem.elem_id)
                        repo.create_relationship("Trace", target_elem.elem_id, self.obj.element_id)
                    continue
                diag_id, obj_id = parts
                diag = repo.diagrams.get(diag_id)
                if not diag:
                    continue
                obj = next(
                    (o for o in getattr(diag, "objects", []) if str(o.get("obj_id")) == obj_id),
                    None,
                )
                if not obj:
                    continue
                if diag_id == current_diag:
                    link_trace_between_objects(self.obj, obj, current_diag)
                else:
                    stored_tokens.append(token)
                    target_elem = obj.get("element_id")
                    if target_elem and self.obj.element_id:
                        repo.create_relationship("Trace", self.obj.element_id, target_elem)
                        repo.create_relationship("Trace", target_elem, self.obj.element_id)

            joined = ", ".join(stored_tokens)
            if joined:
                self.obj.properties["trace_to"] = joined
            else:
                self.obj.properties.pop("trace_to", None)
            if self.obj.element_id and self.obj.element_id in repo.elements:
                elem_props = repo.elements[self.obj.element_id].properties
                if joined:
                    elem_props["trace_to"] = joined
                else:
                    elem_props.pop("trace_to", None)

        if self.obj.element_id and self.obj.element_id in repo.elements:
            elem_type = repo.elements[self.obj.element_id].elem_type
            if elem_type == "Block" and self.obj.obj_type in ("Block", "Block Boundary"):
                propagate_block_port_changes(repo, self.obj.element_id)
                propagate_block_part_changes(repo, self.obj.element_id)
                propagate_block_changes(repo, self.obj.element_id)
                app_ref = getattr(self.master, "app", None)
                added = _sync_ibd_partproperty_parts(
                    repo,
                    self.obj.element_id,
                    app=app_ref,
                    visible=True,
                )
                for data in added:
                    data["hidden"] = False
                _propagate_boundary_parts(repo, self.obj.element_id, added, app=app_ref)
                father_diag_id = repo.get_linked_diagram(self.obj.element_id)
                for diag in repo.diagrams.values():
                    if (
                        diag.diag_type == "Internal Block Diagram"
                        and getattr(diag, "father", None) == self.obj.element_id
                        and diag.diag_id != father_diag_id
                    ):
                        added_child = inherit_father_parts(repo, diag)
                        for obj in added_child:
                            if obj.get("obj_type") == "Part":
                                obj["hidden"] = False
                        if app_ref:
                            for win in getattr(app_ref, "ibd_windows", []):
                                if getattr(win, "diagram_id", None) == diag.diag_id:
                                    for obj in added_child:
                                        win.objects.append(SysMLObject(**obj))
                                    win.redraw()
                                    win._sync_to_repository()
        try:
            if self.obj.obj_type not in (
                "Initial",
                "Final",
                "Decision",
                "Merge",
            ):
                self.obj.width = float(self.width_var.get())
                self.obj.height = float(self.height_var.get())
        except ValueError:
            pass

        if hasattr(self.master, "ensure_text_fits"):
            self.master.ensure_text_fits(self.obj)

        self._update_asil()

        # ensure block shows BOM components as part names when an analysis is set
        if (
            self.obj.obj_type == "Block"
            and "analysis" in self.obj.properties
            and hasattr(self, "_analysis_map")
        ):
            ra = self._analysis_map.get(self.obj.properties["analysis"], None)
            if ra:
                cur = [
                    p.strip()
                    for p in self.obj.properties.get("partProperties", "").split(",")
                    if p.strip()
                ]
                names = [c.name for c in ra.components]
                for n in names:
                    if n not in cur:
                        cur.append(n)
                joined = ", ".join(cur)
                self.obj.properties["partProperties"] = joined
                if self.obj.element_id and self.obj.element_id in repo.elements:
                    repo.elements[self.obj.element_id].properties["partProperties"] = joined
                if self.obj.element_id:
                    inherit_block_properties(repo, self.obj.element_id)
                    self.obj.properties["partProperties"] = repo.elements[
                        self.obj.element_id
                    ].properties["partProperties"]

        # Update linked diagram if applicable
        link_id = None
        if hasattr(self, "behavior_var") and self.behavior_var.get():
            link_id = self.behavior_map.get(self.behavior_var.get())
        elif hasattr(self, "diagram_var"):
            link_id = self.diag_map.get(self.diagram_var.get())
        if hasattr(self, "behavior_var") or hasattr(self, "diagram_var"):
            if (
                self.obj.obj_type == "Block"
                and hasattr(self, "diagram_var")
                and link_id
                and link_id in repo.diagrams
                and repo.diagrams[link_id].diag_type == "Internal Block Diagram"
            ):
                link_block_to_ibd(
                    repo,
                    self.obj.element_id,
                    link_id,
                    app=getattr(self.master, "app", None),
                )
            else:
                repo.link_diagram(self.obj.element_id, link_id)
        if hasattr(self, "view_var"):
            view_id = self.view_map.get(self.view_var.get())
            if view_id:
                self.obj.properties["view"] = view_id
                if self.obj.element_id and self.obj.element_id in repo.elements:
                    repo.elements[self.obj.element_id].properties["view"] = view_id
            else:
                self.obj.properties.pop("view", None)
                if self.obj.element_id and self.obj.element_id in repo.elements:
                    repo.elements[self.obj.element_id].properties.pop("view", None)
        if hasattr(self, "def_var"):
            name = self.def_var.get()
            def_id = self.def_map.get(name)
            if def_id:
                parent_id = None
                if hasattr(self.master, "diagram_id"):
                    diag = repo.diagrams.get(self.master.diagram_id)
                    if diag and diag.diag_type == "Internal Block Diagram":
                        parent_id = getattr(diag, "father", None) or next(
                            (eid for eid, did in repo.element_diagrams.items() if did == diag.diag_id),
                            None,
                        )
                if parent_id:
                    rel = next(
                        (
                            r
                            for r in repo.relationships
                            if r.source == parent_id
                            and r.target == def_id
                            and r.rel_type in ("Aggregation", "Composite Aggregation")
                        ),
                        None,
                    )
                    limit_exceeded = _multiplicity_limit_exceeded(
                        repo,
                        parent_id,
                        def_id,
                        getattr(self.master, "objects", []),
                        self.obj.element_id,
                    )
                    if limit_exceeded:
                        messagebox.showinfo(
                            "Add Part",
                            "Maximum number of parts of that type has been reached",
                        )
                        def_id = None
                if def_id:
                    self.obj.properties["definition"] = def_id
                    if self.obj.element_id and self.obj.element_id in repo.elements:
                        repo.elements[self.obj.element_id].properties["definition"] = def_id
        if hasattr(self, "ucdef_var"):
            name = self.ucdef_var.get()
            def_id = self.ucdef_map.get(name)
            if def_id:
                self.obj.properties["useCaseDefinition"] = def_id
                if self.obj.element_id and self.obj.element_id in repo.elements:
                    repo.elements[self.obj.element_id].properties["useCaseDefinition"] = def_id

        # ------------------------------------------------------------
        # Add parts from selected analysis BOM
        # ------------------------------------------------------------
        if (
            self.obj.obj_type == "Block"
            and "analysis" in self.obj.properties
            and hasattr(self, "diag_map")
        ):
            diag_id = repo.get_linked_diagram(self.obj.element_id)
            if diag_id:
                ra_name = self.obj.properties.get("analysis", "")
                ra = getattr(self, "_analysis_map", {}).get(ra_name)
                if ra and ra.components:
                    comps = list(ra.components)
                    dlg = self.SelectComponentsDialog(self, comps)
                    selected = dlg.result or []
                    if selected:
                        diag = repo.diagrams.get(diag_id)
                        if diag is not None:
                            diag.objects = getattr(diag, "objects", [])
                            existing = {
                                o.get("properties", {}).get("component")
                                for o in diag.objects
                                if o.get("obj_type") == "Part"
                            }
                            base_x = 50.0
                            base_y = 50.0
                            offset = 60.0
                            for idx, c in enumerate(selected):
                                if c.name in existing:
                                    continue
                                elem = repo.create_element(
                                    "Part",
                                    name=c.name,
                                    properties={
                                        "component": c.name,
                                        "fit": f"{c.fit:.2f}",
                                        "qualification": c.qualification,
                                        "failureModes": self._get_failure_modes(
                                            getattr(self.master, "app", None), c.name
                                        ),
                                    },
                                    owner=repo.root_package.elem_id,
                                )
                                repo.add_element_to_diagram(diag_id, elem.elem_id)
                                obj = SysMLObject(
                                    _get_next_id(),
                                    "Part",
                                    base_x,
                                    base_y + offset * idx,
                                    element_id=elem.elem_id,
                                    properties=elem.properties.copy(),
                                )
                                diag.objects.append(obj.__dict__)
                                # update any open windows for this diagram
                                app = getattr(self.master, "app", None)
                                if app:
                                    for win in getattr(app, "ibd_windows", []):
                                        if win.diagram_id == diag_id:
                                            win.objects.append(obj)
                                            win.redraw()
                                            win._sync_to_repository()
                            # update block partProperties with newly added components
                            new_names = [c.name for c in selected if c.name not in existing]
                            if new_names:
                                cur = self.obj.properties.get("partProperties", "")
                                names = [n.strip() for n in cur.split(",") if n.strip()]
                                for name in new_names:
                                    if name not in names:
                                        names.append(name)
                                joined = ", ".join(names)
                                self.obj.properties["partProperties"] = joined
                                if self.obj.element_id and self.obj.element_id in repo.elements:
                                    repo.elements[self.obj.element_id].properties[
                                        "partProperties"
                                    ] = joined
                                # update all diagram objects referencing this block element
                                for d in repo.diagrams.values():
                                    for o in getattr(d, "objects", []):
                                        if o.get("element_id") == self.obj.element_id:
                                            o.setdefault("properties", {})[
                                                "partProperties"
                                            ] = joined
                                # include parent block parts
                                if self.obj.element_id:
                                    inherit_block_properties(repo, self.obj.element_id)
                                    joined = repo.elements[self.obj.element_id].properties[
                                        "partProperties"
                                    ]
                                    self.obj.properties["partProperties"] = joined
                            repo.diagrams[diag_id] = diag
                            repo.touch_diagram(diag_id)
                            if self.obj.element_id:
                                repo.touch_element(self.obj.element_id)
                            if hasattr(self.master, "_sync_to_repository"):
                                self.master._sync_to_repository()


class ConnectionDialog(simpledialog.Dialog):
    """Edit connection style and custom routing points."""

    def __init__(self, master, connection: DiagramConnection):
        self.connection = connection
        super().__init__(master, title="Connection Properties")

    def body(self, master):
        # Disable window resizing so the property layout stays consistent
        self.resizable(False, False)
        ttk.Label(master, text="Name:").grid(row=0, column=0, sticky="e", padx=4, pady=4)
        self.name_var = tk.StringVar(value=self.connection.name)
        ttk.Entry(master, textvariable=self.name_var).grid(row=0, column=1, columnspan=2, padx=4, pady=4, sticky="we")

        ttk.Label(master, text="Style:").grid(row=1, column=0, sticky="e", padx=4, pady=4)
        self.style_var = tk.StringVar(value=self.connection.style)
        ttk.Combobox(master, textvariable=self.style_var,
                     values=["Straight", "Squared", "Custom"]).grid(row=1, column=1, padx=4, pady=4)

        ttk.Label(master, text="Points:").grid(row=2, column=0, sticky="ne", padx=4, pady=4)
        self.point_list = tk.Listbox(master, height=4)
        for px, py in self.connection.points:
            self.point_list.insert(tk.END, f"{px:.1f},{py:.1f}")
        self.point_list.grid(row=2, column=1, padx=4, pady=4, sticky="we")
        btnf = ttk.Frame(master)
        btnf.grid(row=2, column=2, padx=2)
        ttk.Button(btnf, text="Add", command=self.add_point).pack(side=tk.TOP)
        ttk.Button(btnf, text="Remove", command=self.remove_point).pack(side=tk.TOP)

        ttk.Label(master, text="Arrows:").grid(row=3, column=0, sticky="e", padx=4, pady=4)
        self.arrow_var = tk.StringVar(value=self.connection.arrow)
        self.arrow_cb = ttk.Combobox(
            master,
            textvariable=self.arrow_var,
            values=["none", "forward", "backward", "both"],
        )
        self.arrow_cb.grid(row=3, column=1, padx=4, pady=4)
        self.mid_var = tk.BooleanVar(value=self.connection.mid_arrow)
        self.mid_check = ttk.Checkbutton(
            master, text="Arrow", variable=self.mid_var
        )
        self.mid_check.grid(row=3, column=2, padx=4, pady=4)
        if self.connection.conn_type in (
            "Flow",
            "Generalize",
            "Generalization",
            "Include",
            "Extend",
        ):
            self.arrow_cb.configure(state="disabled")
            self.mid_check.configure(state="disabled")
        row = 4
        if self.connection.conn_type == "Control Action":
            repo = SysMLRepository.get_instance()
            src_obj = self.master.get_object(self.connection.src)
            beh_elems = get_block_behavior_elements(repo, getattr(src_obj, "element_id", ""))
            self.elem_map = {e.name or e.elem_id: e.elem_id for e in beh_elems}
            ttk.Label(master, text="Element:").grid(row=row, column=0, sticky="e", padx=4, pady=4)
            cur_name = next(
                (n for n, i in self.elem_map.items() if i == self.connection.element_id),
                "",
            )
            self.elem_var = tk.StringVar(value=cur_name)
            ttk.Combobox(
                master,
                textvariable=self.elem_var,
                values=list(self.elem_map.keys()),
            ).grid(row=row, column=1, padx=4, pady=4, sticky="we")
            row += 1
            ttk.Label(master, text="Guard:").grid(row=row, column=0, sticky="ne", padx=4, pady=4)
            self.guard_list = tk.Listbox(master, height=4)
            for g in self.connection.guard:
                self.guard_list.insert(tk.END, g)
            self.guard_list.grid(row=row, column=1, padx=4, pady=4, sticky="we")
            gbtn = ttk.Frame(master)
            gbtn.grid(row=row, column=2, padx=2)
            ttk.Button(gbtn, text="Add", command=self.add_guard).pack(side=tk.TOP)
            ttk.Button(gbtn, text="Remove", command=self.remove_guard).pack(side=tk.TOP)
            row += 1
            ttk.Label(master, text="Guard Ops:").grid(row=row, column=0, sticky="ne", padx=4, pady=4)
            self.guard_ops_list = tk.Listbox(master, height=4)
            for op in self.connection.guard_ops:
                self.guard_ops_list.insert(tk.END, op)
            self.guard_ops_list.grid(row=row, column=1, padx=4, pady=4, sticky="we")
            opbtn = ttk.Frame(master)
            opbtn.grid(row=row, column=2, padx=2)
            self.guard_op_choice = tk.StringVar(value="AND")
            ttk.Combobox(opbtn, textvariable=self.guard_op_choice, values=["AND", "OR"], state="readonly").pack(side=tk.TOP)
            ttk.Button(opbtn, text="Add", command=self.add_guard_op).pack(side=tk.TOP)
            ttk.Button(opbtn, text="Remove", command=self.remove_guard_op).pack(side=tk.TOP)
            row += 1

        if self.connection.conn_type in ("Aggregation", "Composite Aggregation"):
            ttk.Label(master, text="Multiplicity:").grid(row=row, column=0, sticky="e", padx=4, pady=4)
            self.mult_var = tk.StringVar(value=self.connection.multiplicity)
            ttk.Combobox(
                master,
                textvariable=self.mult_var,
                values=["1", "0..1", "1..*", "0..*", "2", "3", "4", "5"],
            ).grid(row=row, column=1, padx=4, pady=4, sticky="we")

    def add_point(self):
        x = simpledialog.askfloat("Point", "X:", parent=self)
        y = simpledialog.askfloat("Point", "Y:", parent=self)
        if x is not None and y is not None:
            self.point_list.insert(tk.END, f"{x},{y}")

    def remove_point(self):
        sel = list(self.point_list.curselection())
        for idx in reversed(sel):
            self.point_list.delete(idx)

    def add_guard(self):
        txt = simpledialog.askstring("Guard", "Condition:", parent=self)
        if txt:
            self.guard_list.insert(tk.END, txt)

    def remove_guard(self):
        sel = list(self.guard_list.curselection())
        for idx in reversed(sel):
            self.guard_list.delete(idx)

    def add_guard_op(self):
        op = self.guard_op_choice.get()
        self.guard_ops_list.insert(tk.END, op)

    def remove_guard_op(self):
        sel = list(self.guard_ops_list.curselection())
        for idx in reversed(sel):
            self.guard_ops_list.delete(idx)

    def apply(self):
        self.connection.name = self.name_var.get()
        self.connection.style = self.style_var.get()
        pts = []
        for i in range(self.point_list.size()):
            txt = self.point_list.get(i)
            try:
                x_str, y_str = txt.split(",")
                pts.append((float(x_str), float(y_str)))
            except ValueError:
                continue
        self.connection.points = pts
        self.connection.arrow = self.arrow_var.get()
        self.connection.mid_arrow = self.mid_var.get()
        if hasattr(self, "mult_var"):
            self.connection.multiplicity = self.mult_var.get()
        if hasattr(self, "guard_list"):
            self.connection.guard = [self.guard_list.get(i) for i in range(self.guard_list.size())]
        if hasattr(self, "guard_ops_list"):
            self.connection.guard_ops = [
                self.guard_ops_list.get(i) for i in range(self.guard_ops_list.size())
            ]
        if hasattr(self, "elem_var"):
            sel = self.elem_var.get()
            self.connection.element_id = self.elem_map.get(sel, "")
            if self.connection.element_id:
                repo = SysMLRepository.get_instance()
                elem = repo.elements.get(self.connection.element_id)
                if elem and not self.connection.name:
                    self.connection.name = elem.name
                if hasattr(self.master, "repo"):
                    self.master.repo.add_element_to_diagram(
                        self.master.diagram_id, self.connection.element_id
                    )
        if hasattr(self.master, "_sync_to_repository"):
            self.master._sync_to_repository()
        if self.connection.conn_type in ("Aggregation", "Composite Aggregation"):
            if hasattr(self.master, "repo"):
                whole = self.master.get_object(self.connection.src).element_id
                part = self.master.get_object(self.connection.dst).element_id
                if self.connection.conn_type == "Composite Aggregation":
                    add_composite_aggregation_part(
                        self.master.repo,
                        whole,
                        part,
                        self.connection.multiplicity,
                        app=getattr(self.master, "app", None),
                    )
                else:
                    add_aggregation_part(
                        self.master.repo,
                        whole,
                        part,
                        self.connection.multiplicity,
                        app=getattr(self.master, "app", None),
                    )
                if hasattr(self.master, "_sync_to_repository"):
                    self.master._sync_to_repository()


class UseCaseDiagramWindow(SysMLDiagramWindow):
    def __init__(self, master, app, diagram_id: str | None = None, history=None):
        tools = ["Actor", "Use Case", "System Boundary"]
        rel_tools = [
            "Association",
            "Communication Path",
            "Generalize",
            "Include",
            "Extend",
        ]
        try:
            super().__init__(
                master,
                "Use Case Diagram",
                tools,
                diagram_id,
                app=app,
                history=history,
                relation_tools=rel_tools,
            )
        except TypeError:
            super().__init__(
                master,
                "Use Case Diagram",
                tools + rel_tools,
                diagram_id,
                app=app,
                history=history,
            )
        if not hasattr(self, "tools_frame"):
            self.tools_frame = self.toolbox


class ActivityDiagramWindow(SysMLDiagramWindow):
    def __init__(self, master, app, diagram_id: str | None = None, history=None):
        tools = [
            "Action",
            "CallBehaviorAction",
            "Initial",
            "Final",
            "Decision",
            "Merge",
            "Fork",
            "Join",
            "System Boundary",
        ]
        rel_tools = ["Flow"]
        try:
            super().__init__(
                master,
                "Activity Diagram",
                tools,
                diagram_id,
                app=app,
                history=history,
                relation_tools=rel_tools,
            )
        except TypeError:
            super().__init__(
                master,
                "Activity Diagram",
                tools + rel_tools,
                diagram_id,
                app=app,
                history=history,
            )
        if not hasattr(self, "tools_frame"):
            self.tools_frame = self.toolbox
        ttk.Button(
            self.toolbox,
            text="Add Block Operations",
            command=self.add_block_operations,
        ).pack(fill=tk.X, padx=2, pady=2)

    class SelectOperationsDialog(simpledialog.Dialog):
        def __init__(self, parent, operations):
            self.operations = operations
            self.selected = {}
            super().__init__(parent, title="Select Operations")

        def body(self, master):
            ttk.Label(master, text="Select operations:").pack(padx=5, pady=5)
            frame = ttk.Frame(master)
            frame.pack(fill=tk.BOTH, expand=True)
            canvas = tk.Canvas(frame, borderwidth=0)
            scrollbar = ttk.Scrollbar(frame, orient="vertical", command=canvas.yview)
            self.check_frame = ttk.Frame(canvas)
            self.check_frame.bind("<Configure>", lambda e: canvas.configure(scrollregion=canvas.bbox("all")))
            canvas.create_window((0, 0), window=self.check_frame, anchor="nw")
            canvas.configure(yscrollcommand=scrollbar.set)
            canvas.pack(side="left", fill="both", expand=True)
            scrollbar.pack(side="right", fill="y")
            for label, op, diag in self.operations:
                var = tk.BooleanVar(value=True)
                self.selected[(op, diag)] = var
                ttk.Checkbutton(self.check_frame, text=label, variable=var).pack(anchor="w", padx=2, pady=2)
            return self.check_frame

        def apply(self):
            self.result = [(op, diag) for (op, diag), var in self.selected.items() if var.get()]

    def add_block_operations(self):
        repo = self.repo
        blocks = []
        for elem in repo.elements.values():
            if elem.elem_type != "Block":
                continue
            for beh in parse_behaviors(elem.properties.get("behaviors", "")):
                if beh.diagram == self.diagram_id:
                    blocks.append(elem)
                    break
        operations = []
        for blk in blocks:
            ops = parse_operations(blk.properties.get("operations", ""))
            behs = {b.operation: b.diagram for b in parse_behaviors(blk.properties.get("behaviors", ""))}
            for op in ops:
                diag_id = behs.get(op.name)
                if diag_id:
                    label = f"{blk.name}.{format_operation(op)}"
                    operations.append((label, op.name, diag_id))
        if not operations:
            messagebox.showinfo("Add Block Operations", "No operations available")
            return
        dlg = self.SelectOperationsDialog(self, operations)
        selected = dlg.result or []
        if not selected:
            return
        diag = repo.diagrams.get(self.diagram_id)
        base_x = 50.0
        base_y = 50.0
        offset = 60.0
        for idx, (op_name, d_id) in enumerate(selected):
            elem = repo.create_element("CallBehaviorAction", name=op_name, owner=diag.package)
            repo.add_element_to_diagram(self.diagram_id, elem.elem_id)
            repo.link_diagram(elem.elem_id, d_id)
            obj = SysMLObject(
                _get_next_id(),
                "CallBehaviorAction",
                base_x,
                base_y + offset * idx,
                element_id=elem.elem_id,
                properties={"name": op_name},
            )
            diag.objects.append(obj.__dict__)
            self.objects.append(obj)
        self.redraw()
        self._sync_to_repository()


class GovernanceDiagramWindow(SysMLDiagramWindow):
    def __init__(self, master, app, diagram_id: str | None = None, history=None):
        tools = ["Action", "Initial", "Final", "Decision", "Merge", "System Boundary"]
        rel_tools = ["Flow"]
        try:
            super().__init__(
                master,
                "Governance Diagram",
                tools,
                diagram_id,
                app=app,
                history=history,
                relation_tools=rel_tools,
            )
        except TypeError:
            super().__init__(
                master,
                "Governance Diagram",
                tools + rel_tools,
                diagram_id,
                app=app,
                history=history,
            )
        if not hasattr(self, "tools_frame"):
            self.tools_frame = self.toolbox
        for child in self.tools_frame.winfo_children():
            if isinstance(child, ttk.Button) and child.cget("text") == "Action":
                child.configure(text="Task")

        canvas_frame = self.canvas.master
        canvas_frame.pack_forget()

        governance_panel = ttk.LabelFrame(self, text="Governance")
        governance_panel.pack(side=tk.RIGHT, fill=tk.Y, padx=2, pady=2)

        rel_names = [
            "Propagate",
            "Propagate by Review",
            "Propagate by Approval",
            "Used By",
            "Used after Review",
            "Used after Approval",
            "Re-use",
            "Trace",
            "Satisfied by",
            "Derived from",
        ]
        rel_frame = ttk.LabelFrame(governance_panel, text="Relationships")
        rel_frame.pack(fill=tk.X, padx=2, pady=2)
        for name in rel_names:
            ttk.Button(
                rel_frame,
                text=name,
                command=lambda t=name: self.select_tool(t),
            ).pack(fill=tk.X, padx=2, pady=2)

        node_cmds = [
            ("Add Work Product", self.add_work_product),
            ("Add Process Area", self.add_process_area),
            ("Add Lifecycle Phase", self.add_lifecycle_phase),
        ]
        for name, cmd in node_cmds:
            ttk.Button(governance_panel, text=name, command=cmd).pack(
                fill=tk.X, padx=2, pady=2
            )

        canvas_frame.pack(side=tk.RIGHT, fill=tk.BOTH, expand=True)
        self._activate_parent_phase()
        self.refresh_from_repository()
        self._pending_wp_name: str | None = None
        self._pending_area_name: str | None = None

    def _activate_parent_phase(self) -> None:
        """Activate the lifecycle phase containing this diagram.

        When a Governance diagram window is opened, switch the application's active
        lifecycle phase to the module that owns the diagram. Any tooling not
        enabled for that phase is hidden via ``on_lifecycle_selected`` or
        ``refresh_tool_enablement``.
        """

        app = getattr(self, "app", None)
        if not app or not getattr(app, "safety_mgmt_toolbox", None):
            return
        toolbox = app.safety_mgmt_toolbox
        diag = self.repo.diagrams.get(self.diagram_id)
        if not diag:
            return
        name = diag.name or ""
        phase = toolbox.module_for_diagram(name)
        if not phase:
            return
        toolbox.activate_phase(phase, app)

    class _SelectDialog(simpledialog.Dialog):  # pragma: no cover - requires tkinter
        def __init__(self, parent, title: str, options: list[str]):
            self.options = options
            self.selection = ""
            super().__init__(parent, title)

        def body(self, master):  # pragma: no cover - requires tkinter
            ttk.Label(master, text="Select:").pack(padx=5, pady=5)
            self.var = tk.StringVar(value=self.options[0] if self.options else "")
            combo = ttk.Combobox(
                master,
                textvariable=self.var,
                values=self.options,
                state="readonly",
            )
            combo.pack(padx=5, pady=5)
            return combo

        def apply(self):  # pragma: no cover - requires tkinter
            self.selection = self.var.get()

    def add_work_product(self):  # pragma: no cover - requires tkinter
        def _fmt(req: str) -> str:
            return " ".join(
                word.upper() if word.isupper() else word.capitalize()
                for word in req.split()
            )

        options = [
            "Architecture Diagram",
            "Safety & Security Concept",
            "Mission Profile",
            "Reliability Analysis",
            "Safety & Security Case",
            "GSN Argumentation",
            *REQUIREMENT_WORK_PRODUCTS,
            "HAZOP",
            "STPA",
            "Threat Analysis",
            "FI2TC",
            "TC2FI",
            "Risk Assessment",
            "Product Goal Specification",
            "FTA",
            "FMEA",
            "FMEDA",
        ]
        options = list(dict.fromkeys(options))
        area_map = {
            "Architecture Diagram": "System Design (Item Definition)",
            "Safety & Security Concept": "System Design (Item Definition)",
            "Mission Profile": "Safety Analysis",
            "Reliability Analysis": "Safety Analysis",
            "Safety & Security Case": "Safety Analysis",
            "GSN Argumentation": "Safety Analysis",
            "Product Goal Specification": "System Design (Item Definition)",
            **{wp: "System Design (Item Definition)" for wp in REQUIREMENT_WORK_PRODUCTS},
            "HAZOP": "Hazard & Threat Analysis",
            "STPA": "Hazard & Threat Analysis",
            "Threat Analysis": "Hazard & Threat Analysis",
            "FI2TC": "Hazard & Threat Analysis",
            "TC2FI": "Hazard & Threat Analysis",
            "Risk Assessment": "Risk Assessment",
            "FTA": "Safety Analysis",
            "FMEA": "Safety Analysis",
            "FMEDA": "Safety Analysis",
        }
        areas = {
            o.properties.get("name")
            for o in self.objects
            if o.obj_type == "System Boundary"
        }
        options = [
            opt for opt in options if not area_map.get(opt) or area_map[opt] in areas
        ]
        dlg = self._SelectDialog(self, "Add Work Product", options)
        name = getattr(dlg, "selection", "")
        if not name:
            return
        required = area_map.get(name)
        if required and required not in areas:
            messagebox.showerror(
                "Missing Process Area",
                f"Add process area '{required}' before adding this work product.",
            )
            return
        if not getattr(self, "canvas", None):
            self._place_work_product(name, 100.0, 100.0)
        else:
            self._pending_wp_name = name
            try:
                self.canvas.configure(cursor="crosshair")
            except Exception:
                pass

    def add_process_area(self):  # pragma: no cover - requires tkinter
        options = [
            "System Design (Item Definition)",
            "Hazard & Threat Analysis",
            "Risk Assessment",
            "Safety Analysis",
        ]
        dlg = self._SelectDialog(self, "Add Process Area", options)
        name = getattr(dlg, "selection", "")
        if not name:
            return
        if not getattr(self, "canvas", None):
            self._place_process_area(name, 100.0, 100.0)
        else:
            self._pending_area_name = name
            try:
                self.canvas.configure(cursor="crosshair")
            except Exception:
                pass

    def _place_work_product(self, name: str, x: float, y: float) -> None:
        obj = SysMLObject(
            _get_next_id(),
            "Work Product",
            x,
            y,
            width=60.0,
            height=80.0,
            properties={"name": name},
        )
        self.objects.append(obj)
        self.sort_objects()
        self._sync_to_repository()
        self.redraw()
        toolbox = getattr(self.app, "safety_mgmt_toolbox", None)
        if toolbox:
            diag = self.repo.diagrams.get(self.diagram_id)
            diagram_name = diag.name if diag else ""
            toolbox.add_work_product(diagram_name, name, "")
        if getattr(self.app, "enable_work_product", None):
            self.app.enable_work_product(name)
        if getattr(self.app, "refresh_tool_enablement", None):
            self.app.refresh_tool_enablement()

    def _place_process_area(self, name: str, x: float, y: float) -> None:
        obj = SysMLObject(
            _get_next_id(),
            "System Boundary",
            x,
            y,
            width=200.0,
            height=150.0,
            properties={"name": name},
        )
        self.objects.insert(0, obj)
        self.sort_objects()
        self._sync_to_repository()
        self.redraw()
        if getattr(self.app, "enable_process_area", None):
            self.app.enable_process_area(name)

    def on_left_press(self, event):  # pragma: no cover - requires tkinter
        pending_wp = getattr(self, "_pending_wp_name", None)
        pending_area = getattr(self, "_pending_area_name", None)
        if pending_wp or pending_area:
            x = self.canvas.canvasx(event.x) / self.zoom
            y = self.canvas.canvasy(event.y) / self.zoom
            if pending_wp:
                self._pending_wp_name = None
                self._place_work_product(pending_wp, x, y)
            else:
                self._pending_area_name = None
                self._place_process_area(pending_area, x, y)
            try:
                self.canvas.configure(cursor="arrow")
            except Exception:
                pass
            return
        super().on_left_press(event)

    def add_lifecycle_phase(self):  # pragma: no cover - requires tkinter
        toolbox = getattr(self.app, "safety_mgmt_toolbox", None)
        if not toolbox:
            return

        def _collect(mod, prefix=""):
            path = f"{prefix}{mod.name}" if prefix else mod.name
            names.append(path)
            for sub in mod.modules:
                _collect(sub, path + "/")

        names: List[str] = []
        for mod in getattr(toolbox, "modules", []):
            _collect(mod)
        if not names:
            return

        dlg = self._SelectDialog(self, "Add Lifecycle Phase", names)
        name = getattr(dlg, "selection", "")
        if not name:
            return
        obj = SysMLObject(
            _get_next_id(),
            "Lifecycle Phase",
            100.0,
            100.0,
            width=120.0,
            height=80.0,
            properties={"name": name},
        )
        self.objects.append(obj)
        self.sort_objects()
        self._sync_to_repository()
        self.redraw()


class BlockDiagramWindow(SysMLDiagramWindow):
    def __init__(self, master, app, diagram_id: str | None = None, history=None):
        tools = ["Block"]
        rel_tools = [
            "Association",
            "Generalization",
            "Aggregation",
            "Composite Aggregation",
        ]
        try:
            super().__init__(
                master,
                "Block Diagram",
                tools,
                diagram_id,
                app=app,
                history=history,
                relation_tools=rel_tools,
            )
        except TypeError:
            super().__init__(
                master,
                "Block Diagram",
                tools + rel_tools,
                diagram_id,
                app=app,
                history=history,
            )
        if not hasattr(self, "tools_frame"):
            self.tools_frame = self.toolbox
        ttk.Button(
            self.toolbox,
            text="Add Blocks",
            command=self.add_blocks,
        ).pack(fill=tk.X, padx=2, pady=2)

    def _add_block_relationships(self) -> None:
        """Add connections for any existing relationships between blocks."""
        repo = self.repo
        diag = repo.diagrams.get(self.diagram_id)
        if not diag:
            return
        obj_map = {
            o.element_id: o.obj_id
            for o in self.objects
            if o.obj_type == "Block" and o.element_id
        }
        existing = {
            (c.src, c.dst, c.conn_type)
            for c in self.connections
        } | {
            (c.dst, c.src, c.conn_type)
            for c in self.connections
        }
        for rel in repo.relationships:
            if rel.rel_type not in (
                "Association",
                "Generalization",
                "Aggregation",
                "Composite Aggregation",
            ):
                continue
            if rel.source in obj_map and rel.target in obj_map:
                src_id = obj_map[rel.source]
                dst_id = obj_map[rel.target]
                if (src_id, dst_id, rel.rel_type) in existing:
                    continue
                if (dst_id, src_id, rel.rel_type) in existing:
                    continue
                conn = DiagramConnection(
                    src_id,
                    dst_id,
                    rel.rel_type,
                    arrow="forward" if rel.rel_type == "Generalization" else "none",
                    stereotype=rel.stereotype or "",
                )
                self.connections.append(conn)
                diag.connections.append(conn.__dict__)
                repo.add_relationship_to_diagram(self.diagram_id, rel.rel_id)

    def add_blocks(self) -> None:
        repo = self.repo
        diag = repo.diagrams.get(self.diagram_id)
        if not diag:
            return
        existing = {
            o.element_id
            for o in self.objects
            if o.obj_type == "Block" and o.element_id
        }
        candidates = set()
        for d in repo.diagrams.values():
            if d.diag_type != "Block Diagram" or d.diag_id == self.diagram_id:
                continue
            for obj in getattr(d, "objects", []):
                if obj.get("obj_type") == "Block" and obj.get("element_id"):
                    candidates.add(obj["element_id"])
        names = []
        id_map = {}
        for bid in candidates:
            if bid in existing or bid not in repo.elements:
                continue
            name = repo.elements[bid].name or bid
            names.append(name)
            id_map[name] = bid
        if not names:
            messagebox.showinfo("Add Blocks", "No blocks available")
            return
        dlg = SysMLObjectDialog.SelectNamesDialog(self, names, title="Add Blocks")
        selected = dlg.result or []
        if not selected:
            return
        base_x = 50.0
        base_y = 50.0
        offset = 180.0
        for idx, name in enumerate(selected):
            blk_id = id_map.get(name)
            if not blk_id:
                continue
            repo.add_element_to_diagram(self.diagram_id, blk_id)
            elem = repo.elements.get(blk_id)
            props = elem.properties.copy() if elem else {}
            props["name"] = elem.name if elem else blk_id
            obj = SysMLObject(
                _get_next_id(),
                "Block",
                base_x,
                base_y + offset * idx,
                element_id=blk_id,
                width=160.0,
                height=140.0,
                properties=props,
            )
            diag.objects.append(obj.__dict__)
            self.objects.append(obj)
        if hasattr(self, "_add_block_relationships"):
            self._add_block_relationships()
        self.redraw()
        self._sync_to_repository()


class InternalBlockDiagramWindow(SysMLDiagramWindow):
    def __init__(self, master, app, diagram_id: str | None = None, history=None):
        tools = ["Part", "Port"]
        rel_tools = ["Connector"]
        try:
            super().__init__(
                master,
                "Internal Block Diagram",
                tools,
                diagram_id,
                app=app,
                history=history,
                relation_tools=rel_tools,
            )
        except TypeError:
            super().__init__(
                master,
                "Internal Block Diagram",
                tools + rel_tools,
                diagram_id,
                app=app,
                history=history,
            )
        if not hasattr(self, "tools_frame"):
            self.tools_frame = self.toolbox
        ttk.Button(
            self.toolbox,
            text="Add Contained Parts",
            command=self.add_contained_parts,
        ).pack(fill=tk.X, padx=2, pady=2)

    def _get_failure_modes(self, comp_name: str) -> str:
        """Return comma separated failure modes for a component name."""
        app = getattr(self, "app", None)
        modes = set()
        for e in getattr(app, "fmea_entries", []):
            if getattr(e, "fmea_component", "") == comp_name:
                label = getattr(e, "description", "") or getattr(e, "user_name", "")
                if label:
                    modes.add(label)
        for fmea in getattr(app, "fmeas", []):
            for entry in fmea.get("entries", []):
                if getattr(entry, "fmea_component", "") == comp_name:
                    label = getattr(entry, "description", "") or getattr(entry, "user_name", "")
                    if label:
                        modes.add(label)
        return ", ".join(sorted(modes))

    def _get_part_name(self, obj: SysMLObject) -> str:
        repo = self.repo
        name = ""
        has_name = False
        def_id = obj.properties.get("definition")
        if obj.element_id and obj.element_id in repo.elements:
            elem = repo.elements[obj.element_id]
            name = elem.name or elem.properties.get("component", "")
            def_id = def_id or elem.properties.get("definition")
            def_name = ""
            if def_id and def_id in repo.elements:
                def_name = repo.elements[def_id].name or def_id
            has_name = bool(name) and not _is_default_part_name(def_name, name)
        if not has_name:
            name = obj.properties.get("component", "")

        def_id = obj.properties.get("definition")
        def_name = ""
        mult = ""
        comp = obj.properties.get("component", "")
        if def_id and def_id in repo.elements:
            def_name = repo.elements[def_id].name or def_id
            diag = repo.diagrams.get(self.diagram_id)
            block_id = (
                getattr(diag, "father", None)
                or next(
                    (eid for eid, did in repo.element_diagrams.items() if did == self.diagram_id),
                    None,
                )
            )
            if block_id:
                for rel in repo.relationships:
                    if (
                        rel.rel_type in ("Aggregation", "Composite Aggregation")
                        and rel.source == block_id
                        and rel.target == def_id
                    ):
                        mult = rel.properties.get("multiplicity", "1")
                        if mult in ("", "1"):
                            mult = ""
                        break

        if obj.element_id and obj.element_id in repo.elements and not comp:
            comp = repo.elements[obj.element_id].properties.get("component", "")
        if comp and comp == def_name:
            comp = ""

        base = name
        index = None
        m = re.match(r"^(.*)\[(\d+)\]$", name)
        if m:
            base = m.group(1)
            index = int(m.group(2))
            base = f"{base} {index}"

        label = base
        if def_name:
            if mult:
                if ".." in mult:
                    upper = mult.split("..", 1)[1] or "*"
                    disp = f"{index or 1}..{upper}"
                elif mult == "*":
                    disp = f"{index or 1}..*"
                else:
                    disp = f"{index or 1}..{mult}"
                def_part = f"{def_name} [{disp}]"
            else:
                def_part = def_name
            if comp:
                def_part = f"{comp} / {def_part}"
            if label and def_part != label:
                label = f"{label} : {def_part}"
            elif not label:
                label = f" : {def_part}"

        return label

    def _get_part_key(self, obj: SysMLObject) -> str:
        """Return canonical key for identifying ``obj`` regardless of renaming."""
        repo = self.repo
        def_id = obj.properties.get("definition")
        if not def_id and obj.element_id and obj.element_id in repo.elements:
            def_id = repo.elements[obj.element_id].properties.get("definition")
        name = ""
        if def_id and def_id in repo.elements:
            name = repo.elements[def_id].name or def_id
        else:
            name = self._get_part_name(obj)
        return _part_prop_key(name)

    def add_contained_parts(self) -> None:
        repo = self.repo
        block_id = next((eid for eid, did in repo.element_diagrams.items() if did == self.diagram_id), None)
        if not block_id or block_id not in repo.elements:
            messagebox.showinfo("Add Contained Parts", "No block is linked to this diagram")
            return
        block = repo.elements[block_id]
        diag = repo.diagrams.get(self.diagram_id)

        # inherit and sync aggregation/composite parts
        added_parent = inherit_father_parts(repo, diag) if diag else []
        for data in added_parent:
            self.objects.append(SysMLObject(**data))
        added_agg = _sync_ibd_aggregation_parts(repo, block_id, app=getattr(self, "app", None))
        added_comp = _sync_ibd_composite_parts(repo, block_id, app=getattr(self, "app", None))
        for data in added_agg + added_comp:
            self.objects.append(SysMLObject(**data))

        ra_name = block.properties.get("analysis", "")
        analyses = getattr(self.app, "reliability_analyses", [])
        ra_map = {ra.name: ra for ra in analyses}
        ra = ra_map.get(ra_name)
        if ra_name and (not ra or not ra.components):
            messagebox.showinfo("Add Contained Parts", "Analysis has no components")
            return
        comps = list(ra.components) if ra_name and ra and ra.components else []

        # existing parts on the diagram
        visible: dict[str, list[SysMLObject]] = {}
        hidden: dict[str, list[SysMLObject]] = {}
        def_objs: dict[str, list[SysMLObject]] = {}
        for obj in self.objects:
            if obj.obj_type != "Part":
                continue
            key = getattr(self, "_get_part_key", self._get_part_name)(obj)
            def_id = obj.properties.get("definition")
            def_objs.setdefault(def_id or "", []).append(obj)
            if getattr(obj, "hidden", False):
                hidden.setdefault(key, []).append(obj)
            else:
                visible.setdefault(key, []).append(obj)

        part_names = [n.strip() for n in block.properties.get("partProperties", "").split(",") if n.strip()]
        comp_names = [c.name for c in comps]
        prop_map = { _part_prop_key(n): n for n in part_names }
        all_keys = set(prop_map) | set(visible) | set(hidden) | { _part_prop_key(n) for n in comp_names }
        display_map: dict[str, str] = {}
        for key in all_keys:
            if key in prop_map:
                display_map[key] = prop_map[key]
            elif key in visible:
                display_map[key] = self._get_part_name(visible[key][0])
            elif key in hidden:
                display_map[key] = self._get_part_name(hidden[key][0])
            else:
                comp = next((c for c in comps if _part_prop_key(c.name) == key), None)
                display_map[key] = comp.name if comp else key

        names_list = [display_map[k] for k in sorted(display_map)]
        visible_names = {display_map[k] for k in visible}
        hidden_names = {display_map[k] for k in hidden}

        placeholder_map: dict[str, tuple[str, str]] = {}
        for rel in repo.relationships:
            if rel.rel_type in ("Aggregation", "Composite Aggregation") and rel.source == block_id:
                mult = rel.properties.get("multiplicity", "")
                if not mult:
                    continue
                target = rel.target
                low, high = _parse_multiplicity_range(mult)
                expected = high if high is not None else low
                existing = def_objs.get(target, [])
                for i in range(len(existing), expected):
                    def_name = repo.elements[target].name or target
                    if ".." in mult:
                        upper = mult.split("..", 1)[1] or "*"
                        disp = f"{i+1}..{upper}"
                    elif mult == "*":
                        disp = f"{i+1}..*"
                    elif mult.isdigit() and mult == str(expected):
                        disp = mult
                    else:
                        disp = f"{i+1}..{mult}"
                    label = f" : {def_name} [{disp}]"
                    placeholder_map[label] = (target, mult)
                    names_list.append(label)

        dlg = SysMLObjectDialog.ManagePartsDialog(
            self, names_list, visible_names, hidden_names
        )
        selected = dlg.result
        if selected is None:
            # User cancelled the dialog -> keep current visibility unchanged
            return
        selected_keys = { _part_prop_key(n) for n in selected if n not in placeholder_map }
        selected_placeholders = [placeholder_map[n] for n in selected if n in placeholder_map]

        to_add_comps = [c for c in comps if _part_prop_key(c.name) in selected_keys and _part_prop_key(c.name) not in visible and _part_prop_key(c.name) not in hidden]
        to_add_names = [n for n in part_names if _part_prop_key(n) in selected_keys and _part_prop_key(n) not in visible and _part_prop_key(n) not in hidden]
        added_ph: list[dict] = []
        for def_id, mult in selected_placeholders:
            added_ph.extend(
                add_multiplicity_parts(
                    repo, block_id, def_id, mult, count=1, app=getattr(self, "app", None)
                )
            )
        if added_ph and not self.app:
            for data in added_ph:
                if not any(o.obj_id == data["obj_id"] for o in self.objects):
                    self.objects.append(SysMLObject(**data))

        for key, objs in visible.items():
            if key not in selected_keys:
                for obj in objs:
                    obj.hidden = True
        for key, objs in hidden.items():
            if key in selected_keys:
                for obj in objs:
                    obj.hidden = False

        base_x = 50.0
        base_y = 50.0
        offset = 60.0
        added = []
        for idx, comp in enumerate(to_add_comps):
            elem = repo.create_element(
                "Part",
                name=comp.name,
                properties={
                    "component": comp.name,
                    "fit": f"{comp.fit:.2f}",
                    "qualification": comp.qualification,
                    "failureModes": self._get_failure_modes(comp.name),
                },
                owner=repo.root_package.elem_id,
            )
            repo.add_element_to_diagram(self.diagram_id, elem.elem_id)
            obj = SysMLObject(
                _get_next_id(),
                "Part",
                base_x,
                base_y + offset * idx,
                element_id=elem.elem_id,
                properties=elem.properties.copy(),
            )
            diag.objects.append(obj.__dict__)
            self.objects.append(obj)
            added.append(comp.name)

        if to_add_names:
            # Directly sync new part property parts to the repository without
            # updating windows. We then insert the returned objects ourselves so
            # we can ensure they are visible immediately.
            added_props = _sync_ibd_partproperty_parts(
                repo, block_id, names=to_add_names, app=None, hidden=True
            )
            for data in added_props:
                data["hidden"] = False
                # Avoid duplicates if the sync function already populated this
                # window via the application.
                if not any(o.obj_id == data["obj_id"] for o in self.objects):
                    self.objects.append(SysMLObject(**data))

        if added:
            names = [
                n.strip()
                for n in block.properties.get("partProperties", "").split(",")
                if n.strip()
            ]
            for name in added:
                if name not in names:
                    names.append(name)
            joined = ", ".join(names)
            block.properties["partProperties"] = joined
            inherit_block_properties(repo, block_id)
            joined = repo.elements[block_id].properties["partProperties"]
            for d in repo.diagrams.values():
                for o in getattr(d, "objects", []):
                    if o.get("element_id") == block_id:
                        o.setdefault("properties", {})["partProperties"] = joined

        # enforce multiplicity for aggregated parts
        added_mult = _enforce_ibd_multiplicity(
            repo, block_id, app=getattr(self, "app", None)
        )
        if added_mult and not self.app:
            for data in added_mult:
                if not any(o.obj_id == data["obj_id"] for o in self.objects):
                    self.objects.append(SysMLObject(**data))

        boundary = getattr(self, "get_ibd_boundary", lambda: None)()
        if boundary:
            ensure_boundary_contains_parts(boundary, self.objects)

        self.redraw()
        self._sync_to_repository()
        if self.app:
            self.app.update_views()


class ControlFlowDiagramWindow(SysMLDiagramWindow):
    def __init__(self, master, app, diagram_id: str | None = None, history=None):
        tools = ["Existing Element", "STPA Analysis"]
        rel_tools = ["Control Action", "Feedback"]
        try:
            super().__init__(
                master,
                "Control Flow Diagram",
                tools,
                diagram_id,
                app=app,
                history=history,
                relation_tools=rel_tools,
            )
        except TypeError:
            super().__init__(
                master,
                "Control Flow Diagram",
                tools + rel_tools,
                diagram_id,
                app=app,
                history=history,
            )
        if not hasattr(self, "tools_frame"):
            self.tools_frame = self.toolbox

    def select_tool(self, tool):
        if tool == "STPA Analysis":
            repo = SysMLRepository.get_instance()
            self.app.open_stpa_window()
            diag_id = self.diagram_id
            doc = next((d for d in self.app.stpa_docs if d.diagram == diag_id), None)
            if not doc:
                diag = repo.diagrams.get(diag_id)
                name = diag.name or diag.diag_id if diag else f"STPA {len(self.app.stpa_docs)+1}"
                doc = StpaDoc(name, diag_id, [])
                self.app.stpa_docs.append(doc)
            self.app.active_stpa = doc
            self.app.stpa_entries = doc.entries
            if hasattr(self.app, "_stpa_window"):
                self.app._stpa_window.refresh_docs()
                self.app._stpa_window.doc_var.set(doc.name)
                self.app._stpa_window.select_doc()
            return
        super().select_tool(tool)


class NewDiagramDialog(simpledialog.Dialog):
    """Dialog to create a new diagram and assign a name and type."""

    def __init__(self, master):
        self.name = ""
        self.diag_type = "Use Case Diagram"
        super().__init__(master, title="New Diagram")

    def body(self, master):
        ttk.Label(master, text="Name:").grid(row=0, column=0, padx=4, pady=4, sticky="e")
        self.name_var = tk.StringVar()
        ttk.Entry(master, textvariable=self.name_var).grid(row=0, column=1, padx=4, pady=4)
        ttk.Label(master, text="Type:").grid(row=1, column=0, padx=4, pady=4, sticky="e")
        self.type_var = tk.StringVar(value=self.diag_type)
        ttk.Combobox(
            master,
            textvariable=self.type_var,
                values=[
                    "Use Case Diagram",
                    "Activity Diagram",
                    "Governance Diagram",
                    "Block Diagram",
                    "Internal Block Diagram",
                    "Control Flow Diagram",
                ],
        ).grid(row=1, column=1, padx=4, pady=4)

    def apply(self):
        self.name = self.name_var.get()
        self.diag_type = self.type_var.get()


class DiagramPropertiesDialog(simpledialog.Dialog):
    """Dialog to edit a diagram's metadata."""

    def __init__(self, master, diagram: SysMLDiagram):
        self.diagram = diagram
        self.added_parts: list[dict] = []
        super().__init__(master, title="Diagram Properties")

    def body(self, master):
        ttk.Label(master, text="Name:").grid(row=0, column=0, sticky="e", padx=4, pady=2)
        self.name_var = tk.StringVar(value=self.diagram.name)
        ttk.Entry(master, textvariable=self.name_var).grid(row=0, column=1, padx=4, pady=2)
        ttk.Label(master, text="Description:").grid(row=1, column=0, sticky="e", padx=4, pady=2)
        self.desc_var = tk.StringVar(value=getattr(self.diagram, "description", ""))
        ttk.Entry(master, textvariable=self.desc_var).grid(row=1, column=1, padx=4, pady=2)
        ttk.Label(master, text="Color:").grid(row=2, column=0, sticky="e", padx=4, pady=2)
        self.color_var = tk.StringVar(value=getattr(self.diagram, "color", "#FFFFFF"))
        ttk.Entry(master, textvariable=self.color_var).grid(row=2, column=1, padx=4, pady=2)
        if self.diagram.diag_type == "Internal Block Diagram":
            repo = SysMLRepository.get_instance()
            blocks = [e for e in repo.elements.values() if e.elem_type == "Block"]
            idmap = {b.name or b.elem_id: b.elem_id for b in blocks}
            ttk.Label(master, text="Father:").grid(row=3, column=0, sticky="e", padx=4, pady=2)
            self.father_map = idmap
            cur_id = getattr(self.diagram, "father", "")
            cur_name = next((n for n, i in idmap.items() if i == cur_id), "")
            self.father_var = tk.StringVar(value=cur_name)
            ttk.Combobox(master, textvariable=self.father_var, values=list(idmap.keys())).grid(
                row=3, column=1, padx=4, pady=2
            )
        else:
            self.father_map = {}
            self.father_var = tk.StringVar()

    def apply(self):
        self.diagram.name = self.name_var.get()
        self.diagram.description = self.desc_var.get()
        self.diagram.color = self.color_var.get()
        if self.diagram.diag_type == "Internal Block Diagram":
            father_id = self.father_map.get(self.father_var.get())
            repo = SysMLRepository.get_instance()
            self.added_parts = set_ibd_father(
                repo, self.diagram, father_id, app=getattr(self.master, "app", None)
            )
            self.added_parts.extend(inherit_father_parts(repo, self.diagram))


class PackagePropertiesDialog(simpledialog.Dialog):
    """Dialog to edit a package's name."""

    def __init__(self, master, package: SysMLElement):
        self.package = package
        super().__init__(master, title="Package Properties")

    def body(self, master):
        ttk.Label(master, text="Name:").grid(row=0, column=0, sticky="e", padx=4, pady=2)
        self.name_var = tk.StringVar(value=self.package.name)
        ttk.Entry(master, textvariable=self.name_var).grid(row=0, column=1, padx=4, pady=2)

    def apply(self):
        self.package.name = self.name_var.get()


class ElementPropertiesDialog(simpledialog.Dialog):
    """Dialog to edit a generic element's name and properties."""

    def __init__(self, master, element: SysMLElement):
        self.element = element
        super().__init__(master, title=f"{element.elem_type} Properties")

    def body(self, master):
        ttk.Label(master, text="Name:").grid(row=0, column=0, sticky="e", padx=4, pady=2)
        self.name_var = tk.StringVar(value=self.element.name)
        ttk.Entry(master, textvariable=self.name_var).grid(row=0, column=1, padx=4, pady=2)
        self.entries = {}
        key = f"{self.element.elem_type.replace(' ', '')}Usage"
        row = 1
        for prop in SYSML_PROPERTIES.get(key, []):
            if prop == "partProperties":
                # Part properties are configured through dedicated dialogs.
                # Skip them in the generic properties window.
                continue
            ttk.Label(master, text=f"{prop}:").grid(row=row, column=0, sticky="e", padx=4, pady=2)
            var = tk.StringVar(value=self.element.properties.get(prop, ""))
            ttk.Entry(master, textvariable=var).grid(row=row, column=1, padx=4, pady=2)
            self.entries[prop] = var
            row += 1

    def apply(self):
        repo = SysMLRepository.get_instance()
        new_name = self.name_var.get()
        if self.element.elem_type == "Block":
            rename_block(repo, self.element.elem_id, new_name)
        else:
            self.element.name = new_name
        for prop, var in self.entries.items():
            self.element.properties[prop] = var.get()


class ArchitectureManagerDialog(tk.Frame):
    """Manage packages and diagrams in a hierarchical tree."""

    def __init__(self, master, app=None):
        if isinstance(master, tk.Toplevel):
            container = master
        else:
            container = master
        super().__init__(container)
        self.app = app
        if isinstance(master, tk.Toplevel):
            master.title("AutoML Explorer")
            master.geometry("350x400")
            self.pack(fill=tk.BOTH, expand=True)
        self.repo = SysMLRepository.get_instance()

        tree_frame = ttk.Frame(self)
        tree_frame.pack(fill=tk.BOTH, expand=True, padx=4, pady=4)
        self.tree = ttk.Treeview(tree_frame)
        vsb = ttk.Scrollbar(tree_frame, orient="vertical", command=self.tree.yview)
        hsb = ttk.Scrollbar(tree_frame, orient="horizontal", command=self.tree.xview)
        self.tree.configure(yscrollcommand=vsb.set, xscrollcommand=hsb.set)
        self.tree.grid(row=0, column=0, sticky="nsew")
        vsb.grid(row=0, column=1, sticky="ns")
        hsb.grid(row=1, column=0, sticky="ew")
        tree_frame.rowconfigure(0, weight=1)
        tree_frame.columnconfigure(0, weight=1)

        # simple icons to visually distinguish packages, diagrams and objects
        self.pkg_icon = self._create_icon("folder", "#b8860b")
        self.diagram_icons = {
            "Use Case Diagram": self._create_icon("circle", "blue"),
            "Activity Diagram": self._create_icon("arrow", "green"),
            "Governance Diagram": self._create_icon("arrow", "green"),
            "Block Diagram": self._create_icon("rect", "orange"),
            "Internal Block Diagram": self._create_icon("nested", "purple"),
        }
        self.elem_icons = {
            "Actor": self._create_icon("circle"),
            "Use Case": self._create_icon("circle"),
            "Block": self._create_icon("rect"),
            "Part": self._create_icon("rect"),
            "Port": self._create_icon("circle"),
        }
        self.default_diag_icon = self._create_icon("rect")
        self.default_elem_icon = self._create_icon("rect")
        btns = ttk.Frame(self)
        btns.pack(fill=tk.X, padx=4, pady=4)
        ttk.Button(btns, text="Open", command=self.open).pack(side=tk.LEFT, padx=2)
        ttk.Button(btns, text="Properties", command=self.properties).pack(side=tk.LEFT, padx=2)
        ttk.Button(btns, text="New Package", command=self.new_package).pack(side=tk.LEFT, padx=2)
        ttk.Button(btns, text="New Diagram", command=self.new_diagram).pack(side=tk.LEFT, padx=2)
        ttk.Button(btns, text="Cut", command=self.cut).pack(side=tk.LEFT, padx=2)
        ttk.Button(btns, text="Paste", command=self.paste).pack(side=tk.LEFT, padx=2)
        ttk.Button(btns, text="Delete", command=self.delete).pack(side=tk.LEFT, padx=2)
        ttk.Button(btns, text="Close", command=self.destroy).pack(side=tk.RIGHT, padx=2)
        self.populate()
        self.tree.bind("<Button-3>", self.on_right_click)
        self.tree.bind("<Double-1>", self.on_double)
        self.tree.bind("<ButtonPress-1>", self.on_drag_start)
        self.tree.bind("<B1-Motion>", self.on_drag_motion)
        self.tree.bind("<ButtonRelease-1>", self.on_drag_release)
        self.bind("<FocusIn>", lambda _e: self.populate())
        self.drag_item = None
        self.cut_item = None

    def populate(self):
        """Populate the tree view with packages, diagrams and elements."""
        self.tree.delete(*self.tree.get_children())
        from collections import defaultdict

        rel_children = defaultdict(list)
        for rel in self.repo.relationships:
            rel_children[rel.source].append((rel.rel_id, rel.target, rel.rel_type))

        visited: set[str] = set()

        # collect all elements that already appear on a diagram so they don't
        # show up twice in the hierarchy
        diagram_elems = {
            elem_id
            for diag in self.repo.diagrams.values()
            for elem_id in (
                list(getattr(diag, "elements", []))
                + [
                    getattr(o, "element_id", o.get("element_id"))
                    for o in getattr(diag, "objects", [])
                    if getattr(o, "element_id", o.get("element_id"))
                ]
            )
        }

        def add_elem(elem_id: str, parent: str):
            if elem_id in visited:
                return
            visited.add(elem_id)
            elem = self.repo.elements[elem_id]
            icon = self.elem_icons.get(elem.elem_type, self.default_elem_icon)
            if self.tree.exists(elem_id):
                node = elem_id
            else:
                node = self.tree.insert(
                    parent,
                    "end",
                    iid=elem_id,
                    text=format_name_with_phase(elem.name or elem_id, elem.phase),
                    values=(elem.elem_type,),
                    image=icon,
                )
            for rel_id, tgt_id, rtype in rel_children.get(elem_id, []):
                if tgt_id in self.repo.elements:
                    rel_iid = f"rel_{rel_id}"
                    if self.tree.exists(rel_iid):
                        rel_node = rel_iid
                    else:
                        rel_node = self.tree.insert(
                            node, "end", iid=rel_iid, text=rtype, values=("Relationship",)
                        )
                    add_elem(tgt_id, rel_node)
            visited.remove(elem_id)

        root_pkg = getattr(self.repo, "root_package", None)
        if not root_pkg or root_pkg.elem_id not in self.repo.elements:
            # ensure a valid root package exists
            self.repo.root_package = self.repo.create_element("Package", name="Root")
            root_pkg = self.repo.root_package

        def add_pkg(pkg_id, parent=""):
            pkg = self.repo.elements[pkg_id]
            if self.tree.exists(pkg_id):
                node = pkg_id
            else:
                node = self.tree.insert(
                    parent,
                    "end",
                    iid=pkg_id,
                    text=format_name_with_phase(pkg.name or pkg_id, pkg.phase),
                    open=True,
                    image=self.pkg_icon,
                )
            for p in self.repo.elements.values():
                if p.elem_type == "Package" and p.owner == pkg_id:
                    add_pkg(p.elem_id, node)
            for e in self.repo.elements.values():
                if (
                    e.owner == pkg_id
                    and e.elem_type not in ("Package", "Part")
                    and e.name
                    and e.elem_id not in diagram_elems
                ):
                    add_elem(e.elem_id, node)
            for d in self.repo.diagrams.values():
                if d.package == pkg_id and "safety-management" not in getattr(d, "tags", []):
                    label = format_name_with_phase(d.name or d.diag_id, d.phase)
                    icon = self.diagram_icons.get(d.diag_type, self.default_diag_icon)
                    diag_iid = f"diag_{d.diag_id}"
                    if self.tree.exists(diag_iid):
                        diag_node = diag_iid
                    else:
                        diag_node = self.tree.insert(
                            node,
                            "end",
                            iid=diag_iid,
                            text=label,
                            values=(d.diag_type,),
                            image=icon,
                        )
                    objs = sorted(
                        d.objects,
                        key=lambda o: (
                            1 if getattr(o, "obj_type", o.get("obj_type")) == "Port" else 0
                        ),
                    )
                    for obj in objs:
                        props = getattr(obj, "properties", obj.get("properties", {}))
                        name = format_name_with_phase(
                            props.get("name", getattr(obj, "obj_type", obj.get("obj_type"))),
                            getattr(obj, "phase", obj.get("phase")),
                        )
                        oid = getattr(obj, "obj_id", obj.get("obj_id"))
                        otype = getattr(obj, "obj_type", obj.get("obj_type"))
                        icon = self.elem_icons.get(otype, self.default_elem_icon)
                        parent_node = diag_node
                        if (
                            otype == "Port"
                            and props.get("parent")
                            and self.tree.exists(f"obj_{d.diag_id}_{props.get('parent')}")
                        ):
                            parent_node = f"obj_{d.diag_id}_{props.get('parent')}"
                        obj_iid = f"obj_{d.diag_id}_{oid}"
                        if self.tree.exists(obj_iid):
                            continue
                        self.tree.insert(
                            parent_node,
                            "end",
                            iid=obj_iid,
                            text=name,
                            values=(obj.get("obj_type"),),
                            image=icon,
                        )

        add_pkg(root_pkg.elem_id)
        if self.app:
            self.app.update_views()

    def selected(self):
        sel = self.tree.selection()
        if sel:
            return sel[0]
        item = self.tree.focus()
        return item if item else None

    def open(self):
        item = self.selected()
        if not item:
            return
        if item.startswith("diag_"):
            self.open_diagram(item[5:])
        elif item.startswith("obj_"):
            diag_id, oid = item[4:].split("_", 1)
            win = self.open_diagram(diag_id)
            if win:
                for o in win.objects:
                    if o.obj_id == int(oid):
                        win.selected_obj = o
                        win.redraw()
                        break

    def on_double(self, event):
        item = self.tree.identify_row(event.y)
        if item:
            self.tree.selection_set(item)
            if item.startswith("diag_"):
                self.open_diagram(item[5:])
            elif item.startswith("obj_"):
                self.open()

    def open_diagram(self, diag_id: str):
        diag = self.repo.diagrams.get(diag_id)
        if not diag:
            return None

        # If an application instance is available, open the diagram using
        # the main document notebook so duplicate tabs are avoided.
        if self.app and hasattr(self.app, "diagram_tabs"):
            idx = next(
                (i for i, d in enumerate(self.app.arch_diagrams) if d.diag_id == diag_id),
                -1,
            )
            if idx != -1:
                self.app.open_arch_window(idx)
                tab = self.app.diagram_tabs.get(diag_id)
                if tab and tab.winfo_exists():
                    for child in tab.winfo_children():
                        if isinstance(child, SysMLDiagramWindow):
                            return child
                return None

        master = self.master if self.master else self
        win = None
        if diag.diag_type == "Use Case Diagram":
            win = UseCaseDiagramWindow(master, self.app, diagram_id=diag_id)
        elif diag.diag_type == "Activity Diagram":
            win = ActivityDiagramWindow(master, self.app, diagram_id=diag_id)
        elif diag.diag_type == "Governance Diagram":
            win = GovernanceDiagramWindow(master, self.app, diagram_id=diag_id)
        elif diag.diag_type == "Block Diagram":
            win = BlockDiagramWindow(master, self.app, diagram_id=diag_id)
        elif diag.diag_type == "Internal Block Diagram":
            win = InternalBlockDiagramWindow(master, self.app, diagram_id=diag_id)
        return win

    def new_package(self):
        item = self.selected() or self.repo.root_package.elem_id
        if item.startswith("diag_"):
            item = self.repo.diagrams[item[5:]].package
        name = simpledialog.askstring("New Package", "Name:")
        if name:
            self.repo.create_package(name, parent=item)
            self.populate()

    def new_diagram(self):
        item = self.selected() or self.repo.root_package.elem_id
        if item.startswith("diag_"):
            item = self.repo.diagrams[item[5:]].package
        dlg = NewDiagramDialog(self)
        if dlg.name:
            self.repo.create_diagram(dlg.diag_type, name=dlg.name, package=item)
            self.populate()

    def delete(self):
        item = self.selected()
        if not item:
            return
        if item.startswith("diag_"):
            self.repo.delete_diagram(item[5:])
        elif item.startswith("obj_"):
            diag_id, oid = item[4:].split("_", 1)
            diag = self.repo.diagrams.get(diag_id)
            if diag:
                diag.objects = [o for o in diag.objects if str(o.get("obj_id")) != oid]
        else:
            if item == self.repo.root_package.elem_id:
                messagebox.showerror("Delete", "Cannot delete the root package.")
            else:
                self.repo.delete_package(item)
        self.populate()

    def properties(self):
        item = self.selected()
        if not item:
            return
        if item.startswith("diag_"):
            diag = self.repo.diagrams.get(item[5:])
            if diag:
                DiagramPropertiesDialog(self, diag)
                self.populate()
        elif item.startswith("obj_"):
            diag_id, oid = item[4:].split("_", 1)
            diag = self.repo.diagrams.get(diag_id)
            if diag:
                obj_data = next(
                    (o for o in diag.objects if str(o.get("obj_id")) == oid),
                    None,
                )
                if obj_data:
                    obj = SysMLObject(**obj_data)
                    SysMLObjectDialog(self, obj)
                    diag.objects = [
                        obj.__dict__ if str(o.get("obj_id")) == oid else o for o in diag.objects
                    ]
                self.populate()
        else:
            elem = self.repo.elements.get(item)
            if elem:
                if elem.elem_type == "Package":
                    PackagePropertiesDialog(self, elem)
                else:
                    ElementPropertiesDialog(self, elem)
                self.populate()

    def on_right_click(self, event):
        item = self.tree.identify_row(event.y)
        if not item:
            return
        self.tree.selection_set(item)
        menu = tk.Menu(self.tree, tearoff=0)
        menu.add_command(label="Rename", command=lambda: self.rename_item(item))
        menu.tk_popup(event.x_root, event.y_root)

    def rename_item(self, item=None):
        item = item or self.selected()
        if not item:
            return
        if item.startswith("diag_"):
            diag = self.repo.diagrams.get(item[5:])
            if diag and "safety-management" in getattr(diag, "tags", []):
                return
            if diag:
                name = simpledialog.askstring("Rename Diagram", "Name:", initialvalue=diag.name)
                if name:
                    diag.name = name
                    self.populate()
        elif item.startswith("obj_"):
            return
        else:
            elem = self.repo.elements.get(item)
            if elem:
                name = simpledialog.askstring("Rename", "Name:", initialvalue=elem.name)
                if name:
                    name = self.repo.ensure_unique_element_name(name, elem.elem_id)
                    if elem.elem_type == "Block":
                        rename_block(self.repo, elem.elem_id, name)
                    else:
                        elem.name = name
                    self.populate()

    # ------------------------------------------------------------------
    # Cut/Paste and Drag & Drop Handling
    # ------------------------------------------------------------------
    def cut(self):
        item = self.selected()
        if item:
            self.cut_item = item

    def paste(self):
        if not self.cut_item:
            return
        target = self.selected() or self.repo.root_package.elem_id
        if target.startswith("diag_"):
            target = self.repo.diagrams[target[5:]].package
        self._move_item(self.cut_item, target)
        self.cut_item = None
        self.populate()

    def on_drag_start(self, event):
        self.drag_item = self.tree.identify_row(event.y)
        if self.drag_item:
            self.tree.selection_set(self.drag_item)

    def on_drag_motion(self, _event):
        pass

    def on_drag_release(self, event):
        if not self.drag_item:
            return
        target = self.tree.identify_row(event.y)
        if not target:
            self.drag_item = None
            return
        if target == self.drag_item:
            self.drag_item = None
            return
        if self.drag_item.startswith("obj_"):
            messagebox.showerror("Drop Error", "Objects cannot be moved in the explorer.")
            self.drag_item = None
            return
        if target.startswith("obj_"):
            messagebox.showerror("Drop Error", "Cannot drop items on an object.")
            self.drag_item = None
            return
        region = self.tree.identify_region(event.x, event.y)
        if region in ("separator", "nothing"):
            parent = self.tree.parent(target)
            index = self.tree.index(target)
            self.tree.move(self.drag_item, parent, index)
            self._move_item(self.drag_item, parent)
        else:
            if target.startswith("diag_"):
                diag = self.repo.diagrams.get(target[5:])
                self._drop_on_diagram(self.drag_item, diag)
            else:
                self.tree.move(self.drag_item, target, "end")
                self._move_item(self.drag_item, target)
        self.drag_item = None
        self.populate()

    def _move_item(self, item, new_parent):
        if item.startswith("obj_") or new_parent.startswith("obj_"):
            messagebox.showerror("Drop Error", "Cannot drop items on an object.")
            return
        if new_parent == "":
            new_parent = self.repo.root_package.elem_id
        if item.startswith("diag_"):
            self.repo.diagrams[item[5:]].package = new_parent
        else:
            elem = self.repo.elements.get(item)
            if elem:
                elem.owner = new_parent

    def _drop_on_diagram(self, elem_id, diagram):
        repo = self.repo
        if elem_id.startswith("obj_"):
            messagebox.showerror("Drop Error", "Objects cannot be dropped on a diagram.")
            return
        # Dropping a diagram onto an Activity or Governance Diagram creates a behavior reference
        if elem_id.startswith("diag_"):
            src_diag = repo.diagrams.get(elem_id[5:])
            if src_diag and diagram.diag_type == "Activity Diagram" and src_diag.diag_type in (
                "Activity Diagram",
                "Internal Block Diagram",
                "Governance Diagram",
            ):
                elem_type = "Action" if diagram.diag_type == "Governance Diagram" else "CallBehaviorAction"
                act = repo.create_element(
                    elem_type, name=src_diag.name, owner=diagram.package
                )
                repo.add_element_to_diagram(diagram.diag_id, act.elem_id)
                props = {"name": src_diag.name}
                if src_diag.diag_type == "Internal Block Diagram":
                    props["view"] = src_diag.diag_id
                    repo.link_diagram(act.elem_id, None)
                else:
                    repo.link_diagram(act.elem_id, src_diag.diag_id)
                obj = SysMLObject(
                    _get_next_id(),
                    elem_type,
                    50.0,
                    50.0,
                    element_id=act.elem_id,
                    properties=props,
                )
                diagram.objects.append(obj.__dict__)
                return
            if (
                src_diag
                and diagram.diag_type == "Governance Diagram"
                and src_diag.diag_type == "Governance Diagram"
            ):
                act = repo.create_element("Action", name=src_diag.name, owner=diagram.package)
                repo.add_element_to_diagram(diagram.diag_id, act.elem_id)
                props = {"name": src_diag.name}
                repo.link_diagram(act.elem_id, src_diag.diag_id)
                obj = SysMLObject(
                    _get_next_id(),
                    "Action",
                    50.0,
                    50.0,
                    element_id=act.elem_id,
                    properties=props,
                )
                diagram.objects.append(obj.__dict__)
                return
            messagebox.showerror("Drop Error", "This item cannot be dropped on that diagram.")
            return

        allowed = diagram.diag_type == "Block Diagram"
        if allowed and repo.elements[elem_id].elem_type == "Package":
            block = repo.create_element("Block", name=repo.elements[elem_id].name, owner=elem_id)
            repo.add_element_to_diagram(diagram.diag_id, block.elem_id)
            obj = SysMLObject(_get_next_id(), "Block", 50.0, 50.0, element_id=block.elem_id)
            diagram.objects.append(obj.__dict__)
        else:
            messagebox.showerror("Drop Error", "This item cannot be dropped on that diagram.")

    def _create_icon(self, shape: str, color: str = "black") -> tk.PhotoImage:
        """Return a simple 16x16 PhotoImage representing the given shape."""
        size = 16
        img = tk.PhotoImage(width=size, height=size)
        img.put("white", to=(0, 0, size - 1, size - 1))
        c = color
        if shape == "circle":
            r = size // 2 - 2
            cx = cy = size // 2
            for y in range(size):
                for x in range(size):
                    if (x - cx) ** 2 + (y - cy) ** 2 <= r * r:
                        img.put(c, (x, y))
        elif shape == "arrow":
            mid = size // 2
            for x in range(2, mid + 1):
                img.put(c, to=(x, mid - 1, x + 1, mid + 1))
            for i in range(4):
                img.put(c, to=(mid + i, mid - 2 - i, mid + i + 1, mid - i))
                img.put(c, to=(mid + i, mid + i, mid + i + 1, mid + 2 + i))
        elif shape == "rect":
            for x in range(3, size - 3):
                img.put(c, (x, 3))
                img.put(c, (x, size - 4))
            for y in range(3, size - 3):
                img.put(c, (3, y))
                img.put(c, (size - 4, y))
        elif shape == "nested":
            for x in range(1, size - 1):
                img.put(c, (x, 1))
                img.put(c, (x, size - 2))
            for y in range(1, size - 1):
                img.put(c, (1, y))
                img.put(c, (size - 2, y))
            for x in range(5, size - 5):
                img.put(c, (x, 5))
                img.put(c, (x, size - 6))
            for y in range(5, size - 5):
                img.put(c, (5, y))
                img.put(c, (size - 6, y))
        elif shape == "folder":
            for x in range(1, size - 1):
                img.put(c, (x, 4))
                img.put(c, (x, size - 2))
            for y in range(4, size - 1):
                img.put(c, (1, y))
                img.put(c, (size - 2, y))
            for x in range(3, size - 3):
                img.put(c, (x, 2))
            img.put(c, to=(1, 3, size - 2, 4))
        else:
            img.put(c, to=(2, 2, size - 2, size - 2))
        return img<|MERGE_RESOLUTION|>--- conflicted
+++ resolved
@@ -3214,7 +3214,6 @@
                     return False, (
                         f"{conn_type} links must target a safety analysis work product",
                     )
-<<<<<<< HEAD
                 # Prevent multiple 'Used' relationships between the same
                 # work products within the active lifecycle phase. Only one
                 # of "Used By", "Used after Review" or "Used after Approval"
@@ -3235,29 +3234,6 @@
                         return False, (
                             "A 'Used' relationship between these work products "
                             "already exists in this phase",
-=======
-                # Ensure only one usage relationship exists between a pair of work
-                # products within the same lifecycle phase.  Mixing "Used By",
-                # "Used after Review" and "Used after Approval" for the same
-                # source/target would create conflicting rules for analysis
-                # inputs.  Check existing relationships in the repository and
-                # reject duplicates.
-                src_id = src.element_id
-                dst_id = dst.element_id
-                phase = self.repo.active_phase
-                for rel in self.repo.relationships:
-                    stereo = (rel.stereotype or rel.rel_type or "").lower()
-                    if (
-                        rel.source == src_id
-                        and rel.target == dst_id
-                        and rel.phase == phase
-                        and stereo
-                        in {"used by", "used after review", "used after approval"}
-                    ):
-                        return (
-                            False,
-                            "Usage relationship already defined for this work product pair",
->>>>>>> df007e35
                         )
             else:
                 allowed = {
