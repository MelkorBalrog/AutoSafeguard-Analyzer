--- conflicted
+++ resolved
@@ -3954,11 +3954,7 @@
             return
         idx = sel[0]
         entry = lb.get(idx)
-<<<<<<< HEAD
         part_name, _ = _parse_partproperty_entry(entry)
-=======
-        name = entry.split("[")[0].strip()
->>>>>>> 6d5c23e3
         repo = SysMLRepository.get_instance()
         diag_id = repo.get_linked_diagram(self.obj.element_id)
         diag = repo.diagrams.get(diag_id)
@@ -3968,20 +3964,12 @@
                 if obj.get("obj_type") != "Part":
                     continue
                 elem = repo.elements.get(obj.get("element_id"))
-<<<<<<< HEAD
                 if elem and elem.name == part_name:
-=======
-                if elem and elem.name == name:
->>>>>>> 6d5c23e3
                     part_obj = SysMLObject(**obj)
                     break
         if part_obj is None:
             added = _sync_ibd_partproperty_parts(
-<<<<<<< HEAD
                 repo, self.obj.element_id, names=[entry], app=getattr(self.master, "app", None)
-=======
-                repo, self.obj.element_id, names=[name], app=getattr(self.master, "app", None)
->>>>>>> 6d5c23e3
             )
             if added:
                 part_obj = SysMLObject(**added[0])
