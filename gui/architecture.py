--- conflicted
+++ resolved
@@ -924,12 +924,7 @@
         if base and base not in diag_bases:
             diag_names.append(name or base)
             diag_bases.add(base)
-<<<<<<< HEAD
-=======
-    # Merge diagram names with existing properties without removing entries
-    # that no longer appear on the diagram. This prevents deleting parts from
-    # the block simply because their objects were removed from the IBD.
->>>>>>> 0c39ccff
+
     merged_names = list(existing)
     bases = {n.split("[")[0].strip() for n in merged_names}
     for name in diag_names:
