# Author: Miguel Marina <karel.capek.robotics@gmail.com>
import tkinter as tk
import tkinter.font as tkFont
import textwrap
from tkinter import ttk, simpledialog
from gui import messagebox, format_name_with_phase, add_treeview_scrollbars
try:  # Guard against environments where the tooltip module is unavailable
    from gui.tooltip import ToolTip
except Exception:  # pragma: no cover - fallback for minimal installs
    ToolTip = None  # type: ignore
import math
import re
import types
from pathlib import Path
from dataclasses import dataclass, field, asdict, replace
from typing import Dict, List, Tuple

from sysml.sysml_repository import SysMLRepository, SysMLDiagram, SysMLElement
from gui.style_manager import StyleManager
from gui.drawing_helper import fta_drawing_helper
from config import load_diagram_rules
import json
from gui.icon_factory import create_icon

from sysml.sysml_spec import SYSML_PROPERTIES
from analysis.models import (
    global_requirements,
    ASIL_ORDER,
    StpaDoc,
    REQUIREMENT_WORK_PRODUCTS,
    REQUIREMENT_TYPE_OPTIONS,
)
from analysis.safety_management import (
    ALLOWED_PROPAGATIONS,
    ALLOWED_ANALYSIS_USAGE,
    ACTIVE_TOOLBOX,
    SAFETY_ANALYSIS_WORK_PRODUCTS,
    ALLOWED_USAGE,
    UNRESTRICTED_USAGE_SOURCES,
)

# ---------------------------------------------------------------------------
# Appearance customization
# ---------------------------------------------------------------------------
# Colors for AutoML object types come from the global StyleManager so diagrams
# can be easily re-themed.
OBJECT_COLORS = StyleManager.get_instance().styles


_next_obj_id = 1
# Pixel distance used when detecting clicks on connection lines
CONNECTION_SELECT_RADIUS = 15


_CONFIG_PATH = Path(__file__).resolve().parents[1] / "config/diagram_rules.json"
_CONFIG = load_diagram_rules(_CONFIG_PATH)

# Diagram types that belong to the generic "Architecture Diagram" work product
ARCH_DIAGRAM_TYPES = set(_CONFIG.get("arch_diagram_types", []))

# Elements available in the Safety & AI Lifecycle toolbox
SAFETY_AI_NODES = _CONFIG.get("ai_nodes", [])
SAFETY_AI_NODE_TYPES = set(SAFETY_AI_NODES)

# Relation labels treated as Safety & AI links
SAFETY_AI_RELATIONS = _CONFIG.get("ai_relations", [])
SAFETY_AI_RELATION_SET = set(SAFETY_AI_RELATIONS)

# Elements available in the Governance Elements toolbox
_PLAN_TYPES = {
    "Safety Plan",
    "Security Plan",
    "Mitigation Plan",
    "Deployment Plan",
    "Maintenance Plan",
    "Decommission Plan",
    "Verification Plan",
}


def _normalize_plan_types(items: list[str]) -> list[str]:
    """Replace specific plan variants with generic 'Plan' and deduplicate."""
    seen: set[str] = set()
    normalized: list[str] = []
    for item in items:
        item = "Plan" if item in _PLAN_TYPES else item
        if item not in seen:
            seen.add(item)
            normalized.append(item)
    return normalized


GOV_ELEMENT_NODES = _normalize_plan_types(
    _CONFIG.get("governance_element_nodes", [])
)
GOV_ELEMENT_RELATIONS = _CONFIG.get("governance_element_relations", [])

# expose the icon factory under the old name used throughout the module
draw_icon = create_icon


def _make_gov_element_classes(nodes: list[str]) -> dict[str, list[str]]:
    base = {
        "Entities": [n for n in ["Organization", "Business Unit", "Role"] if n in nodes],
        "Artifacts": [n for n in ["Data", "Document", "Record", "Field Data"] if n in nodes],
        "Governance": [
            n
            for n in [
                "Policy",
                "Principle",
                "Procedure",
                "Guideline",
                "Standard",
                "Metric",
                "Safety Compliance",
            ]
            if n in nodes
        ],
        "Processes": [
            n
            for n in [
                "Process",
                "Activity",
                "Task",
                "Operation",
                "Manufacturing Process",
            ]
            if n in nodes
        ],
        "Components": [
            n
            for n in [
                "Driving Function",
                "Software Component",
                "Component",
                "System",
                "Vehicle",
                "Fleet",
                "Model",
            ]
            if n in nodes
        ],
        "Verification": [n for n in ["Test Suite", "Plan"] if n in nodes],
        "Events": [n for n in ["Incident", "Safety Issue"] if n in nodes],
    }
    known = {n for vals in base.values() for n in vals}
    other = [n for n in nodes if n not in known]
    if other:
        base["Other"] = other
    return base


def _make_gov_relation_groups(rels: list[str]) -> dict[str, list[str]]:
    base = {
        "Authority": [
            n
            for n in ["Approves", "Audits", "Authorizes", "Monitors", "Responsible for"]
            if n in rels
        ],
        "Flow": [
            n
            for n in ["Communication Path", "Delivers", "Produces", "Consumes", "Uses"]
            if n in rels
        ],
        "Execution": [
            n
            for n in ["Executes", "Performs", "Implement", "Operate", "Manufacture"]
            if n in rels
        ],
        "Quality": [
            n
            for n in ["Validate", "Verify", "Inspect", "Triage", "Improve"]
            if n in rels
        ],
        "Structure": [
            n
            for n in ["Constrained by", "Constrains", "Extend", "Generalize", "Establish"]
            if n in rels
        ],
    }
    known = {n for vals in base.values() for n in vals}
    other = [n for n in rels if n not in known]
    if other:
        base["Other"] = other
    return base


GOV_ELEMENT_CLASSES = _make_gov_element_classes(GOV_ELEMENT_NODES)
GOV_ELEMENT_RELATION_GROUPS = _make_gov_relation_groups(GOV_ELEMENT_RELATIONS)

# Elements from the governance toolbox that may participate in
# Safety & AI relationships
GOVERNANCE_NODE_TYPES = set(
    _normalize_plan_types(_CONFIG.get("governance_node_types", []))
)

# Directed relationship rules for connections between Safety & AI elements.
# Each entry maps a connection type to allowed source and target element
# combinations. Rules are only enforced when both endpoints are Safety & AI
# nodes.
SAFETY_AI_RELATION_RULES: dict[str, dict[str, set[str]]] = {
    conn: {src: set(dests) for src, dests in srcs.items()}
    for conn, srcs in _CONFIG.get("safety_ai_relation_rules", {}).items()
}

# Basic source/target constraints per diagram and connection type
CONNECTION_RULES: dict[str, dict[str, dict[str, set[str]]]] = {
    diag: {
        conn: {src: set(dests) for src, dests in srcs.items()}
        for conn, srcs in conns.items()
    }
    for diag, conns in _CONFIG.get("connection_rules", {}).items()
}

# Maximum number of connections allowed per node type
NODE_CONNECTION_LIMITS: dict[str, int] = _CONFIG.get("node_connection_limits", {})

# Node types that require guards on outgoing flows
GUARD_NODES = set(_CONFIG.get("guard_nodes", []))

# Node type aliases used when validating governance diagram connections.
# Governance tasks are implemented using SysML ``Action`` elements but are
# presented as "Task" to users.  Mapping aliases before applying connection
# rules ensures that configuration updates targeting "Task" also affect these
# underlying "Action" nodes.
_GOV_TYPE_ALIASES = {"Action": "Task"}


# Connection types excluding Safety & AI relations used for membership checks
_BASE_CONN_TYPES = {
    "Association",
    "Include",
    "Extend",
    "Flow",
    "Propagate",
    "Propagate by Review",
    "Propagate by Approval",
    "Used By",
    "Used after Review",
    "Used after Approval",
    "Re-use",
    "Trace",
    "Satisfied by",
    "Derived from",
    "Connector",
    "Generalize",
    "Generalization",
    "Communication Path",
    "Aggregation",
    "Composite Aggregation",
    "Control Action",
    "Feedback",
    "Approves",
    "Audits",
    "Authorizes",
    "Constrained by",
    "Consumes",
    "Curation",
    "Delivers",
    "Executes",
    "Monitors",
    "Performs",
    "Produces",
    "Responsible for",
    "Uses",
    "Constrains",
    "Establish",
    "Implement",
    "Validate",
    "Verify",
    "Manufacture",
    "Operate",
    "Inspect",
    "Triage",
    "Improve",
}

# Ordered list of base connection tools for toolbox composition
_BASE_CONN_TOOLS = [
    "Association",
    "Include",
    "Extend",
    "Flow",
    "Propagate",
    "Propagate by Review",
    "Propagate by Approval",
    "Used By",
    "Used after Review",
    "Used after Approval",
    "Re-use",
    "Trace",
    "Satisfied by",
    "Derived from",
    "Connector",
    "Generalize",
    "Generalization",
    "Communication Path",
    "Aggregation",
    "Composite Aggregation",
    "Control Action",
    "Feedback",
    "Approves",
    "Audits",
    "Authorizes",
    "Constrained by",
    "Consumes",
    "Delivers",
    "Executes",
    "Monitors",
    "Performs",
    "Produces",
    "Responsible for",
    "Uses",
    "Constrains",
    "Establish",
    "Implement",
    "Validate",
    "Verify",
    "Manufacture",
    "Operate",
    "Inspect",
    "Triage",
    "Improve",
]

# Connection types that default to forward arrows
_ARROW_FORWARD_BASE = {
    "Propagate",
    "Propagate by Review",
    "Propagate by Approval",
    "Used By",
    "Used after Review",
    "Used after Approval",
    "Re-use",
    "Satisfied by",
    "Derived from",
}

# Connection types added above should use forward arrowheads by default
_ARROW_FORWARD_BASE.update(
    {
        "Approves",
        "Audits",
        "Authorizes",
        "Constrained by",
        "Consumes",
        "Curation",
        "Delivers",
        "Executes",
        "Monitors",
        "Performs",
        "Produces",
        "Responsible for",
        "Uses",
        "Constrains",
        "Establish",
        "Implement",
        "Validate",
        "Verify",
        "Manufacture",
        "Operate",
        "Inspect",
        "Triage",
        "Improve",
    }
)


def _all_connection_tools() -> tuple[str, ...]:
    """Return all connection tools including Safety & AI relations."""
    return tuple(_BASE_CONN_TOOLS + SAFETY_AI_RELATIONS)


def _arrow_forward_types() -> set[str]:
    """Return connection types that use forward arrowheads."""
    return _ARROW_FORWARD_BASE | SAFETY_AI_RELATION_SET


def _enforce_connection_rules() -> None:
    """Remove existing connections that violate current configuration rules."""
    repo = SysMLRepository.get_instance()
    removed: set[str] = set()
    for diag in repo.diagrams.values():
        diag_rules = CONNECTION_RULES.get(diag.diag_type, {})
        obj_map = {}
        for o in diag.objects:
            oid = o.get("obj_id") if isinstance(o, dict) else getattr(o, "obj_id", None)
            obj_type = o.get("obj_type") if isinstance(o, dict) else getattr(o, "obj_type", None)
            obj_map[oid] = obj_type
        new_conns = []
        for conn in diag.connections:
            src_id = conn.get("src") if isinstance(conn, dict) else getattr(conn, "src", None)
            dst_id = conn.get("dst") if isinstance(conn, dict) else getattr(conn, "dst", None)
            src_type = obj_map.get(src_id)
            dst_type = obj_map.get(dst_id)
            if not src_type or not dst_type:
                rel_id = conn.get("element_id") if isinstance(conn, dict) else getattr(conn, "element_id", "")
                removed.add(rel_id)
                continue
            conn_type = conn.get("conn_type") if isinstance(conn, dict) else getattr(conn, "conn_type", None)
            if diag.diag_type == "Governance Diagram" and conn_type != "Flow":
                src_type = _GOV_TYPE_ALIASES.get(src_type, src_type)
                dst_type = _GOV_TYPE_ALIASES.get(dst_type, dst_type)
            valid = True
            rules = diag_rules.get(conn_type)
            if rules is not None:
                targets = rules.get(src_type)
                if not targets or dst_type not in targets:
                    valid = False
            elif conn_type in SAFETY_AI_RELATION_RULES:
                if (
                    src_type not in SAFETY_AI_NODE_TYPES
                    and src_type not in GOVERNANCE_NODE_TYPES
                ) or (
                    dst_type not in SAFETY_AI_NODE_TYPES
                    and dst_type not in GOVERNANCE_NODE_TYPES
                ):
                    valid = False
                else:
                    rule = SAFETY_AI_RELATION_RULES.get(conn_type)
                    if rule and src_type in SAFETY_AI_NODE_TYPES:
                        targets = rule.get(src_type)
                        if not targets or dst_type not in targets:
                            valid = False
            if valid:
                new_conns.append(conn)
            else:
                rel_id = conn.get("element_id") if isinstance(conn, dict) else getattr(conn, "element_id", "")
                removed.add(rel_id)
        if len(new_conns) != len(diag.connections):
            diag.connections = new_conns
            if diag.relationships:
                diag.relationships = [r for r in diag.relationships if r not in removed]
            repo.touch_diagram(diag.diag_id)
    if removed:
        repo.relationships = [r for r in repo.relationships if r.rel_id not in removed]


def reload_config() -> None:
    """Reload diagram rule configuration at runtime."""
    global _CONFIG, ARCH_DIAGRAM_TYPES, SAFETY_AI_NODES, SAFETY_AI_NODE_TYPES
    global SAFETY_AI_RELATIONS, SAFETY_AI_RELATION_SET, GOVERNANCE_NODE_TYPES
    global GOV_ELEMENT_NODES, GOV_ELEMENT_RELATIONS, GOV_ELEMENT_CLASSES, GOV_ELEMENT_RELATION_GROUPS
    global SAFETY_AI_RELATION_RULES, CONNECTION_RULES, NODE_CONNECTION_LIMITS, GUARD_NODES
    _CONFIG = load_diagram_rules(_CONFIG_PATH)
    ARCH_DIAGRAM_TYPES = set(_CONFIG.get("arch_diagram_types", []))
    SAFETY_AI_NODES = _CONFIG.get("ai_nodes", [])
    SAFETY_AI_NODE_TYPES = set(SAFETY_AI_NODES)
    SAFETY_AI_RELATIONS = _CONFIG.get("ai_relations", [])
    SAFETY_AI_RELATION_SET = set(SAFETY_AI_RELATIONS)
    GOV_ELEMENT_NODES = _normalize_plan_types(
        _CONFIG.get("governance_element_nodes", [])
    )
    GOV_ELEMENT_RELATIONS = _CONFIG.get("governance_element_relations", [])
    GOV_ELEMENT_CLASSES = _make_gov_element_classes(GOV_ELEMENT_NODES)
    GOV_ELEMENT_RELATION_GROUPS = _make_gov_relation_groups(GOV_ELEMENT_RELATIONS)
    GOVERNANCE_NODE_TYPES = set(
        _normalize_plan_types(_CONFIG.get("governance_node_types", []))
    )
    SAFETY_AI_RELATION_RULES = {
        conn: {src: set(dests) for src, dests in srcs.items()}
        for conn, srcs in _CONFIG.get("safety_ai_relation_rules", {}).items()
    }
    CONNECTION_RULES = {
        diag: {
            conn: {src: set(dests) for src, dests in srcs.items()}
            for conn, srcs in conns.items()
        }
        for diag, conns in _CONFIG.get("connection_rules", {}).items()
    }
    NODE_CONNECTION_LIMITS = _CONFIG.get("node_connection_limits", {})
    GUARD_NODES = set(_CONFIG.get("guard_nodes", []))
    _enforce_connection_rules()


def _work_product_name(diag_type: str) -> str:
    """Return work product name for a given diagram type."""
    return "Architecture Diagram" if diag_type in ARCH_DIAGRAM_TYPES else diag_type


def _diag_matches_wp(diag_type: str, work_product: str) -> bool:
    """Return True if *diag_type* is part of *work_product*."""
    if work_product == "Architecture Diagram":
        return diag_type in ARCH_DIAGRAM_TYPES
    return diag_type == work_product


def stpa_tool_enabled(app) -> bool:
    """Return True if STPA Analysis should be available for the diagram.

    The STPA Analysis tool is only enabled when the active governance phase
    declares a "Used" style relationship from an Architecture Diagram to the
    STPA work product and any lifecycle conditions on that relationship are
    satisfied.  In practice this means:

    * "Used By" relations always enable the button.
    * "Used after Review" requires the diagram to be reviewed or approved.
    * "Used after Approval" requires the diagram to be approved.
    * The relationship must be part of the active lifecycle phase if one is
      selected in the safety management toolbox.
    """

    toolbox = getattr(app, "safety_mgmt_toolbox", None) or ACTIVE_TOOLBOX
    if not toolbox:
        return True
    review = getattr(app, "current_review", None)
    reviewed = getattr(review, "reviewed", False)
    approved = getattr(review, "approved", False)
    return "Architecture Diagram" in toolbox.analysis_inputs(
        "STPA", reviewed=reviewed, approved=approved
    )


def _get_next_id() -> int:
    global _next_obj_id
    val = _next_obj_id
    _next_obj_id += 1
    return val


def _format_label(
    _win, name: str, _phase: str | None, obj: "SysMLObject | None" = None
) -> str:
    """Return *name* possibly annotated with a stereotype.

    When rendering governance diagrams every object should display its
    stereotype.  If *obj* is provided and the current diagram is a governance
    diagram, the object's element type (respecting any governance type aliases)
    is converted to a stereotype prefix.  For all other diagrams, or when no
    object is supplied, the name is returned unchanged.
    """

    label = name or ""
    if obj is not None:
        repo = getattr(_win, "repo", None)
        diag_id = getattr(_win, "diagram_id", None)
        diag = repo.diagrams.get(diag_id) if repo and diag_id is not None else None
        if diag and diag.diag_type == "Governance Diagram":
            elem_type = obj.obj_type
            if repo and obj.element_id in repo.elements:
                elem_type = repo.elements[obj.element_id].elem_type
            stereo = _GOV_TYPE_ALIASES.get(elem_type, elem_type).lower()
            label = f"<<{stereo}>> {label}".strip()
    return label


def _parse_float(val: str | None, default: float) -> float:
    """Convert *val* to ``float`` or return ``default`` if conversion fails."""
    try:
        return float(val)
    except (TypeError, ValueError):
        return default


def _part_prop_key(raw: str) -> str:
    """Return canonical property name for a raw part property entry."""
    if not raw:
        return ""
    part = raw.split(":", 1)[0]
    part = part.split("[", 1)[0]
    return part.strip()


def _part_elem_keys(elem) -> set[str]:
    """Return canonical keys for a Part element."""
    if not elem:
        return set()
    name = elem.name or ""
    comp = elem.properties.get("component", "")
    if comp and (not name or name.startswith("Part")):
        name = comp
    if "_" in name and name.rsplit("_", 1)[1].isdigit():
        name = name.rsplit("_", 1)[0]
    base = _part_prop_key(name)
    keys = {base}
    definition = elem.properties.get("definition")
    if definition:
        keys.add(f"{base}:{definition}")
    return keys

def _part_elem_key(elem) -> str:
    """Return a single canonical key (for backward compatibility)."""
    keys = _part_elem_keys(elem)
    return next(iter(keys), "")


def parse_part_property(raw: str) -> tuple[str, str]:
    """Return (property name, block name) parsed from a part property entry."""
    raw = raw.strip()
    prop = raw
    block = raw
    if ":" in raw:
        prop, block = raw.split(":", 1)
    prop = prop.split("[", 1)[0].strip()
    block = block.split("[", 1)[0].strip()
    return (prop or block, block)


def _find_parent_blocks(repo: SysMLRepository, block_id: str) -> set[str]:
    """Return all blocks that directly use ``block_id`` as a part or are
    associated with it."""
    parents: set[str] = set()
    # check IBDs for parts referencing this block
    for parent_id, diag_id in repo.element_diagrams.items():
        diag = repo.diagrams.get(diag_id)
        if not diag:
            continue
        for obj in getattr(diag, "objects", []):
            if obj.get("obj_type") != "Part":
                continue
            if obj.get("properties", {}).get("definition") == block_id:
                parents.add(parent_id)
                break
    # also follow Association and Generalization relationships
    for rel in repo.relationships:
        if rel.rel_type not in ("Association", "Generalization"):
            continue
        if rel.rel_type == "Generalization":
            if rel.source == block_id and rel.target in repo.elements:
                parents.add(rel.target)
            continue
        if rel.source == block_id and rel.target in repo.elements:
            parents.add(rel.target)
        elif rel.target == block_id and rel.source in repo.elements:
            parents.add(rel.source)
    # include father block from internal block diagram linkage
    diag_id = repo.get_linked_diagram(block_id)
    diag = repo.diagrams.get(diag_id)
    if diag and getattr(diag, "father", None) in repo.elements:
        parents.add(diag.father)
    return parents


def _collect_parent_parts(repo: SysMLRepository, block_id: str, visited=None) -> list[str]:
    """Recursively gather parts from all parent blocks of ``block_id``."""
    if visited is None:
        visited = set()
    parts: list[str] = []
    for parent in _find_parent_blocks(repo, block_id):
        if parent in visited:
            continue
        visited.add(parent)
        elem = repo.elements.get(parent)
        if elem:
            parts.extend(
                [
                    p.strip()
                    for p in elem.properties.get("partProperties", "").split(",")
                    if p.strip()
                ]
            )
        parts.extend(_collect_parent_parts(repo, parent, visited))
    seen = []
    for p in parts:
        if p not in seen:
            seen.append(p)
    return seen


def extend_block_parts_with_parents(repo: SysMLRepository, block_id: str) -> None:
    """Merge parts from generalization parents into ``block_id``."""

    block = repo.elements.get(block_id)
    if not block:
        return

    def _parent_parts() -> list[str]:
        return _collect_parent_parts(repo, block_id)

    names = [p.strip() for p in block.properties.get("partProperties", "").split(",") if p.strip()]
    for p in _parent_parts():
        if p not in names:
            names.append(p)

    joined = ", ".join(names)
    block.properties["partProperties"] = joined
    for d in repo.diagrams.values():
        for o in getattr(d, "objects", []):
            if o.get("element_id") == block_id:
                o.setdefault("properties", {})["partProperties"] = joined


def _find_blocks_with_part(repo: SysMLRepository, part_id: str) -> set[str]:
    """Return all blocks that directly include ``part_id`` as a part."""
    blocks: set[str] = set()
    for blk_id, diag_id in repo.element_diagrams.items():
        diag = repo.diagrams.get(diag_id)
        if not diag:
            continue
        for obj in getattr(diag, "objects", []):
            if obj.get("obj_type") != "Part":
                continue
            if obj.get("properties", {}).get("definition") == part_id:
                blocks.add(blk_id)
                break
    return blocks


def _find_blocks_with_aggregation(repo: SysMLRepository, part_id: str) -> set[str]:
    """Return blocks that have an aggregation relationship to ``part_id``."""
    blocks: set[str] = set()
    for rel in repo.relationships:
        if (
            rel.rel_type in ("Aggregation", "Composite Aggregation")
            and rel.target == part_id
        ):
            blocks.add(rel.source)
    return blocks


def _aggregation_exists(repo: SysMLRepository, whole_id: str, part_id: str) -> bool:
    """Return ``True`` if ``whole_id`` or its ancestors already aggregate ``part_id``."""

    src_ids = [whole_id] + _collect_generalization_parents(repo, whole_id)
    diag_id = repo.get_linked_diagram(whole_id)
    diag = repo.diagrams.get(diag_id)
    father = getattr(diag, "father", None) if diag else None
    if father:
        src_ids.append(father)
        src_ids.extend(_collect_generalization_parents(repo, father))

    for rel in repo.relationships:
        if (
            rel.rel_type in ("Aggregation", "Composite Aggregation")
            and rel.source in src_ids
            and rel.target == part_id
        ):
            return True

    for sid in src_ids[1:]:
        diag_id = repo.get_linked_diagram(sid)
        diag = repo.diagrams.get(diag_id)
        if not diag:
            continue
        for obj in getattr(diag, "objects", []):
            if (
                obj.get("obj_type") == "Part"
                and obj.get("properties", {}).get("definition") == part_id
            ):
                return True
    return False


def _reverse_aggregation_exists(
    repo: SysMLRepository, whole_id: str, part_id: str
) -> bool:
    """Return ``True`` if ``part_id`` or its ancestors aggregate ``whole_id``."""

    src_ids = [part_id] + _collect_generalization_parents(repo, part_id)
    for rel in repo.relationships:
        if (
            rel.rel_type in ("Aggregation", "Composite Aggregation")
            and rel.source in src_ids
            and rel.target == whole_id
        ):
            return True
    return False


def _parse_multiplicity_range(mult: str) -> tuple[int, int | None]:
    """Return (lower, upper) bounds parsed from *mult*."""

    mult = mult.strip()
    if not mult:
        return 1, 1
    if ".." in mult:
        low, high = mult.split("..", 1)
        low_val = int(low) if low.isdigit() else 0
        if high == "*" or not high:
            return low_val, None
        return low_val, int(high)
    if mult == "*":
        return 0, None
    if mult.isdigit():
        val = int(mult)
        return val, val
    return 1, None


def _is_default_part_name(def_name: str, part_name: str) -> bool:
    """Return ``True`` if *part_name* is derived from ``def_name``."""

    if not part_name:
        return True
    if part_name == def_name:
        return True
    pattern = re.escape(def_name) + r"\[\d+\]$"
    return re.fullmatch(pattern, part_name) is not None

def _multiplicity_limit_exceeded(
    repo: SysMLRepository,
    parent_id: str,
    def_id: str,
    diagram_objects: list,
    self_elem_id: str | None = None,
) -> bool:
    """Return ``True`` if assigning *def_id* would exceed multiplicity."""

    rels = [
        r
        for r in repo.relationships
        if r.source == parent_id
        and r.target == def_id
        and r.rel_type in ("Aggregation", "Composite Aggregation")
    ]
    if not rels:
        return False

    limit: int | None = 0
    for rel in rels:
        mult = rel.properties.get("multiplicity", "1")

        low, high = _parse_multiplicity_range(mult)
        if high is None:
            limit = None
            break
        limit += high

    if limit is None:
        return False

    # gather all diagrams containing parts for this block
    diag_ids: set[str] = set()
    linked = repo.get_linked_diagram(parent_id)
    if linked:
        diag_ids.add(linked)
    for d in repo.diagrams.values():
        if d.diag_type != "Internal Block Diagram":
            continue
        for o in getattr(d, "objects", []):
            if o.get("obj_type") == "Block Boundary" and o.get("element_id") == parent_id:
                diag_ids.add(d.diag_id)
                break

    seen: set[str] = set()
    count = 0
    for did in diag_ids:
        diag = repo.diagrams.get(did)
        if not diag:
            continue
        for o in getattr(diag, "objects", []):
            if (
                o.get("obj_type") == "Part"
                and o.get("properties", {}).get("definition") == def_id
            ):
                elem_id = o.get("element_id")
                if elem_id != self_elem_id and elem_id not in seen:
                    seen.add(elem_id)
                    count += 1

    for obj in diagram_objects:
        data = obj.__dict__ if hasattr(obj, "__dict__") else obj
        if (
            data.get("obj_type") == "Part"
            and data.get("properties", {}).get("definition") == def_id
        ):
            elem_id = data.get("element_id")
            if elem_id != self_elem_id and elem_id not in seen:
                seen.add(elem_id)
                count += 1

    return count >= limit


def _part_name_exists(
    repo: SysMLRepository,
    parent_id: str,
    name: str,
    self_elem_id: str | None = None,
) -> bool:
    """Return ``True`` if another part with ``name`` already exists."""

    if not name:
        return False

    diag_ids: set[str] = set()
    linked = repo.get_linked_diagram(parent_id)
    if linked:
        diag_ids.add(linked)
    for d in repo.diagrams.values():
        if d.diag_type != "Internal Block Diagram":
            continue
        for o in getattr(d, "objects", []):
            if o.get("obj_type") == "Block Boundary" and o.get("element_id") == parent_id:
                diag_ids.add(d.diag_id)
                break

    for did in diag_ids:
        diag = repo.diagrams.get(did)
        if not diag:
            continue
        for obj in getattr(diag, "objects", []):
            if obj.get("obj_type") != "Part":
                continue
            if obj.get("element_id") == self_elem_id:
                continue
            elem_id = obj.get("element_id")
            if elem_id in repo.elements and repo.elements[elem_id].name == name:
                return True

    return False

def _find_generalization_children(repo: SysMLRepository, parent_id: str) -> set[str]:
    """Return all blocks that generalize ``parent_id``."""
    children: set[str] = set()
    for rel in repo.relationships:
        if rel.rel_type == "Generalization" and rel.target == parent_id:
            children.add(rel.source)
    return children


def _collect_generalization_parents(
    repo: SysMLRepository, block_id: str, visited: set[str] | None = None
) -> list[str]:
    """Return all parent blocks of ``block_id`` reachable through generalizations."""

    if visited is None:
        visited = set()
    parents: list[str] = []
    for rel in repo.relationships:
        if rel.rel_type == "Generalization" and rel.source == block_id:
            target = rel.target
            if target in visited:
                continue
            visited.add(target)
            parents.append(target)
            parents.extend(_collect_generalization_parents(repo, target, visited))
    return parents


def _shared_generalization_parent(
    repo: SysMLRepository, a_id: str, b_id: str
) -> bool:
    """Return ``True`` if *a_id* and *b_id* share a common direct parent."""

    a_parents = {
        rel.target
        for rel in repo.relationships
        if rel.rel_type == "Generalization" and rel.source == a_id
    }
    if not a_parents:
        return False
    b_parents = {
        rel.target
        for rel in repo.relationships
        if rel.rel_type == "Generalization" and rel.source == b_id
    }
    return bool(a_parents & b_parents)


def rename_block(repo: SysMLRepository, block_id: str, new_name: str) -> None:
    """Rename ``block_id`` and propagate changes to related blocks."""
    if repo.element_read_only(block_id):
        return
    repo.push_undo_state()
    block = repo.elements.get(block_id)
    if not block or block.elem_type != "Block":
        return
    old_name = block.name
    new_name = repo.ensure_unique_element_name(new_name, block_id)
    if old_name == new_name:
        return
    block.name = new_name
    # update part elements referencing this block
    for elem in repo.elements.values():
        if elem.elem_type != "Part":
            continue
        def_val = elem.properties.get("definition")
        if def_val == block_id or def_val == old_name:
            elem.name = new_name
            elem.properties["definition"] = block_id
    for diag in repo.diagrams.values():
        for obj in getattr(diag, "objects", []):
            if obj.get("obj_type") != "Part":
                continue
            def_val = obj.get("properties", {}).get("definition")
            if def_val == old_name:
                obj.setdefault("properties", {})["definition"] = block_id
    # update blocks that include this block as a part
    related = _find_blocks_with_part(repo, block_id) | _find_blocks_with_aggregation(repo, block_id)
    for parent_id in related:
        parent = repo.elements.get(parent_id)
        if not parent:
            continue
        parts = [p.strip() for p in parent.properties.get("partProperties", "").split(",") if p.strip()]
        changed = False
        for idx, val in enumerate(parts):
            base = val.split("[")[0].strip()
            suffix = val[len(base):]
            if base == old_name or base == block_id:
                parts[idx] = new_name + suffix
                changed = True
        if changed:
            for child_id in _find_generalization_children(repo, parent_id):
                remove_inherited_block_properties(repo, child_id, parent_id)
            parent.properties["partProperties"] = ", ".join(parts)
            for d in repo.diagrams.values():
                for o in getattr(d, "objects", []):
                    if o.get("element_id") == parent_id:
                        o.setdefault("properties", {})["partProperties"] = parent.properties["partProperties"]
            for child_id in _find_generalization_children(repo, parent_id):
                inherit_block_properties(repo, child_id)
    # propagate property inheritance to children blocks
    for child_id in _find_generalization_children(repo, block_id):
        inherit_block_properties(repo, child_id)

    # update any Block Boundary objects referencing this block
    for diag in repo.diagrams.values():
        updated = False
        for obj in getattr(diag, "objects", []):
            if obj.get("element_id") == block_id:
                if obj.get("obj_type") == "Block Boundary" or obj.get("obj_type") == "Block":
                    obj.setdefault("properties", {})["name"] = new_name
                    updated = True
        if updated:
            repo.touch_diagram(diag.diag_id)

    # update Block objects referencing this block
    for diag in repo.diagrams.values():
        updated = False
        for obj in getattr(diag, "objects", []):
            if obj.get("obj_type") == "Block" and obj.get("element_id") == block_id:
                obj.setdefault("properties", {})["name"] = new_name
                updated = True
        if updated:
            repo.touch_diagram(diag.diag_id)


def add_aggregation_part(
    repo: SysMLRepository,
    whole_id: str,
    part_id: str,
    multiplicity: str = "",
    app=None,
) -> None:
    """Add *part_id* as a part of *whole_id* block."""
    repo.push_undo_state()
    whole = repo.elements.get(whole_id)
    part = repo.elements.get(part_id)
    if not whole or not part:
        return
    if part_id == whole_id:
        return
    if part_id in _collect_generalization_parents(repo, whole_id):
        return
    if _reverse_aggregation_exists(repo, whole_id, part_id):
        return
    name = part.name or part_id
    entry = f"{name}[{multiplicity}]" if multiplicity else name
    parts = [p.strip() for p in whole.properties.get("partProperties", "").split(",") if p.strip()]
    base = [p.split("[")[0].strip() for p in parts]
    if name in base:
        for idx, b in enumerate(base):
            if b == name:
                parts[idx] = entry
                break
    else:
        parts.append(entry)
    whole.properties["partProperties"] = ", ".join(parts)
    for d in repo.diagrams.values():
        for o in getattr(d, "objects", []):
            if o.get("element_id") == whole_id:
                o.setdefault("properties", {})["partProperties"] = ", ".join(parts)

    # ensure a Part element exists representing the aggregation
    rel = next(
        (
            r
            for r in repo.relationships
            if r.rel_type == "Aggregation"
            and r.source == whole_id
            and r.target == part_id
        ),
        None,
    )
    if not rel:
        rel = next(
            (
                r
                for r in repo.relationships
                if r.rel_type == "Composite Aggregation"
                and r.source == whole_id
                and r.target == part_id
            ),
            None,
        )
    if not rel:
        rel = repo.create_relationship("Aggregation", whole_id, part_id, record_undo=False)
    if multiplicity:
        rel.properties["multiplicity"] = multiplicity
    else:
        rel.properties.pop("multiplicity", None)
    if not rel.properties.get("part_elem"):
        part_elem = repo.create_element(
            "Part",
            name=repo.elements.get(part_id).name or part_id,
            properties={"definition": part_id},
            owner=repo.root_package.elem_id,
        )
        repo._undo_stack.pop()
        rel.properties["part_elem"] = part_elem.elem_id

    # propagate changes to any generalization children
    for child_id in _find_generalization_children(repo, whole_id):
        remove_inherited_block_properties(repo, child_id, whole_id)
        inherit_block_properties(repo, child_id)
    # ensure multiplicity instances if composite diagram exists
    add_multiplicity_parts(repo, whole_id, part_id, multiplicity, app=app)


def add_composite_aggregation_part(
    repo: SysMLRepository,
    whole_id: str,
    part_id: str,
    multiplicity: str = "",
    app=None,
) -> None:
    """Add *part_id* as a composite part of *whole_id* block and create the
    part object in the whole's Internal Block Diagram if present."""
    repo.push_undo_state()

    add_aggregation_part(repo, whole_id, part_id, multiplicity, app=app)
    diag_id = repo.get_linked_diagram(whole_id)
    diag = repo.diagrams.get(diag_id)
    # locate the relationship for future reference
    rel = next(
        (
            r
            for r in repo.relationships
            if r.rel_type == "Composite Aggregation"
            and r.source == whole_id
            and r.target == part_id
        ),
        None,
    )
    if not rel:
        rel = repo.create_relationship("Composite Aggregation", whole_id, part_id, record_undo=False)
    if multiplicity:
        rel.properties["multiplicity"] = multiplicity
    else:
        rel.properties.pop("multiplicity", None)
    if not diag or diag.diag_type != "Internal Block Diagram":
        if rel and not rel.properties.get("part_elem"):
            part_elem = repo.create_element(
                "Part",
                name=repo.elements.get(part_id).name or part_id,
                properties={"definition": part_id, "force_ibd": "true"},
                owner=repo.root_package.elem_id,
            )
            repo._undo_stack.pop()
            rel.properties["part_elem"] = part_elem.elem_id
        elif rel and rel.properties.get("part_elem"):
            pid = rel.properties["part_elem"]
            elem = repo.elements.get(pid)
            if elem:
                elem.properties["force_ibd"] = "true"
        return
    diag.objects = getattr(diag, "objects", [])
    existing_defs = {
        o.get("properties", {}).get("definition")
        for o in diag.objects
        if o.get("obj_type") == "Part"
    }
    if part_id in existing_defs:
        return
    if rel and rel.properties.get("part_elem") and rel.properties["part_elem"] in repo.elements:
        part_elem = repo.elements[rel.properties["part_elem"]]
        part_elem.properties["force_ibd"] = "true"
    else:
        part_elem = repo.create_element(
            "Part",
            name=repo.elements.get(part_id).name or part_id,
            properties={"definition": part_id, "force_ibd": "true"},
            owner=repo.root_package.elem_id,
        )
        if rel:
            rel.properties["part_elem"] = part_elem.elem_id
    repo.add_element_to_diagram(diag.diag_id, part_elem.elem_id)
    obj_dict = {
        "obj_id": _get_next_id(),
        "obj_type": "Part",
        "x": 50.0,
        "y": 50.0 + 60.0 * len(existing_defs),
        "element_id": part_elem.elem_id,
        "properties": {"definition": part_id},
        "locked": True,
    }
    diag.objects.append(obj_dict)
    _add_ports_for_part(repo, diag, obj_dict, app=app)
    if app:
        for win in getattr(app, "ibd_windows", []):
            if getattr(win, "diagram_id", None) == diag.diag_id:
                win.objects.append(SysMLObject(**obj_dict))
                win.redraw()
                win._sync_to_repository()

    # ensure additional instances per multiplicity
    add_multiplicity_parts(repo, whole_id, part_id, multiplicity, app=app)

    # propagate composite part addition to any generalization children
    for child_id in _find_generalization_children(repo, whole_id):
        inherit_block_properties(repo, child_id)


def add_multiplicity_parts(
    repo: SysMLRepository,
    whole_id: str,
    part_id: str,
    multiplicity: str,
    count: int | None = None,
    app=None,
) -> list[dict]:
    """Ensure ``count`` part instances exist according to ``multiplicity``."""

    low, high = _parse_multiplicity_range(multiplicity)

    diag_id = repo.get_linked_diagram(whole_id)
    diag = repo.diagrams.get(diag_id)
    if not diag or diag.diag_type != "Internal Block Diagram":
        return []
    diag.objects = getattr(diag, "objects", [])
    existing = [
        o
        for o in diag.objects
        if o.get("obj_type") == "Part"
        and o.get("properties", {}).get("definition") == part_id
    ]
    total = len(existing)

    desired = count if count is not None else low
    if high is not None:
        desired = min(desired, high)
    if count is not None:
        target_total = total + desired
        if high is not None:
            target_total = min(target_total, high)
    else:
        target_total = total
        if total < low:
            target_total = low
        if high is not None and target_total > high:
            target_total = high


    added: list[dict] = []
    base_name = repo.elements.get(part_id).name or part_id

    # remove extra part objects if multiplicity decreased
    if total > target_total:
        to_remove = existing[target_total:]
        remove_ids = {o["obj_id"] for o in to_remove}
        for obj in to_remove:
            diag.objects.remove(obj)
            repo.delete_element(obj.get("element_id"))
            repo._undo_stack.pop()
        diag.objects = [
            o
            for o in diag.objects
            if not (
                o.get("obj_type") == "Port"
                and o.get("properties", {}).get("parent") in {str(rid) for rid in remove_ids}
            )
        ]
        existing = existing[:target_total]
        total = target_total
        if app:
            for win in getattr(app, "ibd_windows", []):
                if getattr(win, "diagram_id", None) == diag.diag_id:
                    win.objects = [
                        o
                        for o in win.objects
                        if getattr(o, "obj_id", None) not in remove_ids
                    ]
                    win.redraw()
                    win._sync_to_repository()

    # rename remaining part elements if they still have default names
    for idx, obj in enumerate(existing):
        elem = repo.elements.get(obj.get("element_id"))
        if elem:
            expected = repo.ensure_unique_element_name(
                f"{base_name}[{idx + 1}]", elem.elem_id
            )
            if _is_default_part_name(base_name, elem.name) and elem.name != expected:
                elem.name = expected

    base_x = 50.0
    base_y = 50.0 + 60.0 * len(diag.objects)
    for i in range(total, target_total):
        part_elem = repo.create_element(
            "Part",
            name=f"{base_name}[{i + 1}]",
            properties={"definition": part_id, "force_ibd": "true"},
            owner=repo.root_package.elem_id,
        )
        repo.add_element_to_diagram(diag.diag_id, part_elem.elem_id)
        obj_dict = {
            "obj_id": _get_next_id(),
            "obj_type": "Part",
            "x": base_x,
            "y": base_y,
            "element_id": part_elem.elem_id,
            "properties": {"definition": part_id},
            "locked": True,
        }
        base_y += 60.0
        diag.objects.append(obj_dict)
        _add_ports_for_part(repo, diag, obj_dict, app=app)
        if app:
            for win in getattr(app, "ibd_windows", []):
                if getattr(win, "diagram_id", None) == diag.diag_id:
                    win.objects.append(SysMLObject(**obj_dict))
                    win.redraw()
                    win._sync_to_repository()
        added.append(obj_dict)
    # rename all part elements to ensure sequential numbering
    all_objs = [
        o
        for o in diag.objects
        if o.get("obj_type") == "Part"
        and o.get("properties", {}).get("definition") == part_id
    ]
    for idx, obj in enumerate(all_objs):
        elem = repo.elements.get(obj.get("element_id"))
        if elem:
            expected = repo.ensure_unique_element_name(
                f"{base_name}[{idx + 1}]", elem.elem_id
            )
            if _is_default_part_name(base_name, elem.name) and elem.name != expected:
                elem.name = expected

    return added


def _enforce_ibd_multiplicity(
    repo: SysMLRepository, block_id: str, app=None
) -> list[dict]:
    """Ensure ``block_id``'s IBD obeys aggregation multiplicities.

    Returns a list of added part object dictionaries."""

    added: list[dict] = []
    src_ids = [block_id] + _collect_generalization_parents(repo, block_id)
    for rel in repo.relationships:
        if (
            rel.rel_type in ("Aggregation", "Composite Aggregation")
            and rel.source in src_ids
        ):
            mult = rel.properties.get("multiplicity", "")
            if mult:
                added.extend(
                    add_multiplicity_parts(repo, block_id, rel.target, mult, app=app)
                )
    return added


def _sync_ibd_composite_parts(
    repo: SysMLRepository, block_id: str, app=None
) -> list[dict]:
    """Ensure *block_id*'s IBD includes parts for existing composite aggregations.

    Returns the list of added part object dictionaries."""

    diag_id = repo.get_linked_diagram(block_id)
    diag = repo.diagrams.get(diag_id)
    if not diag or diag.diag_type != "Internal Block Diagram":
        return []
    diag.objects = getattr(diag, "objects", [])
    existing_defs = {
        o.get("properties", {}).get("definition")
        for o in diag.objects
        if o.get("obj_type") == "Part"
    }
    src_ids = [block_id] + _collect_generalization_parents(repo, block_id)
    rels = [
        rel
        for rel in repo.relationships
        if rel.rel_type == "Composite Aggregation" and rel.source in src_ids
    ]
    added: list[dict] = []
    base_x = 50.0
    base_y = 50.0 + 60.0 * len(existing_defs)
    for rel in rels:
        pid = rel.target
        if pid in existing_defs:
            continue
        if rel.properties.get("part_elem") and rel.properties["part_elem"] in repo.elements:
            part_elem = repo.elements[rel.properties["part_elem"]]
            part_elem.properties["force_ibd"] = "true"
        else:
            part_elem = repo.create_element(
                "Part",
                name=repo.elements.get(pid).name or pid,
                properties={"definition": pid, "force_ibd": "true"},
                owner=repo.root_package.elem_id,
            )
            rel.properties["part_elem"] = part_elem.elem_id
        repo.add_element_to_diagram(diag.diag_id, part_elem.elem_id)
        obj_dict = {
            "obj_id": _get_next_id(),
            "obj_type": "Part",
            "x": base_x,
            "y": base_y,
            "element_id": part_elem.elem_id,
            "properties": {"definition": pid},
            "locked": True,
        }
        base_y += 60.0
        diag.objects.append(obj_dict)
        added.append(obj_dict)
        added += _add_ports_for_part(repo, diag, obj_dict, app=app)
        if app:
            for win in getattr(app, "ibd_windows", []):
                if getattr(win, "diagram_id", None) == diag.diag_id:
                    win.objects.append(SysMLObject(**obj_dict))
                    win.redraw()
                    win._sync_to_repository()
    return added


def _sync_ibd_aggregation_parts(
    repo: SysMLRepository, block_id: str, app=None
) -> list[dict]:
    """Ensure ``block_id``'s IBD includes parts for regular aggregations.

    Returns the list of added part object dictionaries."""

    diag_id = repo.get_linked_diagram(block_id)
    diag = repo.diagrams.get(diag_id)
    if not diag or diag.diag_type != "Internal Block Diagram":
        return []
    diag.objects = getattr(diag, "objects", [])
    existing_defs = {
        o.get("properties", {}).get("definition")
        for o in diag.objects
        if o.get("obj_type") == "Part"
    }
    src_ids = [block_id] + _collect_generalization_parents(repo, block_id)
    rels = [
        rel
        for rel in repo.relationships
        if rel.rel_type == "Aggregation" and rel.source in src_ids
    ]
    added: list[dict] = []
    base_x = 50.0
    base_y = 50.0 + 60.0 * len(existing_defs)
    for rel in rels:
        pid = rel.target
        if pid in existing_defs:
            continue
        if rel.properties.get("part_elem") and rel.properties["part_elem"] in repo.elements:
            part_elem = repo.elements[rel.properties["part_elem"]]
        else:
            part_elem = repo.create_element(
                "Part",
                name=repo.elements.get(pid).name or pid,
                properties={"definition": pid},
                owner=repo.root_package.elem_id,
            )
            rel.properties["part_elem"] = part_elem.elem_id
        repo.add_element_to_diagram(diag.diag_id, part_elem.elem_id)
        obj_dict = {
            "obj_id": _get_next_id(),
            "obj_type": "Part",
            "x": base_x,
            "y": base_y,
            "element_id": part_elem.elem_id,
            "properties": {"definition": pid},
        }
        base_y += 60.0
        diag.objects.append(obj_dict)
        added.append(obj_dict)
        added += _add_ports_for_part(repo, diag, obj_dict, app=app)
        if app:
            for win in getattr(app, "ibd_windows", []):
                if getattr(win, "diagram_id", None) == diag.diag_id:
                    win.objects.append(SysMLObject(**obj_dict))
                    win.redraw()
                    win._sync_to_repository()
    return added


def _sync_ibd_partproperty_parts(
    repo: SysMLRepository,
    block_id: str,
    names: list[str] | None = None,
    app=None,
    visible: bool = False,
    hidden: bool | None = None,
) -> list[dict]:
    """Ensure ``block_id``'s IBD includes parts for given ``names``.

    If *names* is ``None``, the block's ``partProperties`` attribute is parsed.
    Returns the list of added part object dictionaries.

    ``hidden`` is provided for backwards compatibility and overrides the
    ``visible`` flag when specified."""

    if hidden is not None:
        visible = not hidden

    diag_id = repo.get_linked_diagram(block_id)
    diag = repo.diagrams.get(diag_id)
    if not diag or diag.diag_type != "Internal Block Diagram":
        return []
    block = repo.elements.get(block_id)
    if not block:
        return []

    diag.objects = getattr(diag, "objects", [])
    existing_defs = {
        o.get("properties", {}).get("definition")
        for o in diag.objects
        if o.get("obj_type") == "Part"
    }
    existing_keys: set[str] = set()
    for o in diag.objects:
        if o.get("obj_type") == "Part" and o.get("element_id") in repo.elements:
            existing_keys.update(_part_elem_keys(repo.elements[o.get("element_id")]))
    if names is None:
        entries = [p for p in block.properties.get("partProperties", "").split(",") if p.strip()]
    else:
        entries = [n for n in names if n.strip()]
    parsed_raw = [parse_part_property(e) for e in entries]
    seen_keys = set()
    parsed = []
    for prop_name, block_name in parsed_raw:
        key = _part_prop_key(prop_name)
        if key in seen_keys:
            continue
        seen_keys.add(key)
        parsed.append((prop_name, block_name))
    added: list[dict] = []
    boundary = next((o for o in diag.objects if o.get("obj_type") == "Block Boundary"), None)
    existing_count = sum(1 for o in diag.objects if o.get("obj_type") == "Part")
    if boundary:
        base_x = boundary["x"] - boundary["width"] / 2 + 30.0
        base_y = boundary["y"] - boundary["height"] / 2 + 30.0 + 60.0 * existing_count
    else:
        base_x = 50.0
        base_y = 50.0 + 60.0 * existing_count
    for prop_name, block_name in parsed:
        target_id = next(
            (
                eid
                for eid, elem in repo.elements.items()
                if elem.elem_type == "Block" and elem.name == block_name
            ),
            None,
        )
        if not target_id:
            continue
        base = _part_prop_key(prop_name)
        cand_key = f"{base}:{target_id}"
        if cand_key in existing_keys or base in existing_keys:
            continue
        # enforce multiplicity based on aggregation relationships
        limit = None
        for rel in repo.relationships:
            if (
                rel.source == block_id
                and rel.target == target_id
                and rel.rel_type in ("Aggregation", "Composite Aggregation")
            ):
                mult = rel.properties.get("multiplicity", "")
                low, high = _parse_multiplicity_range(mult)
                if high is not None:
                    limit = high
                break
        if limit is not None:
            current = sum(
                1
                for o in diag.objects
                if o.get("obj_type") == "Part"
                and o.get("properties", {}).get("definition") == target_id
            )
            if current >= limit:
                continue
        part_elem = repo.create_element(
            "Part",
            name=prop_name,
            properties={"definition": target_id, "force_ibd": "true"},
            owner=repo.root_package.elem_id,
        )
        repo.add_element_to_diagram(diag.diag_id, part_elem.elem_id)
        obj_dict = {
            "obj_id": _get_next_id(),
            "obj_type": "Part",
            "x": base_x,
            "y": base_y,
            "width": 80.0,
            "height": 40.0,
            "element_id": part_elem.elem_id,
            "properties": {"definition": target_id},
            "hidden": not visible,
        }
        base_y += 60.0
        diag.objects.append(obj_dict)
        added.append(obj_dict)
        existing_keys.update(_part_elem_keys(part_elem))
        existing_defs.add(target_id)
        if app:
            for win in getattr(app, "ibd_windows", []):
                if getattr(win, "diagram_id", None) == diag.diag_id:
                    win.objects.append(SysMLObject(**obj_dict))
                    win.redraw()
                    win._sync_to_repository()

    boundary = next(
        (o for o in diag.objects if o.get("obj_type") == "Block Boundary"), None
    )
    if boundary and any(not a.get("hidden", False) for a in added):
        b_obj = SysMLObject(**boundary)
        objs = [SysMLObject(**o) for o in diag.objects]
        ensure_boundary_contains_parts(b_obj, objs)
        boundary["width"] = b_obj.width
        boundary["height"] = b_obj.height
        boundary["x"] = b_obj.x
        boundary["y"] = b_obj.y
        if app:
            for win in getattr(app, "ibd_windows", []):
                if getattr(win, "diagram_id", None) == diag.diag_id:
                    for obj in win.objects:
                        if obj.obj_type == "Block Boundary":
                            obj.width = b_obj.width
                            obj.height = b_obj.height
                            obj.x = b_obj.x
                            obj.y = b_obj.y
                            win.redraw()
                            win._sync_to_repository()

    return added


def _propagate_boundary_parts(
    repo: SysMLRepository, block_id: str, parts: list[dict], app=None
) -> None:
    """Insert *parts* into diagrams containing boundaries for ``block_id``."""

    for diag in repo.diagrams.values():
        if diag.diag_type != "Internal Block Diagram":
            continue
        boundary = next(
            (
                o
                for o in getattr(diag, "objects", [])
                if o.get("obj_type") == "Block Boundary" and o.get("element_id") == block_id
            ),
            None,
        )
        if not boundary:
            continue
        diag.objects = getattr(diag, "objects", [])
        existing = {o.get("element_id") for o in diag.objects if o.get("obj_type") == "Part"}
        base_x = boundary["x"] - boundary["width"] / 2 + 30.0
        base_y = boundary["y"] - boundary["height"] / 2 + 30.0
        for obj in parts:
            if obj.get("element_id") in existing:
                continue
            new_obj = obj.copy()
            new_obj["obj_id"] = _get_next_id()
            new_obj["x"] = base_x
            new_obj["y"] = base_y
            new_obj["hidden"] = False
            diag.objects.append(new_obj)
            repo.add_element_to_diagram(diag.diag_id, new_obj["element_id"])
            base_y += 60.0
            if app:
                for win in getattr(app, "ibd_windows", []):
                    if getattr(win, "diagram_id", None) == diag.diag_id:
                        win.objects.append(SysMLObject(**new_obj))
                        win.redraw()
                        win._sync_to_repository()



def _sync_block_parts_from_ibd(repo: SysMLRepository, diag_id: str) -> None:
    """Ensure the block linked to ``diag_id`` lists all part definitions."""

    diag = repo.diagrams.get(diag_id)
    if not diag or diag.diag_type != "Internal Block Diagram":
        return
    block_id = (
        getattr(diag, "father", None)
        or next((eid for eid, did in repo.element_diagrams.items() if did == diag_id), None)
    )
    if not block_id or block_id not in repo.elements:
        return
    block = repo.elements[block_id]
    names = [
        p.strip()
        for p in block.properties.get("partProperties", "").split(",")
        if p.strip()
    ]
    bases = {n.split("[")[0].strip() for n in names}
    for obj in getattr(diag, "objects", []):
        if obj.get("obj_type") != "Part":
            continue
        def_id = obj.get("properties", {}).get("definition")
        if def_id and def_id in repo.elements:
            pname = repo.elements[def_id].name or def_id
            if pname not in bases:
                names.append(pname)
                bases.add(pname)
    if names:
        joined = ", ".join(names)
        block.properties["partProperties"] = joined
        for d in repo.diagrams.values():
            for o in getattr(d, "objects", []):
                if o.get("element_id") == block_id:
                    o.setdefault("properties", {})["partProperties"] = joined
        for child_id in _find_generalization_children(repo, block_id):
            inherit_block_properties(repo, child_id)


def _ensure_ibd_boundary(repo: SysMLRepository, diagram: SysMLDiagram, block_id: str, app=None) -> list[dict]:
    """Create a boundary object for the IBD father block if needed."""

    diagram.objects = getattr(diagram, "objects", [])
    boundary = next((o for o in diagram.objects if o.get("obj_type") == "Block Boundary"), None)
    added: list[dict] = []
    if not boundary:
        obj_dict = {
            "obj_id": _get_next_id(),
            "obj_type": "Block Boundary",
            "x": 100.0,
            "y": 80.0,
            "width": 200.0,
            "height": 120.0,
            "element_id": block_id,
            "properties": {"name": repo.elements.get(block_id).name or block_id},
        }
        diagram.objects.insert(0, obj_dict)
        added.append(obj_dict)
        added += _add_ports_for_boundary(repo, diagram, obj_dict, app=app)
    else:
        if boundary.get("element_id") != block_id:
            boundary["element_id"] = block_id
        added += _add_ports_for_boundary(repo, diagram, boundary, app=app)
    # propagate parts for the boundary from the block's own IBD or definition
    diag_id = repo.get_linked_diagram(block_id)
    src = repo.diagrams.get(diag_id)
    parts: list[dict] = []
    if src and src.diag_type == "Internal Block Diagram":
        parts = [o for o in getattr(src, "objects", []) if o.get("obj_type") == "Part"]
    else:
        block = repo.elements.get(block_id)
        if block:
            entries = [p for p in block.properties.get("partProperties", "").split(",") if p.strip()]
            base_x = boundary["x"] - boundary["width"] / 2 + 30.0
            base_y = boundary["y"] - boundary["height"] / 2 + 30.0
            for prop_name, blk_name in [parse_part_property(e) for e in entries]:
                target_id = next(
                    (eid for eid, elem in repo.elements.items() if elem.elem_type == "Block" and elem.name == blk_name),
                    None,
                )
                if not target_id:
                    continue
                part_elem = repo.create_element(
                    "Part",
                    name=prop_name,
                    properties={"definition": target_id, "force_ibd": "true"},
                    owner=repo.root_package.elem_id,
                )
                obj = {
                    "obj_id": _get_next_id(),
                    "obj_type": "Part",
                    "x": base_x,
                    "y": base_y,
                    "width": 80.0,
                    "height": 40.0,
                    "element_id": part_elem.elem_id,
                    "properties": {"definition": target_id},
                    "hidden": False,
                }
                base_y += 60.0
                parts.append(obj)
    if parts:
        _propagate_boundary_parts(repo, block_id, parts, app=app)
    return added


def _remove_ibd_boundary(repo: SysMLRepository, diagram: SysMLDiagram) -> None:
    """Remove boundary object and ports from the diagram."""

    diagram.objects = getattr(diagram, "objects", [])
    boundary = next((o for o in diagram.objects if o.get("obj_type") == "Block Boundary"), None)
    if not boundary:
        return
    bid = boundary.get("obj_id")
    diagram.objects = [o for o in diagram.objects if not (o.get("obj_type") == "Port" and o.get("properties", {}).get("parent") == str(bid))]
    diagram.objects.remove(boundary)


def set_ibd_father(
    repo: SysMLRepository, diagram: SysMLDiagram, father_id: str | None, app=None
) -> list[dict]:
    """Assign *father_id* as the block represented by *diagram*.

    Links the diagram to the block and syncs composite parts. Returns any added
    part object dictionaries."""

    prev = getattr(diagram, "father", None)
    diagram.father = father_id
    if prev and prev != father_id:
        repo.link_diagram(prev, None)
    if father_id:
        repo.link_diagram(father_id, diagram.diag_id)
    added = _sync_ibd_composite_parts(repo, father_id, app=app) if father_id else []
    if father_id:
        added += _ensure_ibd_boundary(repo, diagram, father_id, app=app)
        added += _sync_ibd_partproperty_parts(repo, father_id, app=app, visible=True)
        parts = [o for o in getattr(diagram, "objects", []) if o.get("obj_type") == "Part"]
        _propagate_boundary_parts(repo, father_id, parts, app=app)
    else:
        _remove_ibd_boundary(repo, diagram)
    return added


def link_block_to_ibd(
    repo: SysMLRepository, block_id: str, diag_id: str | None, app=None
) -> list[dict]:
    """Link *block_id* to *diag_id* and ensure the IBD boundary is created."""

    if diag_id and diag_id in repo.diagrams:
        diagram = repo.diagrams[diag_id]
        if diagram.diag_type == "Internal Block Diagram":
            return set_ibd_father(repo, diagram, block_id, app=app)
    repo.link_diagram(block_id, diag_id)
    return []


def update_block_parts_from_ibd(repo: SysMLRepository, diagram: SysMLDiagram) -> None:
    """Sync the father block's ``partProperties`` from diagram part objects."""

    if diagram.diag_type != "Internal Block Diagram":
        return
    block_id = getattr(diagram, "father", None)
    if not block_id:
        block_id = next((eid for eid, did in repo.element_diagrams.items() if did == diagram.diag_id), None)
    if not block_id or block_id not in repo.elements:
        return
    block = repo.elements[block_id]
    existing = [p.strip() for p in block.properties.get("partProperties", "").split(",") if p.strip()]
    diag_entries: list[tuple[str, str]] = []
    diag_bases: set[str] = set()
    for obj in getattr(diagram, "objects", []):
        if obj.get("obj_type") != "Part":
            continue
        name = ""
        elem_id = obj.get("element_id")
        if elem_id and elem_id in repo.elements:
            elem = repo.elements[elem_id]
            name = elem.name or elem.properties.get("component", "")
        if not name:
            def_id = obj.get("properties", {}).get("definition")
            if def_id and def_id in repo.elements:
                name = repo.elements[def_id].name or def_id
        if not name:
            name = obj.get("properties", {}).get("component", "")
        base = name.split("[")[0].strip() if name else ""
        def_id = obj.get("properties", {}).get("definition")
        base_def = ""
        if def_id and def_id in repo.elements:
            base_def = (repo.elements[def_id].name or def_id).split("[")[0].strip()
        key = base_def or base
        if key and key not in diag_bases:
            diag_entries.append((key, name or key))
            diag_bases.add(key)

    merged_names = list(existing)
    bases = {n.split("[")[0].strip() for n in merged_names}
    for base, name in diag_entries:
        if base not in bases:
            merged_names.append(name)
            bases.add(base)

    if merged_names != existing:
        joined = ", ".join(merged_names)
        block.properties["partProperties"] = joined
        for d in repo.diagrams.values():
            for o in getattr(d, "objects", []):
                if o.get("element_id") == block_id:
                    o.setdefault("properties", {})["partProperties"] = joined
        for child_id in _find_generalization_children(repo, block_id):
            inherit_block_properties(repo, child_id)
        repo.touch_element(block_id)


def remove_aggregation_part(
    repo: SysMLRepository,
    whole_id: str,
    part_id: str,
    remove_object: bool = False,
    app=None,
) -> None:
    """Remove *part_id* from *whole_id* block's part list.

    If *remove_object* is True, also delete any part object representing
    *part_id* in the Internal Block Diagram linked to *whole_id*.
    """
    repo.push_undo_state()
    whole = repo.elements.get(whole_id)
    part = repo.elements.get(part_id)
    if not whole or not part:
        return
    name = part.name or part_id
    parts = [p.strip() for p in whole.properties.get("partProperties", "").split(",") if p.strip()]
    new_parts = [p for p in parts if p.split("[")[0].strip() != name]
    if len(new_parts) != len(parts):
        if new_parts:
            whole.properties["partProperties"] = ", ".join(new_parts)
        else:
            whole.properties.pop("partProperties", None)
        for d in repo.diagrams.values():
            for o in getattr(d, "objects", []):
                if o.get("element_id") == whole_id:
                    if new_parts:
                        o.setdefault("properties", {})["partProperties"] = ", ".join(new_parts)
                    else:
                        o.setdefault("properties", {}).pop("partProperties", None)

    # propagate removals to any generalization children
    for child_id in _find_generalization_children(repo, whole_id):
        child = repo.elements.get(child_id)
        if not child:
            continue
        child_parts = [
            p.strip() for p in child.properties.get("partProperties", "").split(",") if p.strip()
        ]
        child_parts = [p for p in child_parts if p.split("[")[0].strip() != name]
        if child_parts:
            child.properties["partProperties"] = ", ".join(child_parts)
        else:
            child.properties.pop("partProperties", None)
        for d in repo.diagrams.values():
            for o in getattr(d, "objects", []):
                if o.get("element_id") == child_id:
                    if child_parts:
                        o.setdefault("properties", {})["partProperties"] = ", ".join(child_parts)
                    else:
                        o.setdefault("properties", {}).pop("partProperties", None)
    if remove_object:
        diag_id = repo.get_linked_diagram(whole_id)
        diag = repo.diagrams.get(diag_id)
        if diag and diag.diag_type == "Internal Block Diagram":
            diag.objects = getattr(diag, "objects", [])
            before = len(diag.objects)
            diag.objects = [
                o
                for o in diag.objects
                if not (
                    o.get("obj_type") == "Part"
                    and o.get("properties", {}).get("definition") == part_id
                )
            ]
            if len(diag.objects) != before and app:
                for win in getattr(app, "ibd_windows", []):
                    if getattr(win, "diagram_id", None) == diag_id:
                        win.objects = [
                            o
                            for o in win.objects
                            if not (
                                o.obj_type == "Part"
                                and o.properties.get("definition") == part_id
                            )
                        ]
                        win.redraw()
                        win._sync_to_repository()
        # remove stored part element if any
        rel = next(
            (
                r
                for r in repo.relationships
                if r.rel_type in ("Composite Aggregation", "Aggregation")
                and r.source == whole_id
                and r.target == part_id
            ),
            None,
        )
        if rel:
            pid = rel.properties.pop("part_elem", None)
            if pid and pid in repo.elements:
                repo.delete_element(pid)
                repo._undo_stack.pop()


def _propagate_part_removal(
    repo: SysMLRepository,
    block_id: str,
    prop_name: str,
    target_id: str,
    remove_object: bool = False,
    app=None,
) -> None:
    """Helper used by :func:`remove_partproperty_entry` to drop a part.

    This delegates to :func:`remove_aggregation_part` which already handles
    updating descendant blocks and any diagrams linked to ``block_id`` when
    ``remove_object`` is ``True``.
    """

    remove_aggregation_part(
        repo,
        block_id,
        target_id,
        remove_object=remove_object,
        app=app,
    )


def _remove_parts_from_ibd(
    repo: SysMLRepository, block_id: str, target_id: str, app=None
) -> None:
    """Remove part objects referencing ``target_id`` from ``block_id``'s IBD."""

    diag_id = repo.get_linked_diagram(block_id)
    diag = repo.diagrams.get(diag_id)
    if not diag or diag.diag_type != "Internal Block Diagram":
        return
    diag.objects = getattr(diag, "objects", [])
    before = len(diag.objects)
    diag.objects = [
        o
        for o in diag.objects
        if not (
            o.get("obj_type") == "Part"
            and o.get("properties", {}).get("definition") == target_id
        )
    ]
    if len(diag.objects) != before and app:
        for win in getattr(app, "ibd_windows", []):
            if getattr(win, "diagram_id", None) == diag_id:
                win.objects = [
                    o
                    for o in win.objects
                    if not (
                        o.obj_type == "Part"
                        and o.properties.get("definition") == target_id
                    )
                ]
                win.redraw()
                win._sync_to_repository()


def _propagate_ibd_part_removal(
    repo: SysMLRepository, block_id: str, target_id: str, app=None
) -> None:
    """Recursively remove part objects from descendants of ``block_id``."""

    for child_id in _find_generalization_children(repo, block_id):
        _remove_parts_from_ibd(repo, child_id, target_id, app=app)
        _propagate_ibd_part_removal(repo, child_id, target_id, app=app)


def remove_partproperty_entry(
    repo: SysMLRepository, block_id: str, entry: str, app=None
) -> None:
    """Remove a part property entry and update descendant diagrams."""
    repo.push_undo_state()

    block = repo.elements.get(block_id)
    if not block:
        return
    prop_name, blk_name = parse_part_property(entry)
    target_id = next(
        (
            eid
            for eid, elem in repo.elements.items()
            if elem.elem_type == "Block" and elem.name == blk_name
        ),
        None,
    )
    if not target_id:
        return

    parts = [p.strip() for p in block.properties.get("partProperties", "").split(",") if p.strip()]
    parts = [p for p in parts if _part_prop_key(p) != _part_prop_key(entry)]
    if parts:
        block.properties["partProperties"] = ", ".join(parts)
    else:
        block.properties.pop("partProperties", None)
    for d in repo.diagrams.values():
        for o in getattr(d, "objects", []):
            if o.get("element_id") == block_id:
                if parts:
                    o.setdefault("properties", {})["partProperties"] = ", ".join(parts)
                else:
                    o.setdefault("properties", {}).pop("partProperties", None)

    _propagate_part_removal(
        repo,
        block_id,
        prop_name,
        target_id,
        remove_object=True,
        app=app,
    )
    _remove_parts_from_ibd(repo, block_id, target_id, app=app)
    _propagate_ibd_part_removal(repo, block_id, target_id, app=app)


def inherit_block_properties(repo: SysMLRepository, block_id: str) -> None:
    """Merge parent block properties into the given block."""
    extend_block_parts_with_parents(repo, block_id)
    block = repo.elements.get(block_id)
    if not block:
        return
    for parent_id in _find_parent_blocks(repo, block_id):
        parent = repo.elements.get(parent_id)
        if not parent:
            continue
        for prop in SYSML_PROPERTIES.get("BlockUsage", []):
            if prop == "partProperties":
                continue
            if prop == "operations":
                child_ops = parse_operations(block.properties.get(prop, ""))
                child_names = {o.name for o in child_ops}
                for op in parse_operations(parent.properties.get(prop, "")):
                    if op.name not in child_names:
                        child_ops.append(op)
                        child_names.add(op.name)
                block.properties[prop] = operations_to_json(child_ops)
            else:
                child_vals = [
                    v.strip() for v in block.properties.get(prop, "").split(",") if v.strip()
                ]
                parent_vals = [
                    v.strip() for v in parent.properties.get(prop, "").split(",") if v.strip()
                ]
                for v in parent_vals:
                    if v not in child_vals:
                        child_vals.append(v)
                if child_vals:
                    block.properties[prop] = ", ".join(child_vals)
    for d in repo.diagrams.values():
        for o in getattr(d, "objects", []):
            if o.get("element_id") == block_id:
                o.setdefault("properties", {}).update(block.properties)


def remove_inherited_block_properties(repo: SysMLRepository, child_id: str, parent_id: str) -> None:
    """Remove properties of *parent_id* from *child_id* block."""
    child = repo.elements.get(child_id)
    parent = repo.elements.get(parent_id)
    if not child or not parent:
        return

    # handle partProperties separately
    child_parts = [
        v.strip() for v in child.properties.get("partProperties", "").split(",") if v.strip()
    ]
    parent_parts = [
        v.strip() for v in parent.properties.get("partProperties", "").split(",") if v.strip()
    ]
    parent_bases = {p.split("[")[0].strip() for p in parent_parts}

    removed_parts = [
        v for v in child_parts if v.split("[")[0].strip() in parent_bases
    ]

    child_parts = [
        v for v in child_parts if v.split("[")[0].strip() not in parent_bases
    ]

    if child_parts:
        child.properties["partProperties"] = ", ".join(child_parts)
    else:
        child.properties.pop("partProperties", None)

    # remove inherited part objects from child IBDs
    for entry in removed_parts:
        _pname, blk_name = parse_part_property(entry)
        target_id = next(
            (
                eid
                for eid, elem in repo.elements.items()
                if elem.elem_type == "Block" and elem.name == blk_name
            ),
            None,
        )
        if target_id:
            _remove_parts_from_ibd(repo, child_id, target_id)
            _propagate_ibd_part_removal(repo, child_id, target_id)

    for prop in SYSML_PROPERTIES.get("BlockUsage", []):
        if prop == "partProperties":
            continue
        if prop == "operations":
            child_ops = parse_operations(child.properties.get(prop, ""))
            parent_ops = parse_operations(parent.properties.get(prop, ""))
            parent_names = {o.name for o in parent_ops}
            child_ops = [op for op in child_ops if op.name not in parent_names]
            if child_ops:
                child.properties[prop] = operations_to_json(child_ops)
            else:
                child.properties.pop(prop, None)
        else:
            child_vals = [v.strip() for v in child.properties.get(prop, "").split(",") if v.strip()]
            parent_vals = [
                v.strip() for v in parent.properties.get(prop, "").split(",") if v.strip()
            ]
            child_vals = [v for v in child_vals if v not in parent_vals]
            if child_vals:
                child.properties[prop] = ", ".join(child_vals)
            else:
                child.properties.pop(prop, None)

    # propagate changes to diagrams referencing the child block
    for d in repo.diagrams.values():
        for o in getattr(d, "objects", []):
            if o.get("element_id") == child_id:
                o.setdefault("properties", {}).update(child.properties)

    # ensure child's internal block diagram matches updated parts
    _sync_ibd_partproperty_parts(repo, child_id, hidden=False)


def inherit_father_parts(repo: SysMLRepository, diagram: SysMLDiagram) -> list[dict]:
    """Copy parts from the diagram's father block into the diagram.

    Returns a list with the inherited object dictionaries (parts and ports)."""
    father = getattr(diagram, "father", None)
    if not father:
        return []
    father_diag_id = repo.get_linked_diagram(father)
    father_diag = repo.diagrams.get(father_diag_id)
    if not father_diag:
        return []
    diagram.objects = getattr(diagram, "objects", [])
    added: list[dict] = []
    # Track existing parts by element id and canonical name to avoid duplicates
    existing = {o.get("element_id") for o in diagram.objects if o.get("obj_type") == "Part"}
    existing_keys: set[str] = set()
    for eid in existing:
        if eid in repo.elements:
            existing_keys.update(_part_elem_keys(repo.elements[eid]))

    # Map of source part obj_id -> new obj_id so ports can be updated
    part_map: dict[int, int] = {}

    # Pre-filter father diagram objects so the logic matches older releases
    father_parts = [
        o for o in getattr(father_diag, "objects", []) if o.get("obj_type") == "Part"
    ]

    # ------------------------------------------------------------------
    # Copy parts from the father diagram
    # ------------------------------------------------------------------
    for obj in father_parts:
        if obj.get("obj_type") != "Part":
            continue
        if obj.get("element_id") in existing:
            continue
        key_set: set[str] = set()
        if obj.get("element_id") in repo.elements:
            key_set = _part_elem_keys(repo.elements[obj.get("element_id")])
        if any(k in existing_keys for k in key_set):
            continue
        new_obj = obj.copy()
        new_obj["obj_id"] = _get_next_id()
        diagram.objects.append(new_obj)
        repo.add_element_to_diagram(diagram.diag_id, obj.get("element_id"))
        added.append(new_obj)
        part_map[obj.get("obj_id")] = new_obj["obj_id"]
        existing.add(obj.get("element_id"))
        if key_set:
            existing_keys.update(key_set)

    # ------------------------------------------------------------------
    # Copy ports belonging to the inherited parts so orientation and other
    # attributes are preserved. Only ports referencing a copied part are
    # considered.
    # ------------------------------------------------------------------
    for obj in getattr(father_diag, "objects", []):
        if obj.get("obj_type") != "Port":
            continue
        parent_id = obj.get("properties", {}).get("parent")
        if not parent_id:
            continue
        try:
            parent_id_int = int(parent_id)
        except Exception:
            continue
        new_parent = part_map.get(parent_id_int)
        if not new_parent:
            continue
        new_obj = obj.copy()
        new_obj["obj_id"] = _get_next_id()
        new_obj.setdefault("properties", {})["parent"] = str(new_parent)
        diagram.objects.append(new_obj)
        added.append(new_obj)
    # update child block partProperties with inherited names
    child_id = next(
        (eid for eid, did in repo.element_diagrams.items() if did == diagram.diag_id),
        None,
    )
    if child_id and father in repo.elements:
        child = repo.elements[child_id]
        father_elem = repo.elements[father]
        names = [
            p.strip() for p in child.properties.get("partProperties", "").split(",") if p.strip()
        ]
        father_names = [
            p.strip()
            for p in father_elem.properties.get("partProperties", "").split(",")
            if p.strip()
        ]
        for n in father_names:
            if n not in names:
                names.append(n)
        joined = ", ".join(names)
        child.properties["partProperties"] = joined
        for d in repo.diagrams.values():
            for o in getattr(d, "objects", []):
                if o.get("element_id") == child_id:
                    o.setdefault("properties", {})["partProperties"] = joined
        inherit_block_properties(repo, child_id)
    return added


@dataclass
class SysMLObject:
    obj_id: int
    obj_type: str
    x: float
    y: float
    element_id: str | None = None
    width: float = 80.0
    height: float = 40.0
    properties: Dict[str, str] = field(default_factory=dict)
    requirements: List[dict] = field(default_factory=list)
    locked: bool = False
    hidden: bool = False
    collapsed: Dict[str, bool] = field(default_factory=dict)
    phase: str | None = field(default_factory=lambda: SysMLRepository.get_instance().active_phase)

    # ------------------------------------------------------------
    def display_name(self) -> str:
        """Return the object's name annotated with its creation phase."""
        name = self.properties.get("name", "")
        return f"{name} ({self.phase})" if name and self.phase else name


@dataclass
class OperationParameter:
    """Representation of a SysML parameter."""

    name: str
    type: str = ""
    direction: str = "in"


@dataclass
class OperationDefinition:
    """Operation with a list of parameters and an optional return type."""

    name: str
    parameters: List[OperationParameter] = field(default_factory=list)
    return_type: str = ""


def calculate_allocated_asil(requirements: List[dict]) -> str:
    """Return highest ASIL level from the given requirement list."""
    asil = "QM"
    for req in requirements:
        level = req.get("asil") or global_requirements.get(req.get("id"), {}).get("asil", "QM")
        if ASIL_ORDER.get(level, 0) > ASIL_ORDER.get(asil, 0):
            asil = level
    return asil


def link_requirement_to_object(obj, req_id: str, diagram_id: str | None = None) -> None:
    """Link requirement *req_id* to *obj* and update global traces.

    ``obj`` may be a :class:`SysMLObject` instance or a plain dictionary
    representing a diagram object.  If ``obj`` is a Work Product the
    requirement ID is stored in its ``trace_to`` property instead of the
    ``requirements`` list.
    """

    req = global_requirements.get(req_id)
    if not req or obj is None:
        return

    # Determine identifier used for trace bookkeeping
    elem_id = getattr(obj, "element_id", None) or obj.get("element_id") if isinstance(obj, dict) else None
    trace = elem_id or diagram_id
    traces = req.setdefault("traces", [])
    if trace and trace not in traces:
        traces.append(trace)

    obj_type = getattr(obj, "obj_type", None) or obj.get("obj_type") if isinstance(obj, dict) else None

    if obj_type == "Work Product":
        # Work products use the ``trace_to`` property
        if isinstance(obj, dict):
            current = [s.strip() for s in obj.get("trace_to", "").split(",") if s.strip()]
            if req_id not in current:
                current.append(req_id)
                obj["trace_to"] = ", ".join(current)
        else:
            val = obj.properties.get("trace_to", "")
            current = [s.strip() for s in val.split(",") if s.strip()]
            if req_id not in current:
                current.append(req_id)
                obj.properties["trace_to"] = ", ".join(current)
    else:
        if isinstance(obj, dict):
            reqs = obj.setdefault("requirements", [])
            if not any(r.get("id") == req_id for r in reqs):
                reqs.append(req)
        else:
            if not any(r.get("id") == req_id for r in obj.requirements):
                obj.requirements.append(req)


def unlink_requirement_from_object(obj, req_id: str, diagram_id: str | None = None) -> None:
    """Remove requirement *req_id* from *obj* and global traces."""

    if obj is None:
        return

    elem_id = getattr(obj, "element_id", None) or obj.get("element_id") if isinstance(obj, dict) else None
    trace = elem_id or diagram_id
    req = global_requirements.get(req_id)
    if req and trace:
        traces = req.get("traces", [])
        if trace in traces:
            traces.remove(trace)

    obj_type = getattr(obj, "obj_type", None) or obj.get("obj_type") if isinstance(obj, dict) else None

    if obj_type == "Work Product":
        if isinstance(obj, dict):
            vals = [s.strip() for s in obj.get("trace_to", "").split(",") if s.strip()]
            if req_id in vals:
                vals.remove(req_id)
                if vals:
                    obj["trace_to"] = ", ".join(vals)
                else:
                    obj.pop("trace_to", None)
        else:
            vals = [s.strip() for s in obj.properties.get("trace_to", "").split(",") if s.strip()]
            if req_id in vals:
                vals.remove(req_id)
                if vals:
                    obj.properties["trace_to"] = ", ".join(vals)
                else:
                    obj.properties.pop("trace_to", None)
    else:
        if isinstance(obj, dict):
            obj["requirements"] = [r for r in obj.get("requirements", []) if r.get("id") != req_id]
        else:
            obj.requirements = [r for r in obj.requirements if r.get("id") != req_id]


# ---------------------------------------------------------------------------
def link_trace_between_objects(src_obj, dst_obj, diagram_id: str):
    """Create a ``Trace`` connection between two diagram objects.

    Both ``src_obj`` and ``dst_obj`` may be :class:`SysMLObject` instances or
    plain dictionaries representing diagram objects. The connection is stored in
    the diagram's connection list and mirrored as bidirectional ``Trace``
    relationships between the underlying elements when available.
    """

    repo = SysMLRepository.get_instance()

    src_id = getattr(src_obj, "obj_id", None) or src_obj.get("obj_id")
    dst_id = getattr(dst_obj, "obj_id", None) or dst_obj.get("obj_id")
    if src_id is None or dst_id is None:
        return None

    conn = DiagramConnection(src_id, dst_id, "Trace", arrow="both", stereotype="trace")

    diag = repo.diagrams.get(diagram_id)
    if diag is not None:
        diag.connections = getattr(diag, "connections", [])
        diag.connections.append(conn.__dict__)
        # Remove any leftover placeholder Trace objects that may exist from
        # earlier versions where traces were represented as nodes.
        diag.objects = [
            o for o in getattr(diag, "objects", []) if o.get("obj_type") != "Trace"
        ]

    src_elem = getattr(src_obj, "element_id", None) or src_obj.get("element_id")
    dst_elem = getattr(dst_obj, "element_id", None) or dst_obj.get("element_id")
    if src_elem and dst_elem:
        rel1 = repo.create_relationship("Trace", src_elem, dst_elem)
        rel2 = repo.create_relationship("Trace", dst_elem, src_elem)
        repo.add_relationship_to_diagram(diagram_id, rel1.rel_id)
        repo.add_relationship_to_diagram(diagram_id, rel2.rel_id)

    return conn


# ---------------------------------------------------------------------------
def link_requirements(src_id: str, relation: str, dst_id: str) -> None:
    """Create a requirement relationship and mirror the inverse."""

    src = global_requirements.get(src_id)
    dst = global_requirements.get(dst_id)
    if not src or not dst:
        return
    rel = {"type": relation, "id": dst_id}
    rels = src.setdefault("relations", [])
    if rel not in rels:
        rels.append(rel)
    inverse = None
    if relation == "satisfied by":
        inverse = "satisfies"
    elif relation == "derived from":
        inverse = "derives"
    if inverse:
        inv = {"type": inverse, "id": src_id}
        dlist = dst.setdefault("relations", [])
        if inv not in dlist:
            dlist.append(inv)


def unlink_requirements(src_id: str, relation: str, dst_id: str) -> None:
    """Remove a requirement relationship."""

    src = global_requirements.get(src_id)
    dst = global_requirements.get(dst_id)
    if not src or not dst:
        return
    src_rels = src.get("relations", [])
    src["relations"] = [r for r in src_rels if not (r.get("type") == relation and r.get("id") == dst_id)]
    inverse = None
    if relation == "satisfied by":
        inverse = "satisfies"
    elif relation == "derived from":
        inverse = "derives"
    if inverse:
        dst_rels = dst.get("relations", [])
        dst["relations"] = [r for r in dst_rels if not (r.get("type") == inverse and r.get("id") == src_id)]


def remove_orphan_ports(objs: List[SysMLObject]) -> None:
    """Delete ports that don't reference an existing parent part."""
    part_ids = {o.obj_id for o in objs if o.obj_type in ("Part", "Block Boundary")}
    filtered: List[SysMLObject] = []
    for o in objs:
        if o.obj_type == "Port":
            pid = o.properties.get("parent")
            if not pid or int(pid) not in part_ids:
                continue
        filtered.append(o)
    objs[:] = filtered


def rename_port(
    repo: SysMLRepository, port: SysMLObject, objs: List[SysMLObject], new_name: str
) -> None:
    """Rename *port* and update its parent's port list."""
    if port.element_id and repo.element_read_only(port.element_id):
        return
    old_name = port.properties.get("name", "")
    if old_name == new_name:
        return
    port.properties["name"] = new_name
    if port.element_id and port.element_id in repo.elements:
        repo.elements[port.element_id].name = new_name
        repo.elements[port.element_id].properties["name"] = new_name
    parent_id = port.properties.get("parent")
    if not parent_id:
        return
    try:
        pid = int(parent_id)
    except (TypeError, ValueError):
        return
    parent = next((o for o in objs if o.obj_id == pid), None)
    if not parent:
        return
    ports = [p.strip() for p in parent.properties.get("ports", "").split(",") if p.strip()]
    if old_name in ports:
        ports[ports.index(old_name)] = new_name
    elif new_name not in ports:
        ports.append(new_name)
    joined = ", ".join(ports)
    parent.properties["ports"] = joined
    if parent.element_id and parent.element_id in repo.elements:
        repo.elements[parent.element_id].properties["ports"] = joined


def remove_port(
    repo: SysMLRepository, port: SysMLObject, objs: List[SysMLObject]
) -> None:
    """Remove *port* from *objs* and update the parent's port list."""

    parent_id = port.properties.get("parent")
    if parent_id:
        try:
            pid = int(parent_id)
        except (TypeError, ValueError):
            pid = None
        if pid is not None:
            parent = next((o for o in objs if o.obj_id == pid), None)
            if parent:
                ports = [p.strip() for p in parent.properties.get("ports", "").split(",") if p.strip()]
                if port.properties.get("name") in ports:
                    ports.remove(port.properties.get("name"))
                    joined = ", ".join(ports)
                    parent.properties["ports"] = joined
                    if parent.element_id and parent.element_id in repo.elements:
                        repo.elements[parent.element_id].properties["ports"] = joined


def snap_port_to_parent_obj(port: SysMLObject, parent: SysMLObject) -> None:
    """Position *port* along the closest edge of *parent*."""
    px = port.x
    py = port.y
    left = parent.x - parent.width / 2
    right = parent.x + parent.width / 2
    top = parent.y - parent.height / 2
    bottom = parent.y + parent.height / 2
    d_left = abs(px - left)
    d_right = abs(px - right)
    d_top = abs(py - top)
    d_bottom = abs(py - bottom)
    min_d = min(d_left, d_right, d_top, d_bottom)
    if min_d == d_left:
        port.x = left
        port.y = min(max(py, top), bottom)
        port.properties["side"] = "W"
    elif min_d == d_right:
        port.x = right
        port.y = min(max(py, top), bottom)
        port.properties["side"] = "E"
    elif min_d == d_top:
        port.y = top
        port.x = min(max(px, left), right)
        port.properties["side"] = "N"
    else:
        port.y = bottom
        port.x = min(max(px, left), right)
        port.properties["side"] = "S"


def update_ports_for_part(part: SysMLObject, objs: List[SysMLObject]) -> None:
    """Snap all ports referencing *part* to its border."""
    for o in objs:
        if o.obj_type == "Port" and o.properties.get("parent") == str(part.obj_id):
            snap_port_to_parent_obj(o, part)


def update_ports_for_boundary(boundary: SysMLObject, objs: List[SysMLObject]) -> None:
    """Snap all ports referencing *boundary* to its border."""
    for o in objs:
        if o.obj_type == "Port" and o.properties.get("parent") == str(boundary.obj_id):
            snap_port_to_parent_obj(o, boundary)


def _boundary_min_size(boundary: SysMLObject, objs: List[SysMLObject]) -> tuple[float, float]:
    """Return minimum width and height for *boundary* to contain all parts."""
    parts = [
        o for o in objs if o.obj_type == "Part" and not getattr(o, "hidden", False)
    ]
    if not parts:
        return (20.0, 20.0)
    pad = 20.0
    left = min(p.x - p.width / 2 for p in parts)
    right = max(p.x + p.width / 2 for p in parts)
    top = min(p.y - p.height / 2 for p in parts)
    bottom = max(p.y + p.height / 2 for p in parts)
    return right - left + pad, bottom - top + pad


def ensure_boundary_contains_parts(boundary: SysMLObject, objs: List[SysMLObject]) -> None:
    """Expand *boundary* if any part lies outside its borders."""
    parts = [
        o for o in objs if o.obj_type == "Part" and not getattr(o, "hidden", False)
    ]
    if not parts:
        return
    min_w, min_h = _boundary_min_size(boundary, objs)
    if boundary.width < min_w:
        boundary.width = min_w
    if boundary.height < min_h:
        boundary.height = min_h
    left = min(p.x - p.width / 2 for p in parts)
    right = max(p.x + p.width / 2 for p in parts)
    top = min(p.y - p.height / 2 for p in parts)
    bottom = max(p.y + p.height / 2 for p in parts)
    boundary.x = (left + right) / 2
    boundary.y = (top + bottom) / 2


def _add_ports_for_part(
    repo: SysMLRepository,
    diag: SysMLDiagram,
    part_obj: dict,
    app=None,
) -> list[dict]:
    """Create port objects for ``part_obj`` based on its block definition."""

    part_elem = repo.elements.get(part_obj.get("element_id"))
    if not part_elem:
        return []
    block_id = part_elem.properties.get("definition")
    names: list[str] = []
    if block_id and block_id in repo.elements:
        block_elem = repo.elements[block_id]
        names.extend([
            p.strip()
            for p in block_elem.properties.get("ports", "").split(",")
            if p.strip()
        ])
    names.extend([
        p.strip() for p in part_elem.properties.get("ports", "").split(",") if p.strip()
    ])
    if not names:
        return []
    added: list[dict] = []
    parent = SysMLObject(
        part_obj.get("obj_id"),
        "Part",
        part_obj.get("x", 0.0),
        part_obj.get("y", 0.0),
        element_id=part_obj.get("element_id"),
        width=part_obj.get("width", 80.0),
        height=part_obj.get("height", 40.0),
        properties=part_obj.get("properties", {}).copy(),
        locked=part_obj.get("locked", False),
    )
    for name in names:
        port = SysMLObject(
            _get_next_id(),
            "Port",
            parent.x + parent.width / 2 + 20,
            parent.y,
            properties={
                "name": name,
                "parent": str(parent.obj_id),
                "side": "E",
                "labelX": "8",
                "labelY": "-8",
            },
        )
        snap_port_to_parent_obj(port, parent)
        port_dict = asdict(port)
        diag.objects.append(port_dict)
        added.append(port_dict)
        if app:
            for win in getattr(app, "ibd_windows", []):
                if getattr(win, "diagram_id", None) == diag.diag_id:
                    win.objects.append(port)
                    win.redraw()
                    win._sync_to_repository()
    part_obj.setdefault("properties", {})["ports"] = ", ".join(names)
    part_elem.properties["ports"] = ", ".join(names)
    return added


def _add_ports_for_boundary(
    repo: SysMLRepository,
    diag: SysMLDiagram,
    boundary_obj: dict,
    app=None,
) -> list[dict]:
    """Create port objects for a boundary based on its block definition."""

    block = repo.elements.get(boundary_obj.get("element_id"))
    if not block:
        return []
    names = [p.strip() for p in block.properties.get("ports", "").split(",") if p.strip()]
    if not names:
        return []
    added: list[dict] = []
    parent = SysMLObject(
        boundary_obj.get("obj_id"),
        "Block Boundary",
        boundary_obj.get("x", 0.0),
        boundary_obj.get("y", 0.0),
        width=boundary_obj.get("width", 160.0),
        height=boundary_obj.get("height", 100.0),
    )
    for name in names:
        port = SysMLObject(
            _get_next_id(),
            "Port",
            parent.x + parent.width / 2 + 20,
            parent.y,
            properties={
                "name": name,
                "parent": str(parent.obj_id),
                "side": "E",
                "labelX": "8",
                "labelY": "-8",
            },
        )
        snap_port_to_parent_obj(port, parent)
        port_dict = asdict(port)
        diag.objects.append(port_dict)
        added.append(port_dict)
        if app:
            for win in getattr(app, "ibd_windows", []):
                if getattr(win, "diagram_id", None) == diag.diag_id:
                    win.objects.append(port)
                    win.redraw()
                    win._sync_to_repository()
    boundary_obj.setdefault("properties", {})["ports"] = ", ".join(names)
    block.properties["ports"] = ", ".join(names)
    return added


def _sync_ports_for_part(repo: SysMLRepository, diag: SysMLDiagram, part_obj: dict) -> None:
    """Update port objects for ``part_obj`` to match its definition."""

    part_elem = repo.elements.get(part_obj.get("element_id"))
    if not part_elem:
        return
    block_id = part_elem.properties.get("definition")
    names: list[str] = []
    if block_id and block_id in repo.elements:
        block_elem = repo.elements[block_id]
        names.extend([
            p.strip()
            for p in block_elem.properties.get("ports", "").split(",")
            if p.strip()
        ])
    names.extend([
        p.strip() for p in part_elem.properties.get("ports", "").split(",") if p.strip()
    ])
    names = list(dict.fromkeys(names))
    part_obj.setdefault("properties", {})["ports"] = ", ".join(names)
    part_elem.properties["ports"] = ", ".join(names)

    existing = [
        o
        for o in list(diag.objects)
        if o.get("obj_type") == "Port" and o.get("properties", {}).get("parent") == str(part_obj.get("obj_id"))
    ]
    existing_names = {o.get("properties", {}).get("name") for o in existing}
    parent = SysMLObject(
        part_obj.get("obj_id"),
        "Part",
        part_obj.get("x", 0.0),
        part_obj.get("y", 0.0),
        width=part_obj.get("width", 80.0),
        height=part_obj.get("height", 40.0),
    )
    for name in names:
        if name in existing_names:
            continue
        port = SysMLObject(
            _get_next_id(),
            "Port",
            parent.x + parent.width / 2 + 20,
            parent.y,
            properties={
                "name": name,
                "parent": str(parent.obj_id),
                "side": "E",
                "labelX": "8",
                "labelY": "-8",
            },
        )
        snap_port_to_parent_obj(port, parent)
        diag.objects.append(asdict(port))
    for obj in existing:
        if obj.get("properties", {}).get("name") not in names:
            diag.objects.remove(obj)


def _sync_ports_for_boundary(repo: SysMLRepository, diag: SysMLDiagram, boundary_obj: dict) -> None:
    """Update port objects for ``boundary_obj`` to match its block definition."""

    block_id = boundary_obj.get("element_id")
    block_elem = repo.elements.get(block_id)
    if not block_elem:
        return
    names = [p.strip() for p in block_elem.properties.get("ports", "").split(",") if p.strip()]
    boundary_obj.setdefault("properties", {})["ports"] = ", ".join(names)

    existing = [
        o
        for o in list(diag.objects)
        if o.get("obj_type") == "Port" and o.get("properties", {}).get("parent") == str(boundary_obj.get("obj_id"))
    ]
    existing_names = {o.get("properties", {}).get("name") for o in existing}
    parent = SysMLObject(
        boundary_obj.get("obj_id"),
        "Block Boundary",
        boundary_obj.get("x", 0.0),
        boundary_obj.get("y", 0.0),
        width=boundary_obj.get("width", 160.0),
        height=boundary_obj.get("height", 100.0),
    )
    for name in names:
        if name in existing_names:
            continue
        port = SysMLObject(
            _get_next_id(),
            "Port",
            parent.x + parent.width / 2 + 20,
            parent.y,
            properties={
                "name": name,
                "parent": str(parent.obj_id),
                "side": "E",
                "labelX": "8",
                "labelY": "-8",
            },
        )
        snap_port_to_parent_obj(port, parent)
        diag.objects.append(asdict(port))
    for obj in existing:
        if obj.get("properties", {}).get("name") not in names:
            diag.objects.remove(obj)


def propagate_block_port_changes(repo: SysMLRepository, block_id: str) -> None:
    """Propagate port updates on ``block_id`` to all parts referencing it."""

    block = repo.elements.get(block_id)
    if not block or block.elem_type != "Block":
        return
    names = [p.strip() for p in block.properties.get("ports", "").split(",") if p.strip()]
    for elem in repo.elements.values():
        if elem.elem_type != "Part" or elem.properties.get("definition") != block_id:
            continue
        elem.properties["ports"] = ", ".join(names)
        for diag in repo.diagrams.values():
            if diag.diag_type != "Internal Block Diagram":
                continue
            diag.objects = getattr(diag, "objects", [])
            updated = False
            for obj in diag.objects:
                if obj.get("obj_type") == "Part" and obj.get("element_id") == elem.elem_id:
                    obj.setdefault("properties", {})["ports"] = ", ".join(names)
                    _sync_ports_for_part(repo, diag, obj)
                    updated = True
            if updated:
                repo.touch_diagram(diag.diag_id)

    # update boundaries referencing this block
    for diag in repo.diagrams.values():
        if diag.diag_type != "Internal Block Diagram":
            continue
        diag.objects = getattr(diag, "objects", [])
        updated = False
        for obj in diag.objects:
            if obj.get("obj_type") == "Block Boundary" and obj.get("element_id") == block_id:
                obj.setdefault("properties", {})["ports"] = ", ".join(names)
                _sync_ports_for_boundary(repo, diag, obj)
                updated = True
        if updated:
            repo.touch_diagram(diag.diag_id)


def propagate_block_part_changes(repo: SysMLRepository, block_id: str) -> None:
    """Propagate attribute updates on ``block_id`` to all parts referencing it."""

    block = repo.elements.get(block_id)
    if not block or block.elem_type != "Block":
        return
    props = ["operations", "partProperties", "behaviors"]
    for elem in repo.elements.values():
        if elem.elem_type != "Part" or elem.properties.get("definition") != block_id:
            continue
        elem.name = repo.ensure_unique_element_name(block.name, elem.elem_id)

        for prop in props:
            if prop in block.properties:
                elem.properties[prop] = block.properties[prop]
            else:
                elem.properties.pop(prop, None)


def _propagate_block_requirement_changes(
    repo: SysMLRepository, parent_id: str, child_id: str
) -> None:
    """Add requirements from ``parent_id`` objects to ``child_id`` objects."""

    parent_req_ids: set[str] = set()
    for diag in repo.diagrams.values():
        for obj in getattr(diag, "objects", []):
            if obj.get("element_id") != block_id:
                continue
            for req in obj.get("requirements", []):
                if req not in reqs:
                    reqs.append(req)
    return reqs


def _collect_block_requirements(repo: SysMLRepository, block_id: str) -> list[dict]:
    """Return a unique list of requirements associated with ``block_id``."""

    reqs: list[dict] = []
    seen: set[str] = set()
    for diag in repo.diagrams.values():
        for obj in getattr(diag, "objects", []):
            if obj.get("element_id") != block_id:
                continue
            for req in obj.get("requirements", []):
                rid = req.get("id")
                if rid is not None:
                    if rid in seen:
                        continue
                    seen.add(rid)
                reqs.append(req)
    return reqs


def _propagate_requirements(repo: SysMLRepository, src_reqs: list[dict], dst_id: str) -> None:
    """Merge *src_reqs* into all objects referencing *dst_id*."""
    if not src_reqs:
        return
    for diag in repo.diagrams.values():
        updated = False
        for obj in getattr(diag, "objects", []):
            if obj.get("element_id") != dst_id:
                continue
            obj.setdefault("requirements", [])
            existing = {r.get("id") for r in obj["requirements"]}
            for req in src_reqs:
                if req.get("id") not in existing:
                    obj["requirements"].append(req)
                    existing.add(req.get("id"))
                    updated = True
        if updated:
            repo.touch_diagram(diag.diag_id)


def propagate_block_changes(repo: SysMLRepository, block_id: str, visited: set[str] | None = None) -> None:
    """Propagate updates on ``block_id`` to blocks that generalize it."""

    if visited is None:
        visited = set()
    if block_id in visited:
        return
    visited.add(block_id)
    reqs = _collect_block_requirements(repo, block_id)
    for child_id in _find_generalization_children(repo, block_id):
        inherit_block_properties(repo, child_id)
        propagate_block_port_changes(repo, child_id)
        _propagate_requirements(repo, reqs, child_id)
        _sync_ibd_partproperty_parts(repo, child_id, hidden=False)
        propagate_block_changes(repo, child_id, visited)


def parse_operations(raw: str) -> List[OperationDefinition]:
    """Return a list of operations parsed from *raw* JSON or comma text."""
    if not raw:
        return []
    try:
        data = json.loads(raw)
        ops = []
        for o in data:
            params = [OperationParameter(**p) for p in o.get("parameters", [])]
            ops.append(OperationDefinition(o.get("name", ""), params, o.get("return_type", "")))
        return ops
    except Exception:
        return [OperationDefinition(n) for n in [p.strip() for p in raw.split(",") if p.strip()]]


def format_operation(op: OperationDefinition) -> str:
    """Return a readable string for an operation."""
    plist = ", ".join(f"{p.name}: {p.type}" if p.type else p.name for p in op.parameters)
    ret = f" : {op.return_type}" if op.return_type else ""
    return f"{op.name}({plist}){ret}"


def operations_to_json(ops: List[OperationDefinition]) -> str:
    return json.dumps([asdict(o) for o in ops])


@dataclass
class BehaviorAssignment:
    """Mapping of a block operation to an activity diagram."""

    operation: str
    diagram: str


def parse_behaviors(raw: str) -> List[BehaviorAssignment]:
    """Return a list of BehaviorAssignments from *raw* JSON."""
    if not raw:
        return []
    try:
        data = json.loads(raw)
        return [BehaviorAssignment(**b) for b in data]
    except Exception:
        return []


def behaviors_to_json(behaviors: List[BehaviorAssignment]) -> str:
    return json.dumps([asdict(b) for b in behaviors])


def get_block_behavior_elements(repo: "SysMLRepository", block_id: str) -> List["SysMLElement"]:
    """Return Action, Activity and Operation elements that define behaviors of ``block_id``."""
    elements: List["SysMLElement"] = []
    block = repo.elements.get(block_id)
    if not block:
        return elements
    behaviors = parse_behaviors(block.properties.get("behaviors", ""))
    for beh in behaviors:
        # operations with matching name
        for elem in repo.elements.values():
            if elem.elem_type == "Operation" and elem.name == beh.operation:
                elements.append(elem)
        diag = repo.diagrams.get(beh.diagram)
        if not diag:
            continue
        # elements referenced in the diagram
        for obj in getattr(diag, "objects", []):
            elem_id = obj.get("element_id")
            typ = obj.get("obj_type") or obj.get("type")
            if elem_id and typ in ("Action", "Action Usage", "CallBehaviorAction", "Activity"):
                elem = repo.elements.get(elem_id)
                if elem:
                    elements.append(elem)
        for elem_id in getattr(diag, "elements", []):
            elem = repo.elements.get(elem_id)
            if elem and elem.elem_type in ("Action", "Activity"):
                elements.append(elem)
    seen: set[str] = set()
    unique = []
    for e in elements:
        if e.elem_id not in seen:
            unique.append(e)
            seen.add(e.elem_id)
    return unique


@dataclass
class DiagramConnection:
    src: int
    dst: int
    conn_type: str
    style: str = "Straight"  # Straight, Squared, Custom
    points: List[Tuple[float, float]] = field(default_factory=list)
    src_pos: Tuple[float, float] | None = None  # relative anchor (x,y)
    dst_pos: Tuple[float, float] | None = None
    name: str = ""
    arrow: str = "none"  # none, forward, backward, both
    mid_arrow: bool = False
    guard: List[str] = field(default_factory=list)
    guard_ops: List[str] = field(default_factory=list)
    element_id: str = ""
    stereotype: str = ""
    multiplicity: str = ""
    stereotype: str = ""
    phase: str | None = field(default_factory=lambda: SysMLRepository.get_instance().active_phase)

    def __post_init__(self) -> None:
        if isinstance(self.guard, str):
            self.guard = [self.guard]
        elif self.guard is None:
            self.guard = []
        if isinstance(self.guard_ops, str):
            self.guard_ops = [self.guard_ops]
        elif self.guard_ops is None:
            self.guard_ops = []


def format_control_flow_label(
    conn: DiagramConnection, repo: "SysMLRepository", diag_type: str | None
) -> str:
    """Return the label to display for a connection.

    For control flow diagrams, guards are combined with configured logical
    operators and shown before the action or activity name.
    """
    label = conn.name or ""
    if conn.conn_type == "Control Action" and not label and conn.element_id:
        elem = repo.elements.get(conn.element_id)
        if elem:
            label = elem.name or ""
    stereo = conn.stereotype or conn.conn_type.lower()
    special_case = (
        diag_type == "Control Flow Diagram"
        and conn.conn_type in ("Control Action", "Feedback")
        or diag_type == "Governance Diagram"
    )
    if special_case:
        base = f"<<{stereo}>> {label}".strip() if stereo else label
        if conn.guard:
            lines: List[str] = []
            for i, g in enumerate(conn.guard):
                if i == 0:
                    lines.append(g)
                else:
                    op = conn.guard_ops[i - 1] if i - 1 < len(conn.guard_ops) else "AND"
                    lines.append(f"{op} {g}")
            guard_text = "\n".join(lines)
            return f"[{guard_text}] / {base}" if base else f"[{guard_text}]"
        return base
    if stereo:
        return f"<<{stereo}>> {label}".strip() if label else f"<<{stereo}>>"
    return label


def diagram_type_abbreviation(diag_type: str | None) -> str:
    """Return an abbreviation for a diagram type.

    The abbreviation is formed by taking the first letter of each word in the
    diagram type and uppercasing it. For example, "Control Flow Diagram" becomes
    "CFD" and "Internal Block Diagram" becomes "IBD".
    """
    if not diag_type:
        return ""
    return "".join(word[0] for word in diag_type.split()).upper()


def format_diagram_name(diagram: "SysMLDiagram | None") -> str:
    """Return the diagram name with its stereotype abbreviation appended."""
    if not diagram:
        return ""
    abbr = diagram_type_abbreviation(diagram.diag_type)
    name = diagram.name or diagram.diag_id
    return f"{name} : {abbr}" if abbr else name


class SysMLDiagramWindow(tk.Frame):
    """Base frame for AutoML diagrams with zoom and pan support."""

    def __init__(
        self,
        master,
        title,
        tools,
        diagram_id: str | None = None,
        app=None,
        history=None,
        relation_tools: list[str] | None = None,
        tool_groups: dict[str, list[str]] | None = None,
    ):
        super().__init__(master)
        self.app = app
        self.diagram_history: list[str] = list(history) if history else []
        self.master.title(title) if isinstance(self.master, tk.Toplevel) else None
        if isinstance(self.master, tk.Toplevel):
            self.master.geometry("800x600")

        self.repo = SysMLRepository.get_instance()
        if diagram_id and diagram_id in self.repo.diagrams:
            diagram = self.repo.diagrams[diagram_id]
        else:
            diagram = self.repo.create_diagram(title, name=title, diag_id=diagram_id)
        self.diagram_id = diagram.diag_id
        if isinstance(self.master, tk.Toplevel):
            self.master.protocol("WM_DELETE_WINDOW", self.on_close)

        # Load any saved objects and connections for this diagram
        self.objects: List[SysMLObject] = []
        for data in self.repo.visible_objects(diagram.diag_id):
            if "requirements" not in data:
                data["requirements"] = []
            obj = SysMLObject(**data)
            if obj.obj_type == "Part":
                asil = calculate_allocated_asil(obj.requirements)
                obj.properties.setdefault("asil", asil)
                if obj.element_id and obj.element_id in self.repo.elements:
                    self.repo.elements[obj.element_id].properties.setdefault(
                        "asil", asil
                    )
            self.objects.append(obj)
        self.sort_objects()
        self.connections: List[DiagramConnection] = [
            DiagramConnection(**data)
            for data in self.repo.visible_connections(diagram.diag_id)
        ]
        if self.objects:
            global _next_obj_id
            _next_obj_id = max(o.obj_id for o in self.objects) + 1

        self.zoom = 1.0
        self.font = tkFont.Font(family="Arial", size=int(8 * self.zoom))
        self.current_tool = None
        self.start = None
        self.selected_obj: SysMLObject | None = None
        self.selected_objs: list[SysMLObject] = []
        self.selected_conn: DiagramConnection | None = None
        self.drag_offset = (0, 0)
        self.dragging_point_index: int | None = None
        self.dragging_endpoint: str | None = None  # "src" or "dst"
        self.conn_drag_offset: tuple[float, float] | None = None
        self.dragging_conn_mid: tuple[float, float] | None = None
        self.dragging_conn_vec: tuple[float, float] | None = None
        self.clipboard: SysMLObject | None = None
        self.resizing_obj: SysMLObject | None = None
        self.resize_edge: str | None = None
        self.select_rect_start: tuple[float, float] | None = None
        self.select_rect_id: int | None = None
        self.temp_line_end: tuple[float, float] | None = None
        self.endpoint_drag_pos: tuple[float, float] | None = None
        self.rc_dragged = False

        self.toolbox_container = ttk.Frame(self)
        self.toolbox_container.pack(side=tk.LEFT, fill=tk.Y)
        self.toolbox_container.pack_propagate(False)
        self.toolbox_canvas = tk.Canvas(self.toolbox_container, highlightthickness=0)
        self.toolbox_canvas.pack(side=tk.LEFT, fill=tk.Y)
        self.toolbox_scroll = ttk.Scrollbar(
            self.toolbox_container, orient=tk.VERTICAL, command=self.toolbox_canvas.yview
        )
        self.toolbox_scroll.pack(side=tk.RIGHT, fill=tk.Y)
        self.toolbox_canvas.configure(yscrollcommand=self.toolbox_scroll.set)
        self.toolbox = ttk.Frame(self.toolbox_canvas)
        self._toolbox_window = self.toolbox_canvas.create_window(
            (0, 0), window=self.toolbox, anchor="nw"
        )
        self.toolbox.bind(
            "<Configure>",
            lambda e: self.toolbox_canvas.configure(
                scrollregion=self.toolbox_canvas.bbox("all")
            ),
        )
        self.toolbox_canvas.bind(
            "<Configure>",
            lambda e: self.toolbox_canvas.itemconfig(
                self._toolbox_window, width=e.width
            ),
        )

        self.back_btn = ttk.Button(self.toolbox, text="Go Back", command=self.go_back)
        self.back_btn.pack(fill=tk.X, padx=2, pady=2)
        self.back_btn.configure(state=tk.NORMAL if self.diagram_history else tk.DISABLED)

        # Prepare icon cache for toolbox buttons
        self._icons: dict[str, tk.PhotoImage] = {}
        for name in ["Select"] + list(tools) + (relation_tools or []):
            self._icon_for(name)

        # Always provide a select tool at the top of the toolbox
        self.tool_buttons: dict[str, ttk.Button] = {}
        self.tools_frame = ttk.Frame(self.toolbox)
        self.tools_frame.pack(fill=tk.X, padx=2, pady=2)
        select_btn = ttk.Button(
            self.tools_frame,
            text="Select",
            image=self._icon_for("Select"),
            compound=tk.LEFT,
            command=lambda: self.select_tool("Select"),
        )
        select_btn.pack(fill=tk.X, padx=2, pady=2)
        self.tool_buttons["Select"] = select_btn

        # Group element tools by category when provided
        if tool_groups:
            groups = tool_groups
        else:
            groups = {"": tools}
        self.element_frames: dict[str, ttk.Frame] = {}
        for name, group_tools in groups.items():
            frame = (
                ttk.LabelFrame(self.tools_frame, text=f"{name} (elements)")
                if name
                else ttk.Frame(self.tools_frame)
            )
            frame.pack(fill=tk.X, padx=2, pady=2)
            self.element_frames[name] = frame
            for tool in group_tools:
                btn = ttk.Button(
                    frame,
                    text=tool,
                    image=self._icon_for(tool),
                    compound=tk.LEFT,
                    command=lambda t=tool: self.select_tool(t),
                )
                btn.pack(fill=tk.X, padx=2, pady=2)
                self.tool_buttons[tool] = btn

        if relation_tools:
            self.rel_frame = ttk.LabelFrame(
                self.toolbox, text="Relationships (relationships)"
            )
            self.rel_frame.pack(fill=tk.X, padx=2, pady=2)
            for tool in relation_tools:
                ttk.Button(
                    self.rel_frame,
                    text=tool,
                    image=self._icon_for(tool),
                    compound=tk.LEFT,
                    command=lambda t=tool: self.select_tool(t),
                ).pack(fill=tk.X, padx=2, pady=2)

        self.prop_frame = ttk.LabelFrame(self.toolbox, text="Properties")
        self.prop_frame.pack(fill=tk.BOTH, expand=True, padx=2, pady=2)
        prop_tree_frame = ttk.Frame(self.prop_frame)
        prop_tree_frame.pack(fill=tk.BOTH, expand=True)
        self.prop_view = ttk.Treeview(
            prop_tree_frame,
            columns=("field", "value"),
            show="headings",
            height=8,
        )
        self.prop_view.heading("field", text="Field")
        self.prop_view.heading("value", text="Value")
        self.prop_view.column("field", width=80, anchor="w")
        self.prop_view.column("value", width=120, anchor="w")
        add_treeview_scrollbars(self.prop_view, prop_tree_frame)

        canvas_frame = ttk.Frame(self)
        canvas_frame.pack(side=tk.RIGHT, fill=tk.BOTH, expand=True)
        self.canvas = tk.Canvas(canvas_frame, bg=StyleManager.get_instance().canvas_bg)
        vbar = ttk.Scrollbar(canvas_frame, orient="vertical", command=self.canvas.yview)
        hbar = ttk.Scrollbar(canvas_frame, orient="horizontal", command=self.canvas.xview)
        self.canvas.configure(yscrollcommand=vbar.set, xscrollcommand=hbar.set)
        self.canvas.grid(row=0, column=0, sticky="nsew")
        vbar.grid(row=0, column=1, sticky="ns")
        hbar.grid(row=1, column=0, sticky="ew")
        canvas_frame.columnconfigure(0, weight=1)
        canvas_frame.rowconfigure(0, weight=1)

        # Keep references to gradient images used for element backgrounds
        self.gradient_cache: dict[int, tk.PhotoImage] = {}
        # Track bounding boxes for compartment toggle buttons
        self.compartment_buttons: list[tuple[int, str, tuple[float, float, float, float]]] = []

        self.canvas.bind("<Button-1>", self.on_left_press)
        self.canvas.bind("<B1-Motion>", self.on_left_drag)
        self.canvas.bind("<ButtonRelease-1>", self.on_left_release)
        self.canvas.bind("<Double-Button-1>", self.on_double_click)
        self.canvas.bind("<ButtonPress-3>", self.on_rc_press)
        self.canvas.bind("<B3-Motion>", self.on_rc_drag)
        self.canvas.bind("<ButtonRelease-3>", self.on_rc_release)
        self.canvas.bind(
            "<Configure>",
            lambda e: self.canvas.configure(scrollregion=self.canvas.bbox("all")),
        )
        self.canvas.bind("<Delete>", self.delete_selected)
        self.canvas.bind("<Motion>", self.on_mouse_move)
        self.canvas.bind("<Control-MouseWheel>", self.on_ctrl_mousewheel)
        self.bind("<Control-c>", self.copy_selected)
        self.bind("<Control-x>", self.cut_selected)
        self.bind("<Control-v>", self.paste_selected)
        if self.app:
            self.bind("<Control-z>", lambda e: self.app.undo())
        self.bind("<Delete>", self.delete_selected)
        # Refresh from the repository whenever the window gains focus
        self.bind("<FocusIn>", self.refresh_from_repository)

        self.after_idle(self._fit_toolbox)
        self.redraw()
        self.update_property_view()
        if not isinstance(self.master, tk.Toplevel):
            self.pack(fill=tk.BOTH, expand=True)

    def _fit_toolbox(self) -> None:
        """Resize the toolbox to the smallest width that shows all button text."""
        self.toolbox.update_idletasks()

        def max_button_width(widget: tk.Misc) -> int:
            width = 0
            for child in widget.winfo_children():
                if isinstance(child, ttk.Button):
                    width = max(width, child.winfo_reqwidth())
                else:
                    width = max(width, max_button_width(child))
            return width

        # Account for the external padding applied when packing buttons so the
        # canvas is only as wide as necessary to show them.
        button_width = max_button_width(self.toolbox) + 4
        scroll_width = self.toolbox_scroll.winfo_reqwidth()

        self.toolbox_container.configure(width=button_width + scroll_width)
        self.toolbox_canvas.configure(width=button_width)
        self.toolbox_canvas.itemconfig(self._toolbox_window, width=button_width)

        # Shrink the property view to match the button area so it does not force
        # the toolbox wider than needed.
        field_width = button_width // 2
        self.prop_view.column("field", width=field_width, stretch=False)
        self.prop_view.column("value", width=button_width - field_width, stretch=False)

    def _fit_governance_toolbox(
        self, container: tk.Misc, canvas: tk.Canvas, window: int
    ) -> None:
        """Match the governance toolbox width to the primary toolbox."""
        # Ensure geometry measurements are up to date
        self.toolbox_canvas.update_idletasks()
        self.toolbox_container.update_idletasks()

        canvas_width = self.toolbox_canvas.winfo_width() or self.toolbox_canvas.winfo_reqwidth()
        container_width = (
            self.toolbox_container.winfo_width()
            or self.toolbox_container.winfo_reqwidth()
        )

        container.configure(width=container_width)
        canvas.configure(width=canvas_width)
        canvas.itemconfig(window, width=canvas_width)

    def update_property_view(self) -> None:
        """Display properties and metadata for the selected object."""
        if not hasattr(self, "prop_view"):
            return
        self.prop_view.delete(*self.prop_view.get_children())
        obj = self.selected_obj
        if not obj:
            return
        self.prop_view.insert("", "end", values=("Type", obj.obj_type))
        name = obj.properties.get("name", "")
        if name:
            self.prop_view.insert("", "end", values=("Name", name))
        for k, v in obj.properties.items():
            if k == "name":
                continue
            self.prop_view.insert("", "end", values=(k, v))
        if obj.element_id:
            elem = self.repo.elements.get(obj.element_id)
            if elem:
                self.prop_view.insert("", "end", values=("Author", getattr(elem, "author", "")))
                self.prop_view.insert("", "end", values=("Created", getattr(elem, "created", "")))
                self.prop_view.insert("", "end", values=("Modified", getattr(elem, "modified", "")))
                self.prop_view.insert("", "end", values=("ModifiedBy", getattr(elem, "modified_by", "")))

    def select_tool(self, tool):
        self.current_tool = tool
        self.start = None
        self.temp_line_end = None
        self.selected_obj = None
        self.selected_objs = []
        self.selected_conn = None
        self.dragging_point_index = None
        self.dragging_endpoint = None
        self.conn_drag_offset = None
        cursor = "arrow"
        if tool != "Select":
            cursor = "crosshair" if tool in _all_connection_tools() else "tcross"
        self.canvas.configure(cursor=cursor)
        self.update_property_view()

    def _icon_for(self, name: str) -> tk.PhotoImage:
        if not hasattr(self, "_icons"):
            self._icons = {}
        icon = self._icons.get(name)
        if icon is None:
            style = StyleManager.get_instance()
            shape = self._shape_for_tool(name)
            if shape == "relation":
                color = "black"
            else:
                color = style.get_color(name)
                if color == "#FFFFFF" and name.startswith("Add "):
                    base = name[4:]
                    if base.startswith("Generic "):
                        base = base[8:]
                    if base == "Process Area":
                        base = "Process"
                    color = style.get_color(base)
                if color == "#FFFFFF":
                    color = "black"
            icon = draw_icon(shape, color)
            self._icons[name] = icon
        return icon

    def _shape_for_tool(self, name: str) -> str:
        if name.startswith("Add "):
            name = name[4:]
            if name.startswith("Generic "):
                name = name[8:]
            if name == "Process Area":
                name = "System Boundary"
        mapping = {
            "Select": "arrow",
            "Actor": "human",
            "Use Case": "ellipse",
            "Block": "rect",
            "Part": "rect",
            "Port": "circle",
            "Initial": "circle",
            "Final": "circle",
            "Decision": "diamond",
            "Merge": "diamond",
            "Fork": "bar",
            "Join": "bar",
            "ANN": "neural",
            "Data acquisition": "arrow",
            "Database": "cylinder",
            "System Boundary": "rect",
            "Business Unit": "rect",
            "Data": "circle",
            "Document": "document",
            "Guideline": "document",
            "Metric": "diamond",
            "Organization": "rect",
            "Policy": "document",
            "Principle": "triangle",
            "Procedure": "document",
            "Record": "circle",
            "Role": "circle",
            "Standard": "document",
            "Process": "hexagon",
            "Activity": "rect",
            "Task": "trapezoid",
            "Operation": "ellipse",
            "Driving Function": "triangle",
            "Software Component": "rect",
            "Test Suite": "test",
            "System": "nested",
            "Plan": "document",
            "Component": "rect",
            "Manufacturing Process": "hexagon",
            "Vehicle": "vehicle",
            "Fleet": "vehicle",
            "Safety Compliance": "diamond",
            "Incident": "star",
            "Safety Issue": "triangle",
            "Field Data": "cylinder",
            "Model": "document",
            "Lifecycle Phase": "folder",
            "Hazard": "triangle",
            "Risk Assessment": "diamond",
            "Safety Goal": "pentagon",
            "Security Threat": "cross",
            "Report": "document",
            "Safety Case": "document",
            "Work Product": "rect",
        }
        if name in mapping:
            return mapping[name]
        relation_names = {
            "Flow",
            "Association",
            "Communication Path",
            "Generalize",
            "Include",
            "Extend",
            "Generalization",
            "Aggregation",
            "Composite Aggregation",
            "Connector",
            "Control Action",
            "Feedback",
            "Approves",
            "Audits",
            "Authorizes",
            "Constrained by",
            "Consumes",
            "Curation",
            "Delivers",
            "Executes",
            "Monitors",
            "Performs",
            "Produces",
            "Responsible for",
            "Uses",
            "Constrains",
            "Establish",
            "Implement",
            "Validate",
            "Verify",
            "Manufacture",
            "Operate",
            "Inspect",
            "Triage",
            "Improve",
        }
        relation_names.update(GOV_ELEMENT_RELATIONS)
        relation_names.update(SAFETY_AI_RELATIONS)
        if name in relation_names or any(
            k in name for k in ["Propagate", "Used", "Trace", "Satisfied", "Derived", "Re-use"]
        ):
            return "relation"
        return "rect"

        # ------------------------------------------------------------
    # Event handlers
    # ------------------------------------------------------------
    def validate_connection(
        self, src: SysMLObject, dst: SysMLObject, conn_type: str
    ) -> tuple[bool, str]:
        """Return (valid, message) for a potential connection."""
        diag = self.repo.diagrams.get(self.diagram_id)
        diag_type = diag.diag_type if diag else ""

        if conn_type in _BASE_CONN_TYPES or conn_type in SAFETY_AI_RELATION_SET:
            if src == dst:
                return False, "Cannot connect an element to itself"

        # Config-driven source/target constraints
        diag_rules = CONNECTION_RULES.get(diag_type, {})
        conn_rules = diag_rules.get(conn_type)
        if conn_rules:
            src_type = src.obj_type
            dst_type = dst.obj_type
            if diag_type == "Governance Diagram" and conn_type != "Flow":
                src_type = _GOV_TYPE_ALIASES.get(src_type, src_type)
                dst_type = _GOV_TYPE_ALIASES.get(dst_type, dst_type)
            targets = conn_rules.get(src_type, set())
            if dst_type not in targets:
                return False, (
                    f"{conn_type} from {src_type} to {dst_type} is not allowed"
                )

        if diag_type == "Block Diagram":
            if conn_type == "Generalization":
                if _shared_generalization_parent(
                    self.repo, src.element_id, dst.element_id
                ):
                    return False, "Blocks already share a generalized parent"
                if dst.element_id in _collect_generalization_parents(
                    self.repo, src.element_id
                ) or src.element_id in _collect_generalization_parents(
                    self.repo, dst.element_id
                ):
                    return False, "Blocks cannot generalize each other"
            elif conn_type in ("Aggregation", "Composite Aggregation"):
                if _aggregation_exists(self.repo, src.element_id, dst.element_id):
                    return False, "Aggregation already defined for this block"
                if _reverse_aggregation_exists(self.repo, src.element_id, dst.element_id):
                    return False, "Blocks cannot aggregate each other"

        elif diag_type == "Internal Block Diagram":
            if conn_type == "Connector":
                if src.obj_type == "Block Boundary" or dst.obj_type == "Block Boundary":
                    return False, "Connectors must link Parts or Ports"
                if src.obj_type == "Port" and dst.obj_type == "Port":
                    dir_a = src.properties.get("direction", "inout").lower()
                    dir_b = dst.properties.get("direction", "inout").lower()
                    if {dir_a, dir_b} != {"in", "out"}:
                        return False, "Ports must connect one 'in' and one 'out'"
                    def flow_dir(conn: DiagramConnection, port_id: int) -> str | None:
                        if conn.arrow == "both":
                            return None
                        if port_id == conn.src:
                            if conn.arrow == "forward":
                                return "out"
                            if conn.arrow == "backward":
                                return "in"
                        elif port_id == conn.dst:
                            if conn.arrow == "forward":
                                return "in"
                            if conn.arrow == "backward":
                                return "out"
                        return None
                    new_dir_a = "out" if dir_a == "out" else "in"
                    new_dir_b = "out" if dir_b == "out" else "in"
                    connections = getattr(self, "connections", None)
                    if connections is None:
                        return False, "Inconsistent data flow on port"
                    for c in connections:
                        if c.conn_type != "Connector":
                            continue
                        if src.obj_id in (c.src, c.dst):
                            ex = flow_dir(c, src.obj_id)
                            if ex and ex != new_dir_a:
                                return False, "Inconsistent data flow on port"
                        if dst.obj_id in (c.src, c.dst):
                            ex = flow_dir(c, dst.obj_id)
                            if ex and ex != new_dir_b:
                                return False, "Inconsistent data flow on port"

        elif diag_type == "Control Flow Diagram":
            if conn_type in ("Control Action", "Feedback"):
                max_offset = (src.width + dst.width) / 2
                if abs(src.x - dst.x) > max_offset:
                    return False, "Connections must be vertical"

        elif diag_type == "Activity Diagram":
            if src.obj_type == "Final":
                return False, "Flows cannot originate from Final nodes"
            if dst.obj_type == "Initial":
                return False, "Flows cannot terminate at an Initial node"
        elif diag_type == "Governance Diagram":
            if conn_type in (
                "Propagate",
                "Propagate by Review",
                "Propagate by Approval",
            ):
                src_name = src.properties.get("name")
                dst_name = dst.properties.get("name")
                if (src_name, dst_name) not in ALLOWED_PROPAGATIONS:
                    return False, f"Propagation from {src_name} to {dst_name} is not allowed"
            elif conn_type == "Trace":
                from analysis.models import REQUIREMENT_WORK_PRODUCTS
                req_wps = set(REQUIREMENT_WORK_PRODUCTS)
                sname = src.properties.get("name")
                dname = dst.properties.get("name")
                if sname in req_wps and dname in req_wps:
                    return False, (
                        "Requirement work products must use 'Satisfied by' or 'Derived from'"
                    )
                if (
                    sname in SAFETY_ANALYSIS_WORK_PRODUCTS
                    and dname in SAFETY_ANALYSIS_WORK_PRODUCTS
                ):
                    return False, "Trace links cannot connect safety analysis work products"
            elif conn_type in SAFETY_AI_RELATION_SET:
                allowed = SAFETY_AI_NODE_TYPES | GOVERNANCE_NODE_TYPES
                if not (
                    src.obj_type in allowed
                    and dst.obj_type in allowed
                    and (
                        src.obj_type in SAFETY_AI_NODE_TYPES
                        or dst.obj_type in SAFETY_AI_NODE_TYPES
                    )
                ):
                    return False, (
                        "Safety & AI relationships must connect Safety & AI and/or Governance elements"
                    )
                rule = SAFETY_AI_RELATION_RULES.get(conn_type)
                if rule and src.obj_type in SAFETY_AI_NODE_TYPES:
                    targets = rule.get(src.obj_type)
                    if not targets or dst.obj_type not in targets:
                        return (
                            False,
                            f"{conn_type} from {src.obj_type} to {dst.obj_type} is not allowed",
                        )
            elif conn_type in (
                "Used By",
                "Used after Review",
                "Used after Approval",
            ):
                sname = src.properties.get("name")
                dname = dst.properties.get("name")
                if sname not in UNRESTRICTED_USAGE_SOURCES and (
                    sname, dname
                ) not in ALLOWED_USAGE:
                    return False, (
                        "No metamodel dependency between these work products"
                    )
                if dname not in SAFETY_ANALYSIS_WORK_PRODUCTS and not (
                    sname == "ODD" and dname == "Scenario Library"
                ):
                    return False, f"{conn_type} links must target a safety analysis work product"
                if (
                    sname in SAFETY_ANALYSIS_WORK_PRODUCTS
                    and dname in SAFETY_ANALYSIS_WORK_PRODUCTS
                ):
                    if sname != "Mission Profile":
                        if (sname, dname) in ALLOWED_PROPAGATIONS:
                            return False, "Use a Propagate relationship between safety analysis work products"
                        if (sname, dname) not in ALLOWED_ANALYSIS_USAGE:
                            return False, "No metamodel dependency between these safety analyses"
                # Prevent multiple 'Used' relationships between the same
                # work products within the active lifecycle phase. Only one
                # of "Used By", "Used after Review" or "Used after Approval"
                # may exist for a given source/target pair.
                phase = self.repo.active_phase
                used_stereos = {
                    "used by",
                    "used after review",
                    "used after approval",
                }
                for rel in self.repo.relationships:
                    if (
                        rel.source == src.element_id
                        and rel.target == dst.element_id
                        and rel.stereotype in used_stereos
                        and rel.phase == phase
                    ):
                        return False, (
                            "A 'Used' relationship between these work products "
                            "already exists in this phase",
                        )

        for node in (src, dst):
            limit = NODE_CONNECTION_LIMITS.get(node.obj_type)
            if limit is not None:
                used = self._decision_used_corners(node.obj_id)
                if len(used) >= limit:
                    return False, f"{node.obj_type} nodes support at most {limit} connections"

        return True, ""

    def _constrain_horizontal_movement(
        self, obj: SysMLObject, new_x: float
    ) -> float:
        """Return adjusted x to keep control flow connectors vertical."""
        diag = self.repo.diagrams.get(self.diagram_id)
        if not diag or diag.diag_type != "Control Flow Diagram":
            return new_x
        adjusted_x = new_x
        for conn in self.connections:
            if conn.conn_type in ("Control Action", "Feedback") and (
                conn.src == obj.obj_id or conn.dst == obj.obj_id
            ):
                other_id = conn.dst if conn.src == obj.obj_id else conn.src
                for other in self.objects:
                    if other.obj_id == other_id:
                        max_diff = (obj.width + other.width) / 2
                        diff = adjusted_x - other.x
                        if diff > max_diff:
                            adjusted_x = other.x + max_diff
                        elif diff < -max_diff:
                            adjusted_x = other.x - max_diff
        return adjusted_x

    def _constrain_control_flow_x(
        self, conn: DiagramConnection, new_x: float
    ) -> float:
        """Clamp connector x within the horizontal overlap of its objects."""
        diag = self.repo.diagrams.get(self.diagram_id)
        if not diag or diag.diag_type != "Control Flow Diagram":
            return new_x
        src = next((o for o in self.objects if o.obj_id == conn.src), None)
        dst = next((o for o in self.objects if o.obj_id == conn.dst), None)
        if not src or not dst:
            return new_x
        min_x = max(src.x - src.width / 2, dst.x - dst.width / 2)
        max_x = min(src.x + src.width / 2, dst.x + dst.width / 2)
        if new_x < min_x:
            return min_x
        if new_x > max_x:
            return max_x
        return new_x

    def on_left_press(self, event):
        x = self.canvas.canvasx(event.x)
        y = self.canvas.canvasy(event.y)
        conn_tools = _all_connection_tools()
        prefer = self.current_tool in conn_tools
        t = self.current_tool
        if t in (None, "Select"):
            conn = self.find_connection(x, y)
            if conn:
                if (event.state & 0x0001) and conn.style == "Custom":
                    conn.points.append((x / self.zoom, y / self.zoom))
                    self._sync_to_repository()
                self.selected_conn = conn
                self.selected_obj = None
                self.selected_objs = []
                self.dragging_point_index = None
                self.dragging_endpoint = None
                self.dragging_conn_mid = None
                self.dragging_conn_vec = None
                self.update_property_view()
                if conn.style == "Custom":
                    for idx, (px, py) in enumerate(conn.points):
                        hx = px * self.zoom
                        hy = py * self.zoom
                        if abs(hx - x) <= 4 and abs(hy - y) <= 4:
                            self.dragging_point_index = idx
                            self.conn_drag_offset = (x - hx, y - hy)
                            break
                elif conn.style == "Squared":
                    src_obj = self.get_object(conn.src)
                    dst_obj = self.get_object(conn.dst)
                    if src_obj and dst_obj:
                        mx = (
                            conn.points[0][0] * self.zoom
                            if conn.points
                            else ((src_obj.x + dst_obj.x) / 2 * self.zoom)
                        )
                        my = (src_obj.y + dst_obj.y) / 2 * self.zoom
                        if abs(mx - x) <= 4 and abs(my - y) <= 4:
                            self.dragging_point_index = 0
                            self.conn_drag_offset = (x - mx, 0)
                elif (
                    self.repo.diagrams.get(self.diagram_id).diag_type
                    == "Control Flow Diagram"
                    and conn.conn_type in ("Control Action", "Feedback")
                ):
                    src_obj = self.get_object(conn.src)
                    dst_obj = self.get_object(conn.dst)
                    if src_obj and dst_obj:
                        x_val = (
                            conn.points[0][0]
                            if conn.points
                            else (
                                max(
                                    src_obj.x - src_obj.width / 2,
                                    dst_obj.x - dst_obj.width / 2,
                                )
                                + min(
                                    src_obj.x + src_obj.width / 2,
                                    dst_obj.x + dst_obj.width / 2,
                                )
                            )
                            / 2
                        )
                        x_val = SysMLDiagramWindow._constrain_control_flow_x(
                            self, conn, x_val
                        )
                        mx = x_val * self.zoom
                        my = (src_obj.y + dst_obj.y) / 2 * self.zoom
                        if abs(mx - x) <= 4 and abs(my - y) <= 4:
                            self.dragging_point_index = 0
                            self.conn_drag_offset = (x - mx, 0)
                elif (
                    self.repo.diagrams.get(self.diagram_id).diag_type
                    == "Governance Diagram"
                    and conn.style == "Straight"
                ):
                    src_obj = self.get_object(conn.src)
                    dst_obj = self.get_object(conn.dst)
                    if src_obj and dst_obj:
                        sx, sy = self.edge_point(
                            src_obj,
                            dst_obj.x * self.zoom,
                            dst_obj.y * self.zoom,
                            conn.src_pos,
                        )
                        ex, ey = self.edge_point(
                            dst_obj,
                            src_obj.x * self.zoom,
                            src_obj.y * self.zoom,
                            conn.dst_pos,
                        )
                        mx = (sx + ex) / 2
                        my = (sy + ey) / 2
                        if abs(mx - x) <= 4 and abs(my - y) <= 4:
                            self.dragging_conn_mid = (mx, my)
                            self.conn_drag_offset = (x - mx, y - my)
                            self.dragging_conn_vec = (ex - sx, ey - sy)
                # check for dragging endpoints
                src_obj = self.get_object(conn.src)
                dst_obj = self.get_object(conn.dst)
                if src_obj and dst_obj:
                    sx, sy = self.edge_point(
                        src_obj,
                        dst_obj.x * self.zoom,
                        dst_obj.y * self.zoom,
                        conn.src_pos,
                    )
                    dxp, dyp = self.edge_point(
                        dst_obj,
                        src_obj.x * self.zoom,
                        src_obj.y * self.zoom,
                        conn.dst_pos,
                    )
                    if abs(sx - x) <= 6 and abs(sy - y) <= 6:
                        self.dragging_endpoint = "src"
                        self.conn_drag_offset = (x - sx, y - sy)
                        self.endpoint_drag_pos = None
                    elif abs(dxp - x) <= 6 and abs(dyp - y) <= 6:
                        self.dragging_endpoint = "dst"
                        self.conn_drag_offset = (x - dxp, y - dyp)
                        self.endpoint_drag_pos = None
                self.redraw()
                return

        obj = self.find_object(x, y, prefer_port=prefer)

        if obj and obj.obj_type == "Block" and t in (None, "Select"):
            hit = self.hit_compartment_toggle(obj, x, y)
            if hit:
                obj.collapsed[hit] = not obj.collapsed.get(hit, False)
                self._sync_to_repository()
                self.redraw()
                return

        if t in _all_connection_tools():
            if self.start is None:
                if obj:
                    self.start = obj
                    # Do not highlight objects while adding a connection
                    self.selected_obj = None
                    self.update_property_view()
                    self.temp_line_end = (x, y)
                    self.redraw()
            else:
                if obj and obj != self.start:
                    valid, msg = self.validate_connection(self.start, obj, t)
                    if valid:
                        if t == "Control Action":
                            arrow_default = "forward"
                        elif t == "Feedback":
                            arrow_default = "backward"
                        elif t == "Trace":
                            arrow_default = "both"
                        elif t in (
                            "Flow",
                            "Generalize",
                            "Generalization",
                            "Include",
                            "Extend",
                            "Propagate",
                            "Propagate by Review",
                            "Propagate by Approval",
                            "Used By",
                            "Used after Review",
                            "Used after Approval",
                            "Re-use",
                            "Satisfied by",
                            "Derived from",
                        ):
                            arrow_default = "forward"
                        else:
                            arrow_default = "none"
                        conn_stereo = (
                            "control action"
                            if t == "Control Action"
                            else "feedback" if t == "Feedback" else t.lower()
                        )
                        conn = DiagramConnection(
                            self.start.obj_id,
                            obj.obj_id,
                            t,
                            arrow=arrow_default,
                            stereotype=conn_stereo,
                        )
                        ok = True
                        if self.start.obj_type in ("Decision", "Merge"):
                            pref = self._nearest_diamond_corner(
                                self.start, obj.x * self.zoom, obj.y * self.zoom
                            )
                            w = self.start.width * self.zoom / 2
                            h = self.start.height * self.zoom / 2
                            cx = self.start.x * self.zoom
                            cy = self.start.y * self.zoom
                            rel = ((pref[0] - cx) / w, (pref[1] - cy) / h)
                            ok = self._assign_decision_corner(
                                conn, self.start, "src_pos", rel
                            )
                        if ok and obj.obj_type in ("Decision", "Merge"):
                            pref = self._nearest_diamond_corner(
                                obj, self.start.x * self.zoom, self.start.y * self.zoom
                            )
                            w = obj.width * self.zoom / 2
                            h = obj.height * self.zoom / 2
                            cx = obj.x * self.zoom
                            cy = obj.y * self.zoom
                            rel = ((pref[0] - cx) / w, (pref[1] - cy) / h)
                            ok = self._assign_decision_corner(conn, obj, "dst_pos", rel)
                        if ok:
                            self.connections.append(conn)
                        else:
                            messagebox.showwarning(
                                "Invalid Connection",
                                "Decision nodes support at most 4 connections",
                            )
                            conn = None
                        src_id = self.start.element_id
                        dst_id = obj.element_id
                        if conn and src_id and dst_id:
                            rel_stereo = (
                                "control action"
                                if t == "Control Action"
                                else "feedback" if t == "Feedback" else None
                            )
                            if t == "Trace":
                                rel1 = self.repo.create_relationship(
                                    t, src_id, dst_id, stereotype=rel_stereo
                                )
                                rel2 = self.repo.create_relationship(
                                    t, dst_id, src_id, stereotype=rel_stereo
                                )
                                self.repo.add_relationship_to_diagram(
                                    self.diagram_id, rel1.rel_id
                                )
                                self.repo.add_relationship_to_diagram(
                                    self.diagram_id, rel2.rel_id
                                )
                            else:
                                rel = self.repo.create_relationship(
                                    t, src_id, dst_id, stereotype=rel_stereo
                                )
                                self.repo.add_relationship_to_diagram(
                                    self.diagram_id, rel.rel_id
                                )
                                if t == "Generalization":
                                    inherit_block_properties(self.repo, src_id)
                        if conn:
                            self._sync_to_repository()
                            ConnectionDialog(self, conn)
                    else:
                        messagebox.showwarning("Invalid Connection", msg)
                self.start = None
                self.temp_line_end = None
                self.selected_obj = None
                self.update_property_view()
                # Return to select mode after completing a connection
                self.current_tool = "Select"
                self.canvas.configure(cursor="arrow")
                self.redraw()
        elif t and t != "Select":
            if t == "Existing Element":
                names = []
                id_map = {}
                diag = self.repo.diagrams.get(self.diagram_id)
                allowed = {"Actor", "Block"} if diag and diag.diag_type == "Control Flow Diagram" else None
                for eid, el in self.repo.elements.items():
                    if el.elem_type != "Package" and (not allowed or el.elem_type in allowed):
                        name = el.name or eid
                        names.append(name)
                        id_map[name] = eid
                if not names:
                    messagebox.showinfo("Add Element", "No elements available")
                    return
                dlg = SysMLObjectDialog.SelectElementDialog(self, names, title="Select Element")
                selected = dlg.result
                if not selected:
                    return
                elem_id = id_map[selected]
                element = self.repo.elements.get(elem_id)
                self.repo.add_element_to_diagram(self.diagram_id, elem_id)
                new_obj = SysMLObject(
                    _get_next_id(),
                    "Existing Element",
                    x / self.zoom,
                    y / self.zoom,
                    element_id=elem_id,
                    properties={"name": element.name if element else selected},
                )
            else:
                if t == "Port":
                    parent_obj = (
                        obj if obj and obj.obj_type in ("Part", "Block Boundary") else None
                    )
                    if parent_obj is None:
                        # Default to the IBD boundary if present
                        parent_obj = next(
                            (o for o in self.objects if o.obj_type == "Block Boundary"),
                            None,
                        )
                    if parent_obj is None:
                        return
                pkg = self.repo.diagrams[self.diagram_id].package
                element = self.repo.create_element(t, owner=pkg)
                self.repo.add_element_to_diagram(self.diagram_id, element.elem_id)
                new_obj = SysMLObject(
                    _get_next_id(),
                    t,
                    x / self.zoom,
                    y / self.zoom,
                    element_id=element.elem_id,
                )
            if t == "Block":
                new_obj.height = 140.0
                new_obj.width = 160.0
            elif t == "System Boundary":
                new_obj.width = 200.0
                new_obj.height = 120.0
            elif t in ("Decision", "Merge"):
                new_obj.width = 40.0
                new_obj.height = 40.0
            elif t == "Initial":
                new_obj.width = 20.0
                new_obj.height = 20.0
            elif t == "Final":
                new_obj.width = 30.0
                new_obj.height = 30.0
            elif t in ("Fork", "Join"):
                new_obj.width = 60.0
                new_obj.height = 10.0
            elif t == "Database":
                new_obj.width = 80.0
                new_obj.height = 60.0
                new_obj.properties.setdefault("name", "Database")
            elif t == "ANN":
                new_obj.width = 120.0
                new_obj.height = 80.0
                new_obj.properties.setdefault("name", "ANN")
            elif t == "Data acquisition":
                new_obj.width = 120.0
                new_obj.height = 80.0
                new_obj.properties.setdefault(
                    "compartments", "data source1;data source2;data source 3"
                )
                new_obj.properties.setdefault("name", "Data acquisition")
            key = f"{t.replace(' ', '')}Usage"

            for prop in SYSML_PROPERTIES.get(key, []):
                new_obj.properties.setdefault(prop, "")
            if t == "Port":
                new_obj.properties.setdefault("labelX", "8")
                new_obj.properties.setdefault("labelY", "-8")
                if parent_obj:
                    new_obj.properties["parent"] = str(parent_obj.obj_id)
                    self.snap_port_to_parent(new_obj, parent_obj)
                    # Persist the port by adding it to the parent object's list
                    pname = new_obj.properties.get("name") or ""
                    ports = [
                        p.strip()
                        for p in parent_obj.properties.get("ports", "").split(",")
                        if p.strip()
                    ]
                    if not pname:
                        base = "Port"
                        idx = 1
                        existing = set(ports)
                        existing.update(
                            p.properties.get("name")
                            for p in self.objects
                            if p.obj_type == "Port"
                            and p.properties.get("parent") == str(parent_obj.obj_id)
                        )
                        pname = base
                        while pname in existing:
                            pname = f"{base}{idx}"
                            idx += 1
                        new_obj.properties["name"] = pname
                        element.name = pname
                    if pname not in ports:
                        ports.append(pname)
                        parent_obj.properties["ports"] = ", ".join(ports)
                        if parent_obj.element_id and parent_obj.element_id in self.repo.elements:
                            self.repo.elements[parent_obj.element_id].properties["ports"] = (
                                parent_obj.properties["ports"]
                            )
            element.properties.update(new_obj.properties)
            self.ensure_text_fits(new_obj)
            if t == "System Boundary":
                self.objects.insert(0, new_obj)
            else:
                self.objects.append(new_obj)
            self.sort_objects()
            self._sync_to_repository()
            self.selected_obj = new_obj
            # After placing one object, revert to select mode so additional
            # clicks do not keep adding elements unintentionally
            self.current_tool = "Select"
            self.canvas.configure(cursor="arrow")
            self.redraw()
            self.update_property_view()
        else:
            if obj:
                self.selected_obj = obj
                self.selected_objs = [obj]
                self.drag_offset = (x / self.zoom - obj.x, y / self.zoom - obj.y)
                self.resizing_obj = None
                self.resize_edge = self.hit_resize_handle(obj, x, y)
                if self.resize_edge:
                    self.resizing_obj = obj
                self.redraw()
                self.update_property_view()
            else:
                conn = self.find_connection(x, y)
                if conn:
                    if (event.state & 0x0001) and conn.style == "Custom":
                        conn.points.append((x / self.zoom, y / self.zoom))
                        self._sync_to_repository()
                    self.selected_conn = conn
                    self.selected_obj = None
                    self.selected_objs = []
                    self.dragging_point_index = None
                    self.dragging_endpoint = None
                    self.update_property_view()
                    if conn.style == "Custom":
                        for idx, (px, py) in enumerate(conn.points):
                            hx = px * self.zoom
                            hy = py * self.zoom
                            if abs(hx - x) <= 4 and abs(hy - y) <= 4:
                                self.dragging_point_index = idx
                                self.conn_drag_offset = (x - hx, y - hy)
                                break
                    elif conn.style == "Squared":
                        src_obj = self.get_object(conn.src)
                        dst_obj = self.get_object(conn.dst)
                        if src_obj and dst_obj:
                            mx = (
                                conn.points[0][0] * self.zoom
                                if conn.points
                                else ((src_obj.x + dst_obj.x) / 2 * self.zoom)
                            )
                            my = (src_obj.y + dst_obj.y) / 2 * self.zoom
                            if abs(mx - x) <= 4 and abs(my - y) <= 4:
                                self.dragging_point_index = 0
                                self.conn_drag_offset = (x - mx, 0)
                    # check for dragging endpoints
                    src_obj = self.get_object(conn.src)
                    dst_obj = self.get_object(conn.dst)
                    if src_obj and dst_obj:
                        sx, sy = self.edge_point(
                            src_obj,
                            dst_obj.x * self.zoom,
                            dst_obj.y * self.zoom,
                            conn.src_pos,
                        )
                        dxp, dyp = self.edge_point(
                            dst_obj,
                            src_obj.x * self.zoom,
                            src_obj.y * self.zoom,
                            conn.dst_pos,
                        )
                        if abs(sx - x) <= 6 and abs(sy - y) <= 6:
                            self.dragging_endpoint = "src"
                            self.conn_drag_offset = (x - sx, y - sy)
                            self.endpoint_drag_pos = None
                        elif abs(dxp - x) <= 6 and abs(dyp - y) <= 6:
                            self.dragging_endpoint = "dst"
                            self.conn_drag_offset = (x - dxp, y - dyp)
                            self.endpoint_drag_pos = None
                    self.redraw()
                else:
                    # allow clicking on the resize handle even if outside the object
                    if self.selected_obj:
                        self.resize_edge = self.hit_resize_handle(self.selected_obj, x, y)
                        if self.resize_edge:
                            self.resizing_obj = self.selected_obj
                            return
                    self.selected_obj = None
                    self.selected_objs = []
                    self.selected_conn = None
                    self.resizing_obj = None
                    self.resize_edge = None
                    if self.current_tool == "Select":
                        self.select_rect_start = (x, y)
                        self.select_rect_id = self.canvas.create_rectangle(
                            x, y, x, y, dash=(2, 2), outline="blue"
                        )
                    self.redraw()
                    self.update_property_view()

    def on_left_drag(self, event):
        if self.start and self.current_tool in _all_connection_tools():
            x = self.canvas.canvasx(event.x)
            y = self.canvas.canvasy(event.y)
            self.temp_line_end = (x, y)
            self.redraw()
            return
        if self.select_rect_start:
            x = self.canvas.canvasx(event.x)
            y = self.canvas.canvasy(event.y)
            self.canvas.coords(
                self.select_rect_id,
                self.select_rect_start[0],
                self.select_rect_start[1],
                x,
                y,
            )
            self._update_drag_selection(x, y)
            return
        if (
            getattr(self, "dragging_conn_mid", None)
            and self.selected_conn
            and self.current_tool == "Select"
        ):
            x = self.canvas.canvasx(event.x) - self.conn_drag_offset[0]
            y = self.canvas.canvasy(event.y) - self.conn_drag_offset[1]
            src_obj = self.get_object(self.selected_conn.src)
            dst_obj = self.get_object(self.selected_conn.dst)
            vec = getattr(self, "dragging_conn_vec", None)
            if src_obj and dst_obj and vec:
                dx, dy = vec
                sx, sy = self._line_rect_intersection(x, y, -dx, -dy, src_obj)
                ex, ey = self._line_rect_intersection(x, y, dx, dy, dst_obj)
                rx = (sx / self.zoom - src_obj.x) / (src_obj.width / 2)
                ry = (sy / self.zoom - src_obj.y) / (src_obj.height / 2)
                if src_obj.obj_type in ("Decision", "Merge"):
                    if not self._assign_decision_corner(
                        self.selected_conn, src_obj, "src_pos", (rx, ry)
                    ):
                        pass
                else:
                    self.selected_conn.src_pos = (rx, ry)
                rx = (ex / self.zoom - dst_obj.x) / (dst_obj.width / 2)
                ry = (ey / self.zoom - dst_obj.y) / (dst_obj.height / 2)
                if dst_obj.obj_type in ("Decision", "Merge"):
                    if not self._assign_decision_corner(
                        self.selected_conn, dst_obj, "dst_pos", (rx, ry)
                    ):
                        pass
                else:
                    self.selected_conn.dst_pos = (rx, ry)
            self.redraw()
            return
        if (
            self.dragging_endpoint is not None
            and self.selected_conn
            and self.current_tool == "Select"
        ):
            x = self.canvas.canvasx(event.x) - self.conn_drag_offset[0]
            y = self.canvas.canvasy(event.y) - self.conn_drag_offset[1]
            if self.dragging_endpoint == "src":
                obj = self.get_object(self.selected_conn.src)
            else:
                obj = self.get_object(self.selected_conn.dst)
            if obj:
                cx = obj.x * self.zoom
                cy = obj.y * self.zoom
                w = obj.width * self.zoom / 2
                h = obj.height * self.zoom / 2
                thresh = max(w, h) + CONNECTION_SELECT_RADIUS
                if math.hypot(x - cx, y - cy) <= thresh:
                    self.endpoint_drag_pos = None
                    ex, ey = self.edge_point(obj, x, y, apply_radius=False)
                    rx = (ex / self.zoom - obj.x) / (obj.width / 2)
                    ry = (ey / self.zoom - obj.y) / (obj.height / 2)
                    if self.dragging_endpoint == "src":
                        if obj.obj_type in ("Decision", "Merge"):
                            if not self._assign_decision_corner(
                                self.selected_conn, obj, "src_pos", (rx, ry)
                            ):
                                pass
                        else:
                            self.selected_conn.src_pos = (rx, ry)
                    else:
                        if obj.obj_type in ("Decision", "Merge"):
                            if not self._assign_decision_corner(
                                self.selected_conn, obj, "dst_pos", (rx, ry)
                            ):
                                pass
                        else:
                            self.selected_conn.dst_pos = (rx, ry)
                else:
                    self.endpoint_drag_pos = (x, y)
            self.redraw()
            return
        if (
            self.dragging_point_index is not None
            and self.selected_conn
            and self.current_tool == "Select"
        ):
            x = self.canvas.canvasx(event.x)
            y = self.canvas.canvasy(event.y)
            px = (x - self.conn_drag_offset[0]) / self.zoom
            py = (y - self.conn_drag_offset[1]) / self.zoom
            if self.selected_conn.style == "Squared":
                if not self.selected_conn.points:
                    self.selected_conn.points.append((px, 0))
                else:
                    self.selected_conn.points[0] = (px, 0)
            elif (
                self.repo.diagrams.get(self.diagram_id).diag_type
                == "Control Flow Diagram"
                and self.selected_conn.conn_type in ("Control Action", "Feedback")
            ):
                px = SysMLDiagramWindow._constrain_control_flow_x(
                    self, self.selected_conn, px
                )
                if not self.selected_conn.points:
                    self.selected_conn.points.append((px, 0))
                else:
                    self.selected_conn.points[0] = (px, 0)
            else:
                self.selected_conn.points[self.dragging_point_index] = (px, py)
            self.redraw()
            return
        if not self.selected_obj:
            return
        x = self.canvas.canvasx(event.x)
        y = self.canvas.canvasy(event.y)
        if self.resizing_obj:
            obj = self.resizing_obj
            if obj.obj_type in (
                "Initial",
                "Final",
                "Actor",
                "Decision",
                "Merge",
                "Work Product",
            ):
                return
            min_w, min_h = (10.0, 10.0)
            if obj.obj_type == "Block":
                min_w, min_h = self._min_block_size(obj)
            elif obj.obj_type in ("Action", "CallBehaviorAction"):
                min_w, min_h = self._min_action_size(obj)
            elif obj.obj_type == "Data acquisition":
                min_w, min_h = self._min_data_acquisition_size(obj)
            elif obj.obj_type == "Block Boundary":
                min_w, min_h = _boundary_min_size(obj, self.objects)
            left = obj.x - obj.width / 2
            right = obj.x + obj.width / 2
            top = obj.y - obj.height / 2
            bottom = obj.y + obj.height / 2
            if "e" in self.resize_edge:
                new_right = x / self.zoom
                if new_right - left < min_w:
                    new_right = left + min_w
                right = new_right
            if "w" in self.resize_edge:
                new_left = x / self.zoom
                if right - new_left < min_w:
                    new_left = right - min_w
                left = new_left
            if obj.obj_type not in ("Fork", "Join", "Existing Element"):
                if "s" in self.resize_edge:
                    new_bottom = y / self.zoom
                    if new_bottom - top < min_h:
                        new_bottom = top + min_h
                    bottom = new_bottom
                if "n" in self.resize_edge:
                    new_top = y / self.zoom
                    if bottom - new_top < min_h:
                        new_top = bottom - min_h
                    top = new_top
            new_w = right - left
            new_h = bottom - top
            obj.x = (left + right) / 2
            obj.y = (top + bottom) / 2
            obj.width = new_w
            obj.height = new_h
            if obj.obj_type == "Part":
                update_ports_for_part(obj, self.objects)
            if obj.obj_type == "Block Boundary":
                update_ports_for_boundary(obj, self.objects)
                ensure_boundary_contains_parts(obj, self.objects)
            self.redraw()
            return
        if self.selected_obj.obj_type == "Port" and "parent" in self.selected_obj.properties:
            parent = self.get_object(int(self.selected_obj.properties["parent"]))
            if parent:
                self.selected_obj.x = x / self.zoom
                self.selected_obj.y = y / self.zoom
                self.snap_port_to_parent(self.selected_obj, parent)
        else:
            old_x = self.selected_obj.x
            old_y = self.selected_obj.y
            new_x = x / self.zoom - self.drag_offset[0]
            new_x = self._constrain_horizontal_movement(self.selected_obj, new_x)
            self.selected_obj.x = new_x
            self.selected_obj.y = y / self.zoom - self.drag_offset[1]
            dx = self.selected_obj.x - old_x
            dy = self.selected_obj.y - old_y
            if self.selected_obj.obj_type in ("Part", "Block Boundary"):
                for p in self.objects:
                    if p.obj_type == "Port" and p.properties.get("parent") == str(
                        self.selected_obj.obj_id
                    ):
                        p.x += dx
                        p.y += dy
                        self.snap_port_to_parent(p, self.selected_obj)
            if self.selected_obj.obj_type == "Block Boundary":
                for o in self.objects:
                    if o.obj_type == "Part":
                        o.x += dx
                        o.y += dy
                        for p in self.objects:
                            if (
                                p.obj_type == "Port"
                                and p.properties.get("parent") == str(o.obj_id)
                            ):
                                p.x += dx
                                p.y += dy
            if self.selected_obj.obj_type == "System Boundary":
                for o in self.objects:
                    if o.properties.get("boundary") == str(self.selected_obj.obj_id):
                        o.x += dx
                        o.y += dy
            boundary = self.get_ibd_boundary()
            if boundary:
                ensure_boundary_contains_parts(boundary, self.objects)
        self.redraw()
        self._sync_to_repository()
        if self.app:
            self.app.update_views()

    def on_left_release(self, event):
        if self.start and self.current_tool in _all_connection_tools():
            x = self.canvas.canvasx(event.x)
            y = self.canvas.canvasy(event.y)
            obj = self.find_object(
                x,
                y,
                prefer_port=True,
            )
            if obj and obj != self.start:
                valid, msg = self.validate_connection(self.start, obj, self.current_tool)
                if valid:
                    if self.current_tool == "Control Action":
                        arrow_default = "forward"
                    elif self.current_tool == "Feedback":
                        arrow_default = "backward"
                    elif self.current_tool == "Trace":
                        arrow_default = "both"
                    elif self.current_tool in _arrow_forward_types():
                        arrow_default = "forward"
                    else:
                        arrow_default = "none"
                    conn_stereo = (
                        "control action"
                        if self.current_tool == "Control Action"
                        else "feedback" if self.current_tool == "Feedback" else self.current_tool.lower()
                    )
                    conn = DiagramConnection(
                        self.start.obj_id,
                        obj.obj_id,
                        self.current_tool,
                        arrow=arrow_default,
                        stereotype=conn_stereo,
                    )
                    if self.current_tool == "Connector":
                        src_flow = self.start.properties.get("flow") if self.start.obj_type == "Port" else None
                        dst_flow = obj.properties.get("flow") if obj.obj_type == "Port" else None
                        if src_flow or dst_flow:
                            conn.mid_arrow = True
                            if src_flow and dst_flow:
                                dir_a = self.start.properties.get("direction", "out").lower()
                                dir_b = obj.properties.get("direction", "out").lower()
                                if dir_a == "out":
                                    conn.name = src_flow
                                    conn.arrow = "forward"
                                elif dir_b == "out":
                                    conn.name = dst_flow
                                    conn.arrow = "backward"
                                else:
                                    conn.name = src_flow
                                    conn.arrow = "both"
                            elif src_flow:
                                conn.name = src_flow
                                dir_attr = self.start.properties.get("direction", "out")
                                if dir_attr == "in":
                                    conn.arrow = "backward"
                                elif dir_attr == "out":
                                    conn.arrow = "forward"
                                else:
                                    conn.arrow = "both"
                            else:
                                conn.name = dst_flow
                                dir_attr = obj.properties.get("direction", "out")
                                if dir_attr == "in":
                                    conn.arrow = "forward"
                                elif dir_attr == "out":
                                    conn.arrow = "backward"
                                else:
                                    conn.arrow = "both"
                    self._assign_decision_corners(conn)
                    self.connections.append(conn)
                    if self.start.element_id and obj.element_id:
                        rel_stereo = (
                            "control action"
                            if self.current_tool == "Control Action"
                            else "feedback"
                            if self.current_tool == "Feedback"
                            else None
                        )
                        if self.current_tool == "Trace":
                            rel1 = self.repo.create_relationship(
                                self.current_tool,
                                self.start.element_id,
                                obj.element_id,
                                stereotype=rel_stereo,
                            )
                            rel2 = self.repo.create_relationship(
                                self.current_tool,
                                obj.element_id,
                                self.start.element_id,
                                stereotype=rel_stereo,
                            )
                            self.repo.add_relationship_to_diagram(
                                self.diagram_id, rel1.rel_id
                            )
                            self.repo.add_relationship_to_diagram(
                                self.diagram_id, rel2.rel_id
                            )
                        else:
                            rel = self.repo.create_relationship(
                                self.current_tool,
                                self.start.element_id,
                                obj.element_id,
                                stereotype=rel_stereo,
                            )
                            self.repo.add_relationship_to_diagram(
                                self.diagram_id, rel.rel_id
                            )
                            if self.current_tool == "Generalization":
                                inherit_block_properties(
                                    self.repo, self.start.element_id
                                )
                    self._sync_to_repository()
                    ConnectionDialog(self, conn)
                else:
                    messagebox.showwarning("Invalid Connection", msg)
        if self.select_rect_start:
            x = self.canvas.canvasx(event.x)
            y = self.canvas.canvasy(event.y)
            self.canvas.coords(
                self.select_rect_id,
                self.select_rect_start[0],
                self.select_rect_start[1],
                x,
                y,
            )
            self._update_drag_selection(x, y)
            self.canvas.delete(self.select_rect_id)
            self.select_rect_start = None
            self.select_rect_id = None
        self.start = None
        self.temp_line_end = None
        # Return to select mode after completing a connection
        self.current_tool = "Select"
        self.canvas.configure(cursor="arrow")
        self.resizing_obj = None
        self.resize_edge = None
        if self.dragging_point_index is not None and self.selected_conn:
            self._sync_to_repository()
        self.dragging_point_index = None
        if getattr(self, "dragging_conn_mid", None) and self.selected_conn:
            self._sync_to_repository()
        self.dragging_conn_mid = None
        self.dragging_conn_vec = None
        if self.dragging_endpoint is not None and self.selected_conn:
            x = self.canvas.canvasx(event.x)
            y = self.canvas.canvasy(event.y)
            obj = self.find_object(x, y, prefer_port=True)
            src_obj = self.get_object(self.selected_conn.src)
            dst_obj = self.get_object(self.selected_conn.dst)
            if obj and obj not in (src_obj, dst_obj):
                if self.dragging_endpoint == "src":
                    valid, msg = self.validate_connection(
                        obj, dst_obj, self.selected_conn.conn_type
                    )
                else:
                    valid, msg = self.validate_connection(
                        src_obj, obj, self.selected_conn.conn_type
                    )
                if valid and src_obj and dst_obj and obj.element_id:
                    for rel in self.repo.relationships:
                        if (
                            rel.source == src_obj.element_id
                            and rel.target == dst_obj.element_id
                            and rel.rel_type == self.selected_conn.conn_type
                        ):
                            if self.selected_conn.conn_type == "Generalization":
                                if self.dragging_endpoint == "dst":
                                    msgbox = "Changing inheritance will remove all inherited parts, properties and attributes. Continue?"
                                    if not messagebox.askyesno("Change Inheritance", msgbox):
                                        break
                                    remove_inherited_block_properties(
                                        self.repo, src_obj.element_id, dst_obj.element_id
                                    )
                                    rel.target = obj.element_id
                                    self.selected_conn.dst = obj.obj_id
                                    inherit_block_properties(self.repo, src_obj.element_id)
                                else:
                                    msgbox = "Changing inheritance will remove all inherited parts, properties and attributes. Continue?"
                                    if not messagebox.askyesno("Change Inheritance", msgbox):
                                        break
                                    remove_inherited_block_properties(
                                        self.repo, src_obj.element_id, dst_obj.element_id
                                    )
                                    rel.source = obj.element_id
                                    self.selected_conn.src = obj.obj_id
                                    inherit_block_properties(self.repo, obj.element_id)
                            else:
                                if self.selected_conn.conn_type in (
                                    "Aggregation",
                                    "Composite Aggregation",
                                ):
                                    msg = "Delete aggregation and its part?"
                                    if messagebox.askyesno(
                                        "Remove Aggregation", msg
                                    ):
                                        remove_aggregation_part(
                                            self.repo,
                                            src_obj.element_id,
                                            dst_obj.element_id,
                                            remove_object=self.selected_conn.conn_type
                                            == "Composite Aggregation",
                                            app=getattr(self, "app", None),
                                        )
                                if self.dragging_endpoint == "dst":
                                    rel.target = obj.element_id
                                    self.selected_conn.dst = obj.obj_id
                                    new_whole = src_obj.element_id
                                    new_part = obj.element_id
                                else:
                                    rel.source = obj.element_id
                                    self.selected_conn.src = obj.obj_id
                                    new_whole = obj.element_id
                                    new_part = dst_obj.element_id
                                if self.selected_conn.conn_type == "Composite Aggregation":
                                    add_composite_aggregation_part(
                                        self.repo,
                                        new_whole,
                                        new_part,
                                        self.selected_conn.multiplicity,
                                        app=getattr(self, "app", None),
                                    )
                                elif self.selected_conn.conn_type == "Aggregation":
                                    add_aggregation_part(
                                        self.repo,
                                        new_whole,
                                        new_part,
                                        self.selected_conn.multiplicity,
                                        app=getattr(self, "app", None),
                                    )
                                else:
                                    if self.dragging_endpoint == "dst":
                                        rel.target = obj.element_id
                                        self.selected_conn.dst = obj.obj_id
                                    else:
                                        rel.source = obj.element_id
                                        self.selected_conn.src = obj.obj_id
                            break
                    self._assign_decision_corners(self.selected_conn)
                    self._sync_to_repository()
                elif not valid:
                    messagebox.showwarning("Invalid Connection", msg)
            elif obj is None:
                if self.selected_conn in self.connections:
                    self.connections.remove(self.selected_conn)
                    if (
                        src_obj
                        and dst_obj
                        and src_obj.element_id
                        and dst_obj.element_id
                    ):
                        for rel in list(self.repo.relationships):
                            if (
                                rel.source == src_obj.element_id
                                and rel.target == dst_obj.element_id
                                and rel.rel_type == self.selected_conn.conn_type
                            ):
                                self.repo.relationships.remove(rel)
                                diag = self.repo.diagrams.get(self.diagram_id)
                                if diag and rel.rel_id in diag.relationships:
                                    diag.relationships.remove(rel.rel_id)
                                if self.selected_conn.conn_type == "Generalization":
                                    remove_inherited_block_properties(
                                        self.repo,
                                        src_obj.element_id,
                                        dst_obj.element_id,
                                    )
                                    inherit_block_properties(
                                        self.repo, src_obj.element_id
                                    )
                                elif self.selected_conn.conn_type in (
                                    "Aggregation",
                                    "Composite Aggregation",
                                ):
                                    remove_aggregation_part(
                                        self.repo,
                                        src_obj.element_id,
                                        dst_obj.element_id,
                                        remove_object=self.selected_conn.conn_type
                                        == "Composite Aggregation",
                                        app=getattr(self, "app", None),
                                    )
                                break
                    self.selected_conn = None
                    self._sync_to_repository()
            else:
                self._sync_to_repository()
            self.dragging_endpoint = None
            self.conn_drag_offset = None
            self.endpoint_drag_pos = None
        else:
            self.dragging_endpoint = None
            self.conn_drag_offset = None
            self.endpoint_drag_pos = None
        if self.selected_obj and self.current_tool == "Select":
            if self.selected_obj.obj_type != "System Boundary":
                b = self.find_boundary_for_obj(self.selected_obj)
                if b:
                    self.selected_obj.properties["boundary"] = str(b.obj_id)
                else:
                    self.selected_obj.properties.pop("boundary", None)
            self._sync_to_repository()
        self.redraw()

    def on_mouse_move(self, event):
        if self.start and self.current_tool in (
            "Association",
            "Include",
            "Extend",
            "Flow",
            "Propagate",
            "Propagate by Review",
            "Propagate by Approval",
            "Used By",
            "Used after Review",
            "Used after Approval",
            "Re-use",
            "Trace",
            "Connector",
            "Generalization",
            "Generalize",
            "Communication Path",
            "Aggregation",
            "Composite Aggregation",
            "Control Action",
            "Feedback",
        ):
            x = self.canvas.canvasx(event.x)
            y = self.canvas.canvasy(event.y)
            self.temp_line_end = (x, y)
            self.redraw()

    def on_mouse_move(self, event):
        if self.start and self.current_tool in (
            "Association",
            "Include",
            "Extend",
            "Flow",
            "Propagate",
            "Propagate by Review",
            "Propagate by Approval",
            "Used By",
            "Used after Review",
            "Used after Approval",
            "Re-use",
            "Trace",
            "Connector",
            "Generalization",
            "Generalize",
            "Communication Path",
            "Aggregation",
            "Composite Aggregation",
            "Control Action",
            "Feedback",
        ):
            x = self.canvas.canvasx(event.x)
            y = self.canvas.canvasy(event.y)
            self.temp_line_end = (x, y)
            self.redraw()

    def on_double_click(self, event):
        x = self.canvas.canvasx(event.x)
        y = self.canvas.canvasy(event.y)
        conn = self.find_connection(x, y)
        obj = None
        if conn is None:
            obj = self.find_object(x, y)
        if conn:
            ConnectionDialog(self, conn)
            self.redraw()
        elif obj:
            if self._open_linked_diagram(obj):
                return
            SysMLObjectDialog(self, obj)
            self._sync_to_repository()
            self.redraw()
            if getattr(self, "app", None):
                self.app.update_views()

    def on_rc_press(self, event):
        self.rc_dragged = False
        self.canvas.scan_mark(event.x, event.y)

    def on_rc_drag(self, event):
        self.rc_dragged = True
        self.canvas.scan_dragto(event.x, event.y, gain=1)

    def on_rc_release(self, event):
        if not self.rc_dragged:
            self.show_context_menu(event)

    def show_context_menu(self, event):
        x = self.canvas.canvasx(event.x)
        y = self.canvas.canvasy(event.y)
        diag = self.repo.diagrams.get(self.diagram_id)
        conn = self.find_connection(x, y)
        obj = None
        if not conn:
            obj = self.find_object(x, y)
            if not obj:
                if diag and diag.diag_type == "Internal Block Diagram":
                    menu = tk.Menu(self, tearoff=0)
                    menu.add_command(label="Set Father", command=self._set_diagram_father)
                    menu.tk_popup(event.x_root, event.y_root)
                return
        self.selected_obj = obj
        self.selected_conn = conn
        menu = tk.Menu(self, tearoff=0)
        if obj:
            menu.add_command(label="Properties", command=lambda: self._edit_object(obj))
            diag_id = self.repo.get_linked_diagram(obj.element_id)
            if diag_id and diag_id in self.repo.diagrams or obj.properties.get("view"):
                menu.add_command(
                    label="Open Linked Diagram", command=lambda: self._open_linked_diagram(obj)
                )
            menu.add_separator()
            menu.add_command(label="Copy", command=self.copy_selected)
            menu.add_command(label="Cut", command=self.cut_selected)
            menu.add_command(label="Paste", command=self.paste_selected)
            if diag and diag.diag_type == "Internal Block Diagram" and obj.obj_type == "Part":
                menu.add_separator()
                menu.add_command(
                    label="Remove Part from Diagram",
                    command=lambda: self.remove_part_diagram(obj),
                )
                menu.add_command(
                    label="Remove Part from Model",
                    command=lambda: self.remove_part_model(obj),
                )
            if diag and diag.diag_type == "Governance Diagram":
                menu.add_separator()
                menu.add_command(
                    label="Bring to Front", command=lambda o=obj: self.bring_to_front(o)
                )
                menu.add_command(
                    label="Send to Back", command=lambda o=obj: self.send_to_back(o)
                )
                menu.add_command(
                    label="Move Forward", command=lambda o=obj: self.move_forward(o)
                )
                menu.add_command(
                    label="Move Backward", command=lambda o=obj: self.move_backward(o)
                )
            menu.add_separator()
            menu.add_command(label="Delete", command=self.delete_selected)
        elif conn:
            menu.add_command(label="Properties", command=lambda: ConnectionDialog(self, conn))
            menu.add_separator()
            menu.add_command(label="Delete", command=self.delete_selected)
        menu.tk_popup(event.x_root, event.y_root)

    def bring_to_front(self, obj: SysMLObject) -> None:
        """Move ``obj`` to the top of the draw order."""
        if obj in self.objects:
            self.objects.remove(obj)
            self.objects.append(obj)
            self.redraw()

    def send_to_back(self, obj: SysMLObject) -> None:
        """Move ``obj`` to the bottom of the draw order."""
        if obj in self.objects:
            self.objects.remove(obj)
            self.objects.insert(0, obj)
            self.redraw()

    def move_forward(self, obj: SysMLObject) -> None:
        """Raise ``obj`` one step in the draw order."""
        if obj in self.objects:
            idx = self.objects.index(obj)
            if idx < len(self.objects) - 1:
                self.objects[idx], self.objects[idx + 1] = self.objects[idx + 1], self.objects[idx]
                self.redraw()

    def move_backward(self, obj: SysMLObject) -> None:
        """Lower ``obj`` one step in the draw order."""
        if obj in self.objects:
            idx = self.objects.index(obj)
            if idx > 0:
                self.objects[idx], self.objects[idx - 1] = self.objects[idx - 1], self.objects[idx]
                self.redraw()

    def _edit_object(self, obj):
        SysMLObjectDialog(self, obj)
        self._sync_to_repository()
        self.redraw()
        if self.app:
            self.app.update_views()
        self.update_property_view()
        if getattr(self, "app", None):
            self.app.update_views()

    def _open_linked_diagram(self, obj) -> bool:
        diag_id = self.repo.get_linked_diagram(obj.element_id)
        if not diag_id and obj.obj_type == "Part":
            def_id = obj.properties.get("definition")
            if def_id:
                diag_id = self.repo.get_linked_diagram(def_id)
        view_id = obj.properties.get("view")
        if (
            obj.obj_type in ("CallBehaviorAction", "Action")
            and diag_id
            and view_id
            and view_id in self.repo.diagrams
        ):
            if messagebox.askyesno("Open Diagram", "Open Behavior Diagram?\nChoose No for View"):
                chosen = diag_id
            else:
                chosen = view_id
        else:
            chosen = diag_id or view_id
        if not chosen or chosen not in self.repo.diagrams:
            return False
        # Avoid opening duplicate windows for the same diagram within the
        # current container. If a child frame already displays the chosen
        # diagram, simply return.
        for child in self.master.winfo_children():
            if getattr(child, "diagram_id", None) == chosen:
                return True
        diag = self.repo.diagrams[chosen]
        history = self.diagram_history + [self.diagram_id]
        if diag.diag_type == "Use Case Diagram":
            UseCaseDiagramWindow(self.master, self.app, diagram_id=chosen, history=history)
        elif diag.diag_type == "Activity Diagram":
            ActivityDiagramWindow(self.master, self.app, diagram_id=chosen, history=history)
        elif diag.diag_type == "Governance Diagram":
            GovernanceDiagramWindow(self.master, self.app, diagram_id=chosen, history=history)
        elif diag.diag_type == "Block Diagram":
            BlockDiagramWindow(self.master, self.app, diagram_id=chosen, history=history)
        elif diag.diag_type == "Internal Block Diagram":
            InternalBlockDiagramWindow(self.master, self.app, diagram_id=chosen, history=history)
        self._sync_to_repository()
        self.destroy()
        return True

    def _set_diagram_father(self) -> None:
        diag = self.repo.diagrams.get(self.diagram_id)
        if not diag or diag.diag_type != "Internal Block Diagram":
            return
        dlg = DiagramPropertiesDialog(self, diag)
        for data in getattr(dlg, "added_parts", []):
            self.objects.append(SysMLObject(**data))
        self._sync_to_repository()
        self.redraw()
        if self.app:
            self.app.update_views()

    def go_back(self):
        if not self.diagram_history:
            return
        prev_id = self.diagram_history.pop()
        diag = self.repo.diagrams.get(prev_id)
        if not diag:
            return
        if diag.diag_type == "Use Case Diagram":
            UseCaseDiagramWindow(
                self.master, self.app, diagram_id=prev_id, history=self.diagram_history
            )
        elif diag.diag_type == "Activity Diagram":
            ActivityDiagramWindow(
                self.master, self.app, diagram_id=prev_id, history=self.diagram_history
            )
        elif diag.diag_type == "Governance Diagram":
            GovernanceDiagramWindow(
                self.master, self.app, diagram_id=prev_id, history=self.diagram_history
            )
        elif diag.diag_type == "Block Diagram":
            BlockDiagramWindow(
                self.master, self.app, diagram_id=prev_id, history=self.diagram_history
            )
        elif diag.diag_type == "Internal Block Diagram":
            InternalBlockDiagramWindow(
                self.master, self.app, diagram_id=prev_id, history=self.diagram_history
            )
        self._sync_to_repository()
        self.destroy()

    def on_ctrl_mousewheel(self, event):
        if event.delta > 0:
            self.zoom_in()
        else:
            self.zoom_out()

    # ------------------------------------------------------------
    # Utility methods
    # ------------------------------------------------------------
    def find_object(self, x: float, y: float, prefer_port: bool = False) -> SysMLObject | None:
        """Return the diagram object under ``(x, y)``.

        When ``prefer_port`` is ``True`` ports are looked up first so they
        are selected over overlapping parent objects like a Block Boundary.
        """
        if prefer_port:
            for obj in reversed(self.objects):
                if obj.obj_type != "Port":
                    continue
                ox = obj.x * self.zoom
                oy = obj.y * self.zoom
                w = obj.width * self.zoom / 2
                h = obj.height * self.zoom / 2
                if ox - w <= x <= ox + w and oy - h <= y <= oy + h:
                    return obj

        for obj in reversed(self.objects):
            ox = obj.x * self.zoom
            oy = obj.y * self.zoom
            w = obj.width * self.zoom / 2
            h = obj.height * self.zoom / 2
            if obj.obj_type in ("Initial", "Final"):
                r = min(w, h)
                if (x - ox) ** 2 + (y - oy) ** 2 <= r**2:
                    return obj
            elif ox - w <= x <= ox + w and oy - h <= y <= oy + h:
                return obj
        return None

    def hit_resize_handle(self, obj: SysMLObject, x: float, y: float) -> str | None:
        if obj.obj_type in (
            "Initial",
            "Final",
            "Actor",
            "Decision",
            "Merge",
            "Work Product",
        ):
            return None
        margin = 5
        ox = obj.x * self.zoom
        oy = obj.y * self.zoom
        w = obj.width * self.zoom / 2
        h = obj.height * self.zoom / 2
        left = ox - w
        right = ox + w
        top = oy - h
        bottom = oy + h
        near_left = abs(x - left) <= margin
        near_right = abs(x - right) <= margin
        near_top = abs(y - top) <= margin
        near_bottom = abs(y - bottom) <= margin
        if near_left and near_top:
            return "nw"
        if near_right and near_top:
            return "ne"
        if near_left and near_bottom:
            return "sw"
        if near_right and near_bottom:
            return "se"
        if near_left:
            return "w"
        if near_right:
            return "e"
        if near_top:
            return "n"
        if near_bottom:
            return "s"
        return None

    def hit_compartment_toggle(self, obj: SysMLObject, x: float, y: float) -> str | None:
        """Return the label of the compartment toggle hit at *(x, y)* or ``None``."""
        for oid, label, (x1, y1, x2, y2) in self.compartment_buttons:
            if oid == obj.obj_id and x1 <= x <= x2 and y1 <= y <= y2:
                return label
        return None

    def _dist_to_segment(self, p, a, b) -> float:
        px, py = p
        ax, ay = a
        bx, by = b
        if ax == bx and ay == by:
            return ((px - ax) ** 2 + (py - ay) ** 2) ** 0.5
        t = ((px - ax) * (bx - ax) + (py - ay) * (by - ay)) / ((bx - ax) ** 2 + (by - ay) ** 2)
        t = max(0, min(1, t))
        lx = ax + t * (bx - ax)
        ly = ay + t * (by - ay)
        return ((px - lx) ** 2 + (py - ly) ** 2) ** 0.5

    def _segment_intersection(self, p1, p2, p3, p4):
        """Return intersection point (x, y, t) of segments *p1*-*p2* and *p3*-*p4* or None."""
        x1, y1 = p1
        x2, y2 = p2
        x3, y3 = p3
        x4, y4 = p4
        denom = (y4 - y3) * (x2 - x1) - (x4 - x3) * (y2 - y1)
        if denom == 0:
            return None
        t = ((x3 - x1) * (y4 - y3) - (y3 - y1) * (x4 - x3)) / denom
        u = ((x3 - x1) * (y2 - y1) - (y3 - y1) * (x2 - x1)) / denom
        if 0 <= t <= 1 and 0 <= u <= 1:
            ix = x1 + t * (x2 - x1)
            iy = y1 + t * (y2 - y1)
            return ix, iy, t
        return None

    def _nearest_diamond_corner(self, obj: SysMLObject, tx: float, ty: float) -> Tuple[float, float]:
        """Return the diamond corner of *obj* closest to the target (*tx*, *ty*)."""
        x = obj.x * self.zoom
        y = obj.y * self.zoom
        w = obj.width * self.zoom / 2
        h = obj.height * self.zoom / 2
        corners = [
            (x, y - h),
            (x + w, y),
            (x, y + h),
            (x - w, y),
        ]
        return min(corners, key=lambda p: (p[0] - tx) ** 2 + (p[1] - ty) ** 2)

    def _corner_index(self, pos: tuple[float, float]) -> int:
        rx, ry = pos
        if abs(rx) >= abs(ry):
            return 1 if rx >= 0 else 3
        else:
            return 2 if ry >= 0 else 0

    def _decision_used_corners(
        self, obj_id: int, exclude: DiagramConnection | None = None
    ) -> set[int]:
        used: set[int] = set()
        for conn in self.connections:
            if conn is exclude:
                continue
            if conn.src == obj_id and conn.src_pos:
                used.add(self._corner_index(conn.src_pos))
            if conn.dst == obj_id and conn.dst_pos:
                used.add(self._corner_index(conn.dst_pos))
        return used

    def _choose_decision_corner(
        self, node: SysMLObject, other: SysMLObject, used: set[int]
    ) -> tuple[float, float] | None:
        corners = [(0.0, -1.0), (1.0, 0.0), (0.0, 1.0), (-1.0, 0.0)]
        w = node.width * self.zoom / 2
        h = node.height * self.zoom / 2
        corner_pts = [
            (node.x * self.zoom, node.y * self.zoom - h),
            (node.x * self.zoom + w, node.y * self.zoom),
            (node.x * self.zoom, node.y * self.zoom + h),
            (node.x * self.zoom - w, node.y * self.zoom),
        ]
        pref = self._nearest_diamond_corner(node, other.x * self.zoom, other.y * self.zoom)
        pref_idx = corner_pts.index(pref)
        order = [pref_idx, (pref_idx + 1) % 4, (pref_idx + 3) % 4, (pref_idx + 2) % 4]
        for idx in order:
            if idx not in used:
                return corners[idx]
        return None

    def _assign_decision_corner(
        self,
        conn: DiagramConnection,
        node: SysMLObject,
        attr: str,
        pref: tuple[float, float] | None = None,
    ) -> bool:
        """Assign a connection endpoint to a unique corner of *node*.

        ``attr`` is either ``"src_pos"`` or ``"dst_pos"`` identifying which
        endpoint to update.  ``pref`` optionally provides a preferred relative
        location.  The method ensures that each decision/merge node is limited to
        four connections, one per corner.  Returns ``True`` if a corner was
        assigned, ``False`` when no free corner is available.
        """

        corners = [(0.0, -1.0), (1.0, 0.0), (0.0, 1.0), (-1.0, 0.0)]

        # Determine which corners are already occupied by other connections
        used: set[int] = set()
        for other in self.connections:
            if other is conn:
                continue
            if other.src == node.obj_id and other.src_pos:
                rx, ry = other.src_pos
            elif other.dst == node.obj_id and other.dst_pos:
                rx, ry = other.dst_pos
            else:
                continue
            if abs(rx) >= abs(ry):
                used.add(1 if rx >= 0 else 3)
            else:
                used.add(2 if ry >= 0 else 0)

        # If a preferred corner was provided, try to use it
        if pref is not None:
            rx, ry = pref
            if abs(rx) >= abs(ry):
                idx = 1 if rx >= 0 else 3
            else:
                idx = 2 if ry >= 0 else 0
            if idx in used:
                return False
            setattr(conn, attr, corners[idx])
            return True

        # Choose the corner nearest to the other object, falling back to the
        # first available corner if necessary
        other = self.get_object(conn.dst if attr == "src_pos" else conn.src)
        if other:
            x = node.x * self.zoom
            y = node.y * self.zoom
            w = node.width * self.zoom / 2
            h = node.height * self.zoom / 2
            corner_pts = [(x, y - h), (x + w, y), (x, y + h), (x - w, y)]
            tx = other.x * self.zoom
            ty = other.y * self.zoom
            pref_idx = min(range(4), key=lambda i: (corner_pts[i][0] - tx) ** 2 + (corner_pts[i][1] - ty) ** 2)
            order = [pref_idx, (pref_idx + 1) % 4, (pref_idx + 3) % 4, (pref_idx + 2) % 4]
            for idx in order:
                if idx not in used:
                    setattr(conn, attr, corners[idx])
                    return True

        for idx, corner in enumerate(corners):
            if idx not in used:
                setattr(conn, attr, corner)
                return True
        return False

    def _assign_decision_corners(self, conn: DiagramConnection) -> None:
        src_obj = self.get_object(conn.src)
        dst_obj = self.get_object(conn.dst)
        corners = [(0.0, -1.0), (1.0, 0.0), (0.0, 1.0), (-1.0, 0.0)]

        if src_obj and src_obj.obj_type in ("Decision", "Merge") and dst_obj:
            used = self._decision_used_corners(src_obj.obj_id, exclude=conn)
            pair_idx = None
            for other in self.connections:
                if other is conn:
                    continue
                if other.src == dst_obj.obj_id and other.dst == src_obj.obj_id and other.dst_pos:
                    pair_idx = self._corner_index(other.dst_pos)
                    break
            corner = None
            if pair_idx is not None:
                opp_idx = (pair_idx + 2) % 4
                if opp_idx not in used:
                    corner = corners[opp_idx]
            if corner is None:
                corner = self._choose_decision_corner(src_obj, dst_obj, used)
            if corner:
                conn.src_pos = corner

        if dst_obj and dst_obj.obj_type in ("Decision", "Merge") and src_obj:
            used = self._decision_used_corners(dst_obj.obj_id, exclude=conn)
            pair_idx = None
            for other in self.connections:
                if other is conn:
                    continue
                if other.src == dst_obj.obj_id and other.dst == src_obj.obj_id and other.src_pos:
                    pair_idx = self._corner_index(other.src_pos)
                    break
            corner = None
            if pair_idx is not None:
                opp_idx = (pair_idx + 2) % 4
                if opp_idx not in used:
                    corner = corners[opp_idx]
            if corner is None:
                corner = self._choose_decision_corner(dst_obj, src_obj, used)
            if corner:
                conn.dst_pos = corner

    def find_connection(self, x: float, y: float) -> DiagramConnection | None:
        diag = self.repo.diagrams.get(self.diagram_id)
        for conn in self.connections:
            src = self.get_object(conn.src)
            dst = self.get_object(conn.dst)
            if not src or not dst:
                continue
            # Control flow connectors are drawn as a vertical line between
            # elements. Mirror that behavior so they can be located when
            # selecting.
            if diag and diag.diag_type == "Control Flow Diagram" and conn.conn_type in (
                "Control Action",
                "Feedback",
            ):
                a_left = src.x - src.width / 2
                a_right = src.x + src.width / 2
                b_left = dst.x - dst.width / 2
                b_right = dst.x + dst.width / 2
                cx_val = (
                    conn.points[0][0]
                    if conn.points
                    else (max(a_left, b_left) + min(a_right, b_right)) / 2
                )
                cx_val = SysMLDiagramWindow._constrain_control_flow_x(
                    self, conn, cx_val
                )
                cx = cx_val * self.zoom
                ayc = src.y * self.zoom
                byc = dst.y * self.zoom
                if ayc <= byc:
                    cy1 = ayc + src.height / 2 * self.zoom
                    cy2 = byc - dst.height / 2 * self.zoom
                else:
                    cy1 = ayc - src.height / 2 * self.zoom
                    cy2 = byc + dst.height / 2 * self.zoom
                if (
                    self._dist_to_segment((x, y), (cx, cy1), (cx, cy2))
                    <= CONNECTION_SELECT_RADIUS
                ):
                    return conn
                continue

            if conn.src == conn.dst:
                sx, sy = self.edge_point(src, 0, 0, (1, 0))
                size = max(src.width, src.height) * 0.5 * self.zoom
                points = [
                    (sx, sy),
                    (sx + size, sy),
                    (sx + size, sy - size),
                    (sx, sy - size),
                    (sx, sy),
                ]
            else:
                sx, sy = self.edge_point(
                    src,
                    dst.x * self.zoom,
                    dst.y * self.zoom,
                    conn.src_pos,
                )
                points = [(sx, sy)]
                if conn.style == "Squared":
                    if conn.points:
                        mx = conn.points[0][0] * self.zoom
                    else:
                        mx = (src.x + dst.x) / 2 * self.zoom
                    points.extend([(mx, points[-1][1]), (mx, dst.y * self.zoom)])
                elif conn.style == "Custom":
                    for px, py in conn.points:
                        xpt = px * self.zoom
                        ypt = py * self.zoom
                        last = points[-1]
                        points.extend([(xpt, last[1]), (xpt, ypt)])
                ex, ey = self.edge_point(
                    dst,
                    src.x * self.zoom,
                    src.y * self.zoom,
                    conn.dst_pos,
                )
                points.append((ex, ey))
            for a, b in zip(points[:-1], points[1:]):
                if self._dist_to_segment((x, y), a, b) <= CONNECTION_SELECT_RADIUS:
                    return conn
        return None

    def snap_port_to_parent(self, port: SysMLObject, parent: SysMLObject) -> None:
        snap_port_to_parent_obj(port, parent)

    def edge_point(
        self,
        obj: SysMLObject,
        tx: float,
        ty: float,
        rel: tuple[float, float] | None = None,
        apply_radius: bool = True,
    ) -> Tuple[float, float]:
        cx = obj.x * self.zoom
        cy = obj.y * self.zoom

        def _intersect(vx: float, vy: float, w: float, h: float, r: float) -> Tuple[float, float]:
            """Return intersection of a ray from the origin with a rounded rectangle."""
            if vx == 0 and vy == 0:
                return 0.0, 0.0

            wi, hi = w - r, h - r
            signx = 1 if vx >= 0 else -1
            signy = 1 if vy >= 0 else -1
            candidates: list[tuple[float, float, float]] = []

            if vx != 0:
                t_v = (signx * w) / vx
                if t_v >= 0:
                    y_v = vy * t_v
                    if abs(y_v) <= hi:
                        candidates.append((t_v, signx * w, y_v))

            if vy != 0:
                t_h = (signy * h) / vy
                if t_h >= 0:
                    x_h = vx * t_h
                    if abs(x_h) <= wi:
                        candidates.append((t_h, x_h, signy * h))

            if r > 0:
                cx_arc, cy_arc = signx * wi, signy * hi
                a = vx * vx + vy * vy
                b = -2 * (vx * cx_arc + vy * cy_arc)
                c = cx_arc * cx_arc + cy_arc * cy_arc - r * r
                disc = b * b - 4 * a * c
                if disc >= 0:
                    sqrt_disc = math.sqrt(disc)
                    for t_arc in ((-b - sqrt_disc) / (2 * a), (-b + sqrt_disc) / (2 * a)):
                        if t_arc >= 0:
                            x_arc = vx * t_arc
                            y_arc = vy * t_arc
                            if signx * x_arc >= wi and signy * y_arc >= hi:
                                candidates.append((t_arc, x_arc, y_arc))

            if not candidates:
                return 0.0, 0.0

            t, ix, iy = min(candidates, key=lambda c: c[0])
            return ix, iy

        if obj.obj_type == "Port":
            # Ports are drawn as 12x12 squares regardless of object width/height.
            # Compute the intersection with this square so connectors touch its edge
            # rather than reaching the center.
            w = h = 6 * self.zoom
            if rel is not None:
                rx, ry = rel
                vx = rx * w
                vy = ry * h
            else:
                vx = tx - cx
                vy = ty - cy
            ix, iy = _intersect(vx, vy, w, h, 0.0)
            return cx + ix, cy + iy

        w = obj.width * self.zoom / 2
        h = obj.height * self.zoom / 2
        radius = 0.0
        if apply_radius:
            if obj.obj_type == "Block":
                radius = 6 * self.zoom
            elif obj.obj_type == "System Boundary":
                radius = 12 * self.zoom
            elif obj.obj_type in ("Action Usage", "Action", "CallBehaviorAction"):
                radius = 8 * self.zoom

        if rel is not None:
            rx, ry = rel
            if obj.obj_type in ("Decision", "Merge"):
                if abs(rx) >= abs(ry):
                    return (cx + (w if rx >= 0 else -w), cy)
                else:
                    return (cx, cy + (h if ry >= 0 else -h))
            vx = rx * obj.width / 2 * self.zoom
            vy = ry * obj.height / 2 * self.zoom
            ix, iy = _intersect(vx, vy, w, h, radius if apply_radius else 0.0)
            return cx + ix, cy + iy

        dx = tx - cx
        dy = ty - cy
        if obj.obj_type in ("Initial", "Final"):
            r = min(w, h)
            dist = (dx**2 + dy**2) ** 0.5 or 1
            return cx + dx / dist * r, cy + dy / dist * r
        if obj.obj_type in ("Decision", "Merge"):
            points = [
                (cx, cy - h),
                (cx + w, cy),
                (cx, cy + h),
                (cx - w, cy),
            ]
            best = None
            for i in range(len(points)):
                p3 = points[i]
                p4 = points[(i + 1) % len(points)]
                inter = SysMLDiagramWindow._segment_intersection(
                    self, (cx, cy), (tx, ty), p3, p4
                )
                if inter:
                    ix, iy, t = inter
                    if best is None or t < best[2]:
                        best = (ix, iy, t)
            if best:
                return best[0], best[1]

        ix, iy = _intersect(dx, dy, w, h, radius)
        return cx + ix, cy + iy

    def _line_rect_intersection(
        self,
        px: float,
        py: float,
        dx: float,
        dy: float,
        obj: SysMLObject,
    ) -> Tuple[float, float]:
        cx = obj.x * self.zoom
        cy = obj.y * self.zoom
        hw = obj.width * self.zoom / 2
        hh = obj.height * self.zoom / 2
        left, right = cx - hw, cx + hw
        top, bottom = cy - hh, cy + hh
        candidates: list[tuple[float, float, float]] = []
        if dx != 0:
            t = (left - px) / dx
            if t >= 0:
                y = py + t * dy
                if top <= y <= bottom:
                    candidates.append((t, left, y))
            t = (right - px) / dx
            if t >= 0:
                y = py + t * dy
                if top <= y <= bottom:
                    candidates.append((t, right, y))
        if dy != 0:
            t = (top - py) / dy
            if t >= 0:
                x = px + t * dx
                if left <= x <= right:
                    candidates.append((t, x, top))
            t = (bottom - py) / dy
            if t >= 0:
                x = px + t * dx
                if left <= x <= right:
                    candidates.append((t, x, bottom))
        if not candidates:
            return px, py
        t, ix, iy = min(candidates, key=lambda c: c[0])
        return ix, iy

    def sync_ports(self, part: SysMLObject) -> None:
        names: List[str] = []
        block_id = part.properties.get("definition")
        if block_id and block_id in self.repo.elements:
            block_elem = self.repo.elements[block_id]
            names.extend(
                [p.strip() for p in block_elem.properties.get("ports", "").split(",") if p.strip()]
            )
        names.extend([p.strip() for p in part.properties.get("ports", "").split(",") if p.strip()])
        existing_ports = [
            o
            for o in self.objects
            if o.obj_type == "Port" and o.properties.get("parent") == str(part.obj_id)
        ]
        existing: dict[str, SysMLObject] = {}
        for p in list(existing_ports):
            name = p.properties.get("name")
            if name in existing:
                self.objects.remove(p)
            else:
                existing[name] = p
        for n in names:
            if n not in existing:
                port = SysMLObject(
                    _get_next_id(),
                    "Port",
                    part.x + part.width / 2 + 20,
                    part.y,
                    properties={
                        "name": n,
                        "parent": str(part.obj_id),
                        "side": "E",
                        "labelX": "8",
                        "labelY": "-8",
                    },
                )
                self.snap_port_to_parent(port, part)
                self.objects.append(port)
                existing[n] = port
        for n, obj in list(existing.items()):
            if n not in names:
                self.objects.remove(obj)
        self.sort_objects()

    def sync_boundary_ports(self, boundary: SysMLObject) -> None:
        names: List[str] = []
        block_id = boundary.element_id
        if block_id and block_id in self.repo.elements:
            block_elem = self.repo.elements[block_id]
            names.extend([
                p.strip() for p in block_elem.properties.get("ports", "").split(",") if p.strip()
            ])
        existing_ports = [
            o
            for o in self.objects
            if o.obj_type == "Port" and o.properties.get("parent") == str(boundary.obj_id)
        ]
        existing: dict[str, SysMLObject] = {}
        for p in list(existing_ports):
            name = p.properties.get("name")
            if name in existing:
                self.objects.remove(p)
            else:
                existing[name] = p
        for n in names:
            if n not in existing:
                port = SysMLObject(
                    _get_next_id(),
                    "Port",
                    boundary.x + boundary.width / 2 + 20,
                    boundary.y,
                    properties={
                        "name": n,
                        "parent": str(boundary.obj_id),
                        "side": "E",
                        "labelX": "8",
                        "labelY": "-8",
                    },
                )
                self.snap_port_to_parent(port, boundary)
                self.objects.append(port)
                existing[n] = port
        for n, obj in list(existing.items()):
            if n not in names:
                self.objects.remove(obj)
        self.sort_objects()

    def zoom_in(self):
        self.zoom *= 1.2
        self.font.config(size=int(8 * self.zoom))
        self.redraw()

    def zoom_out(self):
        self.zoom /= 1.2
        self.font.config(size=int(8 * self.zoom))
        self.redraw()

    def _block_compartments(self, obj: SysMLObject) -> list[tuple[str, str]]:
        """Return the list of compartments displayed for a Block."""
        parts = "\n".join(
            p.strip()
            for p in obj.properties.get("partProperties", "").split(",")
            if p.strip()
        )
        operations = "\n".join(
            format_operation(op)
            for op in parse_operations(obj.properties.get("operations", ""))
        )
        ports = "\n".join(
            p.strip() for p in obj.properties.get("ports", "").split(",") if p.strip()
        )
        reliability = "\n".join(
            f"{label}={obj.properties.get(key, '')}"
            for label, key in (
                ("FIT", "fit"),
                ("Qual", "qualification"),
                ("FM", "failureModes"),
            )
            if obj.properties.get(key, "")
        )
        requirements = "\n".join(r.get("id") for r in obj.requirements)
        return [
            ("Parts", parts),
            ("Operations", operations),
            ("Ports", ports),
            ("Reliability", reliability),
            ("Requirements", requirements),
        ]

    def _min_block_size(self, obj: SysMLObject) -> tuple[float, float]:
        """Return minimum width and height to display all Block text."""
        name = _format_label(self, obj.properties.get('name', ''), obj.phase, obj)
        header = f"<<block>> {name}".strip()
        width_px = self.font.measure(header) + 8 * self.zoom
        compartments = self._block_compartments(obj)
        total_lines = 1
        button_w = 12 * self.zoom
        for label, text in compartments:
            collapsed = obj.collapsed.get(label, False)
            lines = text.splitlines() if text else [""]
            if collapsed:
                # When collapsed only show the compartment name, not the first
                # element. Previously the first line of the compartment content
                # was appended which caused the label to display e.g.
                # "Parts: Motor". The design has changed to only display the
                # compartment title when collapsed so that it simply reads
                # "Parts".
                disp = f"{label}:"
                width_px = max(width_px, self.font.measure(disp) + button_w + 8 * self.zoom)
                total_lines += 1
            else:
                disp = f"{label}:"
                width_px = max(width_px, self.font.measure(disp) + button_w + 8 * self.zoom)
                for line in lines:
                    width_px = max(width_px, self.font.measure(line) + 8 * self.zoom)
                total_lines += 1 + len(lines)
        height_px = total_lines * 20 * self.zoom
        return width_px / self.zoom, height_px / self.zoom

    def _min_action_size(self, obj: SysMLObject) -> tuple[float, float]:
        """Return minimum width and height to display Action text without wrapping."""
        full_width_obj = replace(obj, width=10_000)
        lines = self._object_label_lines(full_width_obj)
        if not lines:
            return (10.0, 10.0)
        text_width = max(self.font.measure(line) for line in lines)
        text_height = self.font.metrics("linespace") * len(lines)
        padding = 6 * self.zoom
        return (text_width + padding) / self.zoom, (text_height + padding) / self.zoom

    def _min_data_acquisition_size(self, obj: SysMLObject) -> tuple[float, float]:
        """Return minimum width and height to display Data acquisition compartments."""
        compartments = obj.properties.get(
            "compartments", "data source1;data source2;data source 3"
        ).split(";")
        lines = [line for comp in compartments for line in comp.splitlines()]
        if not lines:
            lines = [""]
        text_width = max(self.font.measure(line) for line in lines)
        padding = 8 * self.zoom
        total_lines = sum(max(len(comp.splitlines()), 1) for comp in compartments)
        text_height = self.font.metrics("linespace") * max(total_lines, 1)
        return (text_width + padding) / self.zoom, (text_height + padding) / self.zoom

    def _wrap_text_to_width(self, text: str, width_px: float) -> list[str]:
        """Return *text* wrapped to fit within *width_px* pixels."""
        if self.font.measure(text) <= width_px:
            return [text]
        words = text.split()
        if not words:
            words = [text]

        if len(words) == 1 and self.font.measure(words[0]) > width_px:
            # single long word - wrap by characters
            lines: list[str] = []
            current = ""
            for ch in words[0]:
                if self.font.measure(current + ch) <= width_px:
                    current += ch
                else:
                    if current:
                        lines.append(current)
                    current = ch
            if current:
                lines.append(current)
            return lines

        lines: list[str] = []
        current = words[0]
        for word in words[1:]:
            candidate = current + " " + word
            if self.font.measure(candidate) <= width_px:
                current = candidate
            else:
                lines.append(current)
                if self.font.measure(word) <= width_px:
                    current = word
                else:
                    # break long word
                    part = ""
                    for ch in word:
                        if self.font.measure(part + ch) <= width_px:
                            part += ch
                        else:
                            if part:
                                lines.append(part)
                            part = ch
                    current = part
        if current:
            lines.append(current)
        return lines

    def _object_label_lines(self, obj: SysMLObject) -> list[str]:
        """Return the lines of text displayed inside *obj*."""
        if obj.obj_type == "System Boundary" or obj.obj_type == "Block Boundary":
            name = _format_label(self, obj.properties.get("name", ""), obj.phase, obj)
            return [name] if name else []

        if obj.obj_type in ("Block", "Port"):
            # Blocks and ports use custom drawing logic
            return []

        name = obj.properties.get("name", "")
        has_name = False
        def_id = obj.properties.get("definition")
        if obj.element_id and obj.element_id in self.repo.elements:
            elem = self.repo.elements[obj.element_id]
            name = elem.name or elem.properties.get("component", "")
            def_id = def_id or elem.properties.get("definition")
            def_name = ""
            if def_id and def_id in self.repo.elements:
                def_name = self.repo.elements[def_id].name or def_id
            has_name = bool(name) and not _is_default_part_name(def_name, name)

        if not has_name:
            name = ""
        if obj.obj_type == "Part":
            asil = calculate_allocated_asil(obj.requirements)
            if obj.properties.get("asil") != asil:
                obj.properties["asil"] = asil
                if obj.element_id and obj.element_id in self.repo.elements:
                    self.repo.elements[obj.element_id].properties["asil"] = asil
            def_id = obj.properties.get("definition")
            mult = None
            comp = obj.properties.get("component", "")
            if def_id and def_id in self.repo.elements:
                def_name = self.repo.elements[def_id].name or def_id
                diag = self.repo.diagrams.get(self.diagram_id)
                block_id = (
                    getattr(diag, "father", None)
                    or next(
                        (
                            eid
                            for eid, did in self.repo.element_diagrams.items()
                            if did == self.diagram_id
                        ),
                        None,
                    )
                )
                if block_id:
                    for rel in self.repo.relationships:
                        if (
                            rel.rel_type in ("Aggregation", "Composite Aggregation")
                            and rel.source == block_id
                            and rel.target == def_id
                        ):
                            mult = rel.properties.get("multiplicity", "1")
                            if mult in ("", "1"):
                                mult = None
                            break
                base = name
                index = None
                m = re.match(r"^(.*)\[(\d+)\]$", name)
                if m:
                    base = m.group(1)
                    index = int(m.group(2))
                if index is not None:
                    base = f"{base} {index}"
                name = base
                if obj.element_id and obj.element_id in self.repo.elements and not comp:
                    comp = self.repo.elements[obj.element_id].properties.get("component", "")
                if comp and comp == def_name:
                    comp = ""
                if mult:
                    if ".." in mult:
                        upper = mult.split("..", 1)[1] or "*"
                        disp = f"{index or 1}..{upper}"
                    elif mult == "*":
                        disp = f"{index or 1}..*"
                    else:
                        disp = f"{index or 1}..{mult}"
                    def_part = f"{def_name} [{disp}]"
                else:
                    def_part = def_name
                if comp:
                    def_part = f"{comp} / {def_part}"
                if name and def_part != name:
                    name = f"{name} : {def_part}"
                elif not name:
                    name = f" : {def_part}"

        name = _format_label(self, name, obj.phase, obj)
        lines: list[str] = []
        diag_id = self.repo.get_linked_diagram(obj.element_id)
        if diag_id and diag_id in self.repo.diagrams:
            diag = self.repo.diagrams[diag_id]
            diag_name = _format_label(self, diag.name or diag_id, diag.phase)
            lines.append(diag_name)

        if obj.obj_type in ("Action", "CallBehaviorAction") and name:
            max_width = obj.width * self.zoom - 6 * self.zoom
            if max_width > 0:
                wrapped = self._wrap_text_to_width(name, max_width)
                lines.extend(wrapped)
            else:
                lines.append(name)
        elif obj.obj_type == "Work Product" and name:
            lines.extend(name.split())
        else:
            lines.append(name)

        key = obj.obj_type.replace(" ", "")
        if not key.endswith("Usage"):
            key += "Usage"
        for prop in SYSML_PROPERTIES.get(key, []):
            if obj.obj_type == "Part" and prop in (
                "fit",
                "qualification",
                "failureModes",
                "asil",
            ):
                continue
            val = obj.properties.get(prop)
            if val:
                lines.append(f"{prop}: {val}")

        if obj.obj_type == "Part":
            rel_items = []
            for lbl, key in (
                ("ASIL", "asil"),
                ("FIT", "fit"),
                ("Qual", "qualification"),
                ("FM", "failureModes"),
            ):
                val = obj.properties.get(key)
                if val:
                    rel_items.append(f"{lbl}: {val}")
            if rel_items:
                lines.extend(rel_items)
            reqs = "; ".join(r.get("id") for r in obj.requirements)
            if reqs:
                lines.append(f"Reqs: {reqs}")

        return lines

    def ensure_text_fits(self, obj: SysMLObject) -> None:
        """Expand the object's size so its label is fully visible."""
        if obj.obj_type == "Block":
            b_w, b_h = self._min_block_size(obj)
            min_w, min_h = b_w, b_h
        elif obj.obj_type == "Data acquisition":
            min_w, min_h = self._min_data_acquisition_size(obj)
            obj.width = max(obj.width, min_w)
            obj.height = max(obj.height, min_h)
            return
        else:
            label_lines = self._object_label_lines(obj)
            if not label_lines:
                return

            text_width = max(self.font.measure(line) for line in label_lines)
            text_height = self.font.metrics("linespace") * len(label_lines)
            if obj.obj_type in ("Action", "CallBehaviorAction"):
                padding = 6 * self.zoom
                if text_width + padding <= obj.width * self.zoom:
                    min_w = obj.width
                else:
                    min_w = (text_width + padding) / self.zoom
            else:
                padding = 10 * self.zoom
                min_w = (text_width + padding) / self.zoom
            min_h = (text_height + padding) / self.zoom

        if obj.obj_type in ("Block",):
            # _min_block_size already accounts for text padding
            pass
        elif obj.obj_type in (
            "Fork",
            "Join",
            "Initial",
            "Final",
            "Decision",
            "Merge",
        ):
            min_h = obj.height  # height remains unchanged for these types
        if min_w > obj.width:
            obj.width = min_w
        if obj.obj_type not in (
            "Fork",
            "Join",
            "Initial",
            "Final",
            "Decision",
            "Merge",
        ) and min_h > obj.height:
            obj.height = min_h
    def sort_objects(self) -> None:
        """Order objects so boundaries render behind and their ports above."""

        def key(o: SysMLObject) -> int:
            if o.obj_type in ("System Boundary", "Block Boundary", "Existing Element"):
                return 0
            if o.obj_type == "Port":
                parent_id = o.properties.get("parent")
                if parent_id:
                    try:
                        pid = int(parent_id)
                    except (TypeError, ValueError):
                        pid = None
                    if pid is not None:
                        for obj in self.objects:
                            if obj.obj_id == pid and obj.obj_type == "Block Boundary":
                                return 2
            return 1

        self.objects.sort(key=key)

    def redraw(self):
        self.canvas.configure(bg=StyleManager.get_instance().canvas_bg)
        self.canvas.delete("all")
        self.gradient_cache.clear()
        self.compartment_buttons = []
        self.sort_objects()
        remove_orphan_ports(self.objects)
        for obj in list(self.objects):
            if getattr(obj, "hidden", False):
                continue
            if obj.obj_type == "Part":
                self.sync_ports(obj)
            if obj.obj_type == "Block Boundary":
                self.sync_boundary_ports(obj)
            self.ensure_text_fits(obj)
            self.draw_object(obj)
        for conn in self.connections:
            src = self.get_object(conn.src)
            dst = self.get_object(conn.dst)
            if (
                src
                and dst
                and not getattr(src, "hidden", False)
                and not getattr(dst, "hidden", False)
            ):
                if (
                    conn is self.selected_conn
                    and self.dragging_endpoint is not None
                    and self.endpoint_drag_pos
                ):
                    continue
                self.draw_connection(src, dst, conn, conn is self.selected_conn)
        if (
            self.selected_conn
            and self.dragging_endpoint is not None
            and self.endpoint_drag_pos
        ):
            other = (
                self.get_object(self.selected_conn.dst)
                if self.dragging_endpoint == "src"
                else self.get_object(self.selected_conn.src)
            )
            if other:
                rel = (
                    self.selected_conn.dst_pos
                    if self.dragging_endpoint == "src"
                    else self.selected_conn.src_pos
                )
                sx, sy = self.edge_point(other, *self.endpoint_drag_pos, rel)
                ex, ey = self.endpoint_drag_pos
                forward = self.selected_conn.arrow in ("forward", "both")
                backward = self.selected_conn.arrow in ("backward", "both")
                if self.dragging_endpoint == "src":
                    arrow_start = backward
                    arrow_end = forward
                else:
                    arrow_start = backward
                    arrow_end = forward
                if arrow_start and arrow_end:
                    style = tk.BOTH
                elif arrow_end:
                    style = tk.LAST
                elif arrow_start:
                    style = tk.FIRST
                else:
                    style = tk.NONE
                self.canvas.create_line(
                    sx,
                    sy,
                    ex,
                    ey,
                    dash=(2, 2),
                    arrow=style,
                    tags="connection",
                )
        if (
            self.start
            and self.temp_line_end
            and self.current_tool
            in (
                "Association",
                "Include",
                "Extend",
                "Flow",
                "Connector",
                "Generalization",
                "Generalize",
                "Communication Path",
                "Aggregation",
                "Composite Aggregation",
                "Control Action",
                "Feedback",
            )
        ):
            sx, sy = self.edge_point(self.start, *self.temp_line_end)
            ex, ey = self.temp_line_end
            self.canvas.create_line(
                sx, sy, ex, ey, dash=(2, 2), arrow=tk.LAST, tags="connection"
            )
        self.canvas.tag_raise("connection")
        self.canvas.config(scrollregion=self.canvas.bbox("all"))

    def _create_round_rect(self, x1, y1, x2, y2, radius=10, **kwargs):
        """Draw a rectangle with rounded corners on the canvas."""
        rad = min(radius, abs(x2 - x1) / 2, abs(y2 - y1) / 2)
        points = [
            x1 + rad,
            y1,
            x2 - rad,
            y1,
            x2,
            y1,
            x2,
            y1 + rad,
            x2,
            y2 - rad,
            x2,
            y2,
            x2 - rad,
            y2,
            x1 + rad,
            y2,
            x1,
            y2,
            x1,
            y2 - rad,
            x1,
            y1 + rad,
            x1,
            y1,
        ]
        return self.canvas.create_polygon(points, smooth=True, splinesteps=36, **kwargs)

    def _create_gradient_image(self, width: int, height: int, color: str) -> tk.PhotoImage:
        """Return a left-to-right gradient image from white to *color*."""
        width = max(1, int(width))
        height = max(1, int(height))
        img = tk.PhotoImage(width=width, height=height)
        r = int(color[1:3], 16)
        g = int(color[3:5], 16)
        b = int(color[5:7], 16)
        for x in range(width):
            ratio = x / (width - 1) if width > 1 else 1
            nr = int(255 * (1 - ratio) + r * ratio)
            ng = int(255 * (1 - ratio) + g * ratio)
            nb = int(255 * (1 - ratio) + b * ratio)
            img.put(f"#{nr:02x}{ng:02x}{nb:02x}", to=(x, 0, x + 1, height))
        return img

    def _draw_gradient_rect(self, x1: float, y1: float, x2: float, y2: float, color: str, obj_id: int) -> None:
        """Draw a gradient rectangle on the canvas and cache the image."""
        img = self._create_gradient_image(abs(int(x2 - x1)), abs(int(y2 - y1)), color)
        self.canvas.create_image(min(x1, x2), min(y1, y2), anchor="nw", image=img)
        self.gradient_cache[obj_id] = img


    def _draw_open_arrow(
        self,
        start: Tuple[float, float],
        end: Tuple[float, float],
        color: str = "black",
        width: int = 1,
        tags: str = "connection",
    ) -> None:
        """Draw an open triangular arrow head from *start* to *end*.

        This helper creates the classic hollow triangle used for
        generalization relationships. The interior is filled with the
        canvas background so the outline color defines the arrow shape.
        """
        dx = end[0] - start[0]
        dy = end[1] - start[1]
        length = math.hypot(dx, dy)
        if length == 0:
            return
        size = 10 * self.zoom
        angle = math.atan2(dy, dx)
        spread = math.radians(20)
        p1 = (
            end[0] - size * math.cos(angle - spread),
            end[1] - size * math.sin(angle - spread),
        )
        p2 = (
            end[0] - size * math.cos(angle + spread),
            end[1] - size * math.sin(angle + spread),
        )
        # Draw the arrowhead as a small white triangle with the requested
        # outline color. Using a filled polygon ensures the arrowhead remains
        # visible regardless of the canvas background color.
        self.canvas.create_polygon(
            end,
            p1,
            p2,
            fill="white",
            outline=color,
            width=width,
            tags=tags,
        )

    def _draw_line_arrow(
        self,
        start: Tuple[float, float],
        end: Tuple[float, float],
        color: str = "black",
        width: int = 1,
        tags: str = "connection",
    ) -> None:
        """Draw an open arrow using only line segments.

        The arrow head is composed of two lines so that the center line of
        the connection meets the arrow tip directly, providing a cleaner
        look for port direction indicators.
        """
        dx = end[0] - start[0]
        dy = end[1] - start[1]
        length = math.hypot(dx, dy)
        if length == 0:
            return
        # Use a slightly smaller arrow head so the direction indicator
        # fits nicely on the tiny port square.
        size = 6 * self.zoom
        angle = math.atan2(dy, dx)
        spread = math.radians(20)
        p1 = (
            end[0] - size * math.cos(angle - spread),
            end[1] - size * math.sin(angle - spread),
        )
        p2 = (
            end[0] - size * math.cos(angle + spread),
            end[1] - size * math.sin(angle + spread),
        )
        self.canvas.create_line(
            end[0],
            end[1],
            p1[0],
            p1[1],
            fill=color,
            width=width,
            tags=tags,
        )
        self.canvas.create_line(
            end[0],
            end[1],
            p2[0],
            p2[1],
            fill=color,
            width=width,
            tags=tags,
        )

    def _draw_line_arrow(
        self,
        start: Tuple[float, float],
        end: Tuple[float, float],
        color: str = "black",
        width: int = 1,
        tags: str = "connection",
    ) -> None:
        """Draw an open arrow using only line segments.

        The arrow head is composed of two lines so that the center line of
        the connection meets the arrow tip directly, providing a cleaner
        look for port direction indicators.
        """
        dx = end[0] - start[0]
        dy = end[1] - start[1]
        length = math.hypot(dx, dy)
        if length == 0:
            return
        # Use a tiny arrow head so the indicator does not dwarf the port.
        size = 3 * self.zoom
        angle = math.atan2(dy, dx)
        spread = math.radians(20)
        p1 = (
            end[0] - size * math.cos(angle - spread),
            end[1] - size * math.sin(angle - spread),
        )
        p2 = (
            end[0] - size * math.cos(angle + spread),
            end[1] - size * math.sin(angle + spread),
        )
        self.canvas.create_line(
            end[0],
            end[1],
            p1[0],
            p1[1],
            fill=color,
            width=width,
            tags=tags,
        )
        self.canvas.create_line(
            end[0],
            end[1],
            p2[0],
            p2[1],
            fill=color,
            width=width,
            tags=tags,
        )

    def _draw_filled_arrow(
        self,
        start: Tuple[float, float],
        end: Tuple[float, float],
        color: str = "black",
        width: int = 1,
        tags: str = "connection",
    ) -> None:
        """Draw a filled triangular arrow from *start* to *end*."""
        dx = end[0] - start[0]
        dy = end[1] - start[1]
        length = math.hypot(dx, dy)
        if length == 0:
            return
        size = 10 * self.zoom
        angle = math.atan2(dy, dx)
        spread = math.radians(20)
        p1 = (
            end[0] - size * math.cos(angle - spread),
            end[1] - size * math.sin(angle - spread),
        )
        p2 = (
            end[0] - size * math.cos(angle + spread),
            end[1] - size * math.sin(angle + spread),
        )
        self.canvas.create_polygon(
            end,
            p1,
            p2,
            fill=color,
            outline=color,
            width=width,
            tags=tags,
        )

    def _draw_open_diamond(
        self,
        start: Tuple[float, float],
        end: Tuple[float, float],
        color: str = "black",
        width: int = 1,
        tags: str = "connection",
    ) -> None:
        """Draw an open diamond from *start* to *end*."""
        dx = end[0] - start[0]
        dy = end[1] - start[1]
        length = math.hypot(dx, dy)
        if length == 0:
            return
        size = 10 * self.zoom
        angle = math.atan2(dy, dx)
        p1 = (
            end[0] - size * math.cos(angle),
            end[1] - size * math.sin(angle),
        )
        p2 = (
            p1[0] - size * math.sin(angle) / 2,
            p1[1] + size * math.cos(angle) / 2,
        )
        p3 = (
            end[0] - 2 * size * math.cos(angle),
            end[1] - 2 * size * math.sin(angle),
        )
        p4 = (
            p1[0] + size * math.sin(angle) / 2,
            p1[1] - size * math.cos(angle) / 2,
        )
        self.canvas.create_polygon(
            end,
            p2,
            p3,
            p4,
            fill=self.canvas.cget("background"),
            outline=color,
            width=width,
            tags=tags,
        )

    def _draw_filled_diamond(
        self,
        start: Tuple[float, float],
        end: Tuple[float, float],
        color: str = "black",
        width: int = 1,
        tags: str = "connection",
    ) -> None:
        """Draw a filled diamond from *start* to *end*."""
        dx = end[0] - start[0]
        dy = end[1] - start[1]
        length = math.hypot(dx, dy)
        if length == 0:
            return
        size = 10 * self.zoom
        angle = math.atan2(dy, dx)
        p1 = (
            end[0] - size * math.cos(angle),
            end[1] - size * math.sin(angle),
        )
        p2 = (
            p1[0] - size * math.sin(angle) / 2,
            p1[1] + size * math.cos(angle) / 2,
        )
        p3 = (
            end[0] - 2 * size * math.cos(angle),
            end[1] - 2 * size * math.sin(angle),
        )
        p4 = (
            p1[0] + size * math.sin(angle) / 2,
            p1[1] - size * math.cos(angle) / 2,
        )
        self.canvas.create_polygon(
            end,
            p2,
            p3,
            p4,
            fill=color,
            outline=color,
            width=width,
            tags=tags,
        )

    def _draw_center_triangle(
        self,
        start: Tuple[float, float],
        end: Tuple[float, float],
        color: str = "black",
        width: int = 1,
        tags: str = "connection",
    ) -> None:
        """Draw a small triangular arrow pointing from *start* to *end*.

        The triangle is centered on the line segment defined by the start
        and end points and scales with the current zoom level.
        """
        dx = end[0] - start[0]
        dy = end[1] - start[1]
        length = math.hypot(dx, dy)
        if length == 0:
            return
        mx = (start[0] + end[0]) / 2
        my = (start[1] + end[1]) / 2
        # Slightly enlarge the arrowhead to make flow direction clearer
        size = 10 * self.zoom
        angle = math.atan2(dy, dx)
        spread = math.radians(20)
        p1 = (mx, my)
        p2 = (
            mx - size * math.cos(angle - spread),
            my - size * math.sin(angle - spread),
        )
        p3 = (
            mx - size * math.cos(angle + spread),
            my - size * math.sin(angle + spread),
        )
        self.canvas.create_polygon(
            p1,
            p2,
            p3,
            fill=color,
            outline=color,
            width=width,
            tags=tags,
        )

    def _draw_subdiagram_marker(self, right: float, bottom: float) -> None:
        """Draw a small indicator showing a linked lower level diagram."""

        size = 8 * self.zoom
        pad = 2 * self.zoom
        x1 = right - size - pad
        y1 = bottom - size - pad
        x2 = right - pad
        y2 = bottom - pad
        self.canvas.create_rectangle(
            x1,
            y1,
            x2,
            y2,
            outline=StyleManager.get_instance().outline_color,
            fill="white",
        )
        cx = (x1 + x2) / 2
        cy = (y1 + y2) / 2
        self.canvas.create_text(
            cx,
            cy,
            text="∞",
            font=("Arial", int(6 * self.zoom)),
            fill="black",
        )

    def draw_object(self, obj: SysMLObject):
        x = obj.x * self.zoom
        y = obj.y * self.zoom
        w = obj.width * self.zoom / 2
        h = obj.height * self.zoom / 2
        color = StyleManager.get_instance().get_color(obj.obj_type)
        outline = StyleManager.get_instance().outline_color
        if color == "#FFFFFF":
            if obj.obj_type == "Database":
                color = "#cfe2f3"
            elif obj.obj_type == "ANN":
                color = "#d5e8d4"
            elif obj.obj_type == "Data acquisition":
                color = "#ffe6cc"
            elif obj.obj_type == "Process":
                color = "#e6f2ff"
            elif obj.obj_type == "Activity":
                color = "#fff2cc"
            elif obj.obj_type == "Task":
                color = "#d9ead3"
            elif obj.obj_type == "Operation":
                color = "#ead1dc"
            elif obj.obj_type == "Driving Function":
                color = "#d0e0e3"
            elif obj.obj_type in ("Software Component", "Component"):
                color = "#fff2cc"
            elif obj.obj_type == "Test Suite":
                color = "#f4cccc"
            elif obj.obj_type == "System":
                color = "#c9daf8"
            elif obj.obj_type == "Plan":
                color = "#f9cb9c"
            elif obj.obj_type == "Manufacturing Process":
                color = "#b4a7d6"
            elif obj.obj_type == "Vehicle":
                color = "#a2c4c9"
            elif obj.obj_type == "Fleet":
                color = "#a4c2f4"
            elif obj.obj_type == "Safety Compliance":
                color = "#cfe2f3"
            elif obj.obj_type == "Incident":
                color = "#f4cccc"
            elif obj.obj_type == "Safety Issue":
                color = "#fce5cd"
            elif obj.obj_type == "Field Data":
                color = "#e2f0d9"
            elif obj.obj_type == "Model":
                color = "#d9d2e9"
        if obj.obj_type == "Actor":
            sx = obj.width / 80.0 * self.zoom
            sy = obj.height / 40.0 * self.zoom
            self.canvas.create_oval(
                x - 10 * sx,
                y - 30 * sy,
                x + 10 * sx,
                y - 10 * sy,
                outline=outline,
                fill=color,
            )
            self.canvas.create_line(x, y - 10 * sy, x, y + 20 * sy, fill=outline)
            self.canvas.create_line(x - 15 * sx, y, x + 15 * sx, y, fill=outline)
            self.canvas.create_line(
                x,
                y + 20 * sy,
                x - 10 * sx,
                y + 40 * sy,
                fill=outline,
            )
            self.canvas.create_line(
                x,
                y + 20 * sy,
                x + 10 * sx,
                y + 40 * sy,
                fill=outline,
            )
        elif obj.obj_type == "Role":
            sx = obj.width / 80.0 * self.zoom
            sy = obj.height / 40.0 * self.zoom
            self.canvas.create_oval(
                x - 10 * sx,
                y - 30 * sy,
                x + 10 * sx,
                y - 10 * sy,
                outline=outline,
                fill=color,
            )
            self.canvas.create_line(x, y - 10 * sy, x, y + 20 * sy, fill=outline)
            self.canvas.create_line(x - 15 * sx, y, x + 15 * sx, y, fill=outline)
            self.canvas.create_line(
                x,
                y + 20 * sy,
                x - 10 * sx,
                y + 40 * sy,
                fill=outline,
            )
            self.canvas.create_line(
                x,
                y + 20 * sy,
                x + 10 * sx,
                y + 40 * sy,
                fill=outline,
            )
        elif obj.obj_type == "Business Unit":
            self.canvas.create_rectangle(
                x - w,
                y - h,
                x + w,
                y + h,
                outline=outline,
                fill=color,
            )
        elif obj.obj_type == "Data":
            rh = min(10 * self.zoom, h)
            self.canvas.create_oval(
                x - w,
                y - h,
                x + w,
                y - h + 2 * rh,
                outline=outline,
                fill=color,
            )
            self.canvas.create_rectangle(
                x - w,
                y - h + rh,
                x + w,
                y + h - rh,
                outline=outline,
                fill=color,
            )
            self.canvas.create_oval(
                x - w,
                y + h - 2 * rh,
                x + w,
                y + h,
                outline=outline,
                fill=color,
            )
        elif obj.obj_type == "Document":
            self.canvas.create_rectangle(
                x - w,
                y - h,
                x + w,
                y + h,
                outline=outline,
                fill=color,
            )
            fold = 10 * self.zoom
            self.canvas.create_polygon(
                x + w - fold,
                y - h,
                x + w,
                y - h,
                x + w,
                y - h + fold,
                fill=StyleManager.get_instance().get_canvas_color(),
                outline=outline,
            )
        elif obj.obj_type == "Guideline":
            r = min(obj.width, obj.height) * self.zoom / 2
            points = []
            for i in range(6):
                angle = math.radians(60 * i)
                px = x + r * math.cos(angle)
                py = y + r * math.sin(angle)
                points.extend([px, py])
            self.canvas.create_polygon(points, outline=outline, fill=color)
        elif obj.obj_type == "Metric":
            points = [x, y - h, x + w, y, x, y + h, x - w, y]
            self.canvas.create_polygon(points, outline=outline, fill=color)
        elif obj.obj_type == "Organization":
            self.canvas.create_oval(
                x - w,
                y - h,
                x + w,
                y + h,
                outline=outline,
                fill=color,
            )
        elif obj.obj_type == "Policy":
            r = min(obj.width, obj.height) * self.zoom / 2
            points = []
            for i in range(8):
                angle = math.radians(45 * i + 22.5)
                px = x + r * math.cos(angle)
                py = y + r * math.sin(angle)
                points.extend([px, py])
            self.canvas.create_polygon(points, outline=outline, fill=color)
        elif obj.obj_type == "Principle":
            points = [x, y - h, x + w, y + h, x - w, y + h]
            self.canvas.create_polygon(points, outline=outline, fill=color)
        elif obj.obj_type == "Procedure":
            offset = w * 0.3
            points = [
                x - w + offset,
                y - h,
                x + w,
                y - h,
                x + w - offset,
                y + h,
                x - w,
                y + h,
            ]
            self.canvas.create_polygon(points, outline=outline, fill=color)
        elif obj.obj_type == "Record":
            self.canvas.create_rectangle(
                x - w,
                y - h,
                x + w,
                y + h,
                outline=outline,
                fill=color,
            )
            tab_h = min(15 * self.zoom, h)
            tab_w = w * 0.4
            self.canvas.create_rectangle(
                x - w,
                y - h,
                x - w + tab_w,
                y - h + tab_h,
                outline=outline,
                fill=StyleManager.get_instance().get_canvas_color(),
            )
        elif obj.obj_type == "Standard":
            r = min(obj.width, obj.height) * self.zoom / 2
            points = []
            for i in range(10):
                angle = math.radians(36 * i - 90)
                radius = r if i % 2 == 0 else r * 0.4
                px = x + radius * math.cos(angle)
                py = y + radius * math.sin(angle)
                points.extend([px, py])
            self.canvas.create_polygon(points, outline=outline, fill=color)
        elif obj.obj_type == "Process" or obj.obj_type == "Manufacturing Process":
            r = min(obj.width, obj.height) * self.zoom / 2
            points = []
            for i in range(6):
                angle = math.radians(60 * i)
                px = x + r * math.cos(angle)
                py = y + r * math.sin(angle)
                points.extend([px, py])
            self.canvas.create_polygon(points, outline=outline, fill=color)
        elif obj.obj_type == "Activity":
            self._draw_gradient_rect(x - w, y - h, x + w, y + h, color, obj.obj_id)
            self._create_round_rect(
                x - w,
                y - h,
                x + w,
                y + h,
                radius=12 * self.zoom,
                outline=outline,
                fill="",
            )
        elif obj.obj_type == "Task":
            offset = w * 0.3
            points = [
                x - w + offset,
                y - h,
                x + w - offset,
                y - h,
                x + w,
                y + h,
                x - w,
                y + h,
            ]
            self.canvas.create_polygon(points, outline=outline, fill=color)
        elif obj.obj_type == "Operation":
            self.canvas.create_oval(
                x - w,
                y - h,
                x + w,
                y + h,
                outline=outline,
                fill=color,
            )
        elif obj.obj_type == "Driving Function":
            points = [x - w, y - h, x + w, y, x - w, y + h]
            self.canvas.create_polygon(points, outline=outline, fill=color)
        elif obj.obj_type in ("Software Component", "Component"):
            self.canvas.create_rectangle(
                x - w,
                y - h,
                x + w,
                y + h,
                outline=outline,
                fill=color,
            )
            side = w * 0.4
            comp_h = h * 0.4
            self.canvas.create_rectangle(
                x - w - side * 0.1,
                y - h + comp_h * 0.2,
                x - w + side,
                y - h + comp_h * 1.2,
                outline=outline,
                fill=StyleManager.get_instance().get_canvas_color(),
            )
            self.canvas.create_rectangle(
                x - w - side * 0.1,
                y + h - comp_h * 1.2,
                x - w + side,
                y + h - comp_h * 0.2,
                outline=outline,
                fill=StyleManager.get_instance().get_canvas_color(),
            )
        elif obj.obj_type == "Test Suite":
            self.canvas.create_rectangle(
                x - w,
                y - h,
                x + w,
                y + h,
                outline=outline,
                fill=color,
            )
            self.canvas.create_line(x - w, y, x + w, y, fill=outline)
            self.canvas.create_line(x, y - h, x, y + h, fill=outline)
            label = obj.properties.get("name", obj.obj_type)
            self.canvas.create_text(
                x, y + h + 10 * self.zoom, text=label, font=self.font
            )
        elif obj.obj_type == "System":
            self.canvas.create_rectangle(
                x - w,
                y - h,
                x + w,
                y + h,
                outline=outline,
                fill=color,
            )
            pad = 6 * self.zoom
            self.canvas.create_rectangle(
                x - w + pad,
                y - h + pad,
                x + w - pad,
                y + h - pad,
                outline=outline,
                fill="",
            )
        elif obj.obj_type == "Plan":
            self.canvas.create_rectangle(
                x - w,
                y - h,
                x + w,
                y + h,
                outline=outline,
                fill=color,
            )
            fold = 10 * self.zoom
            self.canvas.create_polygon(
                x + w - fold,
                y - h,
                x + w,
                y - h,
                x + w,
                y - h + fold,
                fill=StyleManager.get_instance().get_canvas_color(),
                outline=outline,
            )
        elif obj.obj_type == "Vehicle":
            body_h = h * 0.6
            self.canvas.create_rectangle(
                x - w,
                y - body_h,
                x + w,
                y + body_h,
                outline=outline,
                fill=color,
            )
            wheel_r = min(w, h) * 0.2
            self.canvas.create_oval(
                x - w + wheel_r,
                y + body_h - wheel_r,
                x - w + 3 * wheel_r,
                y + body_h + wheel_r,
                outline=outline,
                fill=outline,
            )
            self.canvas.create_oval(
                x + w - 3 * wheel_r,
                y + body_h - wheel_r,
                x + w - wheel_r,
                y + body_h + wheel_r,
                outline=outline,
                fill=outline,
            )
        elif obj.obj_type == "Fleet":
            offset = 6 * self.zoom
            body_h = h * 0.6
            self.canvas.create_rectangle(
                x - w + offset,
                y - body_h - offset,
                x + w + offset,
                y + body_h - offset,
                outline=outline,
                fill=color,
            )
            self.canvas.create_rectangle(
                x - w,
                y - body_h,
                x + w,
                y + body_h,
                outline=outline,
                fill=color,
            )
            wheel_r = min(w, h) * 0.2
            self.canvas.create_oval(
                x - w + wheel_r,
                y + body_h - wheel_r,
                x - w + 3 * wheel_r,
                y + body_h + wheel_r,
                outline=outline,
                fill=outline,
            )
            self.canvas.create_oval(
                x + w - 3 * wheel_r,
                y + body_h - wheel_r,
                x + w - wheel_r,
                y + body_h + wheel_r,
                outline=outline,
                fill=outline,
            )
        elif obj.obj_type == "Safety Compliance":
            points = [
                x,
                y - h,
                x + w,
                y - h / 3,
                x + w * 0.6,
                y + h,
                x - w * 0.6,
                y + h,
                x - w,
                y - h / 3,
            ]
            self.canvas.create_polygon(points, outline=outline, fill=color)
        elif obj.obj_type == "Incident":
            r = min(obj.width, obj.height) * self.zoom / 2
            points = []
            for i in range(8):
                angle = math.radians(45 * i)
                radius = r if i % 2 == 0 else r * 0.5
                px = x + radius * math.cos(angle)
                py = y + radius * math.sin(angle)
                points.extend([px, py])
            self.canvas.create_polygon(points, outline=outline, fill=color)
        elif obj.obj_type == "Safety Issue":
            points = [x, y - h, x + w, y + h, x - w, y + h]
            self.canvas.create_polygon(points, outline=outline, fill=color)
        elif obj.obj_type == "Field Data":
            rh = min(10 * self.zoom, h)
            self.canvas.create_oval(
                x - w,
                y - h,
                x + w,
                y - h + 2 * rh,
                outline=outline,
                fill=color,
            )
            self.canvas.create_rectangle(
                x - w,
                y - h + rh,
                x + w,
                y + h - rh,
                outline=outline,
                fill=color,
            )
            self.canvas.create_oval(
                x - w,
                y + h - 2 * rh,
                x + w,
                y + h,
                outline=outline,
                fill=color,
            )
        elif obj.obj_type == "Model":
            self.canvas.create_rectangle(
                x - w,
                y - h,
                x + w,
                y + h,
                outline=outline,
                fill=color,
            )
            off = w * 0.3
            self.canvas.create_rectangle(
                x - w + off,
                y - h + off,
                x + w + off,
                y + h + off,
                outline=outline,
                fill=StyleManager.get_instance().get_canvas_color(),
            )
            self.canvas.create_line(x + w, y - h, x + w + off, y - h + off, fill=outline)
            self.canvas.create_line(x + w, y + h, x + w + off, y + h + off, fill=outline)
            self.canvas.create_line(x - w, y + h, x - w + off, y + h + off, fill=outline)
        elif obj.obj_type == "Hazard":
            points = [x, y - h, x + w, y + h, x - w, y + h]
            self.canvas.create_polygon(points, outline=outline, fill=color)
        elif obj.obj_type == "Risk Assessment":
            points = [x, y - h, x + w, y, x, y + h, x - w, y]
            self.canvas.create_polygon(points, outline=outline, fill=color)
        elif obj.obj_type == "Safety Goal":
            r = min(obj.width, obj.height) * self.zoom / 2
            pts = []
            for i in range(5):
                angle = math.radians(72 * i - 90)
                px = x + r * math.cos(angle)
                py = y + r * math.sin(angle)
                pts.extend([px, py])
            self.canvas.create_polygon(pts, outline=outline, fill=color)
        elif obj.obj_type in (
            "Report",
            "Safety Case",
        ):
            self.canvas.create_rectangle(
                x - w,
                y - h,
                x + w,
                y + h,
                outline=outline,
                fill=color,
            )
            fold = 10 * self.zoom
            self.canvas.create_polygon(
                x + w - fold,
                y - h,
                x + w,
                y - h,
                x + w,
                y - h + fold,
                fill=StyleManager.get_instance().get_canvas_color(),
                outline=outline,
            )
        elif obj.obj_type == "Security Threat":
            self.canvas.create_line(x - w, y - h, x + w, y + h, fill=outline, width=2)
            self.canvas.create_line(x - w, y + h, x + w, y - h, fill=outline, width=2)
        elif obj.obj_type == "Use Case":
            self.canvas.create_oval(
                x - w,
                y - h,
                x + w,
                y + h,
                fill=color,
                outline=outline,
            )
        elif obj.obj_type == "System Boundary":
            self._draw_gradient_rect(x - w, y - h, x + w, y + h, color, obj.obj_id)
            self._create_round_rect(
                x - w,
                y - h,
                x + w,
                y + h,
                radius=12 * self.zoom,
                dash=(4, 2),
                outline=outline,
                fill="",
            )
            label = _format_label(self, obj.properties.get("name", ""), obj.phase, obj)
            if label:
                # Wrap and scale the label so it always fits within the boundary box
                avail_w = max(obj.width * self.zoom - 16 * self.zoom, 1)
                avail_h = max(obj.height * self.zoom - 16 * self.zoom, 1)

                try:
                    font = tkFont.Font(font=self.font)
                    char_w = max(font.measure("M"), 1)
                    line_h = max(font.metrics("linespace"), 1)
                except Exception:
                    font = None
                    char_w = 8
                    line_h = 16

                max_chars = max(int(avail_h / char_w), 1)
                max_lines = max(int(avail_w / line_h), 1)

                wrap_width = max_chars
                wrapped = textwrap.fill(label, width=wrap_width)
                lines = wrapped.count("\n") + 1

                # Reduce font size until the wrapped text fits horizontally
                if font is not None:
                    while lines > max_lines and font.cget("size") > 6:
                        font.configure(size=font.cget("size") - 1)
                        char_w = max(font.measure("M"), 1)
                        line_h = max(font.metrics("linespace"), 1)
                        max_chars = max(int(avail_h / char_w), 1)
                        max_lines = max(int(avail_w / line_h), 1)
                        wrap_width = max_chars
                        wrapped = textwrap.fill(label, width=wrap_width)
                        lines = wrapped.count("\n") + 1

                # Truncate wrapped lines if they still exceed available space
                wrapped_lines = wrapped.splitlines()
                if len(wrapped_lines) > max_lines:
                    wrapped_lines = wrapped_lines[:max_lines]
                    wrapped = "\n".join(wrapped_lines)
                    lines = len(wrapped_lines)

                # create a compartment on the left for the vertical title
                label_w = lines * line_h + 16 * self.zoom
                label_w = min(label_w, obj.width * self.zoom)
                cx = x - w + label_w
                self.canvas.create_line(
                    cx,
                    y - h + self.zoom,
                    cx,
                    y + h - self.zoom,
                    fill=outline,
                )

                lx = x - w + label_w / 2
                ly = y + 4 * self.zoom
                self.canvas.create_text(
                    lx,
                    ly,
                    text=wrapped,
                    anchor="center",
                    angle=90,
                    font=font or self.font,
                    justify="center",
                )
        elif obj.obj_type == "Block Boundary":
            self._create_round_rect(
                x - w,
                y - h,
                x + w,
                y + h,
                radius=12 * self.zoom,
                dash=(4, 2),
                outline=outline,
                fill="",
            )
            label = _format_label(self, obj.properties.get("name", ""), obj.phase, obj)
            if label:
                lx = x
                ly = y - h - 4 * self.zoom
                self.canvas.create_text(
                    lx,
                    ly,
                    text=label,
                    anchor="s",
                    font=self.font,
                )
        elif obj.obj_type == "Work Product":
            raw_name = obj.properties.get("name", "")
            label = _format_label(self, raw_name, obj.phase)
            diagram_products = {
                "Architecture Diagram",
                "Safety & Security Concept",
                "Product Goal Specification",
                *REQUIREMENT_WORK_PRODUCTS,
            }
            analysis_products = {
                "HAZOP",
                "STPA",
                "Threat Analysis",
                "FI2TC",
                "TC2FI",
                "Risk Assessment",
                "FTA",
                "FMEA",
                "FMEDA",
            }
            if raw_name in diagram_products:
                color = "#cfe2f3"
            elif raw_name in analysis_products:
                color = "#d5e8d4"
            else:
                color = "#ffffff"
            self._create_round_rect(
                x - w,
                y - h,
                x + w,
                y + h,
                radius=8 * self.zoom,
                outline=outline,
                fill=color,
            )
            fold = 10 * self.zoom
            fold_color = "#fdfdfd"
            self.canvas.create_polygon(
                x + w - fold,
                y - h,
                x + w,
                y - h,
                x + w,
                y - h + fold,
                fill=fold_color,
                outline=outline,
            )
            self.canvas.create_line(
                x + w - fold,
                y - h,
                x + w - fold,
                y - h + fold,
                fill=outline,
            )
            if raw_name:
                self.canvas.create_text(
                    x,
                    y,
                    text=raw_name.replace(" ", "\n"),
                    anchor="center",
                    font=self.font,
                    width=obj.width * self.zoom,
                )
        elif obj.obj_type == "Lifecycle Phase":
            color = "#F4D698"
            tab_h = 10 * self.zoom
            tab_w = min(obj.width * self.zoom / 2, 40 * self.zoom)
            body_top = y - h + tab_h
            self._draw_gradient_rect(x - w, body_top, x + w, y + h, color, obj.obj_id)
            self.canvas.create_rectangle(
                x - w,
                body_top,
                x + w,
                y + h,
                outline=outline,
                fill="",
            )
            self.canvas.create_rectangle(
                x - w,
                y - h,
                x - w + tab_w,
                body_top,
                outline=outline,
                fill=color,
            )
            label = _format_label(self, obj.properties.get("name", ""), obj.phase, obj)
            if label:
                self.canvas.create_text(
                    x,
                    y,
                    text=label,
                    anchor="center",
                    font=self.font,
                    width=obj.width * self.zoom,
                )
        elif obj.obj_type == "Existing Element":
            element = self.repo.elements.get(obj.element_id)
            if element:
                color = StyleManager.get_instance().get_color(element.elem_type)
            outline = color
            self._draw_gradient_rect(x - w, y - h, x + w, y + h, color, obj.obj_id)
            self._create_round_rect(
                x - w,
                y - h,
                x + w,
                y + h,
                radius=12 * self.zoom,
                dash=(),
                outline=outline,
                fill="",
            )
            diag = self.repo.diagrams.get(self.diagram_id)
            if not diag or diag.diag_type != "Control Flow Diagram":
                label = _format_label(self, obj.properties.get("name", ""), obj.phase, obj)
                if label:
                    lx = x
                    ly = y - h - 4 * self.zoom
                    self.canvas.create_text(
                        lx,
                        ly,
                        text=label,
                        anchor="s",
                        font=self.font,
                    )
        elif obj.obj_type in ("Action Usage", "Action", "CallBehaviorAction", "Part", "Port"):
            dash = ()
            if obj.obj_type == "Part":
                dash = (4, 2)
            if obj.obj_type == "Port":
                side = obj.properties.get("side", "E")
                sz = 6 * self.zoom
                self._draw_gradient_rect(x - sz, y - sz, x + sz, y + sz, color, obj.obj_id)
                self.canvas.create_rectangle(
                    x - sz,
                    y - sz,
                    x + sz,
                    y + sz,
                    fill="",
                    outline=outline,
                )
                arrow_len = sz * 1.2
                half = arrow_len / 2
                direction = obj.properties.get("direction", "out")

                if side in ("E", "W"):
                    if side == "E":
                        inside = -half
                        outside = half
                    else:
                        inside = half
                        outside = -half
                    if direction == "in":
                        self.canvas.create_line(x + outside, y, x + inside, y)
                        self._draw_line_arrow(
                            (x + outside, y),
                            (x + inside, y),
                            color=outline,
                            tags="connection",
                        )
                    elif direction == "out":
                        self.canvas.create_line(x + inside, y, x + outside, y)
                        self._draw_line_arrow(
                            (x + inside, y),
                            (x + outside, y),
                            color=outline,
                            tags="connection",
                        )
                    else:
                        self.canvas.create_line(x - half, y, x + half, y)
                        self._draw_line_arrow(
                            (x, y),
                            (x + half, y),
                            color=outline,
                            tags="connection",
                        )
                        self._draw_line_arrow(
                            (x, y),
                            (x - half, y),
                            color=outline,
                            tags="connection",
                        )
                else:  # N or S
                    if side == "S":
                        inside = -half
                        outside = half
                    else:
                        inside = half
                        outside = -half
                    if direction == "in":
                        self.canvas.create_line(x, y + outside, x, y + inside)
                        self._draw_line_arrow(
                            (x, y + outside),
                            (x, y + inside),
                            color=outline,
                            tags="connection",
                        )
                    elif direction == "out":
                        self.canvas.create_line(x, y + inside, x, y + outside)
                        self._draw_line_arrow(
                            (x, y + inside),
                            (x, y + outside),
                            color=outline,
                            tags="connection",
                        )
                    else:
                        self.canvas.create_line(x, y - half, x, y + half)
                        self._draw_line_arrow(
                            (x, y),
                            (x, y + half),
                            color=outline,
                            tags="connection",
                        )
                        self._draw_line_arrow(
                            (x, y),
                            (x, y - half),
                            color=outline,
                            tags="connection",
                        )

                lx_off = _parse_float(obj.properties.get("labelX"), 8.0)
                ly_off = _parse_float(obj.properties.get("labelY"), -8.0)
                lx = x + lx_off * self.zoom
                ly = y + ly_off * self.zoom
                port_label = _format_label(
                    self, obj.properties.get("name", ""), obj.phase, obj
                )
                self.canvas.create_text(
                    lx,
                    ly,
                    text=port_label,
                    anchor="center",
                    font=self.font,
                )
            else:
                if obj.obj_type in ("Action Usage", "Action", "CallBehaviorAction"):
                    self._draw_gradient_rect(x - w, y - h, x + w, y + h, color, obj.obj_id)
                    self._create_round_rect(
                        x - w,
                        y - h,
                        x + w,
                        y + h,
                        radius=8 * self.zoom,
                        dash=dash,
                        fill="",
                        outline=outline,
                    )
                else:
                    self._draw_gradient_rect(x - w, y - h, x + w, y + h, color, obj.obj_id)
                    self.canvas.create_rectangle(
                        x - w,
                        y - h,
                        x + w,
                        y + h,
                        dash=dash,
                        fill="",
                        outline=outline,
                    )
        elif obj.obj_type == "Block":
            left, top = x - w, y - h
            right, bottom = x + w, y + h
            self._draw_gradient_rect(left, top, right, bottom, color, obj.obj_id)
            self._create_round_rect(
                left,
                top,
                right,
                bottom,
                radius=6 * self.zoom,
                fill="",
                outline=outline,
            )
            name = _format_label(self, obj.properties.get('name', ''), obj.phase, obj)
            header = f"<<block>> {name}".strip()
            self.canvas.create_line(left, top + 20 * self.zoom, right, top + 20 * self.zoom)
            self.canvas.create_text(
                left + 4 * self.zoom,
                top + 10 * self.zoom,
                text=header,
                anchor="w",
                font=self.font,
            )
            compartments = self._block_compartments(obj)
            cy = top + 20 * self.zoom
            for label, text in compartments:
                lines = text.splitlines() if text else [""]
                collapsed = obj.collapsed.get(label, False)
                self.canvas.create_line(left, cy, right, cy)
                btn_sz = 8 * self.zoom
                bx1 = left + 2 * self.zoom
                by1 = cy + (20 * self.zoom - btn_sz) / 2
                bx2 = bx1 + btn_sz
                by2 = by1 + btn_sz
                self.canvas.create_rectangle(
                    bx1,
                    by1,
                    bx2,
                    by2,
                    outline=StyleManager.get_instance().outline_color,
                    fill="white",
                )
                self.canvas.create_text((bx1 + bx2) / 2, (by1 + by2) / 2, text="-" if not collapsed else "+", font=self.font)
                self.compartment_buttons.append((obj.obj_id, label, (bx1, by1, bx2, by2)))
                tx = bx2 + 2 * self.zoom
                if collapsed:
                    # Only display the compartment title when collapsed rather
                    # than showing the first item's text. This keeps the
                    # collapsed view concise and avoids confusion when the
                    # compartment contains multiple elements.
                    self.canvas.create_text(
                        tx,
                        cy + 10 * self.zoom,
                        text=f"{label}:",
                        anchor="w",
                        font=self.font,
                    )
                    cy += 20 * self.zoom
                else:
                    self.canvas.create_text(
                        tx,
                        cy + 10 * self.zoom,
                        text=f"{label}:",
                        anchor="w",
                        font=self.font,
                    )
                    cy += 20 * self.zoom
                    for line in lines:
                        self.canvas.create_text(
                            left + 4 * self.zoom,
                            cy + 10 * self.zoom,
                            text=line,
                            anchor="w",
                            font=self.font,
                        )
                        cy += 20 * self.zoom
        elif obj.obj_type in ("Initial", "Final"):
            if obj.obj_type == "Initial":
                r = min(obj.width, obj.height) / 2 * self.zoom
                self.canvas.create_oval(x - r, y - r, x + r, y + r, fill="black")
            else:
                r = min(obj.width, obj.height) / 2 * self.zoom
                inner = max(r - 5 * self.zoom, 0)
                self.canvas.create_oval(x - r, y - r, x + r, y + r)
                self.canvas.create_oval(x - inner, y - inner, x + inner, y + inner, fill="black")
        elif obj.obj_type in ("Decision", "Merge"):
                self.canvas.create_polygon(
                    x,
                    y - h,
                    x + w,
                    y,
                    x,
                    y + h,
                    x - w,
                    y,
                    fill=color,
                    outline=outline,
                )
        elif obj.obj_type == "Database":
            top = y - h
            bottom = y + h
            oval_h = 10 * self.zoom
            self._draw_gradient_rect(x - w, top, x + w, bottom, color, obj.obj_id)
            self.canvas.create_rectangle(
                x - w,
                top,
                x + w,
                bottom,
                outline=outline,
                fill="",
            )
            self.canvas.create_oval(
                x - w,
                top - oval_h,
                x + w,
                top + oval_h,
                fill=color,
                outline=outline,
            )
            self.canvas.create_oval(
                x - w,
                bottom - oval_h,
                x + w,
                bottom + oval_h,
                fill=color,
                outline=outline,
            )
            label = obj.properties.get("name", obj.obj_type)
            self.canvas.create_text(x, bottom + 20 * self.zoom, text=label, font=self.font)
        elif obj.obj_type == "ANN":
            # Draw three layers of neurons connected
            layers = [3, 6, 2]
            spacing_x = obj.width * self.zoom / (len(layers) - 1)
            max_neurons = max(layers)
            spacing_y = obj.height * self.zoom / (max_neurons - 1 if max_neurons > 1 else 1)
            layer_x = x - obj.width * self.zoom / 2

            # Calculate neuron positions for each layer without drawing
            neuron_positions: list[list[tuple[float, float]]] = []
            for count in layers:
                xs = layer_x
                ys = y - ((count - 1) * spacing_y) / 2
                positions = []
                for i in range(count):
                    cx = xs
                    cy = ys + i * spacing_y
                    positions.append((cx, cy))
                neuron_positions.append(positions)
                layer_x += spacing_x

            # Draw connections first so they appear behind the neuron nodes
            for i in range(len(neuron_positions) - 1):
                for src in neuron_positions[i]:
                    for dst in neuron_positions[i + 1]:
                        self.canvas.create_line(src[0], src[1], dst[0], dst[1], fill=outline)

            # Now draw the neuron nodes on top of the connections
            for layer in neuron_positions:
                for cx, cy in layer:
                    r = 5 * self.zoom
                    fta_drawing_helper._fill_gradient_circle(self.canvas, cx, cy, r, color)
                    self.canvas.create_oval(
                        cx - r,
                        cy - r,
                        cx + r,
                        cy + r,
                        outline=outline,
                        fill="",
                    )

            label = obj.properties.get("name", obj.obj_type)
            self.canvas.create_text(x, y + h + 10 * self.zoom, text=label, font=self.font)
        elif obj.obj_type == "Data acquisition":
            left, top = x - w, y - h
            right, bottom = x + w, y + h
            self._draw_gradient_rect(left, top, right, bottom, color, obj.obj_id)
            self.canvas.create_rectangle(left, top, right, bottom, outline=outline, fill="")
            compartments = obj.properties.get(
                "compartments", "data source1;data source2;data source 3"
            ).split(";")
            n = max(len(compartments), 1)
            step = (bottom - top) / n
            for idx in range(1, n):
                self.canvas.create_line(left, top + idx * step, right, top + idx * step)
            for idx, text in enumerate(compartments):
                cy = top + idx * step + step / 2
                self.canvas.create_text(x, cy, text=text, font=self.font)
            label = obj.properties.get("name", obj.obj_type)
            self.canvas.create_text(x, bottom + 10 * self.zoom, text=label, font=self.font)
        elif obj.obj_type in ("Fork", "Join"):
            half = obj.width / 2 * self.zoom
            self.canvas.create_rectangle(
                x - half, y - 5 * self.zoom, x + half, y + 5 * self.zoom, fill="black"
            )
        else:
            self._create_round_rect(
                x - w,
                y - h,
                x + w,
                y + h,
                radius=6 * self.zoom,
                fill=color,
                outline=outline,
            )

        if obj.obj_type not in (
            "Block",
            "System Boundary",
            "Block Boundary",
            "Port",
            "Work Product",
            "Database",
            "ANN",
            "Data acquisition",
            "Test Suite",
        ):
            if hasattr(self, "_object_label_lines"):
                label_lines = self._object_label_lines(obj)
            else:
                label_lines = SysMLDiagramWindow._object_label_lines(self, obj)
            if obj.obj_type in ("Actor", "Stakeholder", "Role"):
                sy = obj.height / 40.0 * self.zoom
                label_x = x
                label_y = y + 40 * sy + 10 * self.zoom
                self.canvas.create_text(
                    label_x,
                    label_y,
                    text="\n".join(label_lines),
                    anchor="n",
                    font=self.font,
                )
            elif obj.obj_type in ("Initial", "Final"):
                label_y = y + obj.height / 2 * self.zoom + 10 * self.zoom
                self.canvas.create_text(
                    x,
                    label_y,
                    text="\n".join(label_lines),
                    anchor="n",
                    font=self.font,
                )
            else:
                self.canvas.create_text(
                    x,
                    y,
                    text="\n".join(label_lines),
                    anchor="center",
                    font=self.font,
                )

        show_marker = False
        if obj.obj_type in ("Block", "Action Usage", "Action", "CallBehaviorAction"):
            diag_id = self.repo.get_linked_diagram(obj.element_id)
            view_id = obj.properties.get("view")
            show_marker = bool(
                (diag_id and diag_id in self.repo.diagrams)
                or (view_id and view_id in self.repo.diagrams)
            )
        if show_marker:
            self._draw_subdiagram_marker(x + w, y + h)

        if obj in self.selected_objs:
            bx = x - w
            by = y - h
            ex = x + w
            ey = y + h
            self.canvas.create_rectangle(bx, by, ex, ey, outline="red", dash=(2, 2))
            if obj == self.selected_obj and obj.obj_type != "Actor":
                s = 4
                for hx, hy in [(bx, by), (bx, ey), (ex, by), (ex, ey)]:
                    self.canvas.create_rectangle(
                        hx - s,
                        hy - s,
                        hx + s,
                        hy + s,
                        outline="red",
                        fill="white",
                    )

    def _label_offset(self, conn: DiagramConnection, diag_type: str | None) -> float:
        """Return a vertical offset for a connection label.

        When multiple connections exist between the same two objects, their
        stereotype labels are offset so they do not overlap. The offset is
        determined by the index of ``conn`` among all labeled connections
        between the object pair.
        """
        pair = {conn.src, conn.dst}
        labeled: list[DiagramConnection] = []
        connections = getattr(self, "connections", [])
        for c in connections:
            if {c.src, c.dst} == pair:
                if format_control_flow_label(c, self.repo, diag_type):
                    labeled.append(c)
        if len(labeled) <= 1:
            return 0.0
        idx = next((i for i, c in enumerate(labeled) if c is conn), 0)
        return (idx - (len(labeled) - 1) / 2) * 15 * self.zoom

    def draw_connection(
        self, a: SysMLObject, b: SysMLObject, conn: DiagramConnection, selected: bool = False
    ):
        axc, ayc = a.x * self.zoom, a.y * self.zoom
        bxc, byc = b.x * self.zoom, b.y * self.zoom
        dash = ()
        diag = self.repo.diagrams.get(self.diagram_id)
        diag_type = diag.diag_type if diag else None
        label = format_control_flow_label(conn, self.repo, diag_type)
        if diag and diag.diag_type == "Control Flow Diagram" and conn.conn_type in ("Control Action", "Feedback"):
            a_left = a.x - a.width / 2
            a_right = a.x + a.width / 2
            b_left = b.x - b.width / 2
            b_right = b.x + b.width / 2
            x_val = (
                conn.points[0][0]
                if conn.points
                else (max(a_left, b_left) + min(a_right, b_right)) / 2
            )
            x_val = SysMLDiagramWindow._constrain_control_flow_x(
                self, conn, x_val
            )
            if conn.points:
                conn.points[0] = (x_val, 0)
            x = x_val * self.zoom
            if ayc <= byc:
                y1 = ayc + a.height / 2 * self.zoom
                y2 = byc - b.height / 2 * self.zoom
            else:
                y1 = ayc - a.height / 2 * self.zoom
                y2 = byc + b.height / 2 * self.zoom
            color = "red" if selected else "black"
            width = 2 if selected else 1
            self.canvas.create_line(
                x,
                y1,
                x,
                y2,
                arrow=tk.LAST,
                dash=(),
                fill=color,
                width=width,
                tags="connection",
            )
            if label:
                offset = (
                    self._label_offset(conn, diag_type)
                    if hasattr(self, "_label_offset")
                    else 0
                )
                self.canvas.create_text(
                    x + offset,
                    (y1 + y2) / 2 - 10 * self.zoom,
                    text=label,
                    font=self.font,
                    tags="connection",
                )
            if selected:
                s = 3
                for hx, hy in [(x, y1), (x, y2), (x, (y1 + y2) / 2)]:
                    self.canvas.create_rectangle(
                        hx - s,
                        hy - s,
                        hx + s,
                        hy + s,
                        outline="red",
                        fill="white",
                        tags="connection",
                    )
            return
        if a.obj_id == b.obj_id:
            ax, ay = self.edge_point(a, 0, 0, (1, 0))
            bx, by = ax, ay
        else:
            ax, ay = self.edge_point(a, bxc, byc, conn.src_pos)
            bx, by = self.edge_point(b, axc, ayc, conn.dst_pos)
        if conn.conn_type in ("Include", "Extend"):
            dash = (4, 2)
            if label and ">> " in label:
                label = label.replace(">> ", ">>\n", 1)
        elif conn.conn_type in ("Generalize", "Generalization", "Communication Path"):
            dash = (2, 2)
        src_flow = a.properties.get("flow") if a.obj_type == "Port" else None
        dst_flow = b.properties.get("flow") if b.obj_type == "Port" else None
        points = [(ax, ay)]
        if a.obj_id == b.obj_id:
            size = max(a.width, a.height) * 0.5 * self.zoom
            points.extend(
                [
                    (ax + size, ay),
                    (ax + size, ay - size),
                    (ax, ay - size),
                ]
            )
        elif conn.style == "Squared":
            if conn.points:
                mx = conn.points[0][0] * self.zoom
            else:
                mx = (ax + bx) / 2
            points.extend([(mx, ay), (mx, by)])
        elif conn.style == "Custom":
            for px, py in conn.points:
                x = px * self.zoom
                y = py * self.zoom
                last = points[-1]
                points.extend([(x, last[1]), (x, y)])
        points.append((bx, by))
        flat = [coord for pt in points for coord in pt]
        color = "red" if selected else "black"
        width = 2 if selected else 1
        arrow_style = tk.NONE
        open_arrow = conn.conn_type in ("Include", "Extend")
        diamond_src = conn.conn_type in ("Aggregation", "Composite Aggregation")
        filled_diamond = conn.conn_type == "Composite Aggregation"
        forward = conn.arrow in ("forward", "both")
        backward = conn.arrow in ("backward", "both")
        mid_forward = forward
        mid_backward = backward
        if conn.conn_type == "Connector" and (src_flow or dst_flow):
            arrow_style = tk.NONE
            conn.mid_arrow = True
            if src_flow and dst_flow:
                dir_a = a.properties.get("direction", "out").lower()
                dir_b = b.properties.get("direction", "out").lower()
                if dir_a == "out":
                    label = src_flow
                    mid_forward, mid_backward = True, False
                elif dir_b == "out":
                    label = dst_flow
                    mid_forward, mid_backward = False, True
                else:
                    label = src_flow
                    mid_forward, mid_backward = True, True
            elif src_flow:
                label = src_flow
                dir_attr = a.properties.get("direction", "out")
                if dir_attr == "in":
                    mid_forward, mid_backward = False, True
                elif dir_attr == "out":
                    mid_forward, mid_backward = True, False
                else:
                    mid_forward, mid_backward = True, True
            else:
                label = dst_flow
                dir_attr = b.properties.get("direction", "out")
                if dir_attr == "in":
                    mid_forward, mid_backward = True, False
                elif dir_attr == "out":
                    mid_forward, mid_backward = False, True
                else:
                    mid_forward, mid_backward = True, True
            label = f"<<{conn.stereotype or conn.conn_type.lower()}>> {label}".strip()
        self.canvas.create_line(
            *flat,
            arrow=arrow_style,
            dash=dash,
            fill=color,
            width=width,
            tags="connection",
        )
        if open_arrow:
            if forward:
                self._draw_open_arrow(
                    points[-2], points[-1], color=color, width=width, tags="connection"
                )
            if backward:
                self._draw_open_arrow(
                    points[1], points[0], color=color, width=width, tags="connection"
                )
        elif conn.conn_type in ("Generalize", "Generalization"):
            # SysML uses an open triangular arrow head for generalization
            # relationships. Use the open arrow drawing helper so the arrow
            # interior matches the canvas background (typically white).
            if forward:
                self._draw_open_arrow(
                    points[-2], points[-1], color=color, width=width, tags="connection"
                )
            if backward:
                self._draw_filled_arrow(
                    points[1], points[0], color=color, width=width, tags="connection"
                )
        elif diamond_src:
            if filled_diamond:
                self._draw_filled_diamond(
                    points[1], points[0], color=color, width=width, tags="connection"
                )
            else:
                self._draw_open_diamond(
                    points[1], points[0], color=color, width=width, tags="connection"
                )
        else:
            if forward:
                self._draw_filled_arrow(
                    points[-2], points[-1], color=color, width=width, tags="connection"
                )
            if backward:
                self._draw_filled_arrow(
                    points[1], points[0], color=color, width=width, tags="connection"
                )
        flow_port = None
        flow_name = ""
        if a.obj_type == "Port" and a.properties.get("flow"):
            flow_port = a
            flow_name = a.properties.get("flow", "")
        elif b.obj_type == "Port" and b.properties.get("flow"):
            flow_port = b
            flow_name = b.properties.get("flow", "")

        if conn.mid_arrow or flow_port:
            mid_idx = len(points) // 2
            if mid_idx > 0:
                mstart = points[mid_idx - 1]
                mend = points[mid_idx]
                if flow_port:
                    direction = flow_port.properties.get("direction", "")
                    if flow_port is b:
                        direction = "in" if direction == "out" else "out" if direction == "in" else direction
                    if direction == "inout":
                        self._draw_center_triangle(
                            mstart, mend, color=color, width=width, tags="connection"
                        )
                        self._draw_center_triangle(
                            mend, mstart, color=color, width=width, tags="connection"
                        )
                    elif direction == "in":
                        self._draw_center_triangle(
                            mend, mstart, color=color, width=width, tags="connection"
                        )
                    else:
                        self._draw_center_triangle(
                            mstart, mend, color=color, width=width, tags="connection"
                        )
                    mx = (mstart[0] + mend[0]) / 2
                    my = (mstart[1] + mend[1]) / 2
                    self.canvas.create_text(
                        mx,
                        my - 10 * self.zoom,
                        text=flow_name,
                        font=self.font,
                        tags="connection",
                    )
                else:
                    if mid_forward or not mid_backward:
                        self._draw_center_triangle(
                            mstart, mend, color=color, width=width, tags="connection"
                        )
                    if mid_backward:
                        self._draw_center_triangle(
                            mend, mstart, color=color, width=width, tags="connection"
                        )
        if selected:
            if conn.style == "Custom":
                for px, py in conn.points:
                    hx = px * self.zoom
                    hy = py * self.zoom
                    s = 3
                    self.canvas.create_rectangle(
                    hx - s,
                    hy - s,
                    hx + s,
                    hy + s,
                    outline="red",
                    fill="white",
                    tags="connection",
                )
            elif conn.style == "Squared":
                if conn.points:
                    mx = conn.points[0][0] * self.zoom
                else:
                    mx = (ax + bx) / 2
                hy = (ay + by) / 2
                s = 3
                self.canvas.create_rectangle(
                    mx - s,
                    hy - s,
                    mx + s,
                    hy + s,
                    outline="red",
                    fill="white",
                    tags="connection",
                )
            elif diag and diag.diag_type == "Governance Diagram" and conn.style == "Straight":
                mx, my = (ax + bx) / 2, (ay + by) / 2
                s = 3
                self.canvas.create_rectangle(
                    mx - s,
                    my - s,
                    mx + s,
                    my + s,
                    outline="red",
                    fill="white",
                    tags="connection",
                )
            # draw endpoint handles
            for hx, hy in [(ax, ay), (bx, by)]:
                s = 3
                self.canvas.create_rectangle(
                    hx - s,
                    hy - s,
                    hx + s,
                    hy + s,
                    outline="red",
                    fill="white",
                    tags="connection",
                )
        if conn.multiplicity and conn.conn_type in ("Aggregation", "Composite Aggregation"):
            end_x, end_y = points[-1]
            prev_x, prev_y = points[-2]
            dx = prev_x - end_x
            dy = prev_y - end_y
            length = math.hypot(dx, dy)
            if length:
                offset = 15 * self.zoom
                mx = end_x + dx / length * offset
                my = end_y + dy / length * offset
            else:
                mx, my = end_x, end_y
            self.canvas.create_text(
                mx,
                my - 10 * self.zoom,
                text=conn.multiplicity,
                font=self.font,
                tags="connection",
            )
        if label:
            mx, my = (ax + bx) / 2, (ay + by) / 2
            offset = (
                self._label_offset(conn, diag_type)
                if hasattr(self, "_label_offset")
                else 0
            )
            if math.isclose(ax, bx):
                self.canvas.create_text(
                    mx + offset,
                    my - 10 * self.zoom,
                    text=label,
                    font=self.font,
                    tags="connection",
                )
            else:
                self.canvas.create_text(
                    mx,
                    my - 10 * self.zoom - offset,
                    text=label,
                    font=self.font,
                    tags="connection",
                )

    def get_object(self, oid: int) -> SysMLObject | None:
        for o in self.objects:
            if o.obj_id == oid:
                return o
        return None

    def get_ibd_boundary(self) -> SysMLObject | None:
        """Return the Block Boundary object if present."""
        for o in self.objects:
            if o.obj_type == "Block Boundary":
                return o
        return None

    def _object_within(self, obj: SysMLObject, boundary: SysMLObject) -> bool:
        left = boundary.x - boundary.width / 2
        right = boundary.x + boundary.width / 2
        top = boundary.y - boundary.height / 2
        bottom = boundary.y + boundary.height / 2
        ox = obj.x
        oy = obj.y
        return left <= ox <= right and top <= oy <= bottom

    def find_boundary_for_obj(self, obj: SysMLObject) -> SysMLObject | None:
        for b in self.objects:
            if b.obj_type == "System Boundary" and self._object_within(obj, b):
                return b
        return None

    def _update_drag_selection(self, x: float, y: float) -> None:
        if not self.select_rect_start:
            return
        x0, y0 = self.select_rect_start
        left, right = sorted([x0, x])
        top, bottom = sorted([y0, y])
        selected: list[SysMLObject] = []
        for obj in self.objects:
            ox = obj.x * self.zoom
            oy = obj.y * self.zoom
            w = obj.width * self.zoom / 2
            h = obj.height * self.zoom / 2
            if left <= ox - w and ox + w <= right and top <= oy - h and oy + h <= bottom:
                selected.append(obj)
        self.selected_objs = selected
        self.selected_obj = selected[0] if len(selected) == 1 else None
        self.redraw()
        self.update_property_view()

    # ------------------------------------------------------------
    # Clipboard operations
    # ------------------------------------------------------------
    def copy_selected(self, _event=None):
        if self.selected_obj:
            import copy

            self.clipboard = copy.deepcopy(self.selected_obj)

    def cut_selected(self, _event=None):
        if self.selected_obj:
            import copy

            self.clipboard = copy.deepcopy(self.selected_obj)
            self.remove_object(self.selected_obj)
            self.selected_obj = None
            self._sync_to_repository()
            self.redraw()
            self.update_property_view()

    def paste_selected(self, _event=None):
        if self.clipboard:
            import copy

            new_obj = copy.deepcopy(self.clipboard)
            new_obj.obj_id = _get_next_id()
            new_obj.x += 20
            new_obj.y += 20
            if new_obj.obj_type == "System Boundary":
                self.objects.insert(0, new_obj)
            else:
                self.objects.append(new_obj)
            self.sort_objects()
            diag = self.repo.diagrams.get(self.diagram_id)
            if diag and new_obj.element_id and new_obj.element_id not in diag.elements:
                diag.elements.append(new_obj.element_id)
            self.selected_obj = new_obj
            self._sync_to_repository()
            self.redraw()
            self.update_property_view()

    def delete_selected(self, _event=None):
        if self.selected_objs:
            result = messagebox.askyesnocancel(
                "Delete",
                "Remove element from model?\nYes = Model, No = Diagram",
            )
            if result is None:
                return
            for obj in list(self.selected_objs):
                if obj.obj_type == "Work Product":
                    name = obj.properties.get("name", "")
                    if getattr(self.app, "can_remove_work_product", None):
                        if not self.app.can_remove_work_product(name):
                            messagebox.showerror(
                                "Delete",
                                f"Cannot delete work product '{name}' with existing artifacts.",
                            )
                            continue
                    getattr(self.app, "disable_work_product", lambda *_: None)(name)
                    toolbox = getattr(self.app, "safety_mgmt_toolbox", None)
                    if toolbox:
                        diag = self.repo.diagrams.get(self.diagram_id)
                        diagram_name = diag.name if diag else ""
                        toolbox.remove_work_product(diagram_name, name)
                if result:
                    if obj.obj_type == "Part":
                        self.remove_part_model(obj)
                    else:
                        self.remove_element_model(obj)
                else:
                    self.remove_object(obj)
            self.selected_objs = []
            self.selected_obj = None
            if getattr(self.app, "refresh_tool_enablement", None):
                self.app.refresh_tool_enablement()
            return
        if self.selected_conn:
            if self.selected_conn in self.connections:
                src_elem = self.get_object(self.selected_conn.src)
                dst_elem = self.get_object(self.selected_conn.dst)
                if (
                    self.selected_conn.conn_type == "Generalization"
                    and src_elem
                    and dst_elem
                ):
                    msg = (
                        "Removing this inheritance will delete all inherited parts, "
                        "properties and attributes. Continue?"
                    )
                    if not messagebox.askyesno("Remove Inheritance", msg):
                        return
                elif self.selected_conn.conn_type in (
                    "Aggregation",
                    "Composite Aggregation",
                ):
                    msg = "Delete aggregation and its part?"
                    if not messagebox.askyesno("Remove Aggregation", msg):
                        return
                self.connections.remove(self.selected_conn)
                # remove matching repository relationship
                if src_elem and dst_elem and src_elem.element_id and dst_elem.element_id:
                    for rel in list(self.repo.relationships):
                        if (
                            rel.source == src_elem.element_id
                            and rel.target == dst_elem.element_id
                            and rel.rel_type == self.selected_conn.conn_type
                        ):
                            self.repo.relationships.remove(rel)
                            diag = self.repo.diagrams.get(self.diagram_id)
                            if diag and rel.rel_id in diag.relationships:
                                diag.relationships.remove(rel.rel_id)
                            if self.selected_conn.conn_type == "Generalization":
                                remove_inherited_block_properties(
                                    self.repo, src_elem.element_id, dst_elem.element_id
                                )
                                inherit_block_properties(self.repo, src_elem.element_id)
                            elif self.selected_conn.conn_type in ("Aggregation", "Composite Aggregation"):
                                remove_aggregation_part(
                                    self.repo,
                                    src_elem.element_id,
                                    dst_elem.element_id,
                                    remove_object=self.selected_conn.conn_type == "Composite Aggregation",
                                    app=getattr(self, "app", None),
                                )
                            break
                self.selected_conn = None
                self._sync_to_repository()
                self.redraw()
                self.update_property_view()

    def remove_object(self, obj: SysMLObject) -> None:
        if getattr(obj, "locked", False):
            return
        removed_ids = {obj.obj_id}
        if obj in self.objects:
            self.objects.remove(obj)
        if obj.obj_type == "Part":
            before = {o.obj_id for o in self.objects}
            remove_orphan_ports(self.objects)
            removed_ids.update(before - {o.obj_id for o in self.objects})
        elif obj.obj_type == "Port":
            remove_port(self.repo, obj, self.objects)
        self.connections = [
            c for c in self.connections if c.src not in removed_ids and c.dst not in removed_ids
        ]
        diag = self.repo.diagrams.get(self.diagram_id)
        if diag and obj.element_id in diag.elements:
            diag.elements.remove(obj.element_id)

        prev_parts = None
        block_id = None
        if obj.obj_type == "Part" and diag:
            block_id = getattr(diag, "father", None) or next(
                (eid for eid, did in self.repo.element_diagrams.items() if did == self.diagram_id),
                None,
            )
            if block_id and block_id in self.repo.elements:
                block = self.repo.elements[block_id]
                prev_parts = block.properties.get("partProperties")

        self._sync_to_repository()

        if prev_parts is not None and block_id and block_id in self.repo.elements:
            block = self.repo.elements[block_id]
            if prev_parts:
                block.properties["partProperties"] = prev_parts
            else:
                block.properties.pop("partProperties", None)
            for d in self.repo.diagrams.values():
                for o in getattr(d, "objects", []):
                    if o.get("element_id") == block_id:
                        if prev_parts:
                            o.setdefault("properties", {})["partProperties"] = prev_parts
                        else:
                            o.setdefault("properties", {}).pop("partProperties", None)

    # ------------------------------------------------------------
    # Part removal helpers
    # ------------------------------------------------------------
    def remove_part_diagram(self, obj: SysMLObject) -> None:
        """Remove *obj* from the current diagram but keep it in the model."""
        if obj.obj_type != "Part":
            return
        obj.hidden = True
        self.selected_obj = None
        self._sync_to_repository()
        self.redraw()
        self.update_property_view()

    def remove_part_model(self, obj: SysMLObject) -> None:
        """Remove *obj* from the repository and all diagrams."""
        if obj.obj_type != "Part":
            return
        self.remove_object(obj)
        part_id = obj.element_id
        repo = self.repo
        # remove from other diagrams
        for diag in repo.diagrams.values():
            diag.objects = [o for o in getattr(diag, "objects", []) if o.get("element_id") != part_id]
            if part_id in getattr(diag, "elements", []):
                diag.elements.remove(part_id)
        # update any open windows
        app = getattr(self, "app", None)
        if app:
            for win in getattr(app, "ibd_windows", []):
                win.objects = [o for o in win.objects if o.element_id != part_id]
                remove_orphan_ports(win.objects)
                win.redraw()
                win._sync_to_repository()
        # update block properties
        diag = repo.diagrams.get(self.diagram_id)
        block_id = getattr(diag, "father", None) or next((eid for eid, did in repo.element_diagrams.items() if did == self.diagram_id), None)
        name = ""
        elem = repo.elements.get(part_id)
        if elem:
            name = elem.name or elem.properties.get("component", "")
            def_id = elem.properties.get("definition")
            if not name and def_id and def_id in repo.elements:
                name = repo.elements[def_id].name or def_id
        if block_id and name and block_id in repo.elements:
            block = repo.elements[block_id]
            parts = [p.strip() for p in block.properties.get("partProperties", "").split(",") if p.strip()]
            parts = [p for p in parts if p.split("[")[0].strip() != name]
            if parts:
                block.properties["partProperties"] = ", ".join(parts)
            else:
                block.properties.pop("partProperties", None)
            for d in repo.diagrams.values():
                for o in getattr(d, "objects", []):
                    if o.get("element_id") == block_id:
                        if parts:
                            o.setdefault("properties", {})["partProperties"] = ", ".join(parts)
                        else:
                            o.setdefault("properties", {}).pop("partProperties", None)
        repo.delete_element(part_id)
        repo._undo_stack.pop()
        self._sync_to_repository()
        self.redraw()
        self.update_property_view()

    def remove_element_model(self, obj: SysMLObject) -> None:
        """Remove *obj* and its element from all diagrams and the repository."""
        elem_id = obj.element_id
        if not elem_id:
            self.remove_object(obj)
            return
        self.remove_object(obj)
        repo = self.repo
        for diag in repo.diagrams.values():
            removed_ids = [o.get("obj_id") for o in getattr(diag, "objects", []) if o.get("element_id") == elem_id]
            if removed_ids:
                diag.objects = [o for o in diag.objects if o.get("element_id") != elem_id]
                diag.connections = [
                    c
                    for c in getattr(diag, "connections", [])
                    if c.get("src") not in removed_ids and c.get("dst") not in removed_ids
                ]
            if elem_id in getattr(diag, "elements", []):
                diag.elements.remove(elem_id)
        # remove part elements that reference this element
        to_delete = [
            eid
            for eid, e in repo.elements.items()
            if e.elem_type == "Part" and e.properties.get("definition") == elem_id
        ]
        for pid in to_delete:
            for diag in repo.diagrams.values():
                removed = [o.get("obj_id") for o in getattr(diag, "objects", []) if o.get("element_id") == pid]
                if removed:
                    diag.objects = [o for o in diag.objects if o.get("element_id") != pid]
                    diag.connections = [
                        c
                        for c in getattr(diag, "connections", [])
                        if c.get("src") not in removed and c.get("dst") not in removed
                    ]
                if pid in getattr(diag, "elements", []):
                    diag.elements.remove(pid)
            repo.delete_element(pid)
            if repo._undo_stack:
                repo._undo_stack.pop()

        repo.delete_element(elem_id)
        if repo._undo_stack:
            repo._undo_stack.pop()

        self._sync_to_repository()
        self.redraw()
        self.update_property_view()

    def _sync_to_repository(self) -> None:
        """Persist current objects and connections back to the repository."""
        self.repo.push_undo_state()
        diag = self.repo.diagrams.get(self.diagram_id)
        if diag:
            existing_objs = getattr(diag, "objects", [])
            hidden_objs = [
                o for o in existing_objs if not self.repo.object_visible(o, self.diagram_id)
            ]
            diag.objects = hidden_objs + [obj.__dict__ for obj in self.objects]
            existing_conns = getattr(diag, "connections", [])
            hidden_conns = [
                c
                for c in existing_conns
                if not self.repo.connection_visible(c, self.diagram_id)
            ]
            diag.connections = hidden_conns + [conn.__dict__ for conn in self.connections]
            update_block_parts_from_ibd(self.repo, diag)
            self.repo.touch_diagram(self.diagram_id)
            _sync_block_parts_from_ibd(self.repo, self.diagram_id)
            if diag.diag_type == "Internal Block Diagram":
                block_id = (
                    getattr(diag, "father", None)
                    or next(
                        (
                            eid
                            for eid, did in self.repo.element_diagrams.items()
                            if did == self.diagram_id
                        ),
                        None,
                    )
                )
                if block_id:
                    added_mult = _enforce_ibd_multiplicity(
                        self.repo, block_id, app=getattr(self, "app", None)
                    )
                    if added_mult and not getattr(self, "app", None):
                        for data in added_mult:
                            if not any(
                                o.obj_id == data["obj_id"] for o in self.objects
                            ):
                                self.objects.append(SysMLObject(**data))

    def refresh_from_repository(self, _event=None) -> None:
        """Reload diagram objects from the repository and redraw."""
        diag = self.repo.diagrams.get(self.diagram_id)
        if not diag:
            return
        self.objects = []
        for data in self.repo.visible_objects(diag.diag_id):
            if "requirements" not in data:
                data["requirements"] = []
            obj = SysMLObject(**data)
            if obj.obj_type == "Part":
                asil = calculate_allocated_asil(obj.requirements)
                obj.properties.setdefault("asil", asil)
                if obj.element_id and obj.element_id in self.repo.elements:
                    self.repo.elements[obj.element_id].properties.setdefault(
                        "asil", asil
                    )
            if obj.element_id:
                targets = [
                    self.repo.elements[r.target].name
                    for r in self.repo.relationships
                    if r.rel_type == "Trace"
                    and r.source == obj.element_id
                    and r.target in self.repo.elements
                ]
                if targets:
                    obj.properties["trace_to"] = ", ".join(sorted(targets))
            self.objects.append(obj)
        self.sort_objects()
        self.connections = []
        for data in self.repo.visible_connections(diag.diag_id):
            data.setdefault("stereotype", data.get("conn_type", "").lower())
            self.connections.append(DiagramConnection(**data))
        if self.objects:
            global _next_obj_id
            _next_obj_id = max(o.obj_id for o in self.objects) + 1
        self.redraw()
        self.update_property_view()

    def on_close(self):
        self._sync_to_repository()
        self.destroy()


class SysMLObjectDialog(simpledialog.Dialog):
    """Simple dialog for editing AutoML object properties."""

    def __init__(self, master, obj: SysMLObject):
        if not hasattr(obj, "requirements"):
            obj.requirements = []
        self.obj = obj
        super().__init__(master, title=f"Edit {obj.obj_type}")

    class SelectRequirementsDialog(simpledialog.Dialog):
        def __init__(self, parent, title="Select Requirements"):
            self.selected_vars = {}
            super().__init__(parent, title=title)

        def body(self, master):
            ttk.Label(master, text="Select requirements:").pack(padx=5, pady=5)
            container = ttk.Frame(master)
            container.pack(fill=tk.BOTH, expand=True)
            canvas = tk.Canvas(container, borderwidth=0)
            scrollbar = ttk.Scrollbar(container, orient="vertical", command=canvas.yview)
            self.check_frame = ttk.Frame(canvas)
            self.check_frame.bind(
                "<Configure>", lambda e: canvas.configure(scrollregion=canvas.bbox("all"))
            )
            canvas.create_window((0, 0), window=self.check_frame, anchor="nw")
            canvas.configure(yscrollcommand=scrollbar.set)
            canvas.pack(side="left", fill="both", expand=True)
            scrollbar.pack(side="right", fill="y")
            for req_id, req in global_requirements.items():
                var = tk.BooleanVar(value=False)
                self.selected_vars[req_id] = var
                text = f"[{req['id']}] {req['text']}"
                ttk.Checkbutton(self.check_frame, text=text, variable=var).pack(
                    anchor="w", padx=2, pady=2
                )
            return self.check_frame

        def apply(self):
            self.result = [rid for rid, var in self.selected_vars.items() if var.get()]

    class SelectComponentsDialog(simpledialog.Dialog):
        """Dialog to choose which components should become parts."""

        def __init__(self, parent, components):
            self.components = components
            self.selected = {}
            super().__init__(parent, title="Select Components")

        def body(self, master):
            ttk.Label(master, text="Select components:").pack(padx=5, pady=5)
            frame = ttk.Frame(master)
            frame.pack(fill=tk.BOTH, expand=True)
            canvas = tk.Canvas(frame, borderwidth=0)
            scrollbar = ttk.Scrollbar(frame, orient="vertical", command=canvas.yview)
            self.check_frame = ttk.Frame(canvas)
            self.check_frame.bind(
                "<Configure>", lambda e: canvas.configure(scrollregion=canvas.bbox("all"))
            )
            canvas.create_window((0, 0), window=self.check_frame, anchor="nw")
            canvas.configure(yscrollcommand=scrollbar.set)
            canvas.pack(side="left", fill="both", expand=True)
            scrollbar.pack(side="right", fill="y")
            for comp in self.components:
                var = tk.BooleanVar(value=True)
                self.selected[comp] = var
                ttk.Checkbutton(self.check_frame, text=comp.name, variable=var).pack(
                    anchor="w", padx=2, pady=2
                )
            return self.check_frame

        def apply(self):
            self.result = [c for c, var in self.selected.items() if var.get()]

    class SelectTraceDialog(simpledialog.Dialog):
        """Dialog to choose target elements for trace links."""

        def __init__(
            self,
            parent,
            repo: SysMLRepository,
            work_products: list[str],
            source_id: int | None,
            source_diag: str | None,
        ):
            self.repo = repo
            self.work_products = work_products
            self.source_id = source_id
            self.source_diag = source_diag
            self.selection: list[str] = []
            super().__init__(parent, title="Select Trace Targets")

        def body(self, master):  # pragma: no cover - requires tkinter
            ttk.Label(master, text="Select targets:").pack(anchor="w", padx=5, pady=5)
            self.lb = tk.Listbox(master, selectmode=tk.MULTIPLE, width=40)
            self._tokens: list[str] = []
            for diag in self.repo.diagrams.values():
                if not any(_diag_matches_wp(diag.diag_type, wp) for wp in self.work_products):
                    continue
                dname = diag.name or diag.diag_id
                for obj in getattr(diag, "objects", []):
                    if diag.diag_id == self.source_diag and obj.get("obj_id") == self.source_id:
                        continue
                    name = obj.get("properties", {}).get("name") or obj.get("obj_type", "")
                    token = f"{diag.diag_id}:{obj.get('obj_id')}"
                    self._tokens.append(token)
                    self.lb.insert(tk.END, f"{dname}:{name}")
            self.lb.pack(fill=tk.BOTH, expand=True, padx=5, pady=5)
            return self.lb

        def apply(self):  # pragma: no cover - requires tkinter
            sels = self.lb.curselection()
            self.selection = [self._tokens[i] for i in sels]

    class SelectNamesDialog(simpledialog.Dialog):
        """Dialog to choose which part names should be added."""

        def __init__(self, parent, names, title="Select Parts"):
            self.names = names
            self.selected = {}
            super().__init__(parent, title=title)

        def body(self, master):
            ttk.Label(master, text="Select parts:").pack(padx=5, pady=5)
            frame = ttk.Frame(master)
            frame.pack(fill=tk.BOTH, expand=True)
            canvas = tk.Canvas(frame, borderwidth=0)
            scrollbar = ttk.Scrollbar(frame, orient="vertical", command=canvas.yview)
            self.check_frame = ttk.Frame(canvas)
            self.check_frame.bind(
                "<Configure>", lambda e: canvas.configure(scrollregion=canvas.bbox("all"))
            )
            canvas.create_window((0, 0), window=self.check_frame, anchor="nw")
            canvas.configure(yscrollcommand=scrollbar.set)
            canvas.pack(side="left", fill="both", expand=True)
            scrollbar.pack(side="right", fill="y")
            for name in self.names:
                var = tk.BooleanVar(value=True)
                self.selected[name] = var
                ttk.Checkbutton(self.check_frame, text=name, variable=var).pack(
                    anchor="w", padx=2, pady=2
                )
            return self.check_frame

        def apply(self):
            self.result = [n for n, var in self.selected.items() if var.get()]

    class SelectElementDialog(simpledialog.Dialog):
        """Dialog to choose a single existing element."""

        def __init__(self, parent, names, title="Select Element"):
            self.names = names
            self.result = None
            super().__init__(parent, title=title)

        def body(self, master):
            ttk.Label(master, text="Select element:").pack(padx=5, pady=5)
            self.listbox = tk.Listbox(master)
            for name in self.names:
                self.listbox.insert(tk.END, name)
            self.listbox.pack(fill=tk.BOTH, expand=True, padx=5, pady=5)
            return self.listbox

        def apply(self):
            sel = self.listbox.curselection()
            if sel:
                self.result = self.names[sel[0]]

    class ManagePartsDialog(simpledialog.Dialog):
        """Dialog to toggle visibility of contained parts."""

        def __init__(self, parent, names, visible, hidden):
            self.names = names
            self.visible = visible
            self.hidden = hidden
            self.selected = {}
            super().__init__(parent, title="Add Contained Parts")

        def body(self, master):
            ttk.Label(master, text="Select parts to show:").pack(padx=5, pady=5)
            frame = ttk.Frame(master)
            frame.pack(fill=tk.BOTH, expand=True)
            canvas = tk.Canvas(frame, borderwidth=0)
            scrollbar = ttk.Scrollbar(frame, orient="vertical", command=canvas.yview)
            self.check_frame = ttk.Frame(canvas)
            self.check_frame.bind(
                "<Configure>", lambda e: canvas.configure(scrollregion=canvas.bbox("all"))
            )
            canvas.create_window((0, 0), window=self.check_frame, anchor="nw")
            canvas.configure(yscrollcommand=scrollbar.set)
            canvas.pack(side="left", fill="both", expand=True)
            scrollbar.pack(side="right", fill="y")
            for name in self.names:
                var = tk.BooleanVar(value=name in self.visible)
                self.selected[name] = var
                ttk.Checkbutton(self.check_frame, text=name, variable=var).pack(
                    anchor="w", padx=2, pady=2
                )
            return self.check_frame

        def apply(self):
            self.result = [n for n, var in self.selected.items() if var.get()]

    def body(self, master):
        # Disable window resizing so the layout remains consistent
        self.resizable(False, False)

        # Use a notebook to keep the dialog compact by grouping fields
        self.nb = ttk.Notebook(master)
        self.nb.grid(row=0, column=0, columnspan=3, sticky="nsew")

        gen_frame = ttk.Frame(self.nb)
        prop_frame = ttk.Frame(self.nb)
        rel_frame = ttk.Frame(self.nb)
        link_frame = ttk.Frame(self.nb)
        req_frame = ttk.Frame(self.nb)

        self.nb.add(gen_frame, text="General")
        self.nb.add(prop_frame, text="Properties")
        self.nb.add(rel_frame, text="Reliability")
        self.nb.add(link_frame, text="Links")
        self.nb.add(req_frame, text="Requirements")

        gen_row = 0
        ttk.Label(gen_frame, text="Name:").grid(row=gen_row, column=0, sticky="e", padx=4, pady=4)
        self.name_var = tk.StringVar(value=self.obj.properties.get("name", ""))
        readonly = self.obj.obj_type == "Work Product" or self.obj.properties.get("name_locked") == "1"
        name_state = "readonly" if readonly else "normal"
        ttk.Entry(gen_frame, textvariable=self.name_var, state=name_state).grid(
            row=gen_row, column=1, padx=4, pady=4
        )
        gen_row += 1
        ttk.Label(gen_frame, text="Width:").grid(row=gen_row, column=0, sticky="e", padx=4, pady=2)
        self.width_var = tk.StringVar(value=str(self.obj.width))
        width_state = (
            "readonly"
            if self.obj.obj_type in ("Initial", "Final", "Actor", "Decision", "Merge")
            else "normal"
        )
        ttk.Entry(gen_frame, textvariable=self.width_var, state=width_state).grid(
            row=gen_row, column=1, padx=4, pady=2
        )
        gen_row += 1
        if self.obj.obj_type not in ("Fork", "Join"):
            ttk.Label(gen_frame, text="Height:").grid(
                row=gen_row, column=0, sticky="e", padx=4, pady=2
            )
            self.height_var = tk.StringVar(value=str(self.obj.height))
            height_state = (
                "readonly"
                if self.obj.obj_type
                in ("Initial", "Final", "Actor", "Decision", "Merge")
                else "normal"
            )
            ttk.Entry(gen_frame, textvariable=self.height_var, state=height_state).grid(
                row=gen_row, column=1, padx=4, pady=2
            )
            gen_row += 1
        else:
            self.height_var = tk.StringVar(value=str(self.obj.height))
        self.entries = {}
        self.listboxes = {}
        self._operations: List[OperationDefinition] = []
        self._behaviors: List[BehaviorAssignment] = []
        prop_row = 0
        rel_row = 0
        if self.obj.obj_type == "Part":
            self.obj.properties.setdefault("asil", calculate_allocated_asil(self.obj.requirements))
        key = f"{self.obj.obj_type.replace(' ', '')}Usage"
        if key not in SYSML_PROPERTIES and self.obj.obj_type == "Block Boundary":
            key = "BlockUsage"
        list_props = {
            "ports",
            "operations",
            "behaviors",
            "failureModes",
        }
        editable_list_props = {"ports"}
        if self.obj.obj_type != "Block":
            list_props.add("partProperties")
            editable_list_props.add("partProperties")
        reliability_props = {
            "analysis",
            "component",
            "fit",
            "qualification",
            "failureModes",
            "asil",
        }
        app = getattr(self.master, "app", None)
        props = SYSML_PROPERTIES.get(key, [])
        if self.obj.obj_type == "Block":
            props = [p for p in props if p != "partProperties"]
        for prop in props:
            frame = rel_frame if prop in reliability_props else prop_frame
            row = rel_row if prop in reliability_props else prop_row
            ttk.Label(frame, text=f"{prop}:").grid(row=row, column=0, sticky="e", padx=4, pady=2)
            if prop == "operations":
                lb = tk.Listbox(frame, height=4)
                self._operations = parse_operations(self.obj.properties.get(prop, ""))
                for op in self._operations:
                    lb.insert(tk.END, format_operation(op))
                lb.grid(row=row, column=1, padx=4, pady=2, sticky="we")
                btnf = ttk.Frame(frame)
                btnf.grid(row=row, column=2, padx=2)
                ttk.Button(btnf, text="Add", command=self.add_operation).pack(side=tk.TOP)
                ttk.Button(btnf, text="Edit", command=self.edit_operation).pack(side=tk.TOP)
                ttk.Button(btnf, text="Remove", command=self.remove_operation).pack(side=tk.TOP)
                self.listboxes[prop] = lb
            elif prop == "behaviors":
                lb = tk.Listbox(frame, height=4)
                self._behaviors = parse_behaviors(self.obj.properties.get(prop, ""))
                repo = SysMLRepository.get_instance()
                for beh in self._behaviors:
                    name = repo.diagrams.get(beh.diagram)
                    label = f"{beh.operation} -> {name.name if name else beh.diagram}"
                    lb.insert(tk.END, label)
                lb.grid(row=row, column=1, padx=4, pady=2, sticky="we")
                btnf = ttk.Frame(frame)
                btnf.grid(row=row, column=2, padx=2)
                ttk.Button(btnf, text="Add", command=self.add_behavior).pack(side=tk.TOP)
                ttk.Button(btnf, text="Edit", command=self.edit_behavior).pack(side=tk.TOP)
                ttk.Button(btnf, text="Remove", command=self.remove_behavior).pack(side=tk.TOP)
                self.listboxes[prop] = lb
            elif prop in list_props:
                lb = tk.Listbox(frame, height=4)
                items = [
                    p.strip() for p in self.obj.properties.get(prop, "").split(",") if p.strip()
                ]
                for it in items:
                    lb.insert(tk.END, it)
                lb.grid(row=row, column=1, padx=4, pady=2, sticky="we")
                btnf = ttk.Frame(frame)
                btnf.grid(row=row, column=2, padx=2)
                if prop == "ports":
                    ttk.Button(btnf, text="Add", command=self.add_port).pack(side=tk.TOP)
                else:
                    ttk.Button(
                        btnf, text="Add", command=lambda p=prop: self.add_list_item(p)
                    ).pack(side=tk.TOP)
                if prop in editable_list_props:
                    if prop == "ports":
                        ttk.Button(btnf, text="Edit", command=self.edit_port).pack(side=tk.TOP)
                    else:
                        ttk.Button(
                            btnf, text="Edit", command=lambda p=prop: self.edit_list_item(p)
                        ).pack(side=tk.TOP)
                ttk.Button(
                    btnf, text="Remove", command=lambda p=prop: self.remove_list_item(p)
                ).pack(side=tk.TOP)
                self.listboxes[prop] = lb
            elif prop == "direction":
                var = tk.StringVar(value=self.obj.properties.get(prop, "in"))
                conns = [
                    c
                    for c in self.master.connections
                    if c.conn_type == "Connector" and self.obj.obj_id in (c.src, c.dst)
                ]
                state = "readonly" if conns else "normal"
                ttk.Combobox(
                    frame,
                    textvariable=var,
                    values=["in", "out", "inout"],
                    state=state,
                ).grid(row=row, column=1, padx=4, pady=2)
                self.entries[prop] = var
            elif self.obj.obj_type == "Use Case" and prop == "useCaseDefinition":
                repo = SysMLRepository.get_instance()
                diags = [
                    d
                    for d in repo.diagrams.values()
                    if d.diag_type == "Use Case Diagram" and d.diag_id != self.master.diagram_id
                ]
                idmap = {d.name or d.diag_id: d.diag_id for d in diags}
                self.ucdef_map = idmap
                cur_id = self.obj.properties.get(prop, "")
                cur_name = next((n for n, i in idmap.items() if i == cur_id), "")
                var = tk.StringVar(value=cur_name)
                ttk.Combobox(frame, textvariable=var, values=list(idmap.keys())).grid(
                    row=row, column=1, padx=4, pady=2
                )
                self.entries[prop] = var
            elif self.obj.obj_type == "Use Case" and prop == "includedUseCase":
                repo = SysMLRepository.get_instance()
                targets = [
                    repo.elements[t].name or t
                    for rel in repo.relationships
                    if rel.rel_type == "Include" and rel.source == self.obj.element_id
                    if (t := rel.target) in repo.elements
                ]
                ttk.Label(frame, text=", ".join(targets)).grid(
                    row=row, column=1, sticky="w", padx=4, pady=2
                )
            elif prop == "analysis" and app:
                analyses = getattr(app, "reliability_analyses", [])
                names = [ra.name for ra in analyses]
                var = tk.StringVar(value=self.obj.properties.get(prop, ""))
                cb = ttk.Combobox(frame, textvariable=var, values=names, state="readonly")
                cb.grid(row=row, column=1, padx=4, pady=2)
                self.entries[prop] = var
                self._analysis_map = {ra.name: ra for ra in analyses}

                def sync_analysis(_):
                    name = var.get()
                    ra = self._analysis_map.get(name)
                    if not ra:
                        return
                    if "fit" in self.entries:
                        self.entries["fit"].set(f"{ra.total_fit:.2f}")
                    else:
                        self.obj.properties["fit"] = f"{ra.total_fit:.2f}"
                    # update part list preview from analysis BOM
                    names = [c.name for c in ra.components]
                    joined = ", ".join(names)
                    if "partProperties" in self.listboxes:
                        lb = self.listboxes["partProperties"]
                        lb.delete(0, tk.END)
                        for n in names:
                            lb.insert(tk.END, n)
                    else:
                        self.obj.properties["partProperties"] = joined

                cb.bind("<<ComboboxSelected>>", sync_analysis)
            elif prop == "component" and app:
                comps = [
                    c
                    for ra in getattr(app, "reliability_analyses", [])
                    for c in ra.components
                    if c.comp_type != "circuit"
                ]
                comps.extend(
                    c
                    for c in getattr(app, "reliability_components", [])
                    if c.comp_type != "circuit"
                )
                names = list({c.name for c in comps})
                var = tk.StringVar(value=self.obj.properties.get(prop, ""))
                cb = ttk.Combobox(frame, textvariable=var, values=names, state="readonly")
                cb.grid(row=row, column=1, padx=4, pady=2)
                self.entries[prop] = var
                self._comp_map = {c.name: c for c in comps}

                def sync_component(_):
                    name = var.get()
                    comp = self._comp_map.get(name)
                    if not comp:
                        return
                    if "fit" in self.entries:
                        self.entries["fit"].set(f"{comp.fit:.2f}")
                    else:
                        self.obj.properties["fit"] = f"{comp.fit:.2f}"
                    if "qualification" in self.entries:
                        self.entries["qualification"].set(comp.qualification)
                    else:
                        self.obj.properties["qualification"] = comp.qualification
                    modes = self._get_failure_modes(app, comp.name)
                    if "failureModes" in self.entries:
                        self.entries["failureModes"].set(modes)
                    else:
                        self.obj.properties["failureModes"] = modes

                cb.bind("<<ComboboxSelected>>", sync_component)
            else:
                var = tk.StringVar(value=self.obj.properties.get(prop, ""))
                state = "normal"
                if self.obj.obj_type == "Block" and prop in ("fit", "qualification"):
                    state = "readonly"
                if self.obj.obj_type == "Part" and prop == "asil":
                    state = "readonly"
                ttk.Entry(frame, textvariable=var, state=state).grid(
                    row=row, column=1, padx=4, pady=2
                )
                self.entries[prop] = var
            if prop in reliability_props:
                rel_row += 1
            else:
                prop_row += 1

        # Display inherited reliability values only for Blocks
        if self.obj.obj_type == "Block":
            for prop in ("fit", "qualification"):
                if prop not in self.entries and self.obj.properties.get(prop, ""):
                    ttk.Label(rel_frame, text=f"{prop}:").grid(
                        row=rel_row, column=0, sticky="e", padx=4, pady=2
                    )
                    var = tk.StringVar(value=self.obj.properties.get(prop, ""))
                    ttk.Entry(rel_frame, textvariable=var, state="readonly").grid(
                        row=rel_row, column=1, padx=4, pady=2
                    )
                    self.entries[prop] = var
                    rel_row += 1

        repo = SysMLRepository.get_instance()
        current_diagram = repo.diagrams.get(getattr(self.master, "diagram_id", ""))
        self.current_diagram = current_diagram
        toolbox = getattr(app, "safety_mgmt_toolbox", None)
        wp_map = {wp.analysis: wp for wp in toolbox.get_work_products()} if toolbox else {}
        diag_type = getattr(current_diagram, "diag_type", "")
        analysis_name = _work_product_name(diag_type)
        diagram_wp = wp_map.get(analysis_name)
        diag_trace_opts = sorted(getattr(diagram_wp, "traceable", [])) if diagram_wp else []
        self._target_work_product = (
            self.obj.properties.get("name", "")
            if self.obj.obj_type == "Work Product"
            else getattr(diagram_wp, "analysis", analysis_name)
        )
        link_row = 0
        trace_shown = False
        if self.obj.obj_type == "Block":
            diags = [d for d in repo.diagrams.values() if d.diag_type == "Internal Block Diagram"]
            ids = {d.name or d.diag_id: d.diag_id for d in diags}
            ttk.Label(link_frame, text="Internal Block Diagram:").grid(
                row=link_row, column=0, sticky="e", padx=4, pady=2
            )
            self.diag_map = ids
            cur_id = repo.get_linked_diagram(self.obj.element_id)
            cur_name = next((n for n, i in ids.items() if i == cur_id), "")
            self.diagram_var = tk.StringVar(value=cur_name)
            ttk.Combobox(link_frame, textvariable=self.diagram_var, values=list(ids.keys())).grid(
                row=link_row, column=1, padx=4, pady=2
            )
            link_row += 1
        elif self.obj.obj_type == "Work Product":
            name = self.obj.properties.get("name", "")
            targets = wp_map.get(name)
            trace_opts = sorted(getattr(targets, "traceable", [])) if targets else []
            if trace_opts:
                ttk.Label(link_frame, text="Trace To:").grid(
                    row=link_row, column=0, sticky="e", padx=4, pady=2
                )
                lb = tk.Listbox(link_frame, height=4, selectmode=tk.MULTIPLE)
                for opt in trace_opts:
                    lb.insert(tk.END, opt)
                current = [
                    s.strip()
                    for s in self.obj.properties.get("trace_to", "").split(",")
                    if s.strip()
                ]
                for idx, opt in enumerate(trace_opts):
                    if opt in current:
                        lb.selection_set(idx)
                lb.grid(row=link_row, column=1, padx=4, pady=2, sticky="we")
                self.trace_list = lb
                link_row += 1
                trace_shown = True
        elif self.obj.obj_type == "Use Case":
            diagrams = [d for d in repo.diagrams.values() if d.diag_type == "Governance Diagram"]
            self.behavior_map = {d.name or d.diag_id: d.diag_id for d in diagrams}
            ttk.Label(link_frame, text="Behavior Diagram:").grid(
                row=link_row, column=0, sticky="e", padx=4, pady=2
            )
            cur_id = repo.get_linked_diagram(self.obj.element_id)
            cur_name = next((n for n, i in self.behavior_map.items() if i == cur_id), "")
            self.behavior_var = tk.StringVar(value=cur_name)
            ttk.Combobox(
                link_frame, textvariable=self.behavior_var, values=list(self.behavior_map.keys())
            ).grid(row=link_row, column=1, padx=4, pady=2)
            link_row += 1
            if diag_trace_opts:
                ttk.Label(link_frame, text="Trace To:").grid(
                    row=link_row, column=0, sticky="e", padx=4, pady=2
                )
                lb = tk.Listbox(link_frame, height=4, selectmode=tk.MULTIPLE)
                for opt in diag_trace_opts:
                    lb.insert(tk.END, opt)
                current = [
                    s.strip()
                    for s in self.obj.properties.get("trace_to", "").split(",")
                    if s.strip()
                ]
                for idx, opt in enumerate(diag_trace_opts):
                    if opt in current:
                        lb.selection_set(idx)
                lb.grid(row=link_row, column=1, padx=4, pady=2, sticky="we")
                self.trace_list = lb
                link_row += 1
                trace_shown = True
        elif self.obj.obj_type in ("Action Usage", "Action"):
            if (
                self.obj.obj_type == "Action"
                and current_diagram
                and current_diagram.diag_type == "Governance Diagram"
            ):
                diagrams = [
                    d for d in repo.diagrams.values() if d.diag_type == "Governance Diagram"
                ]
            else:
                diagrams = [
                    d
                    for d in repo.diagrams.values()
                    if d.diag_type in ("Activity Diagram", "Governance Diagram")
                ]
            self.behavior_map = {d.name or d.diag_id: d.diag_id for d in diagrams}
            ttk.Label(link_frame, text="Behavior Diagram:").grid(
                row=link_row, column=0, sticky="e", padx=4, pady=2
            )
            cur_id = repo.get_linked_diagram(self.obj.element_id)
            cur_name = next((n for n, i in self.behavior_map.items() if i == cur_id), "")
            self.behavior_var = tk.StringVar(value=cur_name)
            ttk.Combobox(
                link_frame, textvariable=self.behavior_var, values=list(self.behavior_map.keys())
            ).grid(row=link_row, column=1, padx=4, pady=2)
            link_row += 1
        elif self.obj.obj_type == "CallBehaviorAction":
            bdiags = [
                d
                for d in repo.diagrams.values()
                if d.diag_type in ("Activity Diagram", "Governance Diagram")
            ]
            self.behavior_map = {d.name or d.diag_id: d.diag_id for d in bdiags}
            ttk.Label(link_frame, text="Behavior Diagram:").grid(
                row=link_row, column=0, sticky="e", padx=4, pady=2
            )
            cur_id = repo.get_linked_diagram(self.obj.element_id)
            cur_name = next((n for n, i in self.behavior_map.items() if i == cur_id), "")
            self.behavior_var = tk.StringVar(value=cur_name)
            ttk.Combobox(
                link_frame, textvariable=self.behavior_var, values=list(self.behavior_map.keys())
            ).grid(row=link_row, column=1, padx=4, pady=2)
            link_row += 1
            vdiags = [d for d in repo.diagrams.values() if d.diag_type == "Internal Block Diagram"]
            self.view_map = {d.name or d.diag_id: d.diag_id for d in vdiags}
            ttk.Label(link_frame, text="View:").grid(
                row=link_row, column=0, sticky="e", padx=4, pady=2
            )
            view_id = self.obj.properties.get("view", "")
            vname = next((n for n, i in self.view_map.items() if i == view_id), "")
            self.view_var = tk.StringVar(value=vname)
            ttk.Combobox(
                link_frame, textvariable=self.view_var, values=list(self.view_map.keys())
            ).grid(row=link_row, column=1, padx=4, pady=2)
            link_row += 1
        elif self.obj.obj_type == "Part":
            blocks = [e for e in repo.elements.values() if e.elem_type == "Block"]
            idmap = {b.name or b.elem_id: b.elem_id for b in blocks}
            ttk.Label(link_frame, text="Definition:").grid(
                row=link_row, column=0, sticky="e", padx=4, pady=2
            )
            self.def_map = idmap
            cur_id = self.obj.properties.get("definition", "")
            cur_name = next((n for n, i in idmap.items() if i == cur_id), "")
            self.def_var = tk.StringVar(value=cur_name)
            self.def_cb = ttk.Combobox(
                link_frame, textvariable=self.def_var, values=list(idmap.keys())
            )
            self.def_cb.grid(row=link_row, column=1, padx=4, pady=2)
            self.def_cb.bind("<<ComboboxSelected>>", self._on_def_selected)
            self._current_def_id = cur_id
            link_row += 1

        if diag_trace_opts and not trace_shown:
            ttk.Label(link_frame, text="Trace To:").grid(
                row=link_row, column=0, sticky="e", padx=4, pady=2
            )
            self.trace_list = tk.Listbox(link_frame, height=4)
            self.trace_list.grid(row=link_row, column=1, padx=4, pady=2, sticky="we")
            btnf = ttk.Frame(link_frame)
            btnf.grid(row=link_row, column=2, padx=2)
            ttk.Button(btnf, text="Add", command=lambda: self.add_trace(diag_trace_opts)).pack(side=tk.TOP)
            ttk.Button(btnf, text="Remove", command=self.remove_trace).pack(side=tk.TOP)
            self._trace_targets = []
            for token in [t.strip() for t in self.obj.properties.get("trace_to", "").split(",") if t.strip()]:
                self._trace_targets.append(token)
                self.trace_list.insert(tk.END, self._format_trace_label(token))
            link_row += 1
            trace_shown = True

        # Requirement allocation section
        req_row = 0
        ttk.Label(req_frame, text="Requirements:").grid(
            row=req_row, column=0, sticky="ne", padx=4, pady=2
        )
        can_trace_reqs = True
        if toolbox:
            diag_name = getattr(diagram_wp, "analysis", None)
            req_wp = next(iter(REQUIREMENT_WORK_PRODUCTS), None)
            if diag_name and req_wp:
                can_trace_reqs = toolbox.can_trace(diag_name, req_wp)
        state = "normal" if can_trace_reqs else "disabled"
        self.req_list = tk.Listbox(req_frame, height=4, state=state)
        self.req_list.grid(row=req_row, column=1, padx=4, pady=2, sticky="we")
        if can_trace_reqs:
            btnf = ttk.Frame(req_frame)
            btnf.grid(row=req_row, column=2, padx=2)
            ttk.Button(btnf, text="Add", command=self.add_requirement).pack(side=tk.TOP)
            ttk.Button(btnf, text="Remove", command=self.remove_requirement).pack(side=tk.TOP)
        else:
            if ToolTip:
                ToolTip(
                    self.req_list,
                    "Requirement allocation is disabled for this diagram due to governance restrictions.",
                )
        for r in self.obj.requirements:
            self.req_list.insert(tk.END, f"[{r.get('id')}] {r.get('text','')}")
        req_row += 1
        self._update_asil()

    def add_port(self):
        name = simpledialog.askstring("Port", "Name:", parent=self)
        if name:
            self.listboxes["ports"].insert(tk.END, name)

    def remove_port(self):
        sel = list(self.listboxes["ports"].curselection())
        for idx in reversed(sel):
            self.listboxes["ports"].delete(idx)

    def edit_port(self):
        lb = self.listboxes["ports"]
        sel = lb.curselection()
        if not sel:
            return
        idx = sel[0]
        cur = lb.get(idx)
        name = simpledialog.askstring("Port", "Name:", initialvalue=cur, parent=self)
        if name:
            lb.delete(idx)
            lb.insert(idx, name)

    def add_list_item(self, prop: str):
        val = simpledialog.askstring(prop, "Value:", parent=self)
        if val:
            self.listboxes[prop].insert(tk.END, val)

    def remove_list_item(self, prop: str):
        lb = self.listboxes[prop]
        sel = list(lb.curselection())
        for idx in reversed(sel):
            lb.delete(idx)

    def edit_list_item(self, prop: str):
        lb = self.listboxes[prop]
        sel = lb.curselection()
        if not sel:
            return
        idx = sel[0]
        cur = lb.get(idx)
        val = simpledialog.askstring(prop, "Value:", initialvalue=cur, parent=self)
        if val:
            lb.delete(idx)
            lb.insert(idx, val)

    def add_trace(self, trace_wps):
        repo = SysMLRepository.get_instance()
        dlg = self.SelectTraceDialog(
            self,
            repo,
            trace_wps,
            getattr(self.obj, "obj_id", None),
            getattr(self.master, "diagram_id", None),
        )
        for token in getattr(dlg, "selection", []):
            if token not in self._trace_targets:
                self._trace_targets.append(token)
                self.trace_list.insert(tk.END, self._format_trace_label(token))

    def remove_trace(self):
        sel = list(self.trace_list.curselection())
        for idx in reversed(sel):
            self.trace_list.delete(idx)
            del self._trace_targets[idx]

    def _format_trace_label(self, token: str) -> str:
        repo = SysMLRepository.get_instance()
        parts = token.split(":", 1)
        if len(parts) != 2:
            return token
        diag_id, obj_id = parts
        diag = repo.diagrams.get(diag_id)
        dname = getattr(diag, "name", diag_id) if diag else diag_id
        obj = None
        if diag:
            obj = next(
                (o for o in getattr(diag, "objects", []) if str(o.get("obj_id")) == obj_id),
                None,
            )
        oname = (
            obj.get("properties", {}).get("name") or obj.get("obj_type")
            if obj
            else obj_id
        )
        return f"{dname}:{oname}"

    class OperationDialog(simpledialog.Dialog):
        def __init__(self, parent, operation=None):
            self.operation = operation
            super().__init__(parent, title="Operation")

        def body(self, master):
            ttk.Label(master, text="Name:").grid(row=0, column=0, padx=4, pady=2, sticky="e")
            self.name_var = tk.StringVar(value=getattr(self.operation, "name", ""))
            ttk.Entry(master, textvariable=self.name_var).grid(row=0, column=1, padx=4, pady=2)
            ttk.Label(master, text="Parameters (name:type:dir)").grid(
                row=1, column=0, columnspan=2, padx=4, pady=2
            )
            self.param_text = tk.Text(master, height=4, width=30)
            if self.operation:
                lines = [f"{p.name}:{p.type}:{p.direction}" for p in self.operation.parameters]
                self.param_text.insert("1.0", "\n".join(lines))
            self.param_text.grid(row=2, column=0, columnspan=2, padx=4, pady=2)
            ttk.Label(master, text="Return type:").grid(row=3, column=0, padx=4, pady=2, sticky="e")
            self.ret_var = tk.StringVar(value=getattr(self.operation, "return_type", ""))
            ttk.Entry(master, textvariable=self.ret_var).grid(row=3, column=1, padx=4, pady=2)

        def apply(self):
            name = self.name_var.get().strip()
            params = []
            for line in self.param_text.get("1.0", tk.END).splitlines():
                line = line.strip()
                if not line:
                    continue
                parts = line.split(":")
                if len(parts) == 1:
                    params.append(OperationParameter(name=parts[0]))
                elif len(parts) == 2:
                    params.append(OperationParameter(name=parts[0], type=parts[1]))
                else:
                    params.append(
                        OperationParameter(name=parts[0], type=parts[1], direction=parts[2])
                    )
            self.result = OperationDefinition(name, params, self.ret_var.get().strip())

    class BehaviorDialog(simpledialog.Dialog):
        def __init__(self, parent, operations: list[str], diag_map: dict[str, str], assignment=None):
            self.operations = operations
            self.diag_map = diag_map
            self.assignment = assignment
            super().__init__(parent, title="Behavior")

        def body(self, master):
            ttk.Label(master, text="Operation:").grid(row=0, column=0, padx=4, pady=2, sticky="e")
            self.op_var = tk.StringVar(value=getattr(self.assignment, "operation", ""))
            ttk.Combobox(master, textvariable=self.op_var, values=self.operations, state="readonly").grid(
                row=0, column=1, padx=4, pady=2
            )
            ttk.Label(master, text="Diagram:").grid(row=1, column=0, padx=4, pady=2, sticky="e")
            cur_name = next((n for n, i in self.diag_map.items() if i == getattr(self.assignment, "diagram", "")), "")
            self.diag_var = tk.StringVar(value=cur_name)
            ttk.Combobox(master, textvariable=self.diag_var, values=list(self.diag_map.keys()), state="readonly").grid(
                row=1, column=1, padx=4, pady=2
            )

        def apply(self):
            op = self.op_var.get().strip()
            diag_id = self.diag_map.get(self.diag_var.get(), "")
            self.result = BehaviorAssignment(operation=op, diagram=diag_id)

    def add_operation(self):
        dlg = self.OperationDialog(self)
        if dlg.result:
            self._operations.append(dlg.result)
            self.listboxes["operations"].insert(tk.END, format_operation(dlg.result))

    def edit_operation(self):
        lb = self.listboxes["operations"]
        sel = lb.curselection()
        if not sel:
            return
        idx = sel[0]
        op = self._operations[idx]
        dlg = self.OperationDialog(self, op)
        if dlg.result:
            self._operations[idx] = dlg.result
            lb.delete(idx)
            lb.insert(idx, format_operation(dlg.result))

    def remove_operation(self):
        lb = self.listboxes["operations"]
        sel = list(lb.curselection())
        for idx in reversed(sel):
            lb.delete(idx)
            del self._operations[idx]

    def add_behavior(self):
        repo = SysMLRepository.get_instance()
        diagrams = [
            d
            for d in repo.diagrams.values()
            if d.diag_type in ("Activity Diagram", "Governance Diagram")
        ]
        diag_map = {d.name or d.diag_id: d.diag_id for d in diagrams}
        ops = [op.name for op in self._operations]
        dlg = self.BehaviorDialog(self, ops, diag_map)
        if dlg.result:
            self._behaviors.append(dlg.result)
            name = repo.diagrams.get(dlg.result.diagram)
            label = f"{dlg.result.operation} -> {name.name if name else dlg.result.diagram}"
            self.listboxes["behaviors"].insert(tk.END, label)

    def edit_behavior(self):
        lb = self.listboxes["behaviors"]
        sel = lb.curselection()
        if not sel:
            return
        idx = sel[0]
        repo = SysMLRepository.get_instance()
        diagrams = [
            d
            for d in repo.diagrams.values()
            if d.diag_type in ("Activity Diagram", "Governance Diagram")
        ]
        diag_map = {d.name or d.diag_id: d.diag_id for d in diagrams}
        ops = [op.name for op in self._operations]
        dlg = self.BehaviorDialog(self, ops, diag_map, self._behaviors[idx])
        if dlg.result:
            self._behaviors[idx] = dlg.result
            name = repo.diagrams.get(dlg.result.diagram)
            label = f"{dlg.result.operation} -> {name.name if name else dlg.result.diagram}"
            lb.delete(idx)
            lb.insert(idx, label)

    def remove_behavior(self):
        lb = self.listboxes["behaviors"]
        sel = list(lb.curselection())
        for idx in reversed(sel):
            lb.delete(idx)
            del self._behaviors[idx]

    def add_requirement(self):
        if not global_requirements:
            messagebox.showinfo("No Requirements", "No requirements defined.")
            return
        dialog = self.SelectRequirementsDialog(self)
        if dialog.result:
            diag_id = getattr(self.master, "diagram_id", None)
            for rid in dialog.result:
                req = global_requirements.get(rid)
                if not req:
                    continue
                toolbox = ACTIVE_TOOLBOX
                if toolbox:
                    req_wp = toolbox.requirement_work_product(req.get("req_type", ""))
                    target = self._target_work_product or ""
                    if not toolbox.can_trace(req_wp, target):
                        messagebox.showwarning(
                            "Invalid Trace",
                            f"Requirement {req['id']} cannot trace to {target}",
                        )
                        continue
                if not any(r.get("id") == rid for r in self.obj.requirements):
                    self.obj.requirements.append(req)
                    self.req_list.insert(tk.END, f"[{req['id']}] {req.get('text','')}")
                before = [r.get("id") for r in getattr(self.obj, "requirements", [])]
                link_requirement_to_object(self.obj, rid, diag_id)
                if rid not in before and self.obj.obj_type != "Work Product":
                    req = global_requirements.get(rid)
                    if req:
                        self.req_list.insert(tk.END, f"[{req['id']}] {req.get('text','')}")
                elif self.obj.obj_type == "Work Product":
                    # Always reflect selection for work products
                    req = global_requirements.get(rid)
                    if req and rid not in [self.req_list.get(i).split("]", 1)[0][1:] for i in range(self.req_list.size())]:
                        self.req_list.insert(tk.END, f"[{req['id']}] {req.get('text','')}")
        self._update_asil()

    def remove_requirement(self):
        sel = list(self.req_list.curselection())
        diag_id = getattr(self.master, "diagram_id", None)
        for idx in reversed(sel):
            if self.obj.obj_type == "Work Product":
                item = self.req_list.get(idx)
                rid = item.split("]", 1)[0][1:]
            else:
                rid = self.obj.requirements[idx].get("id")
            unlink_requirement_from_object(self.obj, rid, diag_id)
            self.req_list.delete(idx)
        self._update_asil()

    def _update_asil(self) -> None:
        """Recompute ASIL based on allocated requirements."""
        if self.obj.obj_type != "Part":
            return
        asil = calculate_allocated_asil(self.obj.requirements)
        self.obj.properties["asil"] = asil
        if "asil" in self.entries:
            self.entries["asil"].set(asil)
        repo = SysMLRepository.get_instance()
        if self.obj.element_id and self.obj.element_id in repo.elements:
            repo.elements[self.obj.element_id].properties["asil"] = asil

    def _get_failure_modes(self, app, comp_name: str) -> str:
        """Return comma separated failure modes for a component name."""
        modes = set()
        for e in getattr(app, "fmea_entries", []):
            if getattr(e, "fmea_component", "") == comp_name:
                label = getattr(e, "description", "") or getattr(e, "user_name", "")
                if label:
                    modes.add(label)
        for fmea in getattr(app, "fmeas", []):
            for e in fmea.get("entries", []):
                if getattr(e, "fmea_component", "") == comp_name:
                    label = getattr(e, "description", "") or getattr(e, "user_name", "")
                    if label:
                        modes.add(label)
        return ", ".join(sorted(modes))

    def _on_def_selected(self, event=None):
        """Callback when the definition combobox is changed."""
        repo = SysMLRepository.get_instance()
        name = self.def_var.get()
        def_id = self.def_map.get(name)
        if not def_id:
            self._current_def_id = ""
            return

        parent_id = None
        if hasattr(self.master, "diagram_id"):
            diag = repo.diagrams.get(self.master.diagram_id)
            if diag and diag.diag_type == "Internal Block Diagram":
                parent_id = getattr(diag, "father", None) or next(
                    (eid for eid, did in repo.element_diagrams.items() if did == diag.diag_id),
                    None,
                )

        if parent_id and _multiplicity_limit_exceeded(
            repo,
            parent_id,
            def_id,
            getattr(self.master, "objects", []),
            self.obj.element_id,
        ):
            messagebox.showinfo(
                "Add Part",
                "Maximum number of parts of that type has been reached",
            )
            prev_name = next(
                (n for n, i in self.def_map.items() if i == self._current_def_id),
                "",
            )
            self.def_var.set(prev_name)
            return

        self._current_def_id = def_id

    def apply(self):
        repo = SysMLRepository.get_instance()
        parent_id = None
        if self.obj.obj_type != "Work Product" and self.obj.properties.get("name_locked") != "1":
            new_name = self.name_var.get()
            if self.obj.obj_type == "Part" and hasattr(self.master, "diagram_id"):
                diag = repo.diagrams.get(self.master.diagram_id)
                if diag and diag.diag_type == "Internal Block Diagram":
                    parent_id = getattr(diag, "father", None) or next(
                        (eid for eid, did in repo.element_diagrams.items() if did == diag.diag_id),
                        None,
                    )
            if parent_id and _part_name_exists(repo, parent_id, new_name, self.obj.element_id):
                messagebox.showinfo("Add Part", "A part with that name already exists")
                new_name = self.obj.properties.get("name", "")
            new_name = repo.ensure_unique_element_name(new_name, self.obj.element_id)
            if self.obj.obj_type == "Port" and hasattr(self.master, "objects"):
                rename_port(repo, self.obj, self.master.objects, new_name)
            self.obj.properties["name"] = new_name
            if self.obj.element_id and self.obj.element_id in repo.elements:
                elem = repo.elements[self.obj.element_id]
                if self.obj.obj_type in ("Block", "Block Boundary") and elem.elem_type == "Block":
                    rename_block(repo, elem.elem_id, new_name)
                else:
                    elem.name = new_name
            if self.obj.obj_type == "Port" and hasattr(self.master, "objects"):
                rename_port(repo, self.obj, self.master.objects, new_name)
        else:
            new_name = self.obj.properties.get("name", "")
        for prop, var in self.entries.items():
            self.obj.properties[prop] = var.get()
            if self.obj.element_id and self.obj.element_id in repo.elements:
                repo.elements[self.obj.element_id].properties[prop] = var.get()
        removed_parts = []
        prev_parts = []
        if (
            self.obj.element_id
            and self.obj.element_id in repo.elements
            and "partProperties" in repo.elements[self.obj.element_id].properties
        ):
            prev_parts = [
                p.strip()
                for p in repo.elements[self.obj.element_id]
                .properties.get("partProperties", "")
                .split(",")
                if p.strip()
            ]

        for prop, lb in self.listboxes.items():
            if prop == "operations":
                self.obj.properties[prop] = operations_to_json(self._operations)
                if self.obj.element_id and self.obj.element_id in repo.elements:
                    repo.elements[self.obj.element_id].properties[prop] = self.obj.properties[prop]
            elif prop == "behaviors":
                self.obj.properties[prop] = behaviors_to_json(self._behaviors)
                if self.obj.element_id and self.obj.element_id in repo.elements:
                    repo.elements[self.obj.element_id].properties[prop] = self.obj.properties[prop]
            else:
                items = [lb.get(i) for i in range(lb.size())]
                joined = ", ".join(items)
                self.obj.properties[prop] = joined
                if self.obj.element_id and self.obj.element_id in repo.elements:
                    repo.elements[self.obj.element_id].properties[prop] = joined
                if prop == "partProperties" and prev_parts:
                    prev_keys = {_part_prop_key(p) for p in prev_parts}
                    new_keys = {_part_prop_key(i) for i in items}
                    removed_parts = [p for p in prev_parts if _part_prop_key(p) not in new_keys]

        trace_lb = getattr(self, "trace_list", None)
        if trace_lb:
            targets = getattr(self, "_trace_targets", None)
            if targets is None:
                targets = [trace_lb.get(i) for i in getattr(trace_lb, "curselection", lambda: [])()]

            current_diag = getattr(self.master, "diagram_id", None)
            # Remove existing trace connections involving this object
            if current_diag and hasattr(self.master, "connections"):
                self.master.connections = [
                    c
                    for c in self.master.connections
                    if not (
                        c.conn_type == "Trace"
                        and (c.src == self.obj.obj_id or c.dst == self.obj.obj_id)
                    )
                ]
                diag_ref = repo.diagrams.get(current_diag)
                if diag_ref:
                    diag_ref.connections = [
                        c
                        for c in getattr(diag_ref, "connections", [])
                        if not (
                            c.get("conn_type") == "Trace"
                            and (
                                c.get("src") == self.obj.obj_id
                                or c.get("dst") == self.obj.obj_id
                            )
                        )
                    ]

            removed = {
                r.rel_id
                for r in repo.relationships
                if r.rel_type == "Trace"
                and (r.source == self.obj.element_id or r.target == self.obj.element_id)
            }
            if removed:
                repo.relationships = [r for r in repo.relationships if r.rel_id not in removed]
                for diag in repo.diagrams.values():
                    diag.relationships = [rid for rid in diag.relationships if rid not in removed]

            stored_tokens: list[str] = []
            for token in targets:
                parts = token.split(":", 1)
                if len(parts) != 2:
                    stored_tokens.append(token)
                    target_elem = next(
                        (e for e in repo.elements.values() if e.name == token),
                        None,
                    )
                    if target_elem and self.obj.element_id:
                        repo.create_relationship("Trace", self.obj.element_id, target_elem.elem_id)
                        repo.create_relationship("Trace", target_elem.elem_id, self.obj.element_id)
                    continue
                diag_id, obj_id = parts
                diag = repo.diagrams.get(diag_id)
                if not diag:
                    continue
                obj = next(
                    (o for o in getattr(diag, "objects", []) if str(o.get("obj_id")) == obj_id),
                    None,
                )
                if not obj:
                    continue
                if diag_id == current_diag:
                    link_trace_between_objects(self.obj, obj, current_diag)
                else:
                    stored_tokens.append(token)
                    target_elem = obj.get("element_id")
                    if target_elem and self.obj.element_id:
                        repo.create_relationship("Trace", self.obj.element_id, target_elem)
                        repo.create_relationship("Trace", target_elem, self.obj.element_id)

            joined = ", ".join(stored_tokens)
            if joined:
                self.obj.properties["trace_to"] = joined
            else:
                self.obj.properties.pop("trace_to", None)
            if self.obj.element_id and self.obj.element_id in repo.elements:
                elem_props = repo.elements[self.obj.element_id].properties
                if joined:
                    elem_props["trace_to"] = joined
                else:
                    elem_props.pop("trace_to", None)

        if self.obj.element_id and self.obj.element_id in repo.elements:
            elem_type = repo.elements[self.obj.element_id].elem_type
            if elem_type == "Block" and self.obj.obj_type in ("Block", "Block Boundary"):
                propagate_block_port_changes(repo, self.obj.element_id)
                propagate_block_part_changes(repo, self.obj.element_id)
                propagate_block_changes(repo, self.obj.element_id)
                app_ref = getattr(self.master, "app", None)
                added = _sync_ibd_partproperty_parts(
                    repo,
                    self.obj.element_id,
                    app=app_ref,
                    visible=True,
                )
                for data in added:
                    data["hidden"] = False
                _propagate_boundary_parts(repo, self.obj.element_id, added, app=app_ref)
                father_diag_id = repo.get_linked_diagram(self.obj.element_id)
                for diag in repo.diagrams.values():
                    if (
                        diag.diag_type == "Internal Block Diagram"
                        and getattr(diag, "father", None) == self.obj.element_id
                        and diag.diag_id != father_diag_id
                    ):
                        added_child = inherit_father_parts(repo, diag)
                        for obj in added_child:
                            if obj.get("obj_type") == "Part":
                                obj["hidden"] = False
                        if app_ref:
                            for win in getattr(app_ref, "ibd_windows", []):
                                if getattr(win, "diagram_id", None) == diag.diag_id:
                                    for obj in added_child:
                                        win.objects.append(SysMLObject(**obj))
                                    win.redraw()
                                    win._sync_to_repository()
        try:
            if self.obj.obj_type not in (
                "Initial",
                "Final",
                "Decision",
                "Merge",
            ):
                self.obj.width = float(self.width_var.get())
                self.obj.height = float(self.height_var.get())
        except ValueError:
            pass

        if hasattr(self.master, "ensure_text_fits"):
            self.master.ensure_text_fits(self.obj)

        self._update_asil()

        # ensure block shows BOM components as part names when an analysis is set
        if (
            self.obj.obj_type == "Block"
            and "analysis" in self.obj.properties
            and hasattr(self, "_analysis_map")
        ):
            ra = self._analysis_map.get(self.obj.properties["analysis"], None)
            if ra:
                cur = [
                    p.strip()
                    for p in self.obj.properties.get("partProperties", "").split(",")
                    if p.strip()
                ]
                names = [c.name for c in ra.components]
                for n in names:
                    if n not in cur:
                        cur.append(n)
                joined = ", ".join(cur)
                self.obj.properties["partProperties"] = joined
                if self.obj.element_id and self.obj.element_id in repo.elements:
                    repo.elements[self.obj.element_id].properties["partProperties"] = joined
                if self.obj.element_id:
                    inherit_block_properties(repo, self.obj.element_id)
                    self.obj.properties["partProperties"] = repo.elements[
                        self.obj.element_id
                    ].properties["partProperties"]

        # Update linked diagram if applicable
        link_id = None
        if hasattr(self, "behavior_var") and self.behavior_var.get():
            link_id = self.behavior_map.get(self.behavior_var.get())
        elif hasattr(self, "diagram_var"):
            link_id = self.diag_map.get(self.diagram_var.get())
        if hasattr(self, "behavior_var") or hasattr(self, "diagram_var"):
            if (
                self.obj.obj_type == "Block"
                and hasattr(self, "diagram_var")
                and link_id
                and link_id in repo.diagrams
                and repo.diagrams[link_id].diag_type == "Internal Block Diagram"
            ):
                link_block_to_ibd(
                    repo,
                    self.obj.element_id,
                    link_id,
                    app=getattr(self.master, "app", None),
                )
            else:
                repo.link_diagram(self.obj.element_id, link_id)
        if hasattr(self, "view_var"):
            view_id = self.view_map.get(self.view_var.get())
            if view_id:
                self.obj.properties["view"] = view_id
                if self.obj.element_id and self.obj.element_id in repo.elements:
                    repo.elements[self.obj.element_id].properties["view"] = view_id
            else:
                self.obj.properties.pop("view", None)
                if self.obj.element_id and self.obj.element_id in repo.elements:
                    repo.elements[self.obj.element_id].properties.pop("view", None)
        if hasattr(self, "def_var"):
            name = self.def_var.get()
            def_id = self.def_map.get(name)
            if def_id:
                parent_id = None
                if hasattr(self.master, "diagram_id"):
                    diag = repo.diagrams.get(self.master.diagram_id)
                    if diag and diag.diag_type == "Internal Block Diagram":
                        parent_id = getattr(diag, "father", None) or next(
                            (eid for eid, did in repo.element_diagrams.items() if did == diag.diag_id),
                            None,
                        )
                if parent_id:
                    rel = next(
                        (
                            r
                            for r in repo.relationships
                            if r.source == parent_id
                            and r.target == def_id
                            and r.rel_type in ("Aggregation", "Composite Aggregation")
                        ),
                        None,
                    )
                    limit_exceeded = _multiplicity_limit_exceeded(
                        repo,
                        parent_id,
                        def_id,
                        getattr(self.master, "objects", []),
                        self.obj.element_id,
                    )
                    if limit_exceeded:
                        messagebox.showinfo(
                            "Add Part",
                            "Maximum number of parts of that type has been reached",
                        )
                        def_id = None
                if def_id:
                    self.obj.properties["definition"] = def_id
                    if self.obj.element_id and self.obj.element_id in repo.elements:
                        repo.elements[self.obj.element_id].properties["definition"] = def_id
        if hasattr(self, "ucdef_var"):
            name = self.ucdef_var.get()
            def_id = self.ucdef_map.get(name)
            if def_id:
                self.obj.properties["useCaseDefinition"] = def_id
                if self.obj.element_id and self.obj.element_id in repo.elements:
                    repo.elements[self.obj.element_id].properties["useCaseDefinition"] = def_id

        # ------------------------------------------------------------
        # Add parts from selected analysis BOM
        # ------------------------------------------------------------
        if (
            self.obj.obj_type == "Block"
            and "analysis" in self.obj.properties
            and hasattr(self, "diag_map")
        ):
            diag_id = repo.get_linked_diagram(self.obj.element_id)
            if diag_id:
                ra_name = self.obj.properties.get("analysis", "")
                ra = getattr(self, "_analysis_map", {}).get(ra_name)
                if ra and ra.components:
                    comps = list(ra.components)
                    dlg = self.SelectComponentsDialog(self, comps)
                    selected = dlg.result or []
                    if selected:
                        diag = repo.diagrams.get(diag_id)
                        if diag is not None:
                            diag.objects = getattr(diag, "objects", [])
                            existing = {
                                o.get("properties", {}).get("component")
                                for o in diag.objects
                                if o.get("obj_type") == "Part"
                            }
                            base_x = 50.0
                            base_y = 50.0
                            offset = 60.0
                            for idx, c in enumerate(selected):
                                if c.name in existing:
                                    continue
                                elem = repo.create_element(
                                    "Part",
                                    name=c.name,
                                    properties={
                                        "component": c.name,
                                        "fit": f"{c.fit:.2f}",
                                        "qualification": c.qualification,
                                        "failureModes": self._get_failure_modes(
                                            getattr(self.master, "app", None), c.name
                                        ),
                                    },
                                    owner=repo.root_package.elem_id,
                                )
                                repo.add_element_to_diagram(diag_id, elem.elem_id)
                                obj = SysMLObject(
                                    _get_next_id(),
                                    "Part",
                                    base_x,
                                    base_y + offset * idx,
                                    element_id=elem.elem_id,
                                    properties=elem.properties.copy(),
                                )
                                diag.objects.append(obj.__dict__)
                                # update any open windows for this diagram
                                app = getattr(self.master, "app", None)
                                if app:
                                    for win in getattr(app, "ibd_windows", []):
                                        if win.diagram_id == diag_id:
                                            win.objects.append(obj)
                                            win.redraw()
                                            win._sync_to_repository()
                            # update block partProperties with newly added components
                            new_names = [c.name for c in selected if c.name not in existing]
                            if new_names:
                                cur = self.obj.properties.get("partProperties", "")
                                names = [n.strip() for n in cur.split(",") if n.strip()]
                                for name in new_names:
                                    if name not in names:
                                        names.append(name)
                                joined = ", ".join(names)
                                self.obj.properties["partProperties"] = joined
                                if self.obj.element_id and self.obj.element_id in repo.elements:
                                    repo.elements[self.obj.element_id].properties[
                                        "partProperties"
                                    ] = joined
                                # update all diagram objects referencing this block element
                                for d in repo.diagrams.values():
                                    for o in getattr(d, "objects", []):
                                        if o.get("element_id") == self.obj.element_id:
                                            o.setdefault("properties", {})[
                                                "partProperties"
                                            ] = joined
                                # include parent block parts
                                if self.obj.element_id:
                                    inherit_block_properties(repo, self.obj.element_id)
                                    joined = repo.elements[self.obj.element_id].properties[
                                        "partProperties"
                                    ]
                                    self.obj.properties["partProperties"] = joined
                            repo.diagrams[diag_id] = diag
                            repo.touch_diagram(diag_id)
                            if self.obj.element_id:
                                repo.touch_element(self.obj.element_id)
                            if hasattr(self.master, "_sync_to_repository"):
                                self.master._sync_to_repository()


class ConnectionDialog(simpledialog.Dialog):
    """Edit connection style and custom routing points."""

    def __init__(self, master, connection: DiagramConnection):
        self.connection = connection
        super().__init__(master, title="Connection Properties")

    def body(self, master):
        # Disable window resizing so the property layout stays consistent
        self.resizable(False, False)
        ttk.Label(master, text="Name:").grid(row=0, column=0, sticky="e", padx=4, pady=4)
        self.name_var = tk.StringVar(value=self.connection.name)
        ttk.Entry(master, textvariable=self.name_var).grid(row=0, column=1, columnspan=2, padx=4, pady=4, sticky="we")

        ttk.Label(master, text="Style:").grid(row=1, column=0, sticky="e", padx=4, pady=4)
        self.style_var = tk.StringVar(value=self.connection.style)
        ttk.Combobox(master, textvariable=self.style_var,
                     values=["Straight", "Squared", "Custom"]).grid(row=1, column=1, padx=4, pady=4)

        ttk.Label(master, text="Points:").grid(row=2, column=0, sticky="ne", padx=4, pady=4)
        self.point_list = tk.Listbox(master, height=4)
        for px, py in self.connection.points:
            self.point_list.insert(tk.END, f"{px:.1f},{py:.1f}")
        self.point_list.grid(row=2, column=1, padx=4, pady=4, sticky="we")
        btnf = ttk.Frame(master)
        btnf.grid(row=2, column=2, padx=2)
        ttk.Button(btnf, text="Add", command=self.add_point).pack(side=tk.TOP)
        ttk.Button(btnf, text="Remove", command=self.remove_point).pack(side=tk.TOP)

        ttk.Label(master, text="Arrows:").grid(row=3, column=0, sticky="e", padx=4, pady=4)
        self.arrow_var = tk.StringVar(value=self.connection.arrow)
        self.arrow_cb = ttk.Combobox(
            master,
            textvariable=self.arrow_var,
            values=["none", "forward", "backward", "both"],
        )
        self.arrow_cb.grid(row=3, column=1, padx=4, pady=4)
        self.mid_var = tk.BooleanVar(value=self.connection.mid_arrow)
        self.mid_check = ttk.Checkbutton(
            master, text="Arrow", variable=self.mid_var
        )
        self.mid_check.grid(row=3, column=2, padx=4, pady=4)
        if self.connection.conn_type in (
            "Flow",
            "Generalize",
            "Generalization",
            "Include",
            "Extend",
        ):
            self.arrow_cb.configure(state="disabled")
            self.mid_check.configure(state="disabled")
        row = 4
        if self.connection.conn_type == "Control Action":
            repo = SysMLRepository.get_instance()
            src_obj = self.master.get_object(self.connection.src)
            beh_elems = get_block_behavior_elements(repo, getattr(src_obj, "element_id", ""))
            self.elem_map = {e.name or e.elem_id: e.elem_id for e in beh_elems}
            ttk.Label(master, text="Element:").grid(row=row, column=0, sticky="e", padx=4, pady=4)
            cur_name = next(
                (n for n, i in self.elem_map.items() if i == self.connection.element_id),
                "",
            )
            self.elem_var = tk.StringVar(value=cur_name)
            ttk.Combobox(
                master,
                textvariable=self.elem_var,
                values=list(self.elem_map.keys()),
            ).grid(row=row, column=1, padx=4, pady=4, sticky="we")
            row += 1
            ttk.Label(master, text="Guard:").grid(row=row, column=0, sticky="ne", padx=4, pady=4)
            self.guard_list = tk.Listbox(master, height=4)
            for g in self.connection.guard:
                self.guard_list.insert(tk.END, g)
            self.guard_list.grid(row=row, column=1, padx=4, pady=4, sticky="we")
            gbtn = ttk.Frame(master)
            gbtn.grid(row=row, column=2, padx=2)
            ttk.Button(gbtn, text="Add", command=self.add_guard).pack(side=tk.TOP)
            ttk.Button(gbtn, text="Remove", command=self.remove_guard).pack(side=tk.TOP)
            row += 1
            ttk.Label(master, text="Guard Ops:").grid(row=row, column=0, sticky="ne", padx=4, pady=4)
            self.guard_ops_list = tk.Listbox(master, height=4)
            for op in self.connection.guard_ops:
                self.guard_ops_list.insert(tk.END, op)
            self.guard_ops_list.grid(row=row, column=1, padx=4, pady=4, sticky="we")
            opbtn = ttk.Frame(master)
            opbtn.grid(row=row, column=2, padx=2)
            self.guard_op_choice = tk.StringVar(value="AND")
            ttk.Combobox(opbtn, textvariable=self.guard_op_choice, values=["AND", "OR"], state="readonly").pack(side=tk.TOP)
            ttk.Button(opbtn, text="Add", command=self.add_guard_op).pack(side=tk.TOP)
            ttk.Button(opbtn, text="Remove", command=self.remove_guard_op).pack(side=tk.TOP)
            row += 1
        elif (
            getattr(
                self.master.repo.diagrams.get(self.master.diagram_id), "diag_type", ""
            )
            == "Governance Diagram"
        ):
            src_obj = self.master.get_object(self.connection.src)
            if src_obj and src_obj.obj_type == "Decision":
                ttk.Label(master, text="Guard:").grid(
                    row=row, column=0, sticky="ne", padx=4, pady=4
                )
                self.guard_list = tk.Listbox(master, height=4)
                for g in self.connection.guard:
                    self.guard_list.insert(tk.END, g)
                self.guard_list.grid(row=row, column=1, padx=4, pady=4, sticky="we")
                gbtn = ttk.Frame(master)
                gbtn.grid(row=row, column=2, padx=2)
                ttk.Button(gbtn, text="Add", command=self.add_guard).pack(side=tk.TOP)
                ttk.Button(gbtn, text="Remove", command=self.remove_guard).pack(side=tk.TOP)
                row += 1
                ttk.Label(master, text="Guard Ops:").grid(
                    row=row, column=0, sticky="ne", padx=4, pady=4
                )
                self.guard_ops_list = tk.Listbox(master, height=4)
                for op in self.connection.guard_ops:
                    self.guard_ops_list.insert(tk.END, op)
                self.guard_ops_list.grid(row=row, column=1, padx=4, pady=4, sticky="we")
                opbtn = ttk.Frame(master)
                opbtn.grid(row=row, column=2, padx=2)
                self.guard_op_choice = tk.StringVar(value="AND")
                ttk.Combobox(
                    opbtn,
                    textvariable=self.guard_op_choice,
                    values=["AND", "OR"],
                    state="readonly",
                ).pack(side=tk.TOP)
                ttk.Button(opbtn, text="Add", command=self.add_guard_op).pack(
                    side=tk.TOP
                )
                ttk.Button(opbtn, text="Remove", command=self.remove_guard_op).pack(
                    side=tk.TOP
                )
                row += 1

        if self.connection.conn_type in ("Aggregation", "Composite Aggregation"):
            ttk.Label(master, text="Multiplicity:").grid(row=row, column=0, sticky="e", padx=4, pady=4)
            self.mult_var = tk.StringVar(value=self.connection.multiplicity)
            ttk.Combobox(
                master,
                textvariable=self.mult_var,
                values=["1", "0..1", "1..*", "0..*", "2", "3", "4", "5"],
            ).grid(row=row, column=1, padx=4, pady=4, sticky="we")

    def add_point(self):
        x = simpledialog.askfloat("Point", "X:", parent=self)
        y = simpledialog.askfloat("Point", "Y:", parent=self)
        if x is not None and y is not None:
            self.point_list.insert(tk.END, f"{x},{y}")

    def remove_point(self):
        sel = list(self.point_list.curselection())
        for idx in reversed(sel):
            self.point_list.delete(idx)

    def add_guard(self):
        txt = simpledialog.askstring("Guard", "Condition:", parent=self)
        if txt:
            self.guard_list.insert(tk.END, txt)

    def remove_guard(self):
        sel = list(self.guard_list.curselection())
        for idx in reversed(sel):
            self.guard_list.delete(idx)

    def add_guard_op(self):
        op = self.guard_op_choice.get()
        self.guard_ops_list.insert(tk.END, op)

    def remove_guard_op(self):
        sel = list(self.guard_ops_list.curselection())
        for idx in reversed(sel):
            self.guard_ops_list.delete(idx)

    def apply(self):
        self.connection.name = self.name_var.get()
        self.connection.style = self.style_var.get()
        pts = []
        for i in range(self.point_list.size()):
            txt = self.point_list.get(i)
            try:
                x_str, y_str = txt.split(",")
                pts.append((float(x_str), float(y_str)))
            except ValueError:
                continue
        self.connection.points = pts
        self.connection.arrow = self.arrow_var.get()
        self.connection.mid_arrow = self.mid_var.get()
        if hasattr(self, "mult_var"):
            self.connection.multiplicity = self.mult_var.get()
        if hasattr(self, "guard_list"):
            self.connection.guard = [self.guard_list.get(i) for i in range(self.guard_list.size())]
        if hasattr(self, "guard_ops_list"):
            self.connection.guard_ops = [
                self.guard_ops_list.get(i) for i in range(self.guard_ops_list.size())
            ]
        if hasattr(self, "elem_var"):
            sel = self.elem_var.get()
            self.connection.element_id = self.elem_map.get(sel, "")
            if self.connection.element_id:
                repo = SysMLRepository.get_instance()
                elem = repo.elements.get(self.connection.element_id)
                if elem and not self.connection.name:
                    self.connection.name = elem.name
                if hasattr(self.master, "repo"):
                    self.master.repo.add_element_to_diagram(
                        self.master.diagram_id, self.connection.element_id
                    )
        if hasattr(self.master, "_sync_to_repository"):
            self.master._sync_to_repository()
        if self.connection.conn_type in ("Aggregation", "Composite Aggregation"):
            if hasattr(self.master, "repo"):
                whole = self.master.get_object(self.connection.src).element_id
                part = self.master.get_object(self.connection.dst).element_id
                if self.connection.conn_type == "Composite Aggregation":
                    add_composite_aggregation_part(
                        self.master.repo,
                        whole,
                        part,
                        self.connection.multiplicity,
                        app=getattr(self.master, "app", None),
                    )
                else:
                    add_aggregation_part(
                        self.master.repo,
                        whole,
                        part,
                        self.connection.multiplicity,
                        app=getattr(self.master, "app", None),
                    )
                if hasattr(self.master, "_sync_to_repository"):
                    self.master._sync_to_repository()


class UseCaseDiagramWindow(SysMLDiagramWindow):
    def __init__(self, master, app, diagram_id: str | None = None, history=None):
        tool_groups = {
            "Nodes": ["Actor", "Use Case"],
            "Boundary": ["System Boundary"],
        }
        tools = [t for group in tool_groups.values() for t in group]
        rel_tools = [
            "Association",
            "Communication Path",
            "Generalize",
            "Include",
            "Extend",
        ]
        try:
            super().__init__(
                master,
                "Use Case Diagram",
                tools,
                diagram_id,
                app=app,
                history=history,
                relation_tools=rel_tools,
                tool_groups=tool_groups,
            )
        except TypeError:
            super().__init__(
                master,
                "Use Case Diagram",
                tools + rel_tools,
                diagram_id,
                app=app,
                history=history,
            )
        if not hasattr(self, "tools_frame"):
            self.tools_frame = self.toolbox


class ActivityDiagramWindow(SysMLDiagramWindow):
    def __init__(self, master, app, diagram_id: str | None = None, history=None):
        tool_groups = {
            "Actions": ["Action", "CallBehaviorAction"],
            "Control Nodes": [
                "Initial",
                "Final",
                "Decision",
                "Merge",
                "Fork",
                "Join",
            ],
            "Boundary": ["System Boundary"],
        }
        tools = [t for group in tool_groups.values() for t in group]
        rel_tools = ["Flow"]
        try:
            super().__init__(
                master,
                "Activity Diagram",
                tools,
                diagram_id,
                app=app,
                history=history,
                relation_tools=rel_tools,
                tool_groups=tool_groups,
            )
        except TypeError:
            super().__init__(
                master,
                "Activity Diagram",
                tools + rel_tools,
                diagram_id,
                app=app,
                history=history,
            )
        if not hasattr(self, "tools_frame"):
            self.tools_frame = self.toolbox
        ttk.Button(
            self.toolbox,
            text="Add Block Operations",
            command=self.add_block_operations,
        ).pack(fill=tk.X, padx=2, pady=2)

    class SelectOperationsDialog(simpledialog.Dialog):
        def __init__(self, parent, operations):
            self.operations = operations
            self.selected = {}
            super().__init__(parent, title="Select Operations")

        def body(self, master):
            ttk.Label(master, text="Select operations:").pack(padx=5, pady=5)
            frame = ttk.Frame(master)
            frame.pack(fill=tk.BOTH, expand=True)
            canvas = tk.Canvas(frame, borderwidth=0)
            scrollbar = ttk.Scrollbar(frame, orient="vertical", command=canvas.yview)
            self.check_frame = ttk.Frame(canvas)
            self.check_frame.bind("<Configure>", lambda e: canvas.configure(scrollregion=canvas.bbox("all")))
            canvas.create_window((0, 0), window=self.check_frame, anchor="nw")
            canvas.configure(yscrollcommand=scrollbar.set)
            canvas.pack(side="left", fill="both", expand=True)
            scrollbar.pack(side="right", fill="y")
            for label, op, diag in self.operations:
                var = tk.BooleanVar(value=True)
                self.selected[(op, diag)] = var
                ttk.Checkbutton(self.check_frame, text=label, variable=var).pack(anchor="w", padx=2, pady=2)
            return self.check_frame

        def apply(self):
            self.result = [(op, diag) for (op, diag), var in self.selected.items() if var.get()]

    def add_block_operations(self):
        repo = self.repo
        blocks = []
        for elem in repo.elements.values():
            if elem.elem_type != "Block":
                continue
            for beh in parse_behaviors(elem.properties.get("behaviors", "")):
                if beh.diagram == self.diagram_id:
                    blocks.append(elem)
                    break
        operations = []
        for blk in blocks:
            ops = parse_operations(blk.properties.get("operations", ""))
            behs = {b.operation: b.diagram for b in parse_behaviors(blk.properties.get("behaviors", ""))}
            for op in ops:
                diag_id = behs.get(op.name)
                if diag_id:
                    label = f"{blk.name}.{format_operation(op)}"
                    operations.append((label, op.name, diag_id))
        if not operations:
            messagebox.showinfo("Add Block Operations", "No operations available")
            return
        dlg = self.SelectOperationsDialog(self, operations)
        selected = dlg.result or []
        if not selected:
            return
        diag = repo.diagrams.get(self.diagram_id)
        base_x = 50.0
        base_y = 50.0
        offset = 60.0
        for idx, (op_name, d_id) in enumerate(selected):
            elem = repo.create_element("CallBehaviorAction", name=op_name, owner=diag.package)
            repo.add_element_to_diagram(self.diagram_id, elem.elem_id)
            repo.link_diagram(elem.elem_id, d_id)
            obj = SysMLObject(
                _get_next_id(),
                "CallBehaviorAction",
                base_x,
                base_y + offset * idx,
                element_id=elem.elem_id,
                properties={"name": op_name},
            )
            diag.objects.append(obj.__dict__)
            self.objects.append(obj)
        self.redraw()
        self._sync_to_repository()


class GovernanceDiagramWindow(SysMLDiagramWindow):
    def __init__(self, master, app, diagram_id: str | None = None, history=None):
        tool_groups = {
            "Tasks": ["Action"],
            "Control Nodes": ["Initial", "Final", "Decision", "Merge"],
            "Boundary": ["System Boundary"],
        }
        tools = [t for group in tool_groups.values() for t in group]
        # Flow relationships are handled in the governance toolbox rather than
        # the primary toolbox, so ``relation_tools`` is empty here.
        rel_tools: list[str] = []
        try:
            super().__init__(
                master,
                "Governance Diagram",
                tools,
                diagram_id,
                app=app,
                history=history,
                relation_tools=rel_tools,
                tool_groups=tool_groups,
            )
        except TypeError:
            super().__init__(
                master,
                "Governance Diagram",
                tools + rel_tools,
                diagram_id,
                app=app,
                history=history,
            )
        if not hasattr(self, "tools_frame"):
            self.tools_frame = self.toolbox

        tool_buttons = getattr(self, "tool_buttons", None)
        if tool_buttons and "Select" in tool_buttons:
            btn = tool_buttons.pop("Select")
            try:
                btn.destroy()
            except Exception:  # pragma: no cover - headless tests
                pass

        btn = tool_buttons.get("Action") if tool_buttons else None
        if btn:
            btn.configure(text="Task")
            self.tool_buttons["Task"] = self.tool_buttons.pop("Action")
        # Ensure legacy control nodes are removed from the toolbox
        tool_btns = getattr(self, "tool_buttons", {})
        for legacy in ("Fork", "Join"):
            extra = tool_btns.pop(legacy, None)
            if extra:
                try:
                    extra.destroy()
                except Exception:  # pragma: no cover - headless tests
                    pass

        # ------------------------------------------------------------------
        # Toolbox toggle between Governance and Safety & AI Lifecycle
        # ------------------------------------------------------------------
        try:
            self.toolbox_var = tk.StringVar(value="Governance")
        except Exception:  # pragma: no cover - headless tests
            class _Var:
                def __init__(self, value):
                    self._value = value

                def get(self):
                    return self._value

                def set(self, v):
                    self._value = v

            self.toolbox_var = _Var("Governance")
        if hasattr(self.toolbox, "tk"):
            selector = ttk.Combobox(
                self.toolbox,
                values=[
                    "Governance",
                    "Safety & AI Lifecycle",
                    "Governance Elements",
                ],
                state="readonly",
                textvariable=self.toolbox_var,
            )
            selector.pack(fill=tk.X, padx=2, pady=2)
            selector.bind("<<ComboboxSelected>>", lambda e: self._switch_toolbox())
        else:  # pragma: no cover - headless tests
            selector = types.SimpleNamespace(pack=lambda *a, **k: None, bind=lambda *a, **k: None, lift=lambda: None)

        # Store original governance tool frame and relationship frame
        self.gov_tools_frame = self.tools_frame
        self.gov_rel_frame = getattr(self, "rel_frame", None)

        # Create Safety & AI Lifecycle toolbox frame
        ai_nodes = SAFETY_AI_NODES
        ai_relations = SAFETY_AI_RELATIONS
        if hasattr(self.toolbox, "tk"):
            self.ai_tools_frame = ttk.Frame(self.toolbox)
            for name in ai_nodes:
                ttk.Button(
                    self.ai_tools_frame,
                    text=name,
                    image=self._icon_for(name),
                    compound=tk.LEFT,
                    command=lambda t=name: self.select_tool(t),
                ).pack(fill=tk.X, padx=2, pady=2)
            rel_frame = ttk.LabelFrame(
                self.ai_tools_frame, text="Relationships (relationships)"
            )
            rel_frame.pack(fill=tk.X, padx=2, pady=2)
            for name in ai_relations:
                ttk.Button(
                    rel_frame,
                    text=name,
                    image=self._icon_for(name),
                    compound=tk.LEFT,
                    command=lambda t=name: self.select_tool(t),
                ).pack(fill=tk.X, padx=2, pady=2)
        else:  # pragma: no cover - headless tests
            self.ai_tools_frame = types.SimpleNamespace(
                pack=lambda *a, **k: None,
                pack_forget=lambda *a, **k: None,
            )

        # Create toolbox for additional governance elements grouped by class
        ge_nodes = GOV_ELEMENT_CLASSES
        if hasattr(self.toolbox, "tk"):
            self.gov_elements_frame = ttk.Frame(self.toolbox)

            # Migrate basic governance element commands from the right panel
            node_cmds = [
                ("Add Work Product", self.add_work_product),
                ("Add Generic Work Product", self.add_generic_work_product),
                ("Add Process Area", self.add_process_area),
                ("Add Lifecycle Phase", self.add_lifecycle_phase),
            ]
            elem_group = ttk.LabelFrame(
                self.gov_elements_frame, text="Elements (elements)"
            )
            elem_group.pack(fill=tk.X, padx=2, pady=2)
            for name, cmd in node_cmds:
                ttk.Button(
                    elem_group,
                    text=name,
                    image=self._icon_for(name),
                    compound=tk.LEFT,
                    command=cmd,
                ).pack(fill=tk.X, padx=2, pady=2)

            for group, nodes in ge_nodes.items():
                frame = ttk.LabelFrame(
                    self.gov_elements_frame, text=f"{group} (elements)"
                )
                frame.pack(fill=tk.X, padx=2, pady=2)
                for name in nodes:
                    ttk.Button(
                        frame,
                        text=name,
                        image=self._icon_for(name),
                        compound=tk.LEFT,
                        command=lambda t=name: self.select_tool(t),
                    ).pack(fill=tk.X, padx=2, pady=2)
        else:
            self.gov_elements_frame = types.SimpleNamespace(
                pack=lambda *a, **k: None,
                pack_forget=lambda *a, **k: None,
            )

        # Repack toolbox to include selector and default to governance frame
        if hasattr(self, "back_btn"):
            self.back_btn.pack_forget()
        if hasattr(self.gov_tools_frame, "pack_forget"):
            self.gov_tools_frame.pack_forget()
        if self.gov_rel_frame and hasattr(self.gov_rel_frame, "pack_forget"):
            self.gov_rel_frame.pack_forget()
        if hasattr(self, "prop_frame") and hasattr(self.prop_frame, "pack_forget"):
            self.prop_frame.pack_forget()

        if hasattr(self, "back_btn"):
            self.back_btn.pack(fill=tk.X, padx=2, pady=2)
        selector.lift()
        if hasattr(self.gov_tools_frame, "pack"):
            self.gov_tools_frame.pack(fill=tk.X, padx=2, pady=2)
        if self.gov_rel_frame and hasattr(self.gov_rel_frame, "pack"):
            self.gov_rel_frame.pack(fill=tk.X, padx=2, pady=2)
        if hasattr(self, "prop_frame") and hasattr(self.prop_frame, "pack"):
            self.prop_frame.pack(fill=tk.BOTH, expand=True, padx=2, pady=2)

        canvas_frame = self.canvas.master
        canvas_frame.pack_forget()

        if hasattr(self, "tk"):
            # Measure current toolbox widths so the governance toolbox matches
            self.toolbox_canvas.update_idletasks()
            self.toolbox_container.update_idletasks()
            canvas_width = (
                self.toolbox_canvas.winfo_width()
                or self.toolbox_canvas.winfo_reqwidth()
            )
            container_width = (
                self.toolbox_container.winfo_width()
                or self.toolbox_container.winfo_reqwidth()
            )

            gov_container = ttk.Frame(self, width=container_width)
            gov_container.pack(side=tk.RIGHT, fill=tk.Y, padx=2, pady=2)
            gov_container.pack_propagate(False)

            gov_canvas = tk.Canvas(
                gov_container, highlightthickness=0, width=canvas_width
            )
            gov_canvas.pack(side=tk.LEFT, fill=tk.BOTH, expand=True)

            gov_scroll = ttk.Scrollbar(
                gov_container, orient=tk.VERTICAL, command=gov_canvas.yview
            )
            gov_scroll.pack(side=tk.RIGHT, fill=tk.Y)
            gov_canvas.configure(yscrollcommand=gov_scroll.set)

            governance_panel = ttk.LabelFrame(
                gov_canvas, text="Governance relationships"
            )
            gov_window = gov_canvas.create_window(
                (0, 0), window=governance_panel, anchor="nw"
            )
            governance_panel.bind(
                "<Configure>",
                lambda e: gov_canvas.configure(scrollregion=gov_canvas.bbox("all")),
            )
            gov_canvas.bind(
                "<Configure>",
                lambda e: gov_canvas.itemconfig(gov_window, width=e.width),
            )

            # Ensure the governance toolbox is visible immediately
            self._fit_governance_toolbox(gov_container, gov_canvas, gov_window)
            self.after_idle(
                lambda: self._fit_governance_toolbox(
                    gov_container, gov_canvas, gov_window
                )
            )

            work_rel_names = [
                "Propagate",
                "Propagate by Review",
                "Propagate by Approval",
                "Used By",
                "Used after Review",
                "Used after Approval",
                "Re-use",
                "Trace",
                "Satisfied by",
                "Derived from",
            ]
<<<<<<< HEAD
            relationships = ttk.LabelFrame(
                governance_panel, text="Relationships (relationships)"
            )
            relationships.pack(fill=tk.X, padx=2, pady=2)
            # Flow relationships are grouped with other governance connections on
            # the right-hand panel instead of the main toolbox.
            ttk.Button(
                relationships,
                text="Flow",
                image=self._icon_for("Flow"),
                compound=tk.LEFT,
                command=lambda t="Flow": self.select_tool(t),
            ).pack(fill=tk.X, padx=2, pady=2)
=======
>>>>>>> ca40737c
            wp_rel = ttk.LabelFrame(
                governance_panel, text="Work Product Links (relationships)"
            )
            wp_rel.pack(fill=tk.X, padx=2, pady=2)
            for name in work_rel_names:
                ttk.Button(
                    wp_rel,
                    text=name,
                    image=self._icon_for(name),
                    compound=tk.LEFT,
                    command=lambda t=name: self.select_tool(t),
                ).pack(fill=tk.X, padx=2, pady=2)

            for group, names in GOV_ELEMENT_RELATION_GROUPS.items():
                rel_frame = ttk.LabelFrame(
                    governance_panel, text=f"{group} (relationships)"
                )
                rel_frame.pack(fill=tk.X, padx=2, pady=2)
                for name in names:
                    ttk.Button(
                        rel_frame,
                        text=name,
                        image=self._icon_for(name),
                        compound=tk.LEFT,
                        command=lambda t=name: self.select_tool(t),
                    ).pack(fill=tk.X, padx=2, pady=2)
        else:  # pragma: no cover - headless tests
            governance_panel = types.SimpleNamespace(
                pack=lambda *a, **k: None
            )

        canvas_frame.pack(side=tk.RIGHT, fill=tk.BOTH, expand=True)
        self._activate_parent_phase()
        self.refresh_from_repository()
        self._pending_wp_name: str | None = None
        self._pending_area_name: str | None = None

    def _activate_parent_phase(self) -> None:
        """Activate the lifecycle phase containing this diagram.

        When a Governance diagram window is opened, switch the application's active
        lifecycle phase to the module that owns the diagram. Any tooling not
        enabled for that phase is hidden via ``on_lifecycle_selected`` or
        ``refresh_tool_enablement``.
        """

        app = getattr(self, "app", None)
        if not app or not getattr(app, "safety_mgmt_toolbox", None):
            return
        toolbox = app.safety_mgmt_toolbox
        diag = self.repo.diagrams.get(self.diagram_id)
        if not diag:
            return
        name = diag.name or ""
        phase = toolbox.module_for_diagram(name)
        if not phase:
            return
        toolbox.activate_phase(phase, app)

    # ------------------------------------------------------------------
    # Toolbox switching logic
    # ------------------------------------------------------------------
    def _switch_toolbox(self) -> None:
        choice = self.toolbox_var.get()
        before = self.prop_frame if hasattr(self, "prop_frame") else None
        frames = {
            "Governance": [self.gov_tools_frame, self.gov_rel_frame],
            "Safety & AI Lifecycle": [self.ai_tools_frame],
            "Governance Elements": [getattr(self, "gov_elements_frame", None)],
        }
        for frame in [
            self.gov_tools_frame,
            self.gov_rel_frame,
            self.ai_tools_frame,
            getattr(self, "gov_elements_frame", None),
        ]:
            if frame and hasattr(frame, "pack_forget"):
                frame.pack_forget()
        for frame in frames.get(choice, []):
            if frame and hasattr(frame, "pack"):
                if before:
                    frame.pack(fill=tk.X, padx=2, pady=2, before=before)
                else:
                    frame.pack(fill=tk.X, padx=2, pady=2)

    class _SelectDialog(simpledialog.Dialog):  # pragma: no cover - requires tkinter
        def __init__(self, parent, title: str, options: list[str]):
            self.options = options
            self.selection = ""
            super().__init__(parent, title)

        def body(self, master):  # pragma: no cover - requires tkinter
            ttk.Label(master, text="Select:").pack(padx=5, pady=5)
            self.var = tk.StringVar(value=self.options[0] if self.options else "")
            combo = ttk.Combobox(
                master,
                textvariable=self.var,
                values=self.options,
                state="readonly",
            )
            combo.pack(padx=5, pady=5)
            return combo

        def apply(self):  # pragma: no cover - requires tkinter
            self.selection = self.var.get()

    def add_work_product(self):  # pragma: no cover - requires tkinter
        def _fmt(req: str) -> str:
            return " ".join(
                word.upper() if word.isupper() else word.capitalize()
                for word in req.split()
            )

        options = [
            "Architecture Diagram",
            "Safety & Security Concept",
            "Mission Profile",
            "Reliability Analysis",
            "Causal Bayesian Network Analysis",
            "Safety & Security Case",
            "GSN Argumentation",
            *REQUIREMENT_WORK_PRODUCTS,
            "HAZOP",
            "STPA",
            "Threat Analysis",
            "FI2TC",
            "TC2FI",
            "Risk Assessment",
            "Product Goal Specification",
            "FTA",
            "FMEA",
            "FMEDA",
            "SPI Work Document",
            "Scenario Library",
            "ODD",
        ]
        options = list(dict.fromkeys(options))
        area_map = {
            "Architecture Diagram": "System Design (Item Definition)",
            "Safety & Security Concept": "System Design (Item Definition)",
            "Mission Profile": "Safety Analysis",
            "Reliability Analysis": "Safety Analysis",
            "Causal Bayesian Network Analysis": "Safety Analysis",
            "Safety & Security Case": "Safety & Security Management",
            "GSN Argumentation": "Safety & Security Management",
            "Product Goal Specification": "System Design (Item Definition)",
            **{wp: "System Design (Item Definition)" for wp in REQUIREMENT_WORK_PRODUCTS},
            "HAZOP": "Hazard & Threat Analysis",
            "STPA": "Hazard & Threat Analysis",
            "Threat Analysis": "Hazard & Threat Analysis",
            "FI2TC": "Hazard & Threat Analysis",
            "TC2FI": "Hazard & Threat Analysis",
            "Risk Assessment": "Risk Assessment",
            "FTA": "Safety Analysis",
            "FMEA": "Safety Analysis",
            "FMEDA": "Safety Analysis",
            "SPI Work Document": "Safety & Security Management",
            "Scenario Library": "Scenario",
            "ODD": "Scenario",
        }
        areas = {
            o.properties.get("name")
            for o in self.objects
            if o.obj_type == "System Boundary"
        }
        options = [
            opt for opt in options if not area_map.get(opt) or area_map[opt] in areas
        ]
        dlg = self._SelectDialog(self, "Add Work Product", options)
        name = getattr(dlg, "selection", "")
        if not name:
            return
        required = area_map.get(name)
        if required and required not in areas:
            messagebox.showerror(
                "Missing Process Area",
                f"Add process area '{required}' before adding this work product.",
            )
            return
        if not getattr(self, "canvas", None):
            self._place_work_product(name, 100.0, 100.0)
        else:
            self._pending_wp_name = name
            try:
                self.canvas.configure(cursor="crosshair")
            except Exception:
                pass

    def add_generic_work_product(self):  # pragma: no cover - requires tkinter
        name = simpledialog.askstring("Add Work Product", "Enter work product name:")
        if not name:
            return
        name = name.strip()
        if not name:
            return
        existing = {wp.lower() for wp in getattr(self.app, "WORK_PRODUCT_INFO", {})}
        if name.lower() in existing:
            messagebox.showerror(
                "Duplicate Work Product",
                f"'{name}' is already a defined work product.",
            )
            return
        if not getattr(self, "canvas", None):
            self._place_work_product(name, 100.0, 100.0)
        else:
            self._pending_wp_name = name
            try:
                self.canvas.configure(cursor="crosshair")
            except Exception:
                pass

    def add_process_area(self):  # pragma: no cover - requires tkinter
        options = [
            "System Design (Item Definition)",
            "Hazard & Threat Analysis",
            "Risk Assessment",
            "Safety & Security Management",
            "Safety Analysis",
            "Scenario",
        ]
        dlg = self._SelectDialog(self, "Add Process Area", options)
        name = getattr(dlg, "selection", "")
        if not name:
            return
        if not getattr(self, "canvas", None):
            self._place_process_area(name, 100.0, 100.0)
        else:
            self._pending_area_name = name
            try:
                self.canvas.configure(cursor="crosshair")
            except Exception:
                pass

    def _place_work_product(self, name: str, x: float, y: float) -> None:
        obj = SysMLObject(
            _get_next_id(),
            "Work Product",
            x,
            y,
            width=60.0,
            height=80.0,
            properties={"name": name, "name_locked": "1"},
        )
        self.objects.append(obj)
        self.sort_objects()
        self._sync_to_repository()
        self.redraw()
        toolbox = getattr(self.app, "safety_mgmt_toolbox", None)
        if toolbox:
            diag = self.repo.diagrams.get(self.diagram_id)
            diagram_name = diag.name if diag else ""
            toolbox.add_work_product(diagram_name, name, "")
        if getattr(self.app, "enable_work_product", None):
            self.app.enable_work_product(name)
        if getattr(self.app, "refresh_tool_enablement", None):
            self.app.refresh_tool_enablement()

    def _place_process_area(self, name: str, x: float, y: float) -> None:
        obj = SysMLObject(
            _get_next_id(),
            "System Boundary",
            x,
            y,
            width=200.0,
            height=150.0,
            properties={"name": name, "name_locked": "1"},
        )
        self.objects.insert(0, obj)
        self.sort_objects()
        self._sync_to_repository()
        self.redraw()
        if getattr(self.app, "enable_process_area", None):
            self.app.enable_process_area(name)

    def on_left_press(self, event):  # pragma: no cover - requires tkinter
        pending_wp = getattr(self, "_pending_wp_name", None)
        pending_area = getattr(self, "_pending_area_name", None)
        if pending_wp or pending_area:
            x = self.canvas.canvasx(event.x) / self.zoom
            y = self.canvas.canvasy(event.y) / self.zoom
            if pending_wp:
                self._pending_wp_name = None
                self._place_work_product(pending_wp, x, y)
            else:
                self._pending_area_name = None
                self._place_process_area(pending_area, x, y)
            try:
                self.canvas.configure(cursor="arrow")
            except Exception:
                pass
            return
        super().on_left_press(event)

    def add_lifecycle_phase(self):  # pragma: no cover - requires tkinter
        toolbox = getattr(self.app, "safety_mgmt_toolbox", None)
        if not toolbox:
            return

        def _collect(mod, prefix=""):
            path = f"{prefix}{mod.name}" if prefix else mod.name
            names.append(path)
            for sub in mod.modules:
                _collect(sub, path + "/")

        names: List[str] = []
        for mod in getattr(toolbox, "modules", []):
            _collect(mod)
        if not names:
            return

        dlg = self._SelectDialog(self, "Add Lifecycle Phase", names)
        name = getattr(dlg, "selection", "")
        if not name:
            return
        obj = SysMLObject(
            _get_next_id(),
            "Lifecycle Phase",
            100.0,
            100.0,
            width=120.0,
            height=80.0,
            properties={"name": name, "name_locked": "1"},
        )
        self.objects.append(obj)
        self.sort_objects()
        self._sync_to_repository()
        self.redraw()


class BlockDiagramWindow(SysMLDiagramWindow):
    def __init__(self, master, app, diagram_id: str | None = None, history=None):
        tool_groups = {"Blocks": ["Block"]}
        tools = [t for group in tool_groups.values() for t in group]
        rel_tools = [
            "Association",
            "Generalization",
            "Aggregation",
            "Composite Aggregation",
        ]
        try:
            super().__init__(
                master,
                "Block Diagram",
                tools,
                diagram_id,
                app=app,
                history=history,
                relation_tools=rel_tools,
                tool_groups=tool_groups,
            )
        except TypeError:
            super().__init__(
                master,
                "Block Diagram",
                tools + rel_tools,
                diagram_id,
                app=app,
                history=history,
            )
        if not hasattr(self, "tools_frame"):
            self.tools_frame = self.toolbox
        ttk.Button(
            self.toolbox,
            text="Add Blocks",
            command=self.add_blocks,
        ).pack(fill=tk.X, padx=2, pady=2)

    def _add_block_relationships(self) -> None:
        """Add connections for any existing relationships between blocks."""
        repo = self.repo
        diag = repo.diagrams.get(self.diagram_id)
        if not diag:
            return
        obj_map = {
            o.element_id: o.obj_id
            for o in self.objects
            if o.obj_type == "Block" and o.element_id
        }
        existing = {
            (c.src, c.dst, c.conn_type)
            for c in self.connections
        } | {
            (c.dst, c.src, c.conn_type)
            for c in self.connections
        }
        for rel in repo.relationships:
            if rel.rel_type not in (
                "Association",
                "Generalization",
                "Aggregation",
                "Composite Aggregation",
            ):
                continue
            if rel.source in obj_map and rel.target in obj_map:
                src_id = obj_map[rel.source]
                dst_id = obj_map[rel.target]
                if (src_id, dst_id, rel.rel_type) in existing:
                    continue
                if (dst_id, src_id, rel.rel_type) in existing:
                    continue
                conn = DiagramConnection(
                    src_id,
                    dst_id,
                    rel.rel_type,
                    arrow="forward" if rel.rel_type == "Generalization" else "none",
                    stereotype=rel.stereotype or "",
                )
                self.connections.append(conn)
                diag.connections.append(conn.__dict__)
                repo.add_relationship_to_diagram(self.diagram_id, rel.rel_id)

    def add_blocks(self) -> None:
        repo = self.repo
        diag = repo.diagrams.get(self.diagram_id)
        if not diag:
            return
        existing = {
            o.element_id
            for o in self.objects
            if o.obj_type == "Block" and o.element_id
        }
        candidates = set()
        for d in repo.diagrams.values():
            if d.diag_type != "Block Diagram" or d.diag_id == self.diagram_id:
                continue
            for obj in getattr(d, "objects", []):
                if obj.get("obj_type") == "Block" and obj.get("element_id"):
                    candidates.add(obj["element_id"])
        names = []
        id_map = {}
        for bid in candidates:
            if bid in existing or bid not in repo.elements:
                continue
            name = repo.elements[bid].name or bid
            names.append(name)
            id_map[name] = bid
        if not names:
            messagebox.showinfo("Add Blocks", "No blocks available")
            return
        dlg = SysMLObjectDialog.SelectNamesDialog(self, names, title="Add Blocks")
        selected = dlg.result or []
        if not selected:
            return
        base_x = 50.0
        base_y = 50.0
        offset = 180.0
        for idx, name in enumerate(selected):
            blk_id = id_map.get(name)
            if not blk_id:
                continue
            repo.add_element_to_diagram(self.diagram_id, blk_id)
            elem = repo.elements.get(blk_id)
            props = elem.properties.copy() if elem else {}
            props["name"] = elem.name if elem else blk_id
            obj = SysMLObject(
                _get_next_id(),
                "Block",
                base_x,
                base_y + offset * idx,
                element_id=blk_id,
                width=160.0,
                height=140.0,
                properties=props,
            )
            diag.objects.append(obj.__dict__)
            self.objects.append(obj)
        if hasattr(self, "_add_block_relationships"):
            self._add_block_relationships()
        self.redraw()
        self._sync_to_repository()


class InternalBlockDiagramWindow(SysMLDiagramWindow):
    def __init__(self, master, app, diagram_id: str | None = None, history=None):
        tool_groups = {"Structure": ["Part"], "Ports": ["Port"]}
        tools = [t for group in tool_groups.values() for t in group]
        rel_tools = ["Connector"]
        try:
            super().__init__(
                master,
                "Internal Block Diagram",
                tools,
                diagram_id,
                app=app,
                history=history,
                relation_tools=rel_tools,
                tool_groups=tool_groups,
            )
        except TypeError:
            super().__init__(
                master,
                "Internal Block Diagram",
                tools + rel_tools,
                diagram_id,
                app=app,
                history=history,
            )
        if not hasattr(self, "tools_frame"):
            self.tools_frame = self.toolbox
        ttk.Button(
            self.toolbox,
            text="Add Contained Parts",
            command=self.add_contained_parts,
        ).pack(fill=tk.X, padx=2, pady=2)

    def _get_failure_modes(self, comp_name: str) -> str:
        """Return comma separated failure modes for a component name."""
        app = getattr(self, "app", None)
        modes = set()
        for e in getattr(app, "fmea_entries", []):
            if getattr(e, "fmea_component", "") == comp_name:
                label = getattr(e, "description", "") or getattr(e, "user_name", "")
                if label:
                    modes.add(label)
        for fmea in getattr(app, "fmeas", []):
            for entry in fmea.get("entries", []):
                if getattr(entry, "fmea_component", "") == comp_name:
                    label = getattr(entry, "description", "") or getattr(entry, "user_name", "")
                    if label:
                        modes.add(label)
        return ", ".join(sorted(modes))

    def _get_part_name(self, obj: SysMLObject) -> str:
        repo = self.repo
        name = ""
        has_name = False
        def_id = obj.properties.get("definition")
        if obj.element_id and obj.element_id in repo.elements:
            elem = repo.elements[obj.element_id]
            name = elem.name or elem.properties.get("component", "")
            def_id = def_id or elem.properties.get("definition")
            def_name = ""
            if def_id and def_id in repo.elements:
                def_name = repo.elements[def_id].name or def_id
            has_name = bool(name) and not _is_default_part_name(def_name, name)
        if not has_name:
            name = obj.properties.get("component", "")

        def_id = obj.properties.get("definition")
        def_name = ""
        mult = ""
        comp = obj.properties.get("component", "")
        if def_id and def_id in repo.elements:
            def_name = repo.elements[def_id].name or def_id
            diag = repo.diagrams.get(self.diagram_id)
            block_id = (
                getattr(diag, "father", None)
                or next(
                    (eid for eid, did in repo.element_diagrams.items() if did == self.diagram_id),
                    None,
                )
            )
            if block_id:
                for rel in repo.relationships:
                    if (
                        rel.rel_type in ("Aggregation", "Composite Aggregation")
                        and rel.source == block_id
                        and rel.target == def_id
                    ):
                        mult = rel.properties.get("multiplicity", "1")
                        if mult in ("", "1"):
                            mult = ""
                        break

        if obj.element_id and obj.element_id in repo.elements and not comp:
            comp = repo.elements[obj.element_id].properties.get("component", "")
        if comp and comp == def_name:
            comp = ""

        base = name
        index = None
        m = re.match(r"^(.*)\[(\d+)\]$", name)
        if m:
            base = m.group(1)
            index = int(m.group(2))
            base = f"{base} {index}"

        label = base
        if def_name:
            if mult:
                if ".." in mult:
                    upper = mult.split("..", 1)[1] or "*"
                    disp = f"{index or 1}..{upper}"
                elif mult == "*":
                    disp = f"{index or 1}..*"
                else:
                    disp = f"{index or 1}..{mult}"
                def_part = f"{def_name} [{disp}]"
            else:
                def_part = def_name
            if comp:
                def_part = f"{comp} / {def_part}"
            if label and def_part != label:
                label = f"{label} : {def_part}"
            elif not label:
                label = f" : {def_part}"

        return label

    def _get_part_key(self, obj: SysMLObject) -> str:
        """Return canonical key for identifying ``obj`` regardless of renaming."""
        repo = self.repo
        def_id = obj.properties.get("definition")
        if not def_id and obj.element_id and obj.element_id in repo.elements:
            def_id = repo.elements[obj.element_id].properties.get("definition")
        name = ""
        if def_id and def_id in repo.elements:
            name = repo.elements[def_id].name or def_id
        else:
            name = self._get_part_name(obj)
        return _part_prop_key(name)

    def add_contained_parts(self) -> None:
        repo = self.repo
        block_id = next((eid for eid, did in repo.element_diagrams.items() if did == self.diagram_id), None)
        if not block_id or block_id not in repo.elements:
            messagebox.showinfo("Add Contained Parts", "No block is linked to this diagram")
            return
        block = repo.elements[block_id]
        diag = repo.diagrams.get(self.diagram_id)

        # inherit and sync aggregation/composite parts
        added_parent = inherit_father_parts(repo, diag) if diag else []
        for data in added_parent:
            self.objects.append(SysMLObject(**data))
        added_agg = _sync_ibd_aggregation_parts(repo, block_id, app=getattr(self, "app", None))
        added_comp = _sync_ibd_composite_parts(repo, block_id, app=getattr(self, "app", None))
        for data in added_agg + added_comp:
            self.objects.append(SysMLObject(**data))

        ra_name = block.properties.get("analysis", "")
        analyses = getattr(self.app, "reliability_analyses", [])
        ra_map = {ra.name: ra for ra in analyses}
        ra = ra_map.get(ra_name)
        if ra_name and (not ra or not ra.components):
            messagebox.showinfo("Add Contained Parts", "Analysis has no components")
            return
        comps = list(ra.components) if ra_name and ra and ra.components else []

        # existing parts on the diagram
        visible: dict[str, list[SysMLObject]] = {}
        hidden: dict[str, list[SysMLObject]] = {}
        def_objs: dict[str, list[SysMLObject]] = {}
        for obj in self.objects:
            if obj.obj_type != "Part":
                continue
            key = getattr(self, "_get_part_key", self._get_part_name)(obj)
            def_id = obj.properties.get("definition")
            def_objs.setdefault(def_id or "", []).append(obj)
            if getattr(obj, "hidden", False):
                hidden.setdefault(key, []).append(obj)
            else:
                visible.setdefault(key, []).append(obj)

        part_names = [n.strip() for n in block.properties.get("partProperties", "").split(",") if n.strip()]
        comp_names = [c.name for c in comps]
        prop_map = { _part_prop_key(n): n for n in part_names }
        all_keys = set(prop_map) | set(visible) | set(hidden) | { _part_prop_key(n) for n in comp_names }
        display_map: dict[str, str] = {}
        for key in all_keys:
            if key in prop_map:
                display_map[key] = prop_map[key]
            elif key in visible:
                display_map[key] = self._get_part_name(visible[key][0])
            elif key in hidden:
                display_map[key] = self._get_part_name(hidden[key][0])
            else:
                comp = next((c for c in comps if _part_prop_key(c.name) == key), None)
                display_map[key] = comp.name if comp else key

        names_list = [display_map[k] for k in sorted(display_map)]
        visible_names = {display_map[k] for k in visible}
        hidden_names = {display_map[k] for k in hidden}

        placeholder_map: dict[str, tuple[str, str]] = {}
        for rel in repo.relationships:
            if rel.rel_type in ("Aggregation", "Composite Aggregation") and rel.source == block_id:
                mult = rel.properties.get("multiplicity", "")
                if not mult:
                    continue
                target = rel.target
                low, high = _parse_multiplicity_range(mult)
                expected = high if high is not None else low
                existing = def_objs.get(target, [])
                for i in range(len(existing), expected):
                    def_name = repo.elements[target].name or target
                    if ".." in mult:
                        upper = mult.split("..", 1)[1] or "*"
                        disp = f"{i+1}..{upper}"
                    elif mult == "*":
                        disp = f"{i+1}..*"
                    elif mult.isdigit() and mult == str(expected):
                        disp = mult
                    else:
                        disp = f"{i+1}..{mult}"
                    label = f" : {def_name} [{disp}]"
                    placeholder_map[label] = (target, mult)
                    names_list.append(label)

        dlg = SysMLObjectDialog.ManagePartsDialog(
            self, names_list, visible_names, hidden_names
        )
        selected = dlg.result
        if selected is None:
            # User cancelled the dialog -> keep current visibility unchanged
            return
        selected_keys = { _part_prop_key(n) for n in selected if n not in placeholder_map }
        selected_placeholders = [placeholder_map[n] for n in selected if n in placeholder_map]

        to_add_comps = [c for c in comps if _part_prop_key(c.name) in selected_keys and _part_prop_key(c.name) not in visible and _part_prop_key(c.name) not in hidden]
        to_add_names = [n for n in part_names if _part_prop_key(n) in selected_keys and _part_prop_key(n) not in visible and _part_prop_key(n) not in hidden]
        added_ph: list[dict] = []
        for def_id, mult in selected_placeholders:
            added_ph.extend(
                add_multiplicity_parts(
                    repo, block_id, def_id, mult, count=1, app=getattr(self, "app", None)
                )
            )
        if added_ph and not self.app:
            for data in added_ph:
                if not any(o.obj_id == data["obj_id"] for o in self.objects):
                    self.objects.append(SysMLObject(**data))

        for key, objs in visible.items():
            if key not in selected_keys:
                for obj in objs:
                    obj.hidden = True
        for key, objs in hidden.items():
            if key in selected_keys:
                for obj in objs:
                    obj.hidden = False

        base_x = 50.0
        base_y = 50.0
        offset = 60.0
        added = []
        for idx, comp in enumerate(to_add_comps):
            elem = repo.create_element(
                "Part",
                name=comp.name,
                properties={
                    "component": comp.name,
                    "fit": f"{comp.fit:.2f}",
                    "qualification": comp.qualification,
                    "failureModes": self._get_failure_modes(comp.name),
                },
                owner=repo.root_package.elem_id,
            )
            repo.add_element_to_diagram(self.diagram_id, elem.elem_id)
            obj = SysMLObject(
                _get_next_id(),
                "Part",
                base_x,
                base_y + offset * idx,
                element_id=elem.elem_id,
                properties=elem.properties.copy(),
            )
            diag.objects.append(obj.__dict__)
            self.objects.append(obj)
            added.append(comp.name)

        if to_add_names:
            # Directly sync new part property parts to the repository without
            # updating windows. We then insert the returned objects ourselves so
            # we can ensure they are visible immediately.
            added_props = _sync_ibd_partproperty_parts(
                repo, block_id, names=to_add_names, app=None, hidden=True
            )
            for data in added_props:
                data["hidden"] = False
                # Avoid duplicates if the sync function already populated this
                # window via the application.
                if not any(o.obj_id == data["obj_id"] for o in self.objects):
                    self.objects.append(SysMLObject(**data))

        if added:
            names = [
                n.strip()
                for n in block.properties.get("partProperties", "").split(",")
                if n.strip()
            ]
            for name in added:
                if name not in names:
                    names.append(name)
            joined = ", ".join(names)
            block.properties["partProperties"] = joined
            inherit_block_properties(repo, block_id)
            joined = repo.elements[block_id].properties["partProperties"]
            for d in repo.diagrams.values():
                for o in getattr(d, "objects", []):
                    if o.get("element_id") == block_id:
                        o.setdefault("properties", {})["partProperties"] = joined

        # enforce multiplicity for aggregated parts
        added_mult = _enforce_ibd_multiplicity(
            repo, block_id, app=getattr(self, "app", None)
        )
        if added_mult and not self.app:
            for data in added_mult:
                if not any(o.obj_id == data["obj_id"] for o in self.objects):
                    self.objects.append(SysMLObject(**data))

        boundary = getattr(self, "get_ibd_boundary", lambda: None)()
        if boundary:
            ensure_boundary_contains_parts(boundary, self.objects)

        self.redraw()
        self._sync_to_repository()
        if self.app:
            self.app.update_views()


class ControlFlowDiagramWindow(SysMLDiagramWindow):
    def __init__(self, master, app, diagram_id: str | None = None, history=None):
        tool_groups = {"Elements": ["Existing Element"]}
        if stpa_tool_enabled(app):
            tool_groups["Analysis"] = ["STPA Analysis"]
        tools = [t for group in tool_groups.values() for t in group]
        rel_tools = ["Control Action", "Feedback"]
        try:
            super().__init__(
                master,
                "Control Flow Diagram",
                tools,
                diagram_id,
                app=app,
                history=history,
                relation_tools=rel_tools,
                tool_groups=tool_groups,
            )
        except TypeError:
            super().__init__(
                master,
                "Control Flow Diagram",
                tools + rel_tools,
                diagram_id,
                app=app,
                history=history,
            )
        if not hasattr(self, "tools_frame"):
            self.tools_frame = self.toolbox

    def select_tool(self, tool):
        if tool == "STPA Analysis":
            repo = SysMLRepository.get_instance()
            self.app.open_stpa_window()
            diag_id = self.diagram_id
            doc = next((d for d in self.app.stpa_docs if d.diagram == diag_id), None)
            if not doc:
                diag = repo.diagrams.get(diag_id)
                name = diag.name or diag.diag_id if diag else f"STPA {len(self.app.stpa_docs)+1}"
                doc = StpaDoc(name, diag_id, [])
                self.app.stpa_docs.append(doc)
            self.app.active_stpa = doc
            self.app.stpa_entries = doc.entries
            if hasattr(self.app, "_stpa_window"):
                self.app._stpa_window.refresh_docs()
                self.app._stpa_window.doc_var.set(doc.name)
                self.app._stpa_window.select_doc()
            return
        super().select_tool(tool)


class NewDiagramDialog(simpledialog.Dialog):
    """Dialog to create a new diagram and assign a name and type."""

    def __init__(self, master):
        self.name = ""
        self.diag_type = "Use Case Diagram"
        super().__init__(master, title="New Diagram")

    def body(self, master):
        ttk.Label(master, text="Name:").grid(row=0, column=0, padx=4, pady=4, sticky="e")
        self.name_var = tk.StringVar()
        ttk.Entry(master, textvariable=self.name_var).grid(row=0, column=1, padx=4, pady=4)
        ttk.Label(master, text="Type:").grid(row=1, column=0, padx=4, pady=4, sticky="e")
        self.type_var = tk.StringVar(value=self.diag_type)
        ttk.Combobox(
            master,
            textvariable=self.type_var,
                values=[
                    "Use Case Diagram",
                    "Activity Diagram",
                    "Governance Diagram",
                    "Block Diagram",
                    "Internal Block Diagram",
                    "Control Flow Diagram",
                ],
        ).grid(row=1, column=1, padx=4, pady=4)

    def apply(self):
        self.name = self.name_var.get()
        self.diag_type = self.type_var.get()


class DiagramPropertiesDialog(simpledialog.Dialog):
    """Dialog to edit a diagram's metadata."""

    def __init__(self, master, diagram: SysMLDiagram):
        self.diagram = diagram
        self.added_parts: list[dict] = []
        super().__init__(master, title="Diagram Properties")

    def body(self, master):
        ttk.Label(master, text="Name:").grid(row=0, column=0, sticky="e", padx=4, pady=2)
        self.name_var = tk.StringVar(value=self.diagram.name)
        ttk.Entry(master, textvariable=self.name_var).grid(row=0, column=1, padx=4, pady=2)
        ttk.Label(master, text="Description:").grid(row=1, column=0, sticky="e", padx=4, pady=2)
        self.desc_var = tk.StringVar(value=getattr(self.diagram, "description", ""))
        ttk.Entry(master, textvariable=self.desc_var).grid(row=1, column=1, padx=4, pady=2)
        ttk.Label(master, text="Color:").grid(row=2, column=0, sticky="e", padx=4, pady=2)
        self.color_var = tk.StringVar(value=getattr(self.diagram, "color", "#FFFFFF"))
        ttk.Entry(master, textvariable=self.color_var).grid(row=2, column=1, padx=4, pady=2)
        if self.diagram.diag_type == "Internal Block Diagram":
            repo = SysMLRepository.get_instance()
            blocks = [e for e in repo.elements.values() if e.elem_type == "Block"]
            idmap = {b.name or b.elem_id: b.elem_id for b in blocks}
            ttk.Label(master, text="Father:").grid(row=3, column=0, sticky="e", padx=4, pady=2)
            self.father_map = idmap
            cur_id = getattr(self.diagram, "father", "")
            cur_name = next((n for n, i in idmap.items() if i == cur_id), "")
            self.father_var = tk.StringVar(value=cur_name)
            ttk.Combobox(master, textvariable=self.father_var, values=list(idmap.keys())).grid(
                row=3, column=1, padx=4, pady=2
            )
        else:
            self.father_map = {}
            self.father_var = tk.StringVar()

    def apply(self):
        self.diagram.name = self.name_var.get()
        self.diagram.description = self.desc_var.get()
        self.diagram.color = self.color_var.get()
        if self.diagram.diag_type == "Internal Block Diagram":
            father_id = self.father_map.get(self.father_var.get())
            repo = SysMLRepository.get_instance()
            self.added_parts = set_ibd_father(
                repo, self.diagram, father_id, app=getattr(self.master, "app", None)
            )
            self.added_parts.extend(inherit_father_parts(repo, self.diagram))


class PackagePropertiesDialog(simpledialog.Dialog):
    """Dialog to edit a package's name."""

    def __init__(self, master, package: SysMLElement):
        self.package = package
        super().__init__(master, title="Package Properties")

    def body(self, master):
        ttk.Label(master, text="Name:").grid(row=0, column=0, sticky="e", padx=4, pady=2)
        self.name_var = tk.StringVar(value=self.package.name)
        ttk.Entry(master, textvariable=self.name_var).grid(row=0, column=1, padx=4, pady=2)

    def apply(self):
        self.package.name = self.name_var.get()


class ElementPropertiesDialog(simpledialog.Dialog):
    """Dialog to edit a generic element's name and properties."""

    def __init__(self, master, element: SysMLElement):
        self.element = element
        super().__init__(master, title=f"{element.elem_type} Properties")

    def body(self, master):
        ttk.Label(master, text="Name:").grid(row=0, column=0, sticky="e", padx=4, pady=2)
        self.name_var = tk.StringVar(value=self.element.name)
        ttk.Entry(master, textvariable=self.name_var).grid(row=0, column=1, padx=4, pady=2)
        self.entries = {}
        key = f"{self.element.elem_type.replace(' ', '')}Usage"
        row = 1
        for prop in SYSML_PROPERTIES.get(key, []):
            if prop == "partProperties":
                # Part properties are configured through dedicated dialogs.
                # Skip them in the generic properties window.
                continue
            ttk.Label(master, text=f"{prop}:").grid(row=row, column=0, sticky="e", padx=4, pady=2)
            var = tk.StringVar(value=self.element.properties.get(prop, ""))
            ttk.Entry(master, textvariable=var).grid(row=row, column=1, padx=4, pady=2)
            self.entries[prop] = var
            row += 1

    def apply(self):
        repo = SysMLRepository.get_instance()
        new_name = self.name_var.get()
        if self.element.elem_type == "Block":
            rename_block(repo, self.element.elem_id, new_name)
        else:
            self.element.name = new_name
        for prop, var in self.entries.items():
            self.element.properties[prop] = var.get()


class ArchitectureManagerDialog(tk.Frame):
    """Manage packages and diagrams in a hierarchical tree."""

    def __init__(self, master, app=None):
        if isinstance(master, tk.Toplevel):
            container = master
        else:
            container = master
        super().__init__(container)
        self.app = app
        if isinstance(master, tk.Toplevel):
            master.title("AutoML Explorer")
            master.geometry("350x400")
            self.pack(fill=tk.BOTH, expand=True)
        self.repo = SysMLRepository.get_instance()

        tree_frame = ttk.Frame(self)
        tree_frame.pack(fill=tk.BOTH, expand=True, padx=4, pady=4)
        self.tree = ttk.Treeview(tree_frame)
        vsb = ttk.Scrollbar(tree_frame, orient="vertical", command=self.tree.yview)
        hsb = ttk.Scrollbar(tree_frame, orient="horizontal", command=self.tree.xview)
        self.tree.configure(yscrollcommand=vsb.set, xscrollcommand=hsb.set)
        self.tree.grid(row=0, column=0, sticky="nsew")
        vsb.grid(row=0, column=1, sticky="ns")
        hsb.grid(row=1, column=0, sticky="ew")
        tree_frame.rowconfigure(0, weight=1)
        tree_frame.columnconfigure(0, weight=1)

        # simple icons to visually distinguish packages, diagrams and objects
        style = StyleManager.get_instance()
        self.pkg_icon = self._create_icon("folder", "#b8860b")
        self.diagram_icons = {
            "Use Case Diagram": self._create_icon("ellipse", "blue"),
            "Activity Diagram": self._create_icon("arrow", "green"),
            "Governance Diagram": self._create_icon("arrow", "green"),
            "Block Diagram": self._create_icon("rect", "orange"),
            "Internal Block Diagram": self._create_icon("nested", "purple"),
        }
        self.elem_icons = {
            "Actor": self._create_icon("human", style.get_color("Actor")),
            "Use Case": self._create_icon("ellipse", style.get_color("Use Case")),
            "Block": self._create_icon("rect", style.get_color("Block")),
            "Part": self._create_icon("rect", style.get_color("Part")),
            "Port": self._create_icon("circle", style.get_color("Port")),
            "Decision": self._create_icon("diamond", style.get_color("Decision")),
            "Merge": self._create_icon("diamond", style.get_color("Merge")),
            "Fork": self._create_icon("bar", style.get_color("Fork")),
            "Join": self._create_icon("bar", style.get_color("Join")),
            "Database": self._create_icon("cylinder", style.get_color("Database")),
            "ANN": self._create_icon("neural", style.get_color("ANN")),
            "Data acquisition": self._create_icon("arrow", style.get_color("Data acquisition")),
            "Business Unit": self._create_icon("rect", style.get_color("Business Unit")),
            "Data": self._create_icon("circle", style.get_color("Data")),
            "Document": self._create_icon("document", style.get_color("Document")),
            "Guideline": self._create_icon("document", style.get_color("Guideline")),
            "Metric": self._create_icon("diamond", style.get_color("Metric")),
            "Organization": self._create_icon("rect", style.get_color("Organization")),
            "Policy": self._create_icon("document", style.get_color("Policy")),
            "Principle": self._create_icon("triangle", style.get_color("Principle")),
            "Procedure": self._create_icon("document", style.get_color("Procedure")),
            "Record": self._create_icon("circle", style.get_color("Record")),
            "Role": self._create_icon("circle", style.get_color("Role")),
            "Standard": self._create_icon("document", style.get_color("Standard")),
        }
        self.default_diag_icon = self._create_icon("rect", "gray")
        self.default_elem_icon = self._create_icon("rect", style.get_color("Existing Element"))
        btns = ttk.Frame(self)
        btns.pack(fill=tk.X, padx=4, pady=4)
        ttk.Button(btns, text="Open", command=self.open).pack(side=tk.LEFT, padx=2)
        ttk.Button(btns, text="Properties", command=self.properties).pack(side=tk.LEFT, padx=2)
        ttk.Button(btns, text="New Package", command=self.new_package).pack(side=tk.LEFT, padx=2)
        ttk.Button(btns, text="New Diagram", command=self.new_diagram).pack(side=tk.LEFT, padx=2)
        ttk.Button(btns, text="Cut", command=self.cut).pack(side=tk.LEFT, padx=2)
        ttk.Button(btns, text="Paste", command=self.paste).pack(side=tk.LEFT, padx=2)
        ttk.Button(btns, text="Delete", command=self.delete).pack(side=tk.LEFT, padx=2)
        ttk.Button(btns, text="Close", command=self.destroy).pack(side=tk.RIGHT, padx=2)
        self.populate()
        self.tree.bind("<Button-3>", self.on_right_click)
        self.tree.bind("<Double-1>", self.on_double)
        self.tree.bind("<ButtonPress-1>", self.on_drag_start)
        self.tree.bind("<B1-Motion>", self.on_drag_motion)
        self.tree.bind("<ButtonRelease-1>", self.on_drag_release)
        self.bind("<FocusIn>", lambda _e: self.populate())
        self.drag_item = None
        self.cut_item = None

    def populate(self):
        """Populate the tree view with packages, diagrams and elements."""
        self.tree.delete(*self.tree.get_children())
        from collections import defaultdict

        rel_children = defaultdict(list)
        for rel in self.repo.relationships:
            rel_children[rel.source].append((rel.rel_id, rel.target, rel.rel_type))

        visited: set[str] = set()

        # collect all elements that already appear on a diagram so they don't
        # show up twice in the hierarchy
        diagram_elems = {
            elem_id
            for diag in self.repo.diagrams.values()
            for elem_id in (
                list(getattr(diag, "elements", []))
                + [
                    getattr(o, "element_id", o.get("element_id"))
                    for o in getattr(diag, "objects", [])
                    if getattr(o, "element_id", o.get("element_id"))
                ]
            )
        }

        def add_elem(elem_id: str, parent: str):
            if elem_id in visited:
                return
            visited.add(elem_id)
            elem = self.repo.elements[elem_id]
            icon = self.elem_icons.get(elem.elem_type, self.default_elem_icon)
            if self.tree.exists(elem_id):
                node = elem_id
            else:
                node = self.tree.insert(
                    parent,
                    "end",
                    iid=elem_id,
                    text=format_name_with_phase(elem.name or elem_id, elem.phase),
                    values=(elem.elem_type,),
                    image=icon,
                )
            for rel_id, tgt_id, rtype in rel_children.get(elem_id, []):
                if tgt_id in self.repo.elements:
                    rel_iid = f"rel_{rel_id}"
                    if self.tree.exists(rel_iid):
                        rel_node = rel_iid
                    else:
                        rel_node = self.tree.insert(
                            node, "end", iid=rel_iid, text=rtype, values=("Relationship",)
                        )
                    add_elem(tgt_id, rel_node)
            visited.remove(elem_id)

        root_pkg = getattr(self.repo, "root_package", None)
        if not root_pkg or root_pkg.elem_id not in self.repo.elements:
            # ensure a valid root package exists
            self.repo.root_package = self.repo.create_element("Package", name="Root")
            root_pkg = self.repo.root_package

        def add_pkg(pkg_id, parent=""):
            pkg = self.repo.elements[pkg_id]
            if self.tree.exists(pkg_id):
                node = pkg_id
            else:
                node = self.tree.insert(
                    parent,
                    "end",
                    iid=pkg_id,
                    text=format_name_with_phase(pkg.name or pkg_id, pkg.phase),
                    open=True,
                    image=self.pkg_icon,
                )
            for p in self.repo.elements.values():
                if p.elem_type == "Package" and p.owner == pkg_id:
                    add_pkg(p.elem_id, node)
            for e in self.repo.elements.values():
                if (
                    e.owner == pkg_id
                    and e.elem_type not in ("Package", "Part")
                    and e.name
                    and e.elem_id not in diagram_elems
                ):
                    add_elem(e.elem_id, node)
            for d in self.repo.diagrams.values():
                if d.package == pkg_id and "safety-management" not in getattr(d, "tags", []):
                    label = format_name_with_phase(d.name or d.diag_id, d.phase)
                    icon = self.diagram_icons.get(d.diag_type, self.default_diag_icon)
                    diag_iid = f"diag_{d.diag_id}"
                    if self.tree.exists(diag_iid):
                        diag_node = diag_iid
                    else:
                        diag_node = self.tree.insert(
                            node,
                            "end",
                            iid=diag_iid,
                            text=label,
                            values=(d.diag_type,),
                            image=icon,
                        )
                    objs = sorted(
                        d.objects,
                        key=lambda o: (
                            1 if getattr(o, "obj_type", o.get("obj_type")) == "Port" else 0
                        ),
                    )
                    for obj in objs:
                        props = getattr(obj, "properties", obj.get("properties", {}))
                        name = format_name_with_phase(
                            props.get("name", getattr(obj, "obj_type", obj.get("obj_type"))),
                            getattr(obj, "phase", obj.get("phase")),
                        )
                        oid = getattr(obj, "obj_id", obj.get("obj_id"))
                        otype = getattr(obj, "obj_type", obj.get("obj_type"))
                        icon = self.elem_icons.get(otype, self.default_elem_icon)
                        parent_node = diag_node
                        if (
                            otype == "Port"
                            and props.get("parent")
                            and self.tree.exists(f"obj_{d.diag_id}_{props.get('parent')}")
                        ):
                            parent_node = f"obj_{d.diag_id}_{props.get('parent')}"
                        obj_iid = f"obj_{d.diag_id}_{oid}"
                        if self.tree.exists(obj_iid):
                            continue
                        self.tree.insert(
                            parent_node,
                            "end",
                            iid=obj_iid,
                            text=name,
                            values=(obj.get("obj_type"),),
                            image=icon,
                        )

        add_pkg(root_pkg.elem_id)
        if self.app:
            self.app.update_views()

    def selected(self):
        sel = self.tree.selection()
        if sel:
            return sel[0]
        item = self.tree.focus()
        return item if item else None

    def open(self):
        item = self.selected()
        if not item:
            return
        if item.startswith("diag_"):
            self.open_diagram(item[5:])
        elif item.startswith("obj_"):
            diag_id, oid = item[4:].split("_", 1)
            win = self.open_diagram(diag_id)
            if win:
                for o in win.objects:
                    if o.obj_id == int(oid):
                        win.selected_obj = o
                        win.redraw()
                        break

    def on_double(self, event):
        item = self.tree.identify_row(event.y)
        if item:
            self.tree.selection_set(item)
            if item.startswith("diag_"):
                self.open_diagram(item[5:])
            elif item.startswith("obj_"):
                self.open()

    def open_diagram(self, diag_id: str):
        diag = self.repo.diagrams.get(diag_id)
        if not diag:
            return None

        # If an application instance is available, open the diagram using
        # the main document notebook so duplicate tabs are avoided.
        if self.app and hasattr(self.app, "diagram_tabs"):
            idx = next(
                (i for i, d in enumerate(self.app.arch_diagrams) if d.diag_id == diag_id),
                -1,
            )
            if idx != -1:
                self.app.open_arch_window(idx)
                tab = self.app.diagram_tabs.get(diag_id)
                if tab and tab.winfo_exists():
                    for child in tab.winfo_children():
                        if isinstance(child, SysMLDiagramWindow):
                            return child
                return None

        master = self.master if self.master else self
        win = None
        if diag.diag_type == "Use Case Diagram":
            win = UseCaseDiagramWindow(master, self.app, diagram_id=diag_id)
        elif diag.diag_type == "Activity Diagram":
            win = ActivityDiagramWindow(master, self.app, diagram_id=diag_id)
        elif diag.diag_type == "Governance Diagram":
            win = GovernanceDiagramWindow(master, self.app, diagram_id=diag_id)
        elif diag.diag_type == "Block Diagram":
            win = BlockDiagramWindow(master, self.app, diagram_id=diag_id)
        elif diag.diag_type == "Internal Block Diagram":
            win = InternalBlockDiagramWindow(master, self.app, diagram_id=diag_id)
        return win

    def new_package(self):
        item = self.selected() or self.repo.root_package.elem_id
        if item.startswith("diag_"):
            item = self.repo.diagrams[item[5:]].package
        name = simpledialog.askstring("New Package", "Name:")
        if name:
            self.repo.create_package(name, parent=item)
            self.populate()

    def new_diagram(self):
        item = self.selected() or self.repo.root_package.elem_id
        if item.startswith("diag_"):
            item = self.repo.diagrams[item[5:]].package
        dlg = NewDiagramDialog(self)
        if dlg.name:
            self.repo.create_diagram(dlg.diag_type, name=dlg.name, package=item)
            self.populate()

    def delete(self):
        item = self.selected()
        if not item:
            return
        if item.startswith("diag_"):
            self.repo.delete_diagram(item[5:])
        elif item.startswith("obj_"):
            diag_id, oid = item[4:].split("_", 1)
            diag = self.repo.diagrams.get(diag_id)
            if diag:
                diag.objects = [o for o in diag.objects if str(o.get("obj_id")) != oid]
        else:
            if item == self.repo.root_package.elem_id:
                messagebox.showerror("Delete", "Cannot delete the root package.")
            else:
                self.repo.delete_package(item)
        self.populate()

    def properties(self):
        item = self.selected()
        if not item:
            return
        if item.startswith("diag_"):
            diag = self.repo.diagrams.get(item[5:])
            if diag:
                DiagramPropertiesDialog(self, diag)
                self.populate()
        elif item.startswith("obj_"):
            diag_id, oid = item[4:].split("_", 1)
            diag = self.repo.diagrams.get(diag_id)
            if diag:
                obj_data = next(
                    (o for o in diag.objects if str(o.get("obj_id")) == oid),
                    None,
                )
                if obj_data:
                    obj = SysMLObject(**obj_data)
                    SysMLObjectDialog(self, obj)
                    diag.objects = [
                        obj.__dict__ if str(o.get("obj_id")) == oid else o for o in diag.objects
                    ]
                self.populate()
        else:
            elem = self.repo.elements.get(item)
            if elem:
                if elem.elem_type == "Package":
                    PackagePropertiesDialog(self, elem)
                else:
                    ElementPropertiesDialog(self, elem)
                self.populate()

    def on_right_click(self, event):
        item = self.tree.identify_row(event.y)
        if not item:
            return
        self.tree.selection_set(item)
        menu = tk.Menu(self.tree, tearoff=0)
        menu.add_command(label="Rename", command=lambda: self.rename_item(item))
        menu.tk_popup(event.x_root, event.y_root)

    def rename_item(self, item=None):
        item = item or self.selected()
        if not item:
            return
        if item.startswith("diag_"):
            diag = self.repo.diagrams.get(item[5:])
            if diag and "safety-management" in getattr(diag, "tags", []):
                return
            if diag:
                name = simpledialog.askstring("Rename Diagram", "Name:", initialvalue=diag.name)
                if name:
                    diag.name = name
                    self.populate()
        elif item.startswith("obj_"):
            return
        else:
            elem = self.repo.elements.get(item)
            if elem:
                name = simpledialog.askstring("Rename", "Name:", initialvalue=elem.name)
                if name:
                    name = self.repo.ensure_unique_element_name(name, elem.elem_id)
                    if elem.elem_type == "Block":
                        rename_block(self.repo, elem.elem_id, name)
                    else:
                        elem.name = name
                    self.populate()

    # ------------------------------------------------------------------
    # Cut/Paste and Drag & Drop Handling
    # ------------------------------------------------------------------
    def cut(self):
        item = self.selected()
        if item:
            self.cut_item = item

    def paste(self):
        if not self.cut_item:
            return
        target = self.selected() or self.repo.root_package.elem_id
        if target.startswith("diag_"):
            target = self.repo.diagrams[target[5:]].package
        self._move_item(self.cut_item, target)
        self.cut_item = None
        self.populate()

    def on_drag_start(self, event):
        self.drag_item = self.tree.identify_row(event.y)
        if self.drag_item:
            self.tree.selection_set(self.drag_item)

    def on_drag_motion(self, _event):
        pass

    def on_drag_release(self, event):
        if not self.drag_item:
            return
        target = self.tree.identify_row(event.y)
        if not target:
            self.drag_item = None
            return
        if target == self.drag_item:
            self.drag_item = None
            return
        if self.drag_item.startswith("obj_"):
            messagebox.showerror("Drop Error", "Objects cannot be moved in the explorer.")
            self.drag_item = None
            return
        if target.startswith("obj_"):
            messagebox.showerror("Drop Error", "Cannot drop items on an object.")
            self.drag_item = None
            return
        region = self.tree.identify_region(event.x, event.y)
        if region in ("separator", "nothing"):
            parent = self.tree.parent(target)
            index = self.tree.index(target)
            self.tree.move(self.drag_item, parent, index)
            self._move_item(self.drag_item, parent)
        else:
            if target.startswith("diag_"):
                diag = self.repo.diagrams.get(target[5:])
                self._drop_on_diagram(self.drag_item, diag)
            else:
                self.tree.move(self.drag_item, target, "end")
                self._move_item(self.drag_item, target)
        self.drag_item = None
        self.populate()

    def _move_item(self, item, new_parent):
        if item.startswith("obj_") or new_parent.startswith("obj_"):
            messagebox.showerror("Drop Error", "Cannot drop items on an object.")
            return
        if new_parent == "":
            new_parent = self.repo.root_package.elem_id
        if item.startswith("diag_"):
            self.repo.diagrams[item[5:]].package = new_parent
        else:
            elem = self.repo.elements.get(item)
            if elem:
                elem.owner = new_parent

    def _drop_on_diagram(self, elem_id, diagram):
        repo = self.repo
        if elem_id.startswith("obj_"):
            messagebox.showerror("Drop Error", "Objects cannot be dropped on a diagram.")
            return
        # Dropping a diagram onto an Activity or Governance Diagram creates a behavior reference
        if elem_id.startswith("diag_"):
            src_diag = repo.diagrams.get(elem_id[5:])
            if src_diag and diagram.diag_type == "Activity Diagram" and src_diag.diag_type in (
                "Activity Diagram",
                "Internal Block Diagram",
                "Governance Diagram",
            ):
                elem_type = "Action" if diagram.diag_type == "Governance Diagram" else "CallBehaviorAction"
                act = repo.create_element(
                    elem_type, name=src_diag.name, owner=diagram.package
                )
                repo.add_element_to_diagram(diagram.diag_id, act.elem_id)
                props = {"name": src_diag.name}
                if src_diag.diag_type == "Internal Block Diagram":
                    props["view"] = src_diag.diag_id
                    repo.link_diagram(act.elem_id, None)
                else:
                    repo.link_diagram(act.elem_id, src_diag.diag_id)
                obj = SysMLObject(
                    _get_next_id(),
                    elem_type,
                    50.0,
                    50.0,
                    element_id=act.elem_id,
                    properties=props,
                )
                diagram.objects.append(obj.__dict__)
                return
            if (
                src_diag
                and diagram.diag_type == "Governance Diagram"
                and src_diag.diag_type == "Governance Diagram"
            ):
                act = repo.create_element("Action", name=src_diag.name, owner=diagram.package)
                repo.add_element_to_diagram(diagram.diag_id, act.elem_id)
                props = {"name": src_diag.name}
                repo.link_diagram(act.elem_id, src_diag.diag_id)
                obj = SysMLObject(
                    _get_next_id(),
                    "Action",
                    50.0,
                    50.0,
                    element_id=act.elem_id,
                    properties=props,
                )
                diagram.objects.append(obj.__dict__)
                return
            messagebox.showerror("Drop Error", "This item cannot be dropped on that diagram.")
            return

        allowed = diagram.diag_type == "Block Diagram"
        if allowed and repo.elements[elem_id].elem_type == "Package":
            block = repo.create_element("Block", name=repo.elements[elem_id].name, owner=elem_id)
            repo.add_element_to_diagram(diagram.diag_id, block.elem_id)
            obj = SysMLObject(_get_next_id(), "Block", 50.0, 50.0, element_id=block.elem_id)
            diagram.objects.append(obj.__dict__)
        else:
            messagebox.showerror("Drop Error", "This item cannot be dropped on that diagram.")

    def _create_icon(self, shape: str, color: str = "black") -> tk.PhotoImage:
        """Delegate icon drawing to the shared :func:`draw_icon`."""
        return draw_icon(shape, color)<|MERGE_RESOLUTION|>--- conflicted
+++ resolved
@@ -10734,7 +10734,6 @@
                 "Satisfied by",
                 "Derived from",
             ]
-<<<<<<< HEAD
             relationships = ttk.LabelFrame(
                 governance_panel, text="Relationships (relationships)"
             )
@@ -10748,8 +10747,6 @@
                 compound=tk.LEFT,
                 command=lambda t="Flow": self.select_tool(t),
             ).pack(fill=tk.X, padx=2, pady=2)
-=======
->>>>>>> ca40737c
             wp_rel = ttk.LabelFrame(
                 governance_panel, text="Work Product Links (relationships)"
             )
