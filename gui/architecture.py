# Author: Miguel Marina <karel.capek.robotics@gmail.com>
import tkinter as tk
import tkinter.font as tkFont
import textwrap
from tkinter import ttk, simpledialog
from gui import messagebox, format_name_with_phase, add_treeview_scrollbars
try:  # Guard against environments where the tooltip module is unavailable
    from gui.tooltip import ToolTip
except Exception:  # pragma: no cover - fallback for minimal installs
    ToolTip = None  # type: ignore
import math
import re
import types
from pathlib import Path
from dataclasses import dataclass, field, asdict, replace
from typing import Dict, List, Tuple

from sysml.sysml_repository import SysMLRepository, SysMLDiagram, SysMLElement
from gui.style_manager import StyleManager
from gui.drawing_helper import fta_drawing_helper
from config import load_diagram_rules
import json
from gui.icon_factory import create_icon

from sysml.sysml_spec import SYSML_PROPERTIES
from analysis.models import (
    global_requirements,
    ASIL_ORDER,
    StpaDoc,
    REQUIREMENT_WORK_PRODUCTS,
    REQUIREMENT_TYPE_OPTIONS,
)
from analysis.safety_management import (
    ALLOWED_PROPAGATIONS,
    ALLOWED_ANALYSIS_USAGE,
    ACTIVE_TOOLBOX,
    SAFETY_ANALYSIS_WORK_PRODUCTS,
    ALLOWED_USAGE,
    UNRESTRICTED_USAGE_SOURCES,
)

# ---------------------------------------------------------------------------
# Appearance customization
# ---------------------------------------------------------------------------
# Colors for AutoML object types come from the global StyleManager so diagrams
# can be easily re-themed.
OBJECT_COLORS = StyleManager.get_instance().styles


_next_obj_id = 1
# Pixel distance used when detecting clicks on connection lines
CONNECTION_SELECT_RADIUS = 15


_CONFIG_PATH = Path(__file__).resolve().parents[1] / "config/diagram_rules.json"
_CONFIG = load_diagram_rules(_CONFIG_PATH)

# Diagram types that belong to the generic "Architecture Diagram" work product
ARCH_DIAGRAM_TYPES = set(_CONFIG.get("arch_diagram_types", []))

# Elements available in the Safety & AI Lifecycle toolbox
SAFETY_AI_NODES = _CONFIG.get("ai_nodes", [])
SAFETY_AI_NODE_TYPES = set(SAFETY_AI_NODES)

# Relation labels treated as Safety & AI links
SAFETY_AI_RELATIONS = _CONFIG.get("ai_relations", [])
SAFETY_AI_RELATION_SET = set(SAFETY_AI_RELATIONS)

# Elements available in the Governance Elements toolbox
GOV_ELEMENT_NODES = _CONFIG.get("governance_element_nodes", [])
GOV_ELEMENT_RELATIONS = _CONFIG.get("governance_element_relations", [])

# expose the icon factory under the old name used throughout the module
draw_icon = create_icon


def _make_gov_element_classes(nodes: list[str]) -> dict[str, list[str]]:
    base = {
        "Entities": [n for n in ["Organization", "Business Unit", "Role"] if n in nodes],
        "Artifacts": [n for n in ["Data", "Document", "Record", "Field Data"] if n in nodes],
        "Governance": [
            n
            for n in [
                "Policy",
                "Principle",
                "Procedure",
                "Guideline",
                "Standard",
                "Metric",
                "Safety Compliance",
            ]
            if n in nodes
        ],
        "Processes": [
            n
            for n in [
                "Process",
                "Activity",
                "Task",
                "Operation",
                "Manufacturing Process",
            ]
            if n in nodes
        ],
        "Components": [
            n
            for n in [
                "Driving Function",
                "Software Component",
                "Component",
                "System",
                "Vehicle",
                "Fleet",
                "Model",
            ]
            if n in nodes
        ],
        "Verification": [
            n for n in ["Test Suite", "Verification Plan"] if n in nodes
        ],
        "Events": [n for n in ["Incident", "Safety Issue"] if n in nodes],
    }
    known = {n for vals in base.values() for n in vals}
    other = [n for n in nodes if n not in known]
    if other:
        base["Other"] = other
    return base


def _make_gov_relation_groups(rels: list[str]) -> dict[str, list[str]]:
    base = {
        "Authority": [
            n
            for n in ["Approves", "Audits", "Authorizes", "Monitors", "Responsible for"]
            if n in rels
        ],
        "Flow": [
            n
            for n in ["Communication Path", "Delivers", "Produces", "Consumes", "Uses"]
            if n in rels
        ],
        "Execution": [
            n
            for n in ["Executes", "Performs", "Implement", "Operate", "Manufacture"]
            if n in rels
        ],
        "Quality": [
            n
            for n in ["Validate", "Verify", "Inspect", "Triage", "Improve"]
            if n in rels
        ],
        "Structure": [
            n
            for n in ["Constrained by", "Constrains", "Extend", "Generalize", "Establish"]
            if n in rels
        ],
    }
    known = {n for vals in base.values() for n in vals}
    other = [n for n in rels if n not in known]
    if other:
        base["Other"] = other
    return base


GOV_ELEMENT_CLASSES = _make_gov_element_classes(GOV_ELEMENT_NODES)
GOV_ELEMENT_RELATION_GROUPS = _make_gov_relation_groups(GOV_ELEMENT_RELATIONS)

# Elements from the governance toolbox that may participate in
# Safety & AI relationships
GOVERNANCE_NODE_TYPES = set(_CONFIG.get("governance_node_types", []))

# Directed relationship rules for connections between Safety & AI elements.
# Each entry maps a connection type to allowed source and target element
# combinations. Rules are only enforced when both endpoints are Safety & AI
# nodes.
SAFETY_AI_RELATION_RULES: dict[str, dict[str, set[str]]] = {
    conn: {src: set(dests) for src, dests in srcs.items()}
    for conn, srcs in _CONFIG.get("safety_ai_relation_rules", {}).items()
}

# Basic source/target constraints per diagram and connection type
CONNECTION_RULES: dict[str, dict[str, dict[str, set[str]]]] = {
    diag: {
        conn: {src: set(dests) for src, dests in srcs.items()}
        for conn, srcs in conns.items()
    }
    for diag, conns in _CONFIG.get("connection_rules", {}).items()
}

# Maximum number of connections allowed per node type
NODE_CONNECTION_LIMITS: dict[str, int] = _CONFIG.get("node_connection_limits", {})

# Node types that require guards on outgoing flows
GUARD_NODES = set(_CONFIG.get("guard_nodes", []))

# Node type aliases used when validating governance diagram connections.
# Governance tasks are implemented using SysML ``Action`` elements but are
# presented as "Task" to users.  Mapping aliases before applying connection
# rules ensures that configuration updates targeting "Task" also affect these
# underlying "Action" nodes.
_GOV_TYPE_ALIASES = {"Action": "Task"}


# Connection types excluding Safety & AI relations used for membership checks
_BASE_CONN_TYPES = {
    "Association",
    "Include",
    "Extend",
    "Flow",
    "Propagate",
    "Propagate by Review",
    "Propagate by Approval",
    "Used By",
    "Used after Review",
    "Used after Approval",
    "Re-use",
    "Trace",
    "Satisfied by",
    "Derived from",
    "Connector",
    "Generalize",
    "Generalization",
    "Communication Path",
    "Aggregation",
    "Composite Aggregation",
    "Control Action",
    "Feedback",
    "Approves",
    "Audits",
    "Authorizes",
    "Constrained by",
    "Consumes",
    "Curation",
    "Delivers",
    "Executes",
    "Monitors",
    "Performs",
    "Produces",
    "Responsible for",
    "Uses",
    "Constrains",
    "Establish",
    "Implement",
    "Validate",
    "Verify",
    "Manufacture",
    "Operate",
    "Inspect",
    "Triage",
    "Improve",
}

# Ordered list of base connection tools for toolbox composition
_BASE_CONN_TOOLS = [
    "Association",
    "Include",
    "Extend",
    "Flow",
    "Propagate",
    "Propagate by Review",
    "Propagate by Approval",
    "Used By",
    "Used after Review",
    "Used after Approval",
    "Re-use",
    "Trace",
    "Satisfied by",
    "Derived from",
    "Connector",
    "Generalize",
    "Generalization",
    "Communication Path",
    "Aggregation",
    "Composite Aggregation",
    "Control Action",
    "Feedback",
    "Approves",
    "Audits",
    "Authorizes",
    "Constrained by",
    "Consumes",
    "Delivers",
    "Executes",
    "Monitors",
    "Performs",
    "Produces",
    "Responsible for",
    "Uses",
    "Constrains",
    "Establish",
    "Implement",
    "Validate",
    "Verify",
    "Manufacture",
    "Operate",
    "Inspect",
    "Triage",
    "Improve",
]

# Connection types that default to forward arrows
_ARROW_FORWARD_BASE = {
    "Propagate",
    "Propagate by Review",
    "Propagate by Approval",
    "Used By",
    "Used after Review",
    "Used after Approval",
    "Re-use",
    "Satisfied by",
    "Derived from",
}

# Connection types added above should use forward arrowheads by default
_ARROW_FORWARD_BASE.update(
    {
        "Approves",
        "Audits",
        "Authorizes",
        "Constrained by",
        "Consumes",
        "Curation",
        "Delivers",
        "Executes",
        "Monitors",
        "Performs",
        "Produces",
        "Responsible for",
        "Uses",
        "Constrains",
        "Establish",
        "Implement",
        "Validate",
        "Verify",
        "Manufacture",
        "Operate",
        "Inspect",
        "Triage",
        "Improve",
    }
)


def _all_connection_tools() -> tuple[str, ...]:
    """Return all connection tools including Safety & AI relations."""
    return tuple(_BASE_CONN_TOOLS + SAFETY_AI_RELATIONS)


def _arrow_forward_types() -> set[str]:
    """Return connection types that use forward arrowheads."""
    return _ARROW_FORWARD_BASE | SAFETY_AI_RELATION_SET


def _enforce_connection_rules() -> None:
    """Remove existing connections that violate current configuration rules."""
    repo = SysMLRepository.get_instance()
    removed: set[str] = set()
    for diag in repo.diagrams.values():
        diag_rules = CONNECTION_RULES.get(diag.diag_type, {})
        obj_map = {}
        for o in diag.objects:
            oid = o.get("obj_id") if isinstance(o, dict) else getattr(o, "obj_id", None)
            obj_type = o.get("obj_type") if isinstance(o, dict) else getattr(o, "obj_type", None)
            obj_map[oid] = obj_type
        new_conns = []
        for conn in diag.connections:
            src_id = conn.get("src") if isinstance(conn, dict) else getattr(conn, "src", None)
            dst_id = conn.get("dst") if isinstance(conn, dict) else getattr(conn, "dst", None)
            src_type = obj_map.get(src_id)
            dst_type = obj_map.get(dst_id)
            if not src_type or not dst_type:
                rel_id = conn.get("element_id") if isinstance(conn, dict) else getattr(conn, "element_id", "")
                removed.add(rel_id)
                continue
            conn_type = conn.get("conn_type") if isinstance(conn, dict) else getattr(conn, "conn_type", None)
            if diag.diag_type == "Governance Diagram" and conn_type != "Flow":
                src_type = _GOV_TYPE_ALIASES.get(src_type, src_type)
                dst_type = _GOV_TYPE_ALIASES.get(dst_type, dst_type)
            valid = True
            rules = diag_rules.get(conn_type)
            if rules is not None:
                targets = rules.get(src_type)
                if not targets or dst_type not in targets:
                    valid = False
            elif conn_type in SAFETY_AI_RELATION_RULES:
                if (
                    src_type not in SAFETY_AI_NODE_TYPES
                    and src_type not in GOVERNANCE_NODE_TYPES
                ) or (
                    dst_type not in SAFETY_AI_NODE_TYPES
                    and dst_type not in GOVERNANCE_NODE_TYPES
                ):
                    valid = False
                else:
                    rule = SAFETY_AI_RELATION_RULES.get(conn_type)
                    if rule and src_type in SAFETY_AI_NODE_TYPES:
                        targets = rule.get(src_type)
                        if not targets or dst_type not in targets:
                            valid = False
            if valid:
                new_conns.append(conn)
            else:
                rel_id = conn.get("element_id") if isinstance(conn, dict) else getattr(conn, "element_id", "")
                removed.add(rel_id)
        if len(new_conns) != len(diag.connections):
            diag.connections = new_conns
            if diag.relationships:
                diag.relationships = [r for r in diag.relationships if r not in removed]
            repo.touch_diagram(diag.diag_id)
    if removed:
        repo.relationships = [r for r in repo.relationships if r.rel_id not in removed]


def reload_config() -> None:
    """Reload diagram rule configuration at runtime."""
    global _CONFIG, ARCH_DIAGRAM_TYPES, SAFETY_AI_NODES, SAFETY_AI_NODE_TYPES
    global SAFETY_AI_RELATIONS, SAFETY_AI_RELATION_SET, GOVERNANCE_NODE_TYPES
    global GOV_ELEMENT_NODES, GOV_ELEMENT_RELATIONS, GOV_ELEMENT_CLASSES, GOV_ELEMENT_RELATION_GROUPS
    global SAFETY_AI_RELATION_RULES, CONNECTION_RULES, NODE_CONNECTION_LIMITS, GUARD_NODES
    _CONFIG = load_diagram_rules(_CONFIG_PATH)
    ARCH_DIAGRAM_TYPES = set(_CONFIG.get("arch_diagram_types", []))
    SAFETY_AI_NODES = _CONFIG.get("ai_nodes", [])
    SAFETY_AI_NODE_TYPES = set(SAFETY_AI_NODES)
    SAFETY_AI_RELATIONS = _CONFIG.get("ai_relations", [])
    SAFETY_AI_RELATION_SET = set(SAFETY_AI_RELATIONS)
    GOV_ELEMENT_NODES = _CONFIG.get("governance_element_nodes", [])
    GOV_ELEMENT_RELATIONS = _CONFIG.get("governance_element_relations", [])
    GOV_ELEMENT_CLASSES = _make_gov_element_classes(GOV_ELEMENT_NODES)
    GOV_ELEMENT_RELATION_GROUPS = _make_gov_relation_groups(GOV_ELEMENT_RELATIONS)
    GOVERNANCE_NODE_TYPES = set(_CONFIG.get("governance_node_types", []))
    SAFETY_AI_RELATION_RULES = {
        conn: {src: set(dests) for src, dests in srcs.items()}
        for conn, srcs in _CONFIG.get("safety_ai_relation_rules", {}).items()
    }
    CONNECTION_RULES = {
        diag: {
            conn: {src: set(dests) for src, dests in srcs.items()}
            for conn, srcs in conns.items()
        }
        for diag, conns in _CONFIG.get("connection_rules", {}).items()
    }
    NODE_CONNECTION_LIMITS = _CONFIG.get("node_connection_limits", {})
    GUARD_NODES = set(_CONFIG.get("guard_nodes", []))
    _enforce_connection_rules()


def _work_product_name(diag_type: str) -> str:
    """Return work product name for a given diagram type."""
    return "Architecture Diagram" if diag_type in ARCH_DIAGRAM_TYPES else diag_type


def _diag_matches_wp(diag_type: str, work_product: str) -> bool:
    """Return True if *diag_type* is part of *work_product*."""
    if work_product == "Architecture Diagram":
        return diag_type in ARCH_DIAGRAM_TYPES
    return diag_type == work_product


def stpa_tool_enabled(app) -> bool:
    """Return True if STPA Analysis should be available for the diagram.

    The STPA Analysis tool is only enabled when the active governance phase
    declares a "Used" style relationship from an Architecture Diagram to the
    STPA work product and any lifecycle conditions on that relationship are
    satisfied.  In practice this means:

    * "Used By" relations always enable the button.
    * "Used after Review" requires the diagram to be reviewed or approved.
    * "Used after Approval" requires the diagram to be approved.
    * The relationship must be part of the active lifecycle phase if one is
      selected in the safety management toolbox.
    """

    toolbox = getattr(app, "safety_mgmt_toolbox", None) or ACTIVE_TOOLBOX
    if not toolbox:
        return True
    review = getattr(app, "current_review", None)
    reviewed = getattr(review, "reviewed", False)
    approved = getattr(review, "approved", False)
    return "Architecture Diagram" in toolbox.analysis_inputs(
        "STPA", reviewed=reviewed, approved=approved
    )


def _get_next_id() -> int:
    global _next_obj_id
    val = _next_obj_id
    _next_obj_id += 1
    return val


def _format_label(
    _win, name: str, _phase: str | None, obj: "SysMLObject | None" = None
) -> str:
    """Return *name* possibly annotated with a stereotype.

    When rendering governance diagrams every object should display its
    stereotype.  If *obj* is provided and the current diagram is a governance
    diagram, the object's element type (respecting any governance type aliases)
    is converted to a stereotype prefix.  For all other diagrams, or when no
    object is supplied, the name is returned unchanged.
    """

    label = name or ""
    if obj is not None:
        repo = getattr(_win, "repo", None)
        diag_id = getattr(_win, "diagram_id", None)
<<<<<<< HEAD
        diag = repo.diagrams.get(diag_id) if repo and diag_id is not None else None
=======
        diag = repo.diagrams.get(diag_id) if repo else None
>>>>>>> 2716c3ba
        if diag and diag.diag_type == "Governance Diagram":
            elem_type = obj.obj_type
            if repo and obj.element_id in repo.elements:
                elem_type = repo.elements[obj.element_id].elem_type
            stereo = _GOV_TYPE_ALIASES.get(elem_type, elem_type).lower()
            label = f"<<{stereo}>> {label}".strip()
    return label


def _parse_float(val: str | None, default: float) -> float:
    """Convert *val* to ``float`` or return ``default`` if conversion fails."""
    try:
        return float(val)
    except (TypeError, ValueError):
        return default


def _part_prop_key(raw: str) -> str:
    """Return canonical property name for a raw part property entry."""
    if not raw:
        return ""
    part = raw.split(":", 1)[0]
    part = part.split("[", 1)[0]
    return part.strip()


def _part_elem_keys(elem) -> set[str]:
    """Return canonical keys for a Part element."""
    if not elem:
        return set()
    name = elem.name or ""
    comp = elem.properties.get("component", "")
    if comp and (not name or name.startswith("Part")):
        name = comp
    if "_" in name and name.rsplit("_", 1)[1].isdigit():
        name = name.rsplit("_", 1)[0]
    base = _part_prop_key(name)
    keys = {base}
    definition = elem.properties.get("definition")
    if definition:
        keys.add(f"{base}:{definition}")
    return keys

def _part_elem_key(elem) -> str:
    """Return a single canonical key (for backward compatibility)."""
    keys = _part_elem_keys(elem)
    return next(iter(keys), "")


def parse_part_property(raw: str) -> tuple[str, str]:
    """Return (property name, block name) parsed from a part property entry."""
    raw = raw.strip()
    prop = raw
    block = raw
    if ":" in raw:
        prop, block = raw.split(":", 1)
    prop = prop.split("[", 1)[0].strip()
    block = block.split("[", 1)[0].strip()
    return (prop or block, block)


def _find_parent_blocks(repo: SysMLRepository, block_id: str) -> set[str]:
    """Return all blocks that directly use ``block_id`` as a part or are
    associated with it."""
    parents: set[str] = set()
    # check IBDs for parts referencing this block
    for parent_id, diag_id in repo.element_diagrams.items():
        diag = repo.diagrams.get(diag_id)
        if not diag:
            continue
        for obj in getattr(diag, "objects", []):
            if obj.get("obj_type") != "Part":
                continue
            if obj.get("properties", {}).get("definition") == block_id:
                parents.add(parent_id)
                break
    # also follow Association and Generalization relationships
    for rel in repo.relationships:
        if rel.rel_type not in ("Association", "Generalization"):
            continue
        if rel.rel_type == "Generalization":
            if rel.source == block_id and rel.target in repo.elements:
                parents.add(rel.target)
            continue
        if rel.source == block_id and rel.target in repo.elements:
            parents.add(rel.target)
        elif rel.target == block_id and rel.source in repo.elements:
            parents.add(rel.source)
    # include father block from internal block diagram linkage
    diag_id = repo.get_linked_diagram(block_id)
    diag = repo.diagrams.get(diag_id)
    if diag and getattr(diag, "father", None) in repo.elements:
        parents.add(diag.father)
    return parents


def _collect_parent_parts(repo: SysMLRepository, block_id: str, visited=None) -> list[str]:
    """Recursively gather parts from all parent blocks of ``block_id``."""
    if visited is None:
        visited = set()
    parts: list[str] = []
    for parent in _find_parent_blocks(repo, block_id):
        if parent in visited:
            continue
        visited.add(parent)
        elem = repo.elements.get(parent)
        if elem:
            parts.extend(
                [
                    p.strip()
                    for p in elem.properties.get("partProperties", "").split(",")
                    if p.strip()
                ]
            )
        parts.extend(_collect_parent_parts(repo, parent, visited))
    seen = []
    for p in parts:
        if p not in seen:
            seen.append(p)
    return seen


def extend_block_parts_with_parents(repo: SysMLRepository, block_id: str) -> None:
    """Merge parts from generalization parents into ``block_id``."""

    block = repo.elements.get(block_id)
    if not block:
        return

    def _parent_parts() -> list[str]:
        return _collect_parent_parts(repo, block_id)

    names = [p.strip() for p in block.properties.get("partProperties", "").split(",") if p.strip()]
    for p in _parent_parts():
        if p not in names:
            names.append(p)

    joined = ", ".join(names)
    block.properties["partProperties"] = joined
    for d in repo.diagrams.values():
        for o in getattr(d, "objects", []):
            if o.get("element_id") == block_id:
                o.setdefault("properties", {})["partProperties"] = joined


def _find_blocks_with_part(repo: SysMLRepository, part_id: str) -> set[str]:
    """Return all blocks that directly include ``part_id`` as a part."""
    blocks: set[str] = set()
    for blk_id, diag_id in repo.element_diagrams.items():
        diag = repo.diagrams.get(diag_id)
        if not diag:
            continue
        for obj in getattr(diag, "objects", []):
            if obj.get("obj_type") != "Part":
                continue
            if obj.get("properties", {}).get("definition") == part_id:
                blocks.add(blk_id)
                break
    return blocks


def _find_blocks_with_aggregation(repo: SysMLRepository, part_id: str) -> set[str]:
    """Return blocks that have an aggregation relationship to ``part_id``."""
    blocks: set[str] = set()
    for rel in repo.relationships:
        if (
            rel.rel_type in ("Aggregation", "Composite Aggregation")
            and rel.target == part_id
        ):
            blocks.add(rel.source)
    return blocks


def _aggregation_exists(repo: SysMLRepository, whole_id: str, part_id: str) -> bool:
    """Return ``True`` if ``whole_id`` or its ancestors already aggregate ``part_id``."""

    src_ids = [whole_id] + _collect_generalization_parents(repo, whole_id)
    diag_id = repo.get_linked_diagram(whole_id)
    diag = repo.diagrams.get(diag_id)
    father = getattr(diag, "father", None) if diag else None
    if father:
        src_ids.append(father)
        src_ids.extend(_collect_generalization_parents(repo, father))

    for rel in repo.relationships:
        if (
            rel.rel_type in ("Aggregation", "Composite Aggregation")
            and rel.source in src_ids
            and rel.target == part_id
        ):
            return True

    for sid in src_ids[1:]:
        diag_id = repo.get_linked_diagram(sid)
        diag = repo.diagrams.get(diag_id)
        if not diag:
            continue
        for obj in getattr(diag, "objects", []):
            if (
                obj.get("obj_type") == "Part"
                and obj.get("properties", {}).get("definition") == part_id
            ):
                return True
    return False


def _reverse_aggregation_exists(
    repo: SysMLRepository, whole_id: str, part_id: str
) -> bool:
    """Return ``True`` if ``part_id`` or its ancestors aggregate ``whole_id``."""

    src_ids = [part_id] + _collect_generalization_parents(repo, part_id)
    for rel in repo.relationships:
        if (
            rel.rel_type in ("Aggregation", "Composite Aggregation")
            and rel.source in src_ids
            and rel.target == whole_id
        ):
            return True
    return False


def _parse_multiplicity_range(mult: str) -> tuple[int, int | None]:
    """Return (lower, upper) bounds parsed from *mult*."""

    mult = mult.strip()
    if not mult:
        return 1, 1
    if ".." in mult:
        low, high = mult.split("..", 1)
        low_val = int(low) if low.isdigit() else 0
        if high == "*" or not high:
            return low_val, None
        return low_val, int(high)
    if mult == "*":
        return 0, None
    if mult.isdigit():
        val = int(mult)
        return val, val
    return 1, None


def _is_default_part_name(def_name: str, part_name: str) -> bool:
    """Return ``True`` if *part_name* is derived from ``def_name``."""

    if not part_name:
        return True
    if part_name == def_name:
        return True
    pattern = re.escape(def_name) + r"\[\d+\]$"
    return re.fullmatch(pattern, part_name) is not None

def _multiplicity_limit_exceeded(
    repo: SysMLRepository,
    parent_id: str,
    def_id: str,
    diagram_objects: list,
    self_elem_id: str | None = None,
) -> bool:
    """Return ``True`` if assigning *def_id* would exceed multiplicity."""

    rels = [
        r
        for r in repo.relationships
        if r.source == parent_id
        and r.target == def_id
        and r.rel_type in ("Aggregation", "Composite Aggregation")
    ]
    if not rels:
        return False

    limit: int | None = 0
    for rel in rels:
        mult = rel.properties.get("multiplicity", "1")

        low, high = _parse_multiplicity_range(mult)
        if high is None:
            limit = None
            break
        limit += high

    if limit is None:
        return False

    # gather all diagrams containing parts for this block
    diag_ids: set[str] = set()
    linked = repo.get_linked_diagram(parent_id)
    if linked:
        diag_ids.add(linked)
    for d in repo.diagrams.values():
        if d.diag_type != "Internal Block Diagram":
            continue
        for o in getattr(d, "objects", []):
            if o.get("obj_type") == "Block Boundary" and o.get("element_id") == parent_id:
                diag_ids.add(d.diag_id)
                break

    seen: set[str] = set()
    count = 0
    for did in diag_ids:
        diag = repo.diagrams.get(did)
        if not diag:
            continue
        for o in getattr(diag, "objects", []):
            if (
                o.get("obj_type") == "Part"
                and o.get("properties", {}).get("definition") == def_id
            ):
                elem_id = o.get("element_id")
                if elem_id != self_elem_id and elem_id not in seen:
                    seen.add(elem_id)
                    count += 1

    for obj in diagram_objects:
        data = obj.__dict__ if hasattr(obj, "__dict__") else obj
        if (
            data.get("obj_type") == "Part"
            and data.get("properties", {}).get("definition") == def_id
        ):
            elem_id = data.get("element_id")
            if elem_id != self_elem_id and elem_id not in seen:
                seen.add(elem_id)
                count += 1

    return count >= limit


def _part_name_exists(
    repo: SysMLRepository,
    parent_id: str,
    name: str,
    self_elem_id: str | None = None,
) -> bool:
    """Return ``True`` if another part with ``name`` already exists."""

    if not name:
        return False

    diag_ids: set[str] = set()
    linked = repo.get_linked_diagram(parent_id)
    if linked:
        diag_ids.add(linked)
    for d in repo.diagrams.values():
        if d.diag_type != "Internal Block Diagram":
            continue
        for o in getattr(d, "objects", []):
            if o.get("obj_type") == "Block Boundary" and o.get("element_id") == parent_id:
                diag_ids.add(d.diag_id)
                break

    for did in diag_ids:
        diag = repo.diagrams.get(did)
        if not diag:
            continue
        for obj in getattr(diag, "objects", []):
            if obj.get("obj_type") != "Part":
                continue
            if obj.get("element_id") == self_elem_id:
                continue
            elem_id = obj.get("element_id")
            if elem_id in repo.elements and repo.elements[elem_id].name == name:
                return True

    return False

def _find_generalization_children(repo: SysMLRepository, parent_id: str) -> set[str]:
    """Return all blocks that generalize ``parent_id``."""
    children: set[str] = set()
    for rel in repo.relationships:
        if rel.rel_type == "Generalization" and rel.target == parent_id:
            children.add(rel.source)
    return children


def _collect_generalization_parents(
    repo: SysMLRepository, block_id: str, visited: set[str] | None = None
) -> list[str]:
    """Return all parent blocks of ``block_id`` reachable through generalizations."""

    if visited is None:
        visited = set()
    parents: list[str] = []
    for rel in repo.relationships:
        if rel.rel_type == "Generalization" and rel.source == block_id:
            target = rel.target
            if target in visited:
                continue
            visited.add(target)
            parents.append(target)
            parents.extend(_collect_generalization_parents(repo, target, visited))
    return parents


def _shared_generalization_parent(
    repo: SysMLRepository, a_id: str, b_id: str
) -> bool:
    """Return ``True`` if *a_id* and *b_id* share a common direct parent."""

    a_parents = {
        rel.target
        for rel in repo.relationships
        if rel.rel_type == "Generalization" and rel.source == a_id
    }
    if not a_parents:
        return False
    b_parents = {
        rel.target
        for rel in repo.relationships
        if rel.rel_type == "Generalization" and rel.source == b_id
    }
    return bool(a_parents & b_parents)


def rename_block(repo: SysMLRepository, block_id: str, new_name: str) -> None:
    """Rename ``block_id`` and propagate changes to related blocks."""
    if repo.element_read_only(block_id):
        return
    repo.push_undo_state()
    block = repo.elements.get(block_id)
    if not block or block.elem_type != "Block":
        return
    old_name = block.name
    new_name = repo.ensure_unique_element_name(new_name, block_id)
    if old_name == new_name:
        return
    block.name = new_name
    # update part elements referencing this block
    for elem in repo.elements.values():
        if elem.elem_type != "Part":
            continue
        def_val = elem.properties.get("definition")
        if def_val == block_id or def_val == old_name:
            elem.name = new_name
            elem.properties["definition"] = block_id
    for diag in repo.diagrams.values():
        for obj in getattr(diag, "objects", []):
            if obj.get("obj_type") != "Part":
                continue
            def_val = obj.get("properties", {}).get("definition")
            if def_val == old_name:
                obj.setdefault("properties", {})["definition"] = block_id
    # update blocks that include this block as a part
    related = _find_blocks_with_part(repo, block_id) | _find_blocks_with_aggregation(repo, block_id)
    for parent_id in related:
        parent = repo.elements.get(parent_id)
        if not parent:
            continue
        parts = [p.strip() for p in parent.properties.get("partProperties", "").split(",") if p.strip()]
        changed = False
        for idx, val in enumerate(parts):
            base = val.split("[")[0].strip()
            suffix = val[len(base):]
            if base == old_name or base == block_id:
                parts[idx] = new_name + suffix
                changed = True
        if changed:
            for child_id in _find_generalization_children(repo, parent_id):
                remove_inherited_block_properties(repo, child_id, parent_id)
            parent.properties["partProperties"] = ", ".join(parts)
            for d in repo.diagrams.values():
                for o in getattr(d, "objects", []):
                    if o.get("element_id") == parent_id:
                        o.setdefault("properties", {})["partProperties"] = parent.properties["partProperties"]
            for child_id in _find_generalization_children(repo, parent_id):
                inherit_block_properties(repo, child_id)
    # propagate property inheritance to children blocks
    for child_id in _find_generalization_children(repo, block_id):
        inherit_block_properties(repo, child_id)

    # update any Block Boundary objects referencing this block
    for diag in repo.diagrams.values():
        updated = False
        for obj in getattr(diag, "objects", []):
            if obj.get("element_id") == block_id:
                if obj.get("obj_type") == "Block Boundary" or obj.get("obj_type") == "Block":
                    obj.setdefault("properties", {})["name"] = new_name
                    updated = True
        if updated:
            repo.touch_diagram(diag.diag_id)

    # update Block objects referencing this block
    for diag in repo.diagrams.values():
        updated = False
        for obj in getattr(diag, "objects", []):
            if obj.get("obj_type") == "Block" and obj.get("element_id") == block_id:
                obj.setdefault("properties", {})["name"] = new_name
                updated = True
        if updated:
            repo.touch_diagram(diag.diag_id)


def add_aggregation_part(
    repo: SysMLRepository,
    whole_id: str,
    part_id: str,
    multiplicity: str = "",
    app=None,
) -> None:
    """Add *part_id* as a part of *whole_id* block."""
    repo.push_undo_state()
    whole = repo.elements.get(whole_id)
    part = repo.elements.get(part_id)
    if not whole or not part:
        return
    if part_id == whole_id:
        return
    if part_id in _collect_generalization_parents(repo, whole_id):
        return
    if _reverse_aggregation_exists(repo, whole_id, part_id):
        return
    name = part.name or part_id
    entry = f"{name}[{multiplicity}]" if multiplicity else name
    parts = [p.strip() for p in whole.properties.get("partProperties", "").split(",") if p.strip()]
    base = [p.split("[")[0].strip() for p in parts]
    if name in base:
        for idx, b in enumerate(base):
            if b == name:
                parts[idx] = entry
                break
    else:
        parts.append(entry)
    whole.properties["partProperties"] = ", ".join(parts)
    for d in repo.diagrams.values():
        for o in getattr(d, "objects", []):
            if o.get("element_id") == whole_id:
                o.setdefault("properties", {})["partProperties"] = ", ".join(parts)

    # ensure a Part element exists representing the aggregation
    rel = next(
        (
            r
            for r in repo.relationships
            if r.rel_type == "Aggregation"
            and r.source == whole_id
            and r.target == part_id
        ),
        None,
    )
    if not rel:
        rel = next(
            (
                r
                for r in repo.relationships
                if r.rel_type == "Composite Aggregation"
                and r.source == whole_id
                and r.target == part_id
            ),
            None,
        )
    if not rel:
        rel = repo.create_relationship("Aggregation", whole_id, part_id, record_undo=False)
    if multiplicity:
        rel.properties["multiplicity"] = multiplicity
    else:
        rel.properties.pop("multiplicity", None)
    if not rel.properties.get("part_elem"):
        part_elem = repo.create_element(
            "Part",
            name=repo.elements.get(part_id).name or part_id,
            properties={"definition": part_id},
            owner=repo.root_package.elem_id,
        )
        repo._undo_stack.pop()
        rel.properties["part_elem"] = part_elem.elem_id

    # propagate changes to any generalization children
    for child_id in _find_generalization_children(repo, whole_id):
        remove_inherited_block_properties(repo, child_id, whole_id)
        inherit_block_properties(repo, child_id)
    # ensure multiplicity instances if composite diagram exists
    add_multiplicity_parts(repo, whole_id, part_id, multiplicity, app=app)


def add_composite_aggregation_part(
    repo: SysMLRepository,
    whole_id: str,
    part_id: str,
    multiplicity: str = "",
    app=None,
) -> None:
    """Add *part_id* as a composite part of *whole_id* block and create the
    part object in the whole's Internal Block Diagram if present."""
    repo.push_undo_state()

    add_aggregation_part(repo, whole_id, part_id, multiplicity, app=app)
    diag_id = repo.get_linked_diagram(whole_id)
    diag = repo.diagrams.get(diag_id)
    # locate the relationship for future reference
    rel = next(
        (
            r
            for r in repo.relationships
            if r.rel_type == "Composite Aggregation"
            and r.source == whole_id
            and r.target == part_id
        ),
        None,
    )
    if not rel:
        rel = repo.create_relationship("Composite Aggregation", whole_id, part_id, record_undo=False)
    if multiplicity:
        rel.properties["multiplicity"] = multiplicity
    else:
        rel.properties.pop("multiplicity", None)
    if not diag or diag.diag_type != "Internal Block Diagram":
        if rel and not rel.properties.get("part_elem"):
            part_elem = repo.create_element(
                "Part",
                name=repo.elements.get(part_id).name or part_id,
                properties={"definition": part_id, "force_ibd": "true"},
                owner=repo.root_package.elem_id,
            )
            repo._undo_stack.pop()
            rel.properties["part_elem"] = part_elem.elem_id
        elif rel and rel.properties.get("part_elem"):
            pid = rel.properties["part_elem"]
            elem = repo.elements.get(pid)
            if elem:
                elem.properties["force_ibd"] = "true"
        return
    diag.objects = getattr(diag, "objects", [])
    existing_defs = {
        o.get("properties", {}).get("definition")
        for o in diag.objects
        if o.get("obj_type") == "Part"
    }
    if part_id in existing_defs:
        return
    if rel and rel.properties.get("part_elem") and rel.properties["part_elem"] in repo.elements:
        part_elem = repo.elements[rel.properties["part_elem"]]
        part_elem.properties["force_ibd"] = "true"
    else:
        part_elem = repo.create_element(
            "Part",
            name=repo.elements.get(part_id).name or part_id,
            properties={"definition": part_id, "force_ibd": "true"},
            owner=repo.root_package.elem_id,
        )
        if rel:
            rel.properties["part_elem"] = part_elem.elem_id
    repo.add_element_to_diagram(diag.diag_id, part_elem.elem_id)
    obj_dict = {
        "obj_id": _get_next_id(),
        "obj_type": "Part",
        "x": 50.0,
        "y": 50.0 + 60.0 * len(existing_defs),
        "element_id": part_elem.elem_id,
        "properties": {"definition": part_id},
        "locked": True,
    }
    diag.objects.append(obj_dict)
    _add_ports_for_part(repo, diag, obj_dict, app=app)
    if app:
        for win in getattr(app, "ibd_windows", []):
            if getattr(win, "diagram_id", None) == diag.diag_id:
                win.objects.append(SysMLObject(**obj_dict))
                win.redraw()
                win._sync_to_repository()

    # ensure additional instances per multiplicity
    add_multiplicity_parts(repo, whole_id, part_id, multiplicity, app=app)

    # propagate composite part addition to any generalization children
    for child_id in _find_generalization_children(repo, whole_id):
        inherit_block_properties(repo, child_id)


def add_multiplicity_parts(
    repo: SysMLRepository,
    whole_id: str,
    part_id: str,
    multiplicity: str,
    count: int | None = None,
    app=None,
) -> list[dict]:
    """Ensure ``count`` part instances exist according to ``multiplicity``."""

    low, high = _parse_multiplicity_range(multiplicity)

    diag_id = repo.get_linked_diagram(whole_id)
    diag = repo.diagrams.get(diag_id)
    if not diag or diag.diag_type != "Internal Block Diagram":
        return []
    diag.objects = getattr(diag, "objects", [])
    existing = [
        o
        for o in diag.objects
        if o.get("obj_type") == "Part"
        and o.get("properties", {}).get("definition") == part_id
    ]
    total = len(existing)

    desired = count if count is not None else low
    if high is not None:
        desired = min(desired, high)
    if count is not None:
        target_total = total + desired
        if high is not None:
            target_total = min(target_total, high)
    else:
        target_total = total
        if total < low:
            target_total = low
        if high is not None and target_total > high:
            target_total = high


    added: list[dict] = []
    base_name = repo.elements.get(part_id).name or part_id

    # remove extra part objects if multiplicity decreased
    if total > target_total:
        to_remove = existing[target_total:]
        remove_ids = {o["obj_id"] for o in to_remove}
        for obj in to_remove:
            diag.objects.remove(obj)
            repo.delete_element(obj.get("element_id"))
            repo._undo_stack.pop()
        diag.objects = [
            o
            for o in diag.objects
            if not (
                o.get("obj_type") == "Port"
                and o.get("properties", {}).get("parent") in {str(rid) for rid in remove_ids}
            )
        ]
        existing = existing[:target_total]
        total = target_total
        if app:
            for win in getattr(app, "ibd_windows", []):
                if getattr(win, "diagram_id", None) == diag.diag_id:
                    win.objects = [
                        o
                        for o in win.objects
                        if getattr(o, "obj_id", None) not in remove_ids
                    ]
                    win.redraw()
                    win._sync_to_repository()

    # rename remaining part elements if they still have default names
    for idx, obj in enumerate(existing):
        elem = repo.elements.get(obj.get("element_id"))
        if elem:
            expected = repo.ensure_unique_element_name(
                f"{base_name}[{idx + 1}]", elem.elem_id
            )
            if _is_default_part_name(base_name, elem.name) and elem.name != expected:
                elem.name = expected

    base_x = 50.0
    base_y = 50.0 + 60.0 * len(diag.objects)
    for i in range(total, target_total):
        part_elem = repo.create_element(
            "Part",
            name=f"{base_name}[{i + 1}]",
            properties={"definition": part_id, "force_ibd": "true"},
            owner=repo.root_package.elem_id,
        )
        repo.add_element_to_diagram(diag.diag_id, part_elem.elem_id)
        obj_dict = {
            "obj_id": _get_next_id(),
            "obj_type": "Part",
            "x": base_x,
            "y": base_y,
            "element_id": part_elem.elem_id,
            "properties": {"definition": part_id},
            "locked": True,
        }
        base_y += 60.0
        diag.objects.append(obj_dict)
        _add_ports_for_part(repo, diag, obj_dict, app=app)
        if app:
            for win in getattr(app, "ibd_windows", []):
                if getattr(win, "diagram_id", None) == diag.diag_id:
                    win.objects.append(SysMLObject(**obj_dict))
                    win.redraw()
                    win._sync_to_repository()
        added.append(obj_dict)
    # rename all part elements to ensure sequential numbering
    all_objs = [
        o
        for o in diag.objects
        if o.get("obj_type") == "Part"
        and o.get("properties", {}).get("definition") == part_id
    ]
    for idx, obj in enumerate(all_objs):
        elem = repo.elements.get(obj.get("element_id"))
        if elem:
            expected = repo.ensure_unique_element_name(
                f"{base_name}[{idx + 1}]", elem.elem_id
            )
            if _is_default_part_name(base_name, elem.name) and elem.name != expected:
                elem.name = expected

    return added


def _enforce_ibd_multiplicity(
    repo: SysMLRepository, block_id: str, app=None
) -> list[dict]:
    """Ensure ``block_id``'s IBD obeys aggregation multiplicities.

    Returns a list of added part object dictionaries."""

    added: list[dict] = []
    src_ids = [block_id] + _collect_generalization_parents(repo, block_id)
    for rel in repo.relationships:
        if (
            rel.rel_type in ("Aggregation", "Composite Aggregation")
            and rel.source in src_ids
        ):
            mult = rel.properties.get("multiplicity", "")
            if mult:
                added.extend(
                    add_multiplicity_parts(repo, block_id, rel.target, mult, app=app)
                )
    return added


def _sync_ibd_composite_parts(
    repo: SysMLRepository, block_id: str, app=None
) -> list[dict]:
    """Ensure *block_id*'s IBD includes parts for existing composite aggregations.

    Returns the list of added part object dictionaries."""

    diag_id = repo.get_linked_diagram(block_id)
    diag = repo.diagrams.get(diag_id)
    if not diag or diag.diag_type != "Internal Block Diagram":
        return []
    diag.objects = getattr(diag, "objects", [])
    existing_defs = {
        o.get("properties", {}).get("definition")
        for o in diag.objects
        if o.get("obj_type") == "Part"
    }
    src_ids = [block_id] + _collect_generalization_parents(repo, block_id)
    rels = [
        rel
        for rel in repo.relationships
        if rel.rel_type == "Composite Aggregation" and rel.source in src_ids
    ]
    added: list[dict] = []
    base_x = 50.0
    base_y = 50.0 + 60.0 * len(existing_defs)
    for rel in rels:
        pid = rel.target
        if pid in existing_defs:
            continue
        if rel.properties.get("part_elem") and rel.properties["part_elem"] in repo.elements:
            part_elem = repo.elements[rel.properties["part_elem"]]
            part_elem.properties["force_ibd"] = "true"
        else:
            part_elem = repo.create_element(
                "Part",
                name=repo.elements.get(pid).name or pid,
                properties={"definition": pid, "force_ibd": "true"},
                owner=repo.root_package.elem_id,
            )
            rel.properties["part_elem"] = part_elem.elem_id
        repo.add_element_to_diagram(diag.diag_id, part_elem.elem_id)
        obj_dict = {
            "obj_id": _get_next_id(),
            "obj_type": "Part",
            "x": base_x,
            "y": base_y,
            "element_id": part_elem.elem_id,
            "properties": {"definition": pid},
            "locked": True,
        }
        base_y += 60.0
        diag.objects.append(obj_dict)
        added.append(obj_dict)
        added += _add_ports_for_part(repo, diag, obj_dict, app=app)
        if app:
            for win in getattr(app, "ibd_windows", []):
                if getattr(win, "diagram_id", None) == diag.diag_id:
                    win.objects.append(SysMLObject(**obj_dict))
                    win.redraw()
                    win._sync_to_repository()
    return added


def _sync_ibd_aggregation_parts(
    repo: SysMLRepository, block_id: str, app=None
) -> list[dict]:
    """Ensure ``block_id``'s IBD includes parts for regular aggregations.

    Returns the list of added part object dictionaries."""

    diag_id = repo.get_linked_diagram(block_id)
    diag = repo.diagrams.get(diag_id)
    if not diag or diag.diag_type != "Internal Block Diagram":
        return []
    diag.objects = getattr(diag, "objects", [])
    existing_defs = {
        o.get("properties", {}).get("definition")
        for o in diag.objects
        if o.get("obj_type") == "Part"
    }
    src_ids = [block_id] + _collect_generalization_parents(repo, block_id)
    rels = [
        rel
        for rel in repo.relationships
        if rel.rel_type == "Aggregation" and rel.source in src_ids
    ]
    added: list[dict] = []
    base_x = 50.0
    base_y = 50.0 + 60.0 * len(existing_defs)
    for rel in rels:
        pid = rel.target
        if pid in existing_defs:
            continue
        if rel.properties.get("part_elem") and rel.properties["part_elem"] in repo.elements:
            part_elem = repo.elements[rel.properties["part_elem"]]
        else:
            part_elem = repo.create_element(
                "Part",
                name=repo.elements.get(pid).name or pid,
                properties={"definition": pid},
                owner=repo.root_package.elem_id,
            )
            rel.properties["part_elem"] = part_elem.elem_id
        repo.add_element_to_diagram(diag.diag_id, part_elem.elem_id)
        obj_dict = {
            "obj_id": _get_next_id(),
            "obj_type": "Part",
            "x": base_x,
            "y": base_y,
            "element_id": part_elem.elem_id,
            "properties": {"definition": pid},
        }
        base_y += 60.0
        diag.objects.append(obj_dict)
        added.append(obj_dict)
        added += _add_ports_for_part(repo, diag, obj_dict, app=app)
        if app:
            for win in getattr(app, "ibd_windows", []):
                if getattr(win, "diagram_id", None) == diag.diag_id:
                    win.objects.append(SysMLObject(**obj_dict))
                    win.redraw()
                    win._sync_to_repository()
    return added


def _sync_ibd_partproperty_parts(
    repo: SysMLRepository,
    block_id: str,
    names: list[str] | None = None,
    app=None,
    visible: bool = False,
    hidden: bool | None = None,
) -> list[dict]:
    """Ensure ``block_id``'s IBD includes parts for given ``names``.

    If *names* is ``None``, the block's ``partProperties`` attribute is parsed.
    Returns the list of added part object dictionaries.

    ``hidden`` is provided for backwards compatibility and overrides the
    ``visible`` flag when specified."""

    if hidden is not None:
        visible = not hidden

    diag_id = repo.get_linked_diagram(block_id)
    diag = repo.diagrams.get(diag_id)
    if not diag or diag.diag_type != "Internal Block Diagram":
        return []
    block = repo.elements.get(block_id)
    if not block:
        return []

    diag.objects = getattr(diag, "objects", [])
    existing_defs = {
        o.get("properties", {}).get("definition")
        for o in diag.objects
        if o.get("obj_type") == "Part"
    }
    existing_keys: set[str] = set()
    for o in diag.objects:
        if o.get("obj_type") == "Part" and o.get("element_id") in repo.elements:
            existing_keys.update(_part_elem_keys(repo.elements[o.get("element_id")]))
    if names is None:
        entries = [p for p in block.properties.get("partProperties", "").split(",") if p.strip()]
    else:
        entries = [n for n in names if n.strip()]
    parsed_raw = [parse_part_property(e) for e in entries]
    seen_keys = set()
    parsed = []
    for prop_name, block_name in parsed_raw:
        key = _part_prop_key(prop_name)
        if key in seen_keys:
            continue
        seen_keys.add(key)
        parsed.append((prop_name, block_name))
    added: list[dict] = []
    boundary = next((o for o in diag.objects if o.get("obj_type") == "Block Boundary"), None)
    existing_count = sum(1 for o in diag.objects if o.get("obj_type") == "Part")
    if boundary:
        base_x = boundary["x"] - boundary["width"] / 2 + 30.0
        base_y = boundary["y"] - boundary["height"] / 2 + 30.0 + 60.0 * existing_count
    else:
        base_x = 50.0
        base_y = 50.0 + 60.0 * existing_count
    for prop_name, block_name in parsed:
        target_id = next(
            (
                eid
                for eid, elem in repo.elements.items()
                if elem.elem_type == "Block" and elem.name == block_name
            ),
            None,
        )
        if not target_id:
            continue
        base = _part_prop_key(prop_name)
        cand_key = f"{base}:{target_id}"
        if cand_key in existing_keys or base in existing_keys:
            continue
        # enforce multiplicity based on aggregation relationships
        limit = None
        for rel in repo.relationships:
            if (
                rel.source == block_id
                and rel.target == target_id
                and rel.rel_type in ("Aggregation", "Composite Aggregation")
            ):
                mult = rel.properties.get("multiplicity", "")
                low, high = _parse_multiplicity_range(mult)
                if high is not None:
                    limit = high
                break
        if limit is not None:
            current = sum(
                1
                for o in diag.objects
                if o.get("obj_type") == "Part"
                and o.get("properties", {}).get("definition") == target_id
            )
            if current >= limit:
                continue
        part_elem = repo.create_element(
            "Part",
            name=prop_name,
            properties={"definition": target_id, "force_ibd": "true"},
            owner=repo.root_package.elem_id,
        )
        repo.add_element_to_diagram(diag.diag_id, part_elem.elem_id)
        obj_dict = {
            "obj_id": _get_next_id(),
            "obj_type": "Part",
            "x": base_x,
            "y": base_y,
            "width": 80.0,
            "height": 40.0,
            "element_id": part_elem.elem_id,
            "properties": {"definition": target_id},
            "hidden": not visible,
        }
        base_y += 60.0
        diag.objects.append(obj_dict)
        added.append(obj_dict)
        existing_keys.update(_part_elem_keys(part_elem))
        existing_defs.add(target_id)
        if app:
            for win in getattr(app, "ibd_windows", []):
                if getattr(win, "diagram_id", None) == diag.diag_id:
                    win.objects.append(SysMLObject(**obj_dict))
                    win.redraw()
                    win._sync_to_repository()

    boundary = next(
        (o for o in diag.objects if o.get("obj_type") == "Block Boundary"), None
    )
    if boundary and any(not a.get("hidden", False) for a in added):
        b_obj = SysMLObject(**boundary)
        objs = [SysMLObject(**o) for o in diag.objects]
        ensure_boundary_contains_parts(b_obj, objs)
        boundary["width"] = b_obj.width
        boundary["height"] = b_obj.height
        boundary["x"] = b_obj.x
        boundary["y"] = b_obj.y
        if app:
            for win in getattr(app, "ibd_windows", []):
                if getattr(win, "diagram_id", None) == diag.diag_id:
                    for obj in win.objects:
                        if obj.obj_type == "Block Boundary":
                            obj.width = b_obj.width
                            obj.height = b_obj.height
                            obj.x = b_obj.x
                            obj.y = b_obj.y
                            win.redraw()
                            win._sync_to_repository()

    return added


def _propagate_boundary_parts(
    repo: SysMLRepository, block_id: str, parts: list[dict], app=None
) -> None:
    """Insert *parts* into diagrams containing boundaries for ``block_id``."""

    for diag in repo.diagrams.values():
        if diag.diag_type != "Internal Block Diagram":
            continue
        boundary = next(
            (
                o
                for o in getattr(diag, "objects", [])
                if o.get("obj_type") == "Block Boundary" and o.get("element_id") == block_id
            ),
            None,
        )
        if not boundary:
            continue
        diag.objects = getattr(diag, "objects", [])
        existing = {o.get("element_id") for o in diag.objects if o.get("obj_type") == "Part"}
        base_x = boundary["x"] - boundary["width"] / 2 + 30.0
        base_y = boundary["y"] - boundary["height"] / 2 + 30.0
        for obj in parts:
            if obj.get("element_id") in existing:
                continue
            new_obj = obj.copy()
            new_obj["obj_id"] = _get_next_id()
            new_obj["x"] = base_x
            new_obj["y"] = base_y
            new_obj["hidden"] = False
            diag.objects.append(new_obj)
            repo.add_element_to_diagram(diag.diag_id, new_obj["element_id"])
            base_y += 60.0
            if app:
                for win in getattr(app, "ibd_windows", []):
                    if getattr(win, "diagram_id", None) == diag.diag_id:
                        win.objects.append(SysMLObject(**new_obj))
                        win.redraw()
                        win._sync_to_repository()



def _sync_block_parts_from_ibd(repo: SysMLRepository, diag_id: str) -> None:
    """Ensure the block linked to ``diag_id`` lists all part definitions."""

    diag = repo.diagrams.get(diag_id)
    if not diag or diag.diag_type != "Internal Block Diagram":
        return
    block_id = (
        getattr(diag, "father", None)
        or next((eid for eid, did in repo.element_diagrams.items() if did == diag_id), None)
    )
    if not block_id or block_id not in repo.elements:
        return
    block = repo.elements[block_id]
    names = [
        p.strip()
        for p in block.properties.get("partProperties", "").split(",")
        if p.strip()
    ]
    bases = {n.split("[")[0].strip() for n in names}
    for obj in getattr(diag, "objects", []):
        if obj.get("obj_type") != "Part":
            continue
        def_id = obj.get("properties", {}).get("definition")
        if def_id and def_id in repo.elements:
            pname = repo.elements[def_id].name or def_id
            if pname not in bases:
                names.append(pname)
                bases.add(pname)
    if names:
        joined = ", ".join(names)
        block.properties["partProperties"] = joined
        for d in repo.diagrams.values():
            for o in getattr(d, "objects", []):
                if o.get("element_id") == block_id:
                    o.setdefault("properties", {})["partProperties"] = joined
        for child_id in _find_generalization_children(repo, block_id):
            inherit_block_properties(repo, child_id)


def _ensure_ibd_boundary(repo: SysMLRepository, diagram: SysMLDiagram, block_id: str, app=None) -> list[dict]:
    """Create a boundary object for the IBD father block if needed."""

    diagram.objects = getattr(diagram, "objects", [])
    boundary = next((o for o in diagram.objects if o.get("obj_type") == "Block Boundary"), None)
    added: list[dict] = []
    if not boundary:
        obj_dict = {
            "obj_id": _get_next_id(),
            "obj_type": "Block Boundary",
            "x": 100.0,
            "y": 80.0,
            "width": 200.0,
            "height": 120.0,
            "element_id": block_id,
            "properties": {"name": repo.elements.get(block_id).name or block_id},
        }
        diagram.objects.insert(0, obj_dict)
        added.append(obj_dict)
        added += _add_ports_for_boundary(repo, diagram, obj_dict, app=app)
    else:
        if boundary.get("element_id") != block_id:
            boundary["element_id"] = block_id
        added += _add_ports_for_boundary(repo, diagram, boundary, app=app)
    # propagate parts for the boundary from the block's own IBD or definition
    diag_id = repo.get_linked_diagram(block_id)
    src = repo.diagrams.get(diag_id)
    parts: list[dict] = []
    if src and src.diag_type == "Internal Block Diagram":
        parts = [o for o in getattr(src, "objects", []) if o.get("obj_type") == "Part"]
    else:
        block = repo.elements.get(block_id)
        if block:
            entries = [p for p in block.properties.get("partProperties", "").split(",") if p.strip()]
            base_x = boundary["x"] - boundary["width"] / 2 + 30.0
            base_y = boundary["y"] - boundary["height"] / 2 + 30.0
            for prop_name, blk_name in [parse_part_property(e) for e in entries]:
                target_id = next(
                    (eid for eid, elem in repo.elements.items() if elem.elem_type == "Block" and elem.name == blk_name),
                    None,
                )
                if not target_id:
                    continue
                part_elem = repo.create_element(
                    "Part",
                    name=prop_name,
                    properties={"definition": target_id, "force_ibd": "true"},
                    owner=repo.root_package.elem_id,
                )
                obj = {
                    "obj_id": _get_next_id(),
                    "obj_type": "Part",
                    "x": base_x,
                    "y": base_y,
                    "width": 80.0,
                    "height": 40.0,
                    "element_id": part_elem.elem_id,
                    "properties": {"definition": target_id},
                    "hidden": False,
                }
                base_y += 60.0
                parts.append(obj)
    if parts:
        _propagate_boundary_parts(repo, block_id, parts, app=app)
    return added


def _remove_ibd_boundary(repo: SysMLRepository, diagram: SysMLDiagram) -> None:
    """Remove boundary object and ports from the diagram."""

    diagram.objects = getattr(diagram, "objects", [])
    boundary = next((o for o in diagram.objects if o.get("obj_type") == "Block Boundary"), None)
    if not boundary:
        return
    bid = boundary.get("obj_id")
    diagram.objects = [o for o in diagram.objects if not (o.get("obj_type") == "Port" and o.get("properties", {}).get("parent") == str(bid))]
    diagram.objects.remove(boundary)


def set_ibd_father(
    repo: SysMLRepository, diagram: SysMLDiagram, father_id: str | None, app=None
) -> list[dict]:
    """Assign *father_id* as the block represented by *diagram*.

    Links the diagram to the block and syncs composite parts. Returns any added
    part object dictionaries."""

    prev = getattr(diagram, "father", None)
    diagram.father = father_id
    if prev and prev != father_id:
        repo.link_diagram(prev, None)
    if father_id:
        repo.link_diagram(father_id, diagram.diag_id)
    added = _sync_ibd_composite_parts(repo, father_id, app=app) if father_id else []
    if father_id:
        added += _ensure_ibd_boundary(repo, diagram, father_id, app=app)
        added += _sync_ibd_partproperty_parts(repo, father_id, app=app, visible=True)
        parts = [o for o in getattr(diagram, "objects", []) if o.get("obj_type") == "Part"]
        _propagate_boundary_parts(repo, father_id, parts, app=app)
    else:
        _remove_ibd_boundary(repo, diagram)
    return added


def link_block_to_ibd(
    repo: SysMLRepository, block_id: str, diag_id: str | None, app=None
) -> list[dict]:
    """Link *block_id* to *diag_id* and ensure the IBD boundary is created."""

    if diag_id and diag_id in repo.diagrams:
        diagram = repo.diagrams[diag_id]
        if diagram.diag_type == "Internal Block Diagram":
            return set_ibd_father(repo, diagram, block_id, app=app)
    repo.link_diagram(block_id, diag_id)
    return []


def update_block_parts_from_ibd(repo: SysMLRepository, diagram: SysMLDiagram) -> None:
    """Sync the father block's ``partProperties`` from diagram part objects."""

    if diagram.diag_type != "Internal Block Diagram":
        return
    block_id = getattr(diagram, "father", None)
    if not block_id:
        block_id = next((eid for eid, did in repo.element_diagrams.items() if did == diagram.diag_id), None)
    if not block_id or block_id not in repo.elements:
        return
    block = repo.elements[block_id]
    existing = [p.strip() for p in block.properties.get("partProperties", "").split(",") if p.strip()]
    diag_entries: list[tuple[str, str]] = []
    diag_bases: set[str] = set()
    for obj in getattr(diagram, "objects", []):
        if obj.get("obj_type") != "Part":
            continue
        name = ""
        elem_id = obj.get("element_id")
        if elem_id and elem_id in repo.elements:
            elem = repo.elements[elem_id]
            name = elem.name or elem.properties.get("component", "")
        if not name:
            def_id = obj.get("properties", {}).get("definition")
            if def_id and def_id in repo.elements:
                name = repo.elements[def_id].name or def_id
        if not name:
            name = obj.get("properties", {}).get("component", "")
        base = name.split("[")[0].strip() if name else ""
        def_id = obj.get("properties", {}).get("definition")
        base_def = ""
        if def_id and def_id in repo.elements:
            base_def = (repo.elements[def_id].name or def_id).split("[")[0].strip()
        key = base_def or base
        if key and key not in diag_bases:
            diag_entries.append((key, name or key))
            diag_bases.add(key)

    merged_names = list(existing)
    bases = {n.split("[")[0].strip() for n in merged_names}
    for base, name in diag_entries:
        if base not in bases:
            merged_names.append(name)
            bases.add(base)

    if merged_names != existing:
        joined = ", ".join(merged_names)
        block.properties["partProperties"] = joined
        for d in repo.diagrams.values():
            for o in getattr(d, "objects", []):
                if o.get("element_id") == block_id:
                    o.setdefault("properties", {})["partProperties"] = joined
        for child_id in _find_generalization_children(repo, block_id):
            inherit_block_properties(repo, child_id)
        repo.touch_element(block_id)


def remove_aggregation_part(
    repo: SysMLRepository,
    whole_id: str,
    part_id: str,
    remove_object: bool = False,
    app=None,
) -> None:
    """Remove *part_id* from *whole_id* block's part list.

    If *remove_object* is True, also delete any part object representing
    *part_id* in the Internal Block Diagram linked to *whole_id*.
    """
    repo.push_undo_state()
    whole = repo.elements.get(whole_id)
    part = repo.elements.get(part_id)
    if not whole or not part:
        return
    name = part.name or part_id
    parts = [p.strip() for p in whole.properties.get("partProperties", "").split(",") if p.strip()]
    new_parts = [p for p in parts if p.split("[")[0].strip() != name]
    if len(new_parts) != len(parts):
        if new_parts:
            whole.properties["partProperties"] = ", ".join(new_parts)
        else:
            whole.properties.pop("partProperties", None)
        for d in repo.diagrams.values():
            for o in getattr(d, "objects", []):
                if o.get("element_id") == whole_id:
                    if new_parts:
                        o.setdefault("properties", {})["partProperties"] = ", ".join(new_parts)
                    else:
                        o.setdefault("properties", {}).pop("partProperties", None)

    # propagate removals to any generalization children
    for child_id in _find_generalization_children(repo, whole_id):
        child = repo.elements.get(child_id)
        if not child:
            continue
        child_parts = [
            p.strip() for p in child.properties.get("partProperties", "").split(",") if p.strip()
        ]
        child_parts = [p for p in child_parts if p.split("[")[0].strip() != name]
        if child_parts:
            child.properties["partProperties"] = ", ".join(child_parts)
        else:
            child.properties.pop("partProperties", None)
        for d in repo.diagrams.values():
            for o in getattr(d, "objects", []):
                if o.get("element_id") == child_id:
                    if child_parts:
                        o.setdefault("properties", {})["partProperties"] = ", ".join(child_parts)
                    else:
                        o.setdefault("properties", {}).pop("partProperties", None)
    if remove_object:
        diag_id = repo.get_linked_diagram(whole_id)
        diag = repo.diagrams.get(diag_id)
        if diag and diag.diag_type == "Internal Block Diagram":
            diag.objects = getattr(diag, "objects", [])
            before = len(diag.objects)
            diag.objects = [
                o
                for o in diag.objects
                if not (
                    o.get("obj_type") == "Part"
                    and o.get("properties", {}).get("definition") == part_id
                )
            ]
            if len(diag.objects) != before and app:
                for win in getattr(app, "ibd_windows", []):
                    if getattr(win, "diagram_id", None) == diag_id:
                        win.objects = [
                            o
                            for o in win.objects
                            if not (
                                o.obj_type == "Part"
                                and o.properties.get("definition") == part_id
                            )
                        ]
                        win.redraw()
                        win._sync_to_repository()
        # remove stored part element if any
        rel = next(
            (
                r
                for r in repo.relationships
                if r.rel_type in ("Composite Aggregation", "Aggregation")
                and r.source == whole_id
                and r.target == part_id
            ),
            None,
        )
        if rel:
            pid = rel.properties.pop("part_elem", None)
            if pid and pid in repo.elements:
                repo.delete_element(pid)
                repo._undo_stack.pop()


def _propagate_part_removal(
    repo: SysMLRepository,
    block_id: str,
    prop_name: str,
    target_id: str,
    remove_object: bool = False,
    app=None,
) -> None:
    """Helper used by :func:`remove_partproperty_entry` to drop a part.

    This delegates to :func:`remove_aggregation_part` which already handles
    updating descendant blocks and any diagrams linked to ``block_id`` when
    ``remove_object`` is ``True``.
    """

    remove_aggregation_part(
        repo,
        block_id,
        target_id,
        remove_object=remove_object,
        app=app,
    )


def _remove_parts_from_ibd(
    repo: SysMLRepository, block_id: str, target_id: str, app=None
) -> None:
    """Remove part objects referencing ``target_id`` from ``block_id``'s IBD."""

    diag_id = repo.get_linked_diagram(block_id)
    diag = repo.diagrams.get(diag_id)
    if not diag or diag.diag_type != "Internal Block Diagram":
        return
    diag.objects = getattr(diag, "objects", [])
    before = len(diag.objects)
    diag.objects = [
        o
        for o in diag.objects
        if not (
            o.get("obj_type") == "Part"
            and o.get("properties", {}).get("definition") == target_id
        )
    ]
    if len(diag.objects) != before and app:
        for win in getattr(app, "ibd_windows", []):
            if getattr(win, "diagram_id", None) == diag_id:
                win.objects = [
                    o
                    for o in win.objects
                    if not (
                        o.obj_type == "Part"
                        and o.properties.get("definition") == target_id
                    )
                ]
                win.redraw()
                win._sync_to_repository()


def _propagate_ibd_part_removal(
    repo: SysMLRepository, block_id: str, target_id: str, app=None
) -> None:
    """Recursively remove part objects from descendants of ``block_id``."""

    for child_id in _find_generalization_children(repo, block_id):
        _remove_parts_from_ibd(repo, child_id, target_id, app=app)
        _propagate_ibd_part_removal(repo, child_id, target_id, app=app)


def remove_partproperty_entry(
    repo: SysMLRepository, block_id: str, entry: str, app=None
) -> None:
    """Remove a part property entry and update descendant diagrams."""
    repo.push_undo_state()

    block = repo.elements.get(block_id)
    if not block:
        return
    prop_name, blk_name = parse_part_property(entry)
    target_id = next(
        (
            eid
            for eid, elem in repo.elements.items()
            if elem.elem_type == "Block" and elem.name == blk_name
        ),
        None,
    )
    if not target_id:
        return

    parts = [p.strip() for p in block.properties.get("partProperties", "").split(",") if p.strip()]
    parts = [p for p in parts if _part_prop_key(p) != _part_prop_key(entry)]
    if parts:
        block.properties["partProperties"] = ", ".join(parts)
    else:
        block.properties.pop("partProperties", None)
    for d in repo.diagrams.values():
        for o in getattr(d, "objects", []):
            if o.get("element_id") == block_id:
                if parts:
                    o.setdefault("properties", {})["partProperties"] = ", ".join(parts)
                else:
                    o.setdefault("properties", {}).pop("partProperties", None)

    _propagate_part_removal(
        repo,
        block_id,
        prop_name,
        target_id,
        remove_object=True,
        app=app,
    )
    _remove_parts_from_ibd(repo, block_id, target_id, app=app)
    _propagate_ibd_part_removal(repo, block_id, target_id, app=app)


def inherit_block_properties(repo: SysMLRepository, block_id: str) -> None:
    """Merge parent block properties into the given block."""
    extend_block_parts_with_parents(repo, block_id)
    block = repo.elements.get(block_id)
    if not block:
        return
    for parent_id in _find_parent_blocks(repo, block_id):
        parent = repo.elements.get(parent_id)
        if not parent:
            continue
        for prop in SYSML_PROPERTIES.get("BlockUsage", []):
            if prop == "partProperties":
                continue
            if prop == "operations":
                child_ops = parse_operations(block.properties.get(prop, ""))
                child_names = {o.name for o in child_ops}
                for op in parse_operations(parent.properties.get(prop, "")):
                    if op.name not in child_names:
                        child_ops.append(op)
                        child_names.add(op.name)
                block.properties[prop] = operations_to_json(child_ops)
            else:
                child_vals = [
                    v.strip() for v in block.properties.get(prop, "").split(",") if v.strip()
                ]
                parent_vals = [
                    v.strip() for v in parent.properties.get(prop, "").split(",") if v.strip()
                ]
                for v in parent_vals:
                    if v not in child_vals:
                        child_vals.append(v)
                if child_vals:
                    block.properties[prop] = ", ".join(child_vals)
    for d in repo.diagrams.values():
        for o in getattr(d, "objects", []):
            if o.get("element_id") == block_id:
                o.setdefault("properties", {}).update(block.properties)


def remove_inherited_block_properties(repo: SysMLRepository, child_id: str, parent_id: str) -> None:
    """Remove properties of *parent_id* from *child_id* block."""
    child = repo.elements.get(child_id)
    parent = repo.elements.get(parent_id)
    if not child or not parent:
        return

    # handle partProperties separately
    child_parts = [
        v.strip() for v in child.properties.get("partProperties", "").split(",") if v.strip()
    ]
    parent_parts = [
        v.strip() for v in parent.properties.get("partProperties", "").split(",") if v.strip()
    ]
    parent_bases = {p.split("[")[0].strip() for p in parent_parts}

    removed_parts = [
        v for v in child_parts if v.split("[")[0].strip() in parent_bases
    ]

    child_parts = [
        v for v in child_parts if v.split("[")[0].strip() not in parent_bases
    ]

    if child_parts:
        child.properties["partProperties"] = ", ".join(child_parts)
    else:
        child.properties.pop("partProperties", None)

    # remove inherited part objects from child IBDs
    for entry in removed_parts:
        _pname, blk_name = parse_part_property(entry)
        target_id = next(
            (
                eid
                for eid, elem in repo.elements.items()
                if elem.elem_type == "Block" and elem.name == blk_name
            ),
            None,
        )
        if target_id:
            _remove_parts_from_ibd(repo, child_id, target_id)
            _propagate_ibd_part_removal(repo, child_id, target_id)

    for prop in SYSML_PROPERTIES.get("BlockUsage", []):
        if prop == "partProperties":
            continue
        if prop == "operations":
            child_ops = parse_operations(child.properties.get(prop, ""))
            parent_ops = parse_operations(parent.properties.get(prop, ""))
            parent_names = {o.name for o in parent_ops}
            child_ops = [op for op in child_ops if op.name not in parent_names]
            if child_ops:
                child.properties[prop] = operations_to_json(child_ops)
            else:
                child.properties.pop(prop, None)
        else:
            child_vals = [v.strip() for v in child.properties.get(prop, "").split(",") if v.strip()]
            parent_vals = [
                v.strip() for v in parent.properties.get(prop, "").split(",") if v.strip()
            ]
            child_vals = [v for v in child_vals if v not in parent_vals]
            if child_vals:
                child.properties[prop] = ", ".join(child_vals)
            else:
                child.properties.pop(prop, None)

    # propagate changes to diagrams referencing the child block
    for d in repo.diagrams.values():
        for o in getattr(d, "objects", []):
            if o.get("element_id") == child_id:
                o.setdefault("properties", {}).update(child.properties)

    # ensure child's internal block diagram matches updated parts
    _sync_ibd_partproperty_parts(repo, child_id, hidden=False)


def inherit_father_parts(repo: SysMLRepository, diagram: SysMLDiagram) -> list[dict]:
    """Copy parts from the diagram's father block into the diagram.

    Returns a list with the inherited object dictionaries (parts and ports)."""
    father = getattr(diagram, "father", None)
    if not father:
        return []
    father_diag_id = repo.get_linked_diagram(father)
    father_diag = repo.diagrams.get(father_diag_id)
    if not father_diag:
        return []
    diagram.objects = getattr(diagram, "objects", [])
    added: list[dict] = []
    # Track existing parts by element id and canonical name to avoid duplicates
    existing = {o.get("element_id") for o in diagram.objects if o.get("obj_type") == "Part"}
    existing_keys: set[str] = set()
    for eid in existing:
        if eid in repo.elements:
            existing_keys.update(_part_elem_keys(repo.elements[eid]))

    # Map of source part obj_id -> new obj_id so ports can be updated
    part_map: dict[int, int] = {}

    # Pre-filter father diagram objects so the logic matches older releases
    father_parts = [
        o for o in getattr(father_diag, "objects", []) if o.get("obj_type") == "Part"
    ]

    # ------------------------------------------------------------------
    # Copy parts from the father diagram
    # ------------------------------------------------------------------
    for obj in father_parts:
        if obj.get("obj_type") != "Part":
            continue
        if obj.get("element_id") in existing:
            continue
        key_set: set[str] = set()
        if obj.get("element_id") in repo.elements:
            key_set = _part_elem_keys(repo.elements[obj.get("element_id")])
        if any(k in existing_keys for k in key_set):
            continue
        new_obj = obj.copy()
        new_obj["obj_id"] = _get_next_id()
        diagram.objects.append(new_obj)
        repo.add_element_to_diagram(diagram.diag_id, obj.get("element_id"))
        added.append(new_obj)
        part_map[obj.get("obj_id")] = new_obj["obj_id"]
        existing.add(obj.get("element_id"))
        if key_set:
            existing_keys.update(key_set)

    # ------------------------------------------------------------------
    # Copy ports belonging to the inherited parts so orientation and other
    # attributes are preserved. Only ports referencing a copied part are
    # considered.
    # ------------------------------------------------------------------
    for obj in getattr(father_diag, "objects", []):
        if obj.get("obj_type") != "Port":
            continue
        parent_id = obj.get("properties", {}).get("parent")
        if not parent_id:
            continue
        try:
            parent_id_int = int(parent_id)
        except Exception:
            continue
        new_parent = part_map.get(parent_id_int)
        if not new_parent:
            continue
        new_obj = obj.copy()
        new_obj["obj_id"] = _get_next_id()
        new_obj.setdefault("properties", {})["parent"] = str(new_parent)
        diagram.objects.append(new_obj)
        added.append(new_obj)
    # update child block partProperties with inherited names
    child_id = next(
        (eid for eid, did in repo.element_diagrams.items() if did == diagram.diag_id),
        None,
    )
    if child_id and father in repo.elements:
        child = repo.elements[child_id]
        father_elem = repo.elements[father]
        names = [
            p.strip() for p in child.properties.get("partProperties", "").split(",") if p.strip()
        ]
        father_names = [
            p.strip()
            for p in father_elem.properties.get("partProperties", "").split(",")
            if p.strip()
        ]
        for n in father_names:
            if n not in names:
                names.append(n)
        joined = ", ".join(names)
        child.properties["partProperties"] = joined
        for d in repo.diagrams.values():
            for o in getattr(d, "objects", []):
                if o.get("element_id") == child_id:
                    o.setdefault("properties", {})["partProperties"] = joined
        inherit_block_properties(repo, child_id)
    return added


@dataclass
class SysMLObject:
    obj_id: int
    obj_type: str
    x: float
    y: float
    element_id: str | None = None
    width: float = 80.0
    height: float = 40.0
    properties: Dict[str, str] = field(default_factory=dict)
    requirements: List[dict] = field(default_factory=list)
    locked: bool = False
    hidden: bool = False
    collapsed: Dict[str, bool] = field(default_factory=dict)
    phase: str | None = field(default_factory=lambda: SysMLRepository.get_instance().active_phase)

    # ------------------------------------------------------------
    def display_name(self) -> str:
        """Return the object's name annotated with its creation phase."""
        name = self.properties.get("name", "")
        return f"{name} ({self.phase})" if name and self.phase else name


@dataclass
class OperationParameter:
    """Representation of a SysML parameter."""

    name: str
    type: str = ""
    direction: str = "in"


@dataclass
class OperationDefinition:
    """Operation with a list of parameters and an optional return type."""

    name: str
    parameters: List[OperationParameter] = field(default_factory=list)
    return_type: str = ""


def calculate_allocated_asil(requirements: List[dict]) -> str:
    """Return highest ASIL level from the given requirement list."""
    asil = "QM"
    for req in requirements:
        level = req.get("asil") or global_requirements.get(req.get("id"), {}).get("asil", "QM")
        if ASIL_ORDER.get(level, 0) > ASIL_ORDER.get(asil, 0):
            asil = level
    return asil


def link_requirement_to_object(obj, req_id: str, diagram_id: str | None = None) -> None:
    """Link requirement *req_id* to *obj* and update global traces.

    ``obj`` may be a :class:`SysMLObject` instance or a plain dictionary
    representing a diagram object.  If ``obj`` is a Work Product the
    requirement ID is stored in its ``trace_to`` property instead of the
    ``requirements`` list.
    """

    req = global_requirements.get(req_id)
    if not req or obj is None:
        return

    # Determine identifier used for trace bookkeeping
    elem_id = getattr(obj, "element_id", None) or obj.get("element_id") if isinstance(obj, dict) else None
    trace = elem_id or diagram_id
    traces = req.setdefault("traces", [])
    if trace and trace not in traces:
        traces.append(trace)

    obj_type = getattr(obj, "obj_type", None) or obj.get("obj_type") if isinstance(obj, dict) else None

    if obj_type == "Work Product":
        # Work products use the ``trace_to`` property
        if isinstance(obj, dict):
            current = [s.strip() for s in obj.get("trace_to", "").split(",") if s.strip()]
            if req_id not in current:
                current.append(req_id)
                obj["trace_to"] = ", ".join(current)
        else:
            val = obj.properties.get("trace_to", "")
            current = [s.strip() for s in val.split(",") if s.strip()]
            if req_id not in current:
                current.append(req_id)
                obj.properties["trace_to"] = ", ".join(current)
    else:
        if isinstance(obj, dict):
            reqs = obj.setdefault("requirements", [])
            if not any(r.get("id") == req_id for r in reqs):
                reqs.append(req)
        else:
            if not any(r.get("id") == req_id for r in obj.requirements):
                obj.requirements.append(req)


def unlink_requirement_from_object(obj, req_id: str, diagram_id: str | None = None) -> None:
    """Remove requirement *req_id* from *obj* and global traces."""

    if obj is None:
        return

    elem_id = getattr(obj, "element_id", None) or obj.get("element_id") if isinstance(obj, dict) else None
    trace = elem_id or diagram_id
    req = global_requirements.get(req_id)
    if req and trace:
        traces = req.get("traces", [])
        if trace in traces:
            traces.remove(trace)

    obj_type = getattr(obj, "obj_type", None) or obj.get("obj_type") if isinstance(obj, dict) else None

    if obj_type == "Work Product":
        if isinstance(obj, dict):
            vals = [s.strip() for s in obj.get("trace_to", "").split(",") if s.strip()]
            if req_id in vals:
                vals.remove(req_id)
                if vals:
                    obj["trace_to"] = ", ".join(vals)
                else:
                    obj.pop("trace_to", None)
        else:
            vals = [s.strip() for s in obj.properties.get("trace_to", "").split(",") if s.strip()]
            if req_id in vals:
                vals.remove(req_id)
                if vals:
                    obj.properties["trace_to"] = ", ".join(vals)
                else:
                    obj.properties.pop("trace_to", None)
    else:
        if isinstance(obj, dict):
            obj["requirements"] = [r for r in obj.get("requirements", []) if r.get("id") != req_id]
        else:
            obj.requirements = [r for r in obj.requirements if r.get("id") != req_id]


# ---------------------------------------------------------------------------
def link_trace_between_objects(src_obj, dst_obj, diagram_id: str):
    """Create a ``Trace`` connection between two diagram objects.

    Both ``src_obj`` and ``dst_obj`` may be :class:`SysMLObject` instances or
    plain dictionaries representing diagram objects. The connection is stored in
    the diagram's connection list and mirrored as bidirectional ``Trace``
    relationships between the underlying elements when available.
    """

    repo = SysMLRepository.get_instance()

    src_id = getattr(src_obj, "obj_id", None) or src_obj.get("obj_id")
    dst_id = getattr(dst_obj, "obj_id", None) or dst_obj.get("obj_id")
    if src_id is None or dst_id is None:
        return None

    conn = DiagramConnection(src_id, dst_id, "Trace", arrow="both", stereotype="trace")

    diag = repo.diagrams.get(diagram_id)
    if diag is not None:
        diag.connections = getattr(diag, "connections", [])
        diag.connections.append(conn.__dict__)
        # Remove any leftover placeholder Trace objects that may exist from
        # earlier versions where traces were represented as nodes.
        diag.objects = [
            o for o in getattr(diag, "objects", []) if o.get("obj_type") != "Trace"
        ]

    src_elem = getattr(src_obj, "element_id", None) or src_obj.get("element_id")
    dst_elem = getattr(dst_obj, "element_id", None) or dst_obj.get("element_id")
    if src_elem and dst_elem:
        rel1 = repo.create_relationship("Trace", src_elem, dst_elem)
        rel2 = repo.create_relationship("Trace", dst_elem, src_elem)
        repo.add_relationship_to_diagram(diagram_id, rel1.rel_id)
        repo.add_relationship_to_diagram(diagram_id, rel2.rel_id)

    return conn


# ---------------------------------------------------------------------------
def link_requirements(src_id: str, relation: str, dst_id: str) -> None:
    """Create a requirement relationship and mirror the inverse."""

    src = global_requirements.get(src_id)
    dst = global_requirements.get(dst_id)
    if not src or not dst:
        return
    rel = {"type": relation, "id": dst_id}
    rels = src.setdefault("relations", [])
    if rel not in rels:
        rels.append(rel)
    inverse = None
    if relation == "satisfied by":
        inverse = "satisfies"
    elif relation == "derived from":
        inverse = "derives"
    if inverse:
        inv = {"type": inverse, "id": src_id}
        dlist = dst.setdefault("relations", [])
        if inv not in dlist:
            dlist.append(inv)


def unlink_requirements(src_id: str, relation: str, dst_id: str) -> None:
    """Remove a requirement relationship."""

    src = global_requirements.get(src_id)
    dst = global_requirements.get(dst_id)
    if not src or not dst:
        return
    src_rels = src.get("relations", [])
    src["relations"] = [r for r in src_rels if not (r.get("type") == relation and r.get("id") == dst_id)]
    inverse = None
    if relation == "satisfied by":
        inverse = "satisfies"
    elif relation == "derived from":
        inverse = "derives"
    if inverse:
        dst_rels = dst.get("relations", [])
        dst["relations"] = [r for r in dst_rels if not (r.get("type") == inverse and r.get("id") == src_id)]


def remove_orphan_ports(objs: List[SysMLObject]) -> None:
    """Delete ports that don't reference an existing parent part."""
    part_ids = {o.obj_id for o in objs if o.obj_type in ("Part", "Block Boundary")}
    filtered: List[SysMLObject] = []
    for o in objs:
        if o.obj_type == "Port":
            pid = o.properties.get("parent")
            if not pid or int(pid) not in part_ids:
                continue
        filtered.append(o)
    objs[:] = filtered


def rename_port(
    repo: SysMLRepository, port: SysMLObject, objs: List[SysMLObject], new_name: str
) -> None:
    """Rename *port* and update its parent's port list."""
    if port.element_id and repo.element_read_only(port.element_id):
        return
    old_name = port.properties.get("name", "")
    if old_name == new_name:
        return
    port.properties["name"] = new_name
    if port.element_id and port.element_id in repo.elements:
        repo.elements[port.element_id].name = new_name
        repo.elements[port.element_id].properties["name"] = new_name
    parent_id = port.properties.get("parent")
    if not parent_id:
        return
    try:
        pid = int(parent_id)
    except (TypeError, ValueError):
        return
    parent = next((o for o in objs if o.obj_id == pid), None)
    if not parent:
        return
    ports = [p.strip() for p in parent.properties.get("ports", "").split(",") if p.strip()]
    if old_name in ports:
        ports[ports.index(old_name)] = new_name
    elif new_name not in ports:
        ports.append(new_name)
    joined = ", ".join(ports)
    parent.properties["ports"] = joined
    if parent.element_id and parent.element_id in repo.elements:
        repo.elements[parent.element_id].properties["ports"] = joined


def remove_port(
    repo: SysMLRepository, port: SysMLObject, objs: List[SysMLObject]
) -> None:
    """Remove *port* from *objs* and update the parent's port list."""

    parent_id = port.properties.get("parent")
    if parent_id:
        try:
            pid = int(parent_id)
        except (TypeError, ValueError):
            pid = None
        if pid is not None:
            parent = next((o for o in objs if o.obj_id == pid), None)
            if parent:
                ports = [p.strip() for p in parent.properties.get("ports", "").split(",") if p.strip()]
                if port.properties.get("name") in ports:
                    ports.remove(port.properties.get("name"))
                    joined = ", ".join(ports)
                    parent.properties["ports"] = joined
                    if parent.element_id and parent.element_id in repo.elements:
                        repo.elements[parent.element_id].properties["ports"] = joined


def snap_port_to_parent_obj(port: SysMLObject, parent: SysMLObject) -> None:
    """Position *port* along the closest edge of *parent*."""
    px = port.x
    py = port.y
    left = parent.x - parent.width / 2
    right = parent.x + parent.width / 2
    top = parent.y - parent.height / 2
    bottom = parent.y + parent.height / 2
    d_left = abs(px - left)
    d_right = abs(px - right)
    d_top = abs(py - top)
    d_bottom = abs(py - bottom)
    min_d = min(d_left, d_right, d_top, d_bottom)
    if min_d == d_left:
        port.x = left
        port.y = min(max(py, top), bottom)
        port.properties["side"] = "W"
    elif min_d == d_right:
        port.x = right
        port.y = min(max(py, top), bottom)
        port.properties["side"] = "E"
    elif min_d == d_top:
        port.y = top
        port.x = min(max(px, left), right)
        port.properties["side"] = "N"
    else:
        port.y = bottom
        port.x = min(max(px, left), right)
        port.properties["side"] = "S"


def update_ports_for_part(part: SysMLObject, objs: List[SysMLObject]) -> None:
    """Snap all ports referencing *part* to its border."""
    for o in objs:
        if o.obj_type == "Port" and o.properties.get("parent") == str(part.obj_id):
            snap_port_to_parent_obj(o, part)


def update_ports_for_boundary(boundary: SysMLObject, objs: List[SysMLObject]) -> None:
    """Snap all ports referencing *boundary* to its border."""
    for o in objs:
        if o.obj_type == "Port" and o.properties.get("parent") == str(boundary.obj_id):
            snap_port_to_parent_obj(o, boundary)


def _boundary_min_size(boundary: SysMLObject, objs: List[SysMLObject]) -> tuple[float, float]:
    """Return minimum width and height for *boundary* to contain all parts."""
    parts = [
        o for o in objs if o.obj_type == "Part" and not getattr(o, "hidden", False)
    ]
    if not parts:
        return (20.0, 20.0)
    pad = 20.0
    left = min(p.x - p.width / 2 for p in parts)
    right = max(p.x + p.width / 2 for p in parts)
    top = min(p.y - p.height / 2 for p in parts)
    bottom = max(p.y + p.height / 2 for p in parts)
    return right - left + pad, bottom - top + pad


def ensure_boundary_contains_parts(boundary: SysMLObject, objs: List[SysMLObject]) -> None:
    """Expand *boundary* if any part lies outside its borders."""
    parts = [
        o for o in objs if o.obj_type == "Part" and not getattr(o, "hidden", False)
    ]
    if not parts:
        return
    min_w, min_h = _boundary_min_size(boundary, objs)
    if boundary.width < min_w:
        boundary.width = min_w
    if boundary.height < min_h:
        boundary.height = min_h
    left = min(p.x - p.width / 2 for p in parts)
    right = max(p.x + p.width / 2 for p in parts)
    top = min(p.y - p.height / 2 for p in parts)
    bottom = max(p.y + p.height / 2 for p in parts)
    boundary.x = (left + right) / 2
    boundary.y = (top + bottom) / 2


def _add_ports_for_part(
    repo: SysMLRepository,
    diag: SysMLDiagram,
    part_obj: dict,
    app=None,
) -> list[dict]:
    """Create port objects for ``part_obj`` based on its block definition."""

    part_elem = repo.elements.get(part_obj.get("element_id"))
    if not part_elem:
        return []
    block_id = part_elem.properties.get("definition")
    names: list[str] = []
    if block_id and block_id in repo.elements:
        block_elem = repo.elements[block_id]
        names.extend([
            p.strip()
            for p in block_elem.properties.get("ports", "").split(",")
            if p.strip()
        ])
    names.extend([
        p.strip() for p in part_elem.properties.get("ports", "").split(",") if p.strip()
    ])
    if not names:
        return []
    added: list[dict] = []
    parent = SysMLObject(
        part_obj.get("obj_id"),
        "Part",
        part_obj.get("x", 0.0),
        part_obj.get("y", 0.0),
        element_id=part_obj.get("element_id"),
        width=part_obj.get("width", 80.0),
        height=part_obj.get("height", 40.0),
        properties=part_obj.get("properties", {}).copy(),
        locked=part_obj.get("locked", False),
    )
    for name in names:
        port = SysMLObject(
            _get_next_id(),
            "Port",
            parent.x + parent.width / 2 + 20,
            parent.y,
            properties={
                "name": name,
                "parent": str(parent.obj_id),
                "side": "E",
                "labelX": "8",
                "labelY": "-8",
            },
        )
        snap_port_to_parent_obj(port, parent)
        port_dict = asdict(port)
        diag.objects.append(port_dict)
        added.append(port_dict)
        if app:
            for win in getattr(app, "ibd_windows", []):
                if getattr(win, "diagram_id", None) == diag.diag_id:
                    win.objects.append(port)
                    win.redraw()
                    win._sync_to_repository()
    part_obj.setdefault("properties", {})["ports"] = ", ".join(names)
    part_elem.properties["ports"] = ", ".join(names)
    return added


def _add_ports_for_boundary(
    repo: SysMLRepository,
    diag: SysMLDiagram,
    boundary_obj: dict,
    app=None,
) -> list[dict]:
    """Create port objects for a boundary based on its block definition."""

    block = repo.elements.get(boundary_obj.get("element_id"))
    if not block:
        return []
    names = [p.strip() for p in block.properties.get("ports", "").split(",") if p.strip()]
    if not names:
        return []
    added: list[dict] = []
    parent = SysMLObject(
        boundary_obj.get("obj_id"),
        "Block Boundary",
        boundary_obj.get("x", 0.0),
        boundary_obj.get("y", 0.0),
        width=boundary_obj.get("width", 160.0),
        height=boundary_obj.get("height", 100.0),
    )
    for name in names:
        port = SysMLObject(
            _get_next_id(),
            "Port",
            parent.x + parent.width / 2 + 20,
            parent.y,
            properties={
                "name": name,
                "parent": str(parent.obj_id),
                "side": "E",
                "labelX": "8",
                "labelY": "-8",
            },
        )
        snap_port_to_parent_obj(port, parent)
        port_dict = asdict(port)
        diag.objects.append(port_dict)
        added.append(port_dict)
        if app:
            for win in getattr(app, "ibd_windows", []):
                if getattr(win, "diagram_id", None) == diag.diag_id:
                    win.objects.append(port)
                    win.redraw()
                    win._sync_to_repository()
    boundary_obj.setdefault("properties", {})["ports"] = ", ".join(names)
    block.properties["ports"] = ", ".join(names)
    return added


def _sync_ports_for_part(repo: SysMLRepository, diag: SysMLDiagram, part_obj: dict) -> None:
    """Update port objects for ``part_obj`` to match its definition."""

    part_elem = repo.elements.get(part_obj.get("element_id"))
    if not part_elem:
        return
    block_id = part_elem.properties.get("definition")
    names: list[str] = []
    if block_id and block_id in repo.elements:
        block_elem = repo.elements[block_id]
        names.extend([
            p.strip()
            for p in block_elem.properties.get("ports", "").split(",")
            if p.strip()
        ])
    names.extend([
        p.strip() for p in part_elem.properties.get("ports", "").split(",") if p.strip()
    ])
    names = list(dict.fromkeys(names))
    part_obj.setdefault("properties", {})["ports"] = ", ".join(names)
    part_elem.properties["ports"] = ", ".join(names)

    existing = [
        o
        for o in list(diag.objects)
        if o.get("obj_type") == "Port" and o.get("properties", {}).get("parent") == str(part_obj.get("obj_id"))
    ]
    existing_names = {o.get("properties", {}).get("name") for o in existing}
    parent = SysMLObject(
        part_obj.get("obj_id"),
        "Part",
        part_obj.get("x", 0.0),
        part_obj.get("y", 0.0),
        width=part_obj.get("width", 80.0),
        height=part_obj.get("height", 40.0),
    )
    for name in names:
        if name in existing_names:
            continue
        port = SysMLObject(
            _get_next_id(),
            "Port",
            parent.x + parent.width / 2 + 20,
            parent.y,
            properties={
                "name": name,
                "parent": str(parent.obj_id),
                "side": "E",
                "labelX": "8",
                "labelY": "-8",
            },
        )
        snap_port_to_parent_obj(port, parent)
        diag.objects.append(asdict(port))
    for obj in existing:
        if obj.get("properties", {}).get("name") not in names:
            diag.objects.remove(obj)


def _sync_ports_for_boundary(repo: SysMLRepository, diag: SysMLDiagram, boundary_obj: dict) -> None:
    """Update port objects for ``boundary_obj`` to match its block definition."""

    block_id = boundary_obj.get("element_id")
    block_elem = repo.elements.get(block_id)
    if not block_elem:
        return
    names = [p.strip() for p in block_elem.properties.get("ports", "").split(",") if p.strip()]
    boundary_obj.setdefault("properties", {})["ports"] = ", ".join(names)

    existing = [
        o
        for o in list(diag.objects)
        if o.get("obj_type") == "Port" and o.get("properties", {}).get("parent") == str(boundary_obj.get("obj_id"))
    ]
    existing_names = {o.get("properties", {}).get("name") for o in existing}
    parent = SysMLObject(
        boundary_obj.get("obj_id"),
        "Block Boundary",
        boundary_obj.get("x", 0.0),
        boundary_obj.get("y", 0.0),
        width=boundary_obj.get("width", 160.0),
        height=boundary_obj.get("height", 100.0),
    )
    for name in names:
        if name in existing_names:
            continue
        port = SysMLObject(
            _get_next_id(),
            "Port",
            parent.x + parent.width / 2 + 20,
            parent.y,
            properties={
                "name": name,
                "parent": str(parent.obj_id),
                "side": "E",
                "labelX": "8",
                "labelY": "-8",
            },
        )
        snap_port_to_parent_obj(port, parent)
        diag.objects.append(asdict(port))
    for obj in existing:
        if obj.get("properties", {}).get("name") not in names:
            diag.objects.remove(obj)


def propagate_block_port_changes(repo: SysMLRepository, block_id: str) -> None:
    """Propagate port updates on ``block_id`` to all parts referencing it."""

    block = repo.elements.get(block_id)
    if not block or block.elem_type != "Block":
        return
    names = [p.strip() for p in block.properties.get("ports", "").split(",") if p.strip()]
    for elem in repo.elements.values():
        if elem.elem_type != "Part" or elem.properties.get("definition") != block_id:
            continue
        elem.properties["ports"] = ", ".join(names)
        for diag in repo.diagrams.values():
            if diag.diag_type != "Internal Block Diagram":
                continue
            diag.objects = getattr(diag, "objects", [])
            updated = False
            for obj in diag.objects:
                if obj.get("obj_type") == "Part" and obj.get("element_id") == elem.elem_id:
                    obj.setdefault("properties", {})["ports"] = ", ".join(names)
                    _sync_ports_for_part(repo, diag, obj)
                    updated = True
            if updated:
                repo.touch_diagram(diag.diag_id)

    # update boundaries referencing this block
    for diag in repo.diagrams.values():
        if diag.diag_type != "Internal Block Diagram":
            continue
        diag.objects = getattr(diag, "objects", [])
        updated = False
        for obj in diag.objects:
            if obj.get("obj_type") == "Block Boundary" and obj.get("element_id") == block_id:
                obj.setdefault("properties", {})["ports"] = ", ".join(names)
                _sync_ports_for_boundary(repo, diag, obj)
                updated = True
        if updated:
            repo.touch_diagram(diag.diag_id)


def propagate_block_part_changes(repo: SysMLRepository, block_id: str) -> None:
    """Propagate attribute updates on ``block_id`` to all parts referencing it."""

    block = repo.elements.get(block_id)
    if not block or block.elem_type != "Block":
        return
    props = ["operations", "partProperties", "behaviors"]
    for elem in repo.elements.values():
        if elem.elem_type != "Part" or elem.properties.get("definition") != block_id:
            continue
        elem.name = repo.ensure_unique_element_name(block.name, elem.elem_id)

        for prop in props:
            if prop in block.properties:
                elem.properties[prop] = block.properties[prop]
            else:
                elem.properties.pop(prop, None)


def _propagate_block_requirement_changes(
    repo: SysMLRepository, parent_id: str, child_id: str
) -> None:
    """Add requirements from ``parent_id`` objects to ``child_id`` objects."""

    parent_req_ids: set[str] = set()
    for diag in repo.diagrams.values():
        for obj in getattr(diag, "objects", []):
            if obj.get("element_id") != block_id:
                continue
            for req in obj.get("requirements", []):
                if req not in reqs:
                    reqs.append(req)
    return reqs


def _collect_block_requirements(repo: SysMLRepository, block_id: str) -> list[dict]:
    """Return a unique list of requirements associated with ``block_id``."""

    reqs: list[dict] = []
    seen: set[str] = set()
    for diag in repo.diagrams.values():
        for obj in getattr(diag, "objects", []):
            if obj.get("element_id") != block_id:
                continue
            for req in obj.get("requirements", []):
                rid = req.get("id")
                if rid is not None:
                    if rid in seen:
                        continue
                    seen.add(rid)
                reqs.append(req)
    return reqs


def _propagate_requirements(repo: SysMLRepository, src_reqs: list[dict], dst_id: str) -> None:
    """Merge *src_reqs* into all objects referencing *dst_id*."""
    if not src_reqs:
        return
    for diag in repo.diagrams.values():
        updated = False
        for obj in getattr(diag, "objects", []):
            if obj.get("element_id") != dst_id:
                continue
            obj.setdefault("requirements", [])
            existing = {r.get("id") for r in obj["requirements"]}
            for req in src_reqs:
                if req.get("id") not in existing:
                    obj["requirements"].append(req)
                    existing.add(req.get("id"))
                    updated = True
        if updated:
            repo.touch_diagram(diag.diag_id)


def propagate_block_changes(repo: SysMLRepository, block_id: str, visited: set[str] | None = None) -> None:
    """Propagate updates on ``block_id`` to blocks that generalize it."""

    if visited is None:
        visited = set()
    if block_id in visited:
        return
    visited.add(block_id)
    reqs = _collect_block_requirements(repo, block_id)
    for child_id in _find_generalization_children(repo, block_id):
        inherit_block_properties(repo, child_id)
        propagate_block_port_changes(repo, child_id)
        _propagate_requirements(repo, reqs, child_id)
        _sync_ibd_partproperty_parts(repo, child_id, hidden=False)
        propagate_block_changes(repo, child_id, visited)


def parse_operations(raw: str) -> List[OperationDefinition]:
    """Return a list of operations parsed from *raw* JSON or comma text."""
    if not raw:
        return []
    try:
        data = json.loads(raw)
        ops = []
        for o in data:
            params = [OperationParameter(**p) for p in o.get("parameters", [])]
            ops.append(OperationDefinition(o.get("name", ""), params, o.get("return_type", "")))
        return ops
    except Exception:
        return [OperationDefinition(n) for n in [p.strip() for p in raw.split(",") if p.strip()]]


def format_operation(op: OperationDefinition) -> str:
    """Return a readable string for an operation."""
    plist = ", ".join(f"{p.name}: {p.type}" if p.type else p.name for p in op.parameters)
    ret = f" : {op.return_type}" if op.return_type else ""
    return f"{op.name}({plist}){ret}"


def operations_to_json(ops: List[OperationDefinition]) -> str:
    return json.dumps([asdict(o) for o in ops])


@dataclass
class BehaviorAssignment:
    """Mapping of a block operation to an activity diagram."""

    operation: str
    diagram: str


def parse_behaviors(raw: str) -> List[BehaviorAssignment]:
    """Return a list of BehaviorAssignments from *raw* JSON."""
    if not raw:
        return []
    try:
        data = json.loads(raw)
        return [BehaviorAssignment(**b) for b in data]
    except Exception:
        return []


def behaviors_to_json(behaviors: List[BehaviorAssignment]) -> str:
    return json.dumps([asdict(b) for b in behaviors])


def get_block_behavior_elements(repo: "SysMLRepository", block_id: str) -> List["SysMLElement"]:
    """Return Action, Activity and Operation elements that define behaviors of ``block_id``."""
    elements: List["SysMLElement"] = []
    block = repo.elements.get(block_id)
    if not block:
        return elements
    behaviors = parse_behaviors(block.properties.get("behaviors", ""))
    for beh in behaviors:
        # operations with matching name
        for elem in repo.elements.values():
            if elem.elem_type == "Operation" and elem.name == beh.operation:
                elements.append(elem)
        diag = repo.diagrams.get(beh.diagram)
        if not diag:
            continue
        # elements referenced in the diagram
        for obj in getattr(diag, "objects", []):
            elem_id = obj.get("element_id")
            typ = obj.get("obj_type") or obj.get("type")
            if elem_id and typ in ("Action", "Action Usage", "CallBehaviorAction", "Activity"):
                elem = repo.elements.get(elem_id)
                if elem:
                    elements.append(elem)
        for elem_id in getattr(diag, "elements", []):
            elem = repo.elements.get(elem_id)
            if elem and elem.elem_type in ("Action", "Activity"):
                elements.append(elem)
    seen: set[str] = set()
    unique = []
    for e in elements:
        if e.elem_id not in seen:
            unique.append(e)
            seen.add(e.elem_id)
    return unique


@dataclass
class DiagramConnection:
    src: int
    dst: int
    conn_type: str
    style: str = "Straight"  # Straight, Squared, Custom
    points: List[Tuple[float, float]] = field(default_factory=list)
    src_pos: Tuple[float, float] | None = None  # relative anchor (x,y)
    dst_pos: Tuple[float, float] | None = None
    name: str = ""
    arrow: str = "none"  # none, forward, backward, both
    mid_arrow: bool = False
    guard: List[str] = field(default_factory=list)
    guard_ops: List[str] = field(default_factory=list)
    element_id: str = ""
    stereotype: str = ""
    multiplicity: str = ""
    stereotype: str = ""
    phase: str | None = field(default_factory=lambda: SysMLRepository.get_instance().active_phase)

    def __post_init__(self) -> None:
        if isinstance(self.guard, str):
            self.guard = [self.guard]
        elif self.guard is None:
            self.guard = []
        if isinstance(self.guard_ops, str):
            self.guard_ops = [self.guard_ops]
        elif self.guard_ops is None:
            self.guard_ops = []


def format_control_flow_label(
    conn: DiagramConnection, repo: "SysMLRepository", diag_type: str | None
) -> str:
    """Return the label to display for a connection.

    For control flow diagrams, guards are combined with configured logical
    operators and shown before the action or activity name.
    """
    label = conn.name or ""
    if conn.conn_type == "Control Action" and not label and conn.element_id:
        elem = repo.elements.get(conn.element_id)
        if elem:
            label = elem.name or ""
    stereo = conn.stereotype or conn.conn_type.lower()
    special_case = (
        diag_type == "Control Flow Diagram"
        and conn.conn_type in ("Control Action", "Feedback")
        or diag_type == "Governance Diagram"
    )
    if special_case:
        base = f"<<{stereo}>> {label}".strip() if stereo else label
        if conn.guard:
            lines: List[str] = []
            for i, g in enumerate(conn.guard):
                if i == 0:
                    lines.append(g)
                else:
                    op = conn.guard_ops[i - 1] if i - 1 < len(conn.guard_ops) else "AND"
                    lines.append(f"{op} {g}")
            guard_text = "\n".join(lines)
            return f"[{guard_text}] / {base}" if base else f"[{guard_text}]"
        return base
    if stereo:
        return f"<<{stereo}>> {label}".strip() if label else f"<<{stereo}>>"
    return label


def diagram_type_abbreviation(diag_type: str | None) -> str:
    """Return an abbreviation for a diagram type.

    The abbreviation is formed by taking the first letter of each word in the
    diagram type and uppercasing it. For example, "Control Flow Diagram" becomes
    "CFD" and "Internal Block Diagram" becomes "IBD".
    """
    if not diag_type:
        return ""
    return "".join(word[0] for word in diag_type.split()).upper()


def format_diagram_name(diagram: "SysMLDiagram | None") -> str:
    """Return the diagram name with its stereotype abbreviation appended."""
    if not diagram:
        return ""
    abbr = diagram_type_abbreviation(diagram.diag_type)
    name = diagram.name or diagram.diag_id
    return f"{name} : {abbr}" if abbr else name


class SysMLDiagramWindow(tk.Frame):
    """Base frame for AutoML diagrams with zoom and pan support."""

    def __init__(
        self,
        master,
        title,
        tools,
        diagram_id: str | None = None,
        app=None,
        history=None,
        relation_tools: list[str] | None = None,
        tool_groups: dict[str, list[str]] | None = None,
    ):
        super().__init__(master)
        self.app = app
        self.diagram_history: list[str] = list(history) if history else []
        self.master.title(title) if isinstance(self.master, tk.Toplevel) else None
        if isinstance(self.master, tk.Toplevel):
            self.master.geometry("800x600")

        self.repo = SysMLRepository.get_instance()
        if diagram_id and diagram_id in self.repo.diagrams:
            diagram = self.repo.diagrams[diagram_id]
        else:
            diagram = self.repo.create_diagram(title, name=title, diag_id=diagram_id)
        self.diagram_id = diagram.diag_id
        if isinstance(self.master, tk.Toplevel):
            self.master.protocol("WM_DELETE_WINDOW", self.on_close)

        # Load any saved objects and connections for this diagram
        self.objects: List[SysMLObject] = []
        for data in self.repo.visible_objects(diagram.diag_id):
            if "requirements" not in data:
                data["requirements"] = []
            obj = SysMLObject(**data)
            if obj.obj_type == "Part":
                asil = calculate_allocated_asil(obj.requirements)
                obj.properties.setdefault("asil", asil)
                if obj.element_id and obj.element_id in self.repo.elements:
                    self.repo.elements[obj.element_id].properties.setdefault(
                        "asil", asil
                    )
            self.objects.append(obj)
        self.sort_objects()
        self.connections: List[DiagramConnection] = [
            DiagramConnection(**data)
            for data in self.repo.visible_connections(diagram.diag_id)
        ]
        if self.objects:
            global _next_obj_id
            _next_obj_id = max(o.obj_id for o in self.objects) + 1

        self.zoom = 1.0
        self.font = tkFont.Font(family="Arial", size=int(8 * self.zoom))
        self.current_tool = None
        self.start = None
        self.selected_obj: SysMLObject | None = None
        self.selected_objs: list[SysMLObject] = []
        self.selected_conn: DiagramConnection | None = None
        self.drag_offset = (0, 0)
        self.dragging_point_index: int | None = None
        self.dragging_endpoint: str | None = None  # "src" or "dst"
        self.conn_drag_offset: tuple[float, float] | None = None
        self.dragging_conn_mid: tuple[float, float] | None = None
        self.dragging_conn_vec: tuple[float, float] | None = None
        self.clipboard: SysMLObject | None = None
        self.resizing_obj: SysMLObject | None = None
        self.resize_edge: str | None = None
        self.select_rect_start: tuple[float, float] | None = None
        self.select_rect_id: int | None = None
        self.temp_line_end: tuple[float, float] | None = None
        self.endpoint_drag_pos: tuple[float, float] | None = None
        self.rc_dragged = False

        self.toolbox_container = ttk.Frame(self)
        self.toolbox_container.pack(side=tk.LEFT, fill=tk.Y)
        self.toolbox_container.pack_propagate(False)
        self.toolbox_canvas = tk.Canvas(self.toolbox_container, highlightthickness=0)
        self.toolbox_canvas.pack(side=tk.LEFT, fill=tk.Y)
        self.toolbox_scroll = ttk.Scrollbar(
            self.toolbox_container, orient=tk.VERTICAL, command=self.toolbox_canvas.yview
        )
        self.toolbox_scroll.pack(side=tk.RIGHT, fill=tk.Y)
        self.toolbox_canvas.configure(yscrollcommand=self.toolbox_scroll.set)
        self.toolbox = ttk.Frame(self.toolbox_canvas)
        self._toolbox_window = self.toolbox_canvas.create_window(
            (0, 0), window=self.toolbox, anchor="nw"
        )
        self.toolbox.bind(
            "<Configure>",
            lambda e: self.toolbox_canvas.configure(
                scrollregion=self.toolbox_canvas.bbox("all")
            ),
        )
        self.toolbox_canvas.bind(
            "<Configure>",
            lambda e: self.toolbox_canvas.itemconfig(
                self._toolbox_window, width=e.width
            ),
        )

        self.back_btn = ttk.Button(self.toolbox, text="Go Back", command=self.go_back)
        self.back_btn.pack(fill=tk.X, padx=2, pady=2)
        self.back_btn.configure(state=tk.NORMAL if self.diagram_history else tk.DISABLED)

        # Prepare icon cache for toolbox buttons
        self._icons: dict[str, tk.PhotoImage] = {}
        for name in ["Select"] + list(tools) + (relation_tools or []):
            self._icon_for(name)

        # Always provide a select tool at the top of the toolbox
        self.tool_buttons: dict[str, ttk.Button] = {}
        self.tools_frame = ttk.Frame(self.toolbox)
        self.tools_frame.pack(fill=tk.X, padx=2, pady=2)
        select_btn = ttk.Button(
            self.tools_frame,
            text="Select",
            image=self._icon_for("Select"),
            compound=tk.LEFT,
            command=lambda: self.select_tool("Select"),
        )
        select_btn.pack(fill=tk.X, padx=2, pady=2)
        self.tool_buttons["Select"] = select_btn

        # Group element tools by category when provided
        if tool_groups:
            groups = tool_groups
        else:
            groups = {"": tools}
        self.element_frames: dict[str, ttk.Frame] = {}
        for name, group_tools in groups.items():
            frame = (
                ttk.LabelFrame(self.tools_frame, text=f"{name} (elements)")
                if name
                else ttk.Frame(self.tools_frame)
            )
            frame.pack(fill=tk.X, padx=2, pady=2)
            self.element_frames[name] = frame
            for tool in group_tools:
                btn = ttk.Button(
                    frame,
                    text=tool,
                    image=self._icon_for(tool),
                    compound=tk.LEFT,
                    command=lambda t=tool: self.select_tool(t),
                )
                btn.pack(fill=tk.X, padx=2, pady=2)
                self.tool_buttons[tool] = btn

        if relation_tools:
            self.rel_frame = ttk.LabelFrame(
                self.toolbox, text="Relationships (relationships)"
            )
            self.rel_frame.pack(fill=tk.X, padx=2, pady=2)
            for tool in relation_tools:
                ttk.Button(
                    self.rel_frame,
                    text=tool,
                    image=self._icon_for(tool),
                    compound=tk.LEFT,
                    command=lambda t=tool: self.select_tool(t),
                ).pack(fill=tk.X, padx=2, pady=2)

        self.prop_frame = ttk.LabelFrame(self.toolbox, text="Properties")
        self.prop_frame.pack(fill=tk.BOTH, expand=True, padx=2, pady=2)
        prop_tree_frame = ttk.Frame(self.prop_frame)
        prop_tree_frame.pack(fill=tk.BOTH, expand=True)
        self.prop_view = ttk.Treeview(
            prop_tree_frame,
            columns=("field", "value"),
            show="headings",
            height=8,
        )
        self.prop_view.heading("field", text="Field")
        self.prop_view.heading("value", text="Value")
        self.prop_view.column("field", width=80, anchor="w")
        self.prop_view.column("value", width=120, anchor="w")
        add_treeview_scrollbars(self.prop_view, prop_tree_frame)

        canvas_frame = ttk.Frame(self)
        canvas_frame.pack(side=tk.RIGHT, fill=tk.BOTH, expand=True)
        self.canvas = tk.Canvas(canvas_frame, bg=StyleManager.get_instance().canvas_bg)
        vbar = ttk.Scrollbar(canvas_frame, orient="vertical", command=self.canvas.yview)
        hbar = ttk.Scrollbar(canvas_frame, orient="horizontal", command=self.canvas.xview)
        self.canvas.configure(yscrollcommand=vbar.set, xscrollcommand=hbar.set)
        self.canvas.grid(row=0, column=0, sticky="nsew")
        vbar.grid(row=0, column=1, sticky="ns")
        hbar.grid(row=1, column=0, sticky="ew")
        canvas_frame.columnconfigure(0, weight=1)
        canvas_frame.rowconfigure(0, weight=1)

        # Keep references to gradient images used for element backgrounds
        self.gradient_cache: dict[int, tk.PhotoImage] = {}
        # Track bounding boxes for compartment toggle buttons
        self.compartment_buttons: list[tuple[int, str, tuple[float, float, float, float]]] = []

        self.canvas.bind("<Button-1>", self.on_left_press)
        self.canvas.bind("<B1-Motion>", self.on_left_drag)
        self.canvas.bind("<ButtonRelease-1>", self.on_left_release)
        self.canvas.bind("<Double-Button-1>", self.on_double_click)
        self.canvas.bind("<ButtonPress-3>", self.on_rc_press)
        self.canvas.bind("<B3-Motion>", self.on_rc_drag)
        self.canvas.bind("<ButtonRelease-3>", self.on_rc_release)
        self.canvas.bind(
            "<Configure>",
            lambda e: self.canvas.configure(scrollregion=self.canvas.bbox("all")),
        )
        self.canvas.bind("<Delete>", self.delete_selected)
        self.canvas.bind("<Motion>", self.on_mouse_move)
        self.canvas.bind("<Control-MouseWheel>", self.on_ctrl_mousewheel)
        self.bind("<Control-c>", self.copy_selected)
        self.bind("<Control-x>", self.cut_selected)
        self.bind("<Control-v>", self.paste_selected)
        if self.app:
            self.bind("<Control-z>", lambda e: self.app.undo())
        self.bind("<Delete>", self.delete_selected)
        # Refresh from the repository whenever the window gains focus
        self.bind("<FocusIn>", self.refresh_from_repository)

        self.after_idle(self._fit_toolbox)
        self.redraw()
        self.update_property_view()
        if not isinstance(self.master, tk.Toplevel):
            self.pack(fill=tk.BOTH, expand=True)

    def _fit_toolbox(self) -> None:
        """Resize the toolbox to the smallest width that shows all button text."""
        self.toolbox.update_idletasks()

        def max_button_width(widget: tk.Misc) -> int:
            width = 0
            for child in widget.winfo_children():
                if isinstance(child, ttk.Button):
                    width = max(width, child.winfo_reqwidth())
                else:
                    width = max(width, max_button_width(child))
            return width

        # Account for the external padding applied when packing buttons so the
        # canvas is only as wide as necessary to show them.
        button_width = max_button_width(self.toolbox) + 4
        scroll_width = self.toolbox_scroll.winfo_reqwidth()

        self.toolbox_container.configure(width=button_width + scroll_width)
        self.toolbox_canvas.configure(width=button_width)
        self.toolbox_canvas.itemconfig(self._toolbox_window, width=button_width)

        # Shrink the property view to match the button area so it does not force
        # the toolbox wider than needed.
        field_width = button_width // 2
        self.prop_view.column("field", width=field_width, stretch=False)
        self.prop_view.column("value", width=button_width - field_width, stretch=False)

    def _fit_governance_toolbox(
        self, container: tk.Misc, canvas: tk.Canvas, window: int
    ) -> None:
        """Match the governance toolbox width to the primary toolbox."""
        # Ensure geometry measurements are up to date
        self.toolbox_canvas.update_idletasks()
        self.toolbox_container.update_idletasks()

        canvas_width = self.toolbox_canvas.winfo_width() or self.toolbox_canvas.winfo_reqwidth()
        container_width = (
            self.toolbox_container.winfo_width()
            or self.toolbox_container.winfo_reqwidth()
        )

        container.configure(width=container_width)
        canvas.configure(width=canvas_width)
        canvas.itemconfig(window, width=canvas_width)

    def update_property_view(self) -> None:
        """Display properties and metadata for the selected object."""
        if not hasattr(self, "prop_view"):
            return
        self.prop_view.delete(*self.prop_view.get_children())
        obj = self.selected_obj
        if not obj:
            return
        self.prop_view.insert("", "end", values=("Type", obj.obj_type))
        name = obj.properties.get("name", "")
        if name:
            self.prop_view.insert("", "end", values=("Name", name))
        for k, v in obj.properties.items():
            if k == "name":
                continue
            self.prop_view.insert("", "end", values=(k, v))
        if obj.element_id:
            elem = self.repo.elements.get(obj.element_id)
            if elem:
                self.prop_view.insert("", "end", values=("Author", getattr(elem, "author", "")))
                self.prop_view.insert("", "end", values=("Created", getattr(elem, "created", "")))
                self.prop_view.insert("", "end", values=("Modified", getattr(elem, "modified", "")))
                self.prop_view.insert("", "end", values=("ModifiedBy", getattr(elem, "modified_by", "")))

    def select_tool(self, tool):
        self.current_tool = tool
        self.start = None
        self.temp_line_end = None
        self.selected_obj = None
        self.selected_objs = []
        self.selected_conn = None
        self.dragging_point_index = None
        self.dragging_endpoint = None
        self.conn_drag_offset = None
        cursor = "arrow"
        if tool != "Select":
            cursor = "crosshair" if tool in _all_connection_tools() else "tcross"
        self.canvas.configure(cursor=cursor)
        self.update_property_view()

    def _icon_for(self, name: str) -> tk.PhotoImage:
        if not hasattr(self, "_icons"):
            self._icons = {}
        icon = self._icons.get(name)
        if icon is None:
            style = StyleManager.get_instance()
            shape = self._shape_for_tool(name)
            if shape == "relation":
                color = "black"
            else:
                color = style.get_color(name)
                if color == "#FFFFFF" and name.startswith("Add "):
                    base = name[4:]
                    if base.startswith("Generic "):
                        base = base[8:]
                    if base == "Process Area":
                        base = "Process"
                    color = style.get_color(base)
                if color == "#FFFFFF":
                    color = "black"
            icon = draw_icon(shape, color)
            self._icons[name] = icon
        return icon

    def _shape_for_tool(self, name: str) -> str:
        if name.startswith("Add "):
            name = name[4:]
            if name.startswith("Generic "):
                name = name[8:]
            if name == "Process Area":
                name = "System Boundary"
        mapping = {
            "Select": "arrow",
            "Actor": "human",
            "Use Case": "ellipse",
            "Block": "rect",
            "Part": "rect",
            "Port": "circle",
            "Initial": "circle",
            "Final": "circle",
            "Decision": "diamond",
            "Merge": "diamond",
            "Fork": "bar",
            "Join": "bar",
            "ANN": "neural",
            "Data acquisition": "arrow",
            "Database": "cylinder",
            "System Boundary": "rect",
            "Business Unit": "rect",
            "Data": "circle",
            "Document": "document",
            "Guideline": "document",
            "Metric": "diamond",
            "Organization": "rect",
            "Policy": "document",
            "Principle": "triangle",
            "Procedure": "document",
            "Record": "circle",
            "Role": "circle",
            "Standard": "document",
            "Process": "hexagon",
            "Activity": "rect",
            "Task": "trapezoid",
            "Operation": "ellipse",
            "Driving Function": "triangle",
            "Software Component": "rect",
            "Test Suite": "test",
            "System": "nested",
            "Verification Plan": "document",
            "Component": "rect",
            "Manufacturing Process": "hexagon",
            "Vehicle": "vehicle",
            "Fleet": "vehicle",
            "Safety Compliance": "diamond",
            "Incident": "star",
            "Safety Issue": "triangle",
            "Field Data": "cylinder",
            "Model": "document",
            "Lifecycle Phase": "folder",
            "Hazard": "triangle",
            "Risk Assessment": "diamond",
            "Safety Goal": "pentagon",
            "Safety Plan": "document",
            "Security Plan": "document",
            "Mitigation Plan": "document",
            "Security Threat": "cross",
            "Report": "document",
            "Safety Case": "document",
            "Deployment Plan": "document",
            "Maintenance Plan": "document",
            "Decommission Plan": "document",
            "Work Product": "rect",
        }
        if name in mapping:
            return mapping[name]
        relation_names = {
            "Flow",
            "Association",
            "Communication Path",
            "Generalize",
            "Include",
            "Extend",
            "Generalization",
            "Aggregation",
            "Composite Aggregation",
            "Connector",
            "Control Action",
            "Feedback",
            "Approves",
            "Audits",
            "Authorizes",
            "Constrained by",
            "Consumes",
            "Curation",
            "Delivers",
            "Executes",
            "Monitors",
            "Performs",
            "Produces",
            "Responsible for",
            "Uses",
            "Constrains",
            "Establish",
            "Implement",
            "Validate",
            "Verify",
            "Manufacture",
            "Operate",
            "Inspect",
            "Triage",
            "Improve",
        }
        relation_names.update(GOV_ELEMENT_RELATIONS)
        relation_names.update(SAFETY_AI_RELATIONS)
        if name in relation_names or any(
            k in name for k in ["Propagate", "Used", "Trace", "Satisfied", "Derived", "Re-use"]
        ):
            return "relation"
        return "rect"

        # ------------------------------------------------------------
    # Event handlers
    # ------------------------------------------------------------
    def validate_connection(
        self, src: SysMLObject, dst: SysMLObject, conn_type: str
    ) -> tuple[bool, str]:
        """Return (valid, message) for a potential connection."""
        diag = self.repo.diagrams.get(self.diagram_id)
        diag_type = diag.diag_type if diag else ""

        if conn_type in _BASE_CONN_TYPES or conn_type in SAFETY_AI_RELATION_SET:
            if src == dst:
                return False, "Cannot connect an element to itself"

        # Config-driven source/target constraints
        diag_rules = CONNECTION_RULES.get(diag_type, {})
        conn_rules = diag_rules.get(conn_type)
        if conn_rules:
            src_type = src.obj_type
            dst_type = dst.obj_type
            if diag_type == "Governance Diagram" and conn_type != "Flow":
                src_type = _GOV_TYPE_ALIASES.get(src_type, src_type)
                dst_type = _GOV_TYPE_ALIASES.get(dst_type, dst_type)
            targets = conn_rules.get(src_type, set())
            if dst_type not in targets:
                return False, (
                    f"{conn_type} from {src_type} to {dst_type} is not allowed"
                )

        if diag_type == "Block Diagram":
            if conn_type == "Generalization":
                if _shared_generalization_parent(
                    self.repo, src.element_id, dst.element_id
                ):
                    return False, "Blocks already share a generalized parent"
                if dst.element_id in _collect_generalization_parents(
                    self.repo, src.element_id
                ) or src.element_id in _collect_generalization_parents(
                    self.repo, dst.element_id
                ):
                    return False, "Blocks cannot generalize each other"
            elif conn_type in ("Aggregation", "Composite Aggregation"):
                if _aggregation_exists(self.repo, src.element_id, dst.element_id):
                    return False, "Aggregation already defined for this block"
                if _reverse_aggregation_exists(self.repo, src.element_id, dst.element_id):
                    return False, "Blocks cannot aggregate each other"

        elif diag_type == "Internal Block Diagram":
            if conn_type == "Connector":
                if src.obj_type == "Block Boundary" or dst.obj_type == "Block Boundary":
                    return False, "Connectors must link Parts or Ports"
                if src.obj_type == "Port" and dst.obj_type == "Port":
                    dir_a = src.properties.get("direction", "inout").lower()
                    dir_b = dst.properties.get("direction", "inout").lower()
                    if {dir_a, dir_b} != {"in", "out"}:
                        return False, "Ports must connect one 'in' and one 'out'"
                    def flow_dir(conn: DiagramConnection, port_id: int) -> str | None:
                        if conn.arrow == "both":
                            return None
                        if port_id == conn.src:
                            if conn.arrow == "forward":
                                return "out"
                            if conn.arrow == "backward":
                                return "in"
                        elif port_id == conn.dst:
                            if conn.arrow == "forward":
                                return "in"
                            if conn.arrow == "backward":
                                return "out"
                        return None
                    new_dir_a = "out" if dir_a == "out" else "in"
                    new_dir_b = "out" if dir_b == "out" else "in"
                    connections = getattr(self, "connections", None)
                    if connections is None:
                        return False, "Inconsistent data flow on port"
                    for c in connections:
                        if c.conn_type != "Connector":
                            continue
                        if src.obj_id in (c.src, c.dst):
                            ex = flow_dir(c, src.obj_id)
                            if ex and ex != new_dir_a:
                                return False, "Inconsistent data flow on port"
                        if dst.obj_id in (c.src, c.dst):
                            ex = flow_dir(c, dst.obj_id)
                            if ex and ex != new_dir_b:
                                return False, "Inconsistent data flow on port"

        elif diag_type == "Control Flow Diagram":
            if conn_type in ("Control Action", "Feedback"):
                max_offset = (src.width + dst.width) / 2
                if abs(src.x - dst.x) > max_offset:
                    return False, "Connections must be vertical"

        elif diag_type == "Activity Diagram":
            if src.obj_type == "Final":
                return False, "Flows cannot originate from Final nodes"
            if dst.obj_type == "Initial":
                return False, "Flows cannot terminate at an Initial node"
        elif diag_type == "Governance Diagram":
            if conn_type in (
                "Propagate",
                "Propagate by Review",
                "Propagate by Approval",
            ):
                src_name = src.properties.get("name")
                dst_name = dst.properties.get("name")
                if (src_name, dst_name) not in ALLOWED_PROPAGATIONS:
                    return False, f"Propagation from {src_name} to {dst_name} is not allowed"
            elif conn_type == "Trace":
                from analysis.models import REQUIREMENT_WORK_PRODUCTS
                req_wps = set(REQUIREMENT_WORK_PRODUCTS)
                sname = src.properties.get("name")
                dname = dst.properties.get("name")
                if sname in req_wps and dname in req_wps:
                    return False, (
                        "Requirement work products must use 'Satisfied by' or 'Derived from'"
                    )
                if (
                    sname in SAFETY_ANALYSIS_WORK_PRODUCTS
                    and dname in SAFETY_ANALYSIS_WORK_PRODUCTS
                ):
                    return False, "Trace links cannot connect safety analysis work products"
            elif conn_type in SAFETY_AI_RELATION_SET:
                allowed = SAFETY_AI_NODE_TYPES | GOVERNANCE_NODE_TYPES
                if not (
                    src.obj_type in allowed
                    and dst.obj_type in allowed
                    and (
                        src.obj_type in SAFETY_AI_NODE_TYPES
                        or dst.obj_type in SAFETY_AI_NODE_TYPES
                    )
                ):
                    return False, (
                        "Safety & AI relationships must connect Safety & AI and/or Governance elements"
                    )
                rule = SAFETY_AI_RELATION_RULES.get(conn_type)
                if rule and src.obj_type in SAFETY_AI_NODE_TYPES:
                    targets = rule.get(src.obj_type)
                    if not targets or dst.obj_type not in targets:
                        return (
                            False,
                            f"{conn_type} from {src.obj_type} to {dst.obj_type} is not allowed",
                        )
            elif conn_type in (
                "Used By",
                "Used after Review",
                "Used after Approval",
            ):
                sname = src.properties.get("name")
                dname = dst.properties.get("name")
                if sname not in UNRESTRICTED_USAGE_SOURCES and (
                    sname, dname
                ) not in ALLOWED_USAGE:
                    return False, (
                        "No metamodel dependency between these work products"
                    )
                if dname not in SAFETY_ANALYSIS_WORK_PRODUCTS and not (
                    sname == "ODD" and dname == "Scenario Library"
                ):
                    return False, f"{conn_type} links must target a safety analysis work product"
                if (
                    sname in SAFETY_ANALYSIS_WORK_PRODUCTS
                    and dname in SAFETY_ANALYSIS_WORK_PRODUCTS
                ):
                    if sname != "Mission Profile":
                        if (sname, dname) in ALLOWED_PROPAGATIONS:
                            return False, "Use a Propagate relationship between safety analysis work products"
                        if (sname, dname) not in ALLOWED_ANALYSIS_USAGE:
                            return False, "No metamodel dependency between these safety analyses"
                # Prevent multiple 'Used' relationships between the same
                # work products within the active lifecycle phase. Only one
                # of "Used By", "Used after Review" or "Used after Approval"
                # may exist for a given source/target pair.
                phase = self.repo.active_phase
                used_stereos = {
                    "used by",
                    "used after review",
                    "used after approval",
                }
                for rel in self.repo.relationships:
                    if (
                        rel.source == src.element_id
                        and rel.target == dst.element_id
                        and rel.stereotype in used_stereos
                        and rel.phase == phase
                    ):
                        return False, (
                            "A 'Used' relationship between these work products "
                            "already exists in this phase",
                        )

        for node in (src, dst):
            limit = NODE_CONNECTION_LIMITS.get(node.obj_type)
            if limit is not None:
                used = self._decision_used_corners(node.obj_id)
                if len(used) >= limit:
                    return False, f"{node.obj_type} nodes support at most {limit} connections"

        return True, ""

    def _constrain_horizontal_movement(
        self, obj: SysMLObject, new_x: float
    ) -> float:
        """Return adjusted x to keep control flow connectors vertical."""
        diag = self.repo.diagrams.get(self.diagram_id)
        if not diag or diag.diag_type != "Control Flow Diagram":
            return new_x
        adjusted_x = new_x
        for conn in self.connections:
            if conn.conn_type in ("Control Action", "Feedback") and (
                conn.src == obj.obj_id or conn.dst == obj.obj_id
            ):
                other_id = conn.dst if conn.src == obj.obj_id else conn.src
                for other in self.objects:
                    if other.obj_id == other_id:
                        max_diff = (obj.width + other.width) / 2
                        diff = adjusted_x - other.x
                        if diff > max_diff:
                            adjusted_x = other.x + max_diff
                        elif diff < -max_diff:
                            adjusted_x = other.x - max_diff
        return adjusted_x

    def _constrain_control_flow_x(
        self, conn: DiagramConnection, new_x: float
    ) -> float:
        """Clamp connector x within the horizontal overlap of its objects."""
        diag = self.repo.diagrams.get(self.diagram_id)
        if not diag or diag.diag_type != "Control Flow Diagram":
            return new_x
        src = next((o for o in self.objects if o.obj_id == conn.src), None)
        dst = next((o for o in self.objects if o.obj_id == conn.dst), None)
        if not src or not dst:
            return new_x
        min_x = max(src.x - src.width / 2, dst.x - dst.width / 2)
        max_x = min(src.x + src.width / 2, dst.x + dst.width / 2)
        if new_x < min_x:
            return min_x
        if new_x > max_x:
            return max_x
        return new_x

    def on_left_press(self, event):
        x = self.canvas.canvasx(event.x)
        y = self.canvas.canvasy(event.y)
        conn_tools = _all_connection_tools()
        prefer = self.current_tool in conn_tools
        t = self.current_tool
        if t in (None, "Select"):
            conn = self.find_connection(x, y)
            if conn:
                if (event.state & 0x0001) and conn.style == "Custom":
                    conn.points.append((x / self.zoom, y / self.zoom))
                    self._sync_to_repository()
                self.selected_conn = conn
                self.selected_obj = None
                self.selected_objs = []
                self.dragging_point_index = None
                self.dragging_endpoint = None
                self.dragging_conn_mid = None
                self.dragging_conn_vec = None
                self.update_property_view()
                if conn.style == "Custom":
                    for idx, (px, py) in enumerate(conn.points):
                        hx = px * self.zoom
                        hy = py * self.zoom
                        if abs(hx - x) <= 4 and abs(hy - y) <= 4:
                            self.dragging_point_index = idx
                            self.conn_drag_offset = (x - hx, y - hy)
                            break
                elif conn.style == "Squared":
                    src_obj = self.get_object(conn.src)
                    dst_obj = self.get_object(conn.dst)
                    if src_obj and dst_obj:
                        mx = (
                            conn.points[0][0] * self.zoom
                            if conn.points
                            else ((src_obj.x + dst_obj.x) / 2 * self.zoom)
                        )
                        my = (src_obj.y + dst_obj.y) / 2 * self.zoom
                        if abs(mx - x) <= 4 and abs(my - y) <= 4:
                            self.dragging_point_index = 0
                            self.conn_drag_offset = (x - mx, 0)
                elif (
                    self.repo.diagrams.get(self.diagram_id).diag_type
                    == "Control Flow Diagram"
                    and conn.conn_type in ("Control Action", "Feedback")
                ):
                    src_obj = self.get_object(conn.src)
                    dst_obj = self.get_object(conn.dst)
                    if src_obj and dst_obj:
                        x_val = (
                            conn.points[0][0]
                            if conn.points
                            else (
                                max(
                                    src_obj.x - src_obj.width / 2,
                                    dst_obj.x - dst_obj.width / 2,
                                )
                                + min(
                                    src_obj.x + src_obj.width / 2,
                                    dst_obj.x + dst_obj.width / 2,
                                )
                            )
                            / 2
                        )
                        x_val = SysMLDiagramWindow._constrain_control_flow_x(
                            self, conn, x_val
                        )
                        mx = x_val * self.zoom
                        my = (src_obj.y + dst_obj.y) / 2 * self.zoom
                        if abs(mx - x) <= 4 and abs(my - y) <= 4:
                            self.dragging_point_index = 0
                            self.conn_drag_offset = (x - mx, 0)
                elif (
                    self.repo.diagrams.get(self.diagram_id).diag_type
                    == "Governance Diagram"
                    and conn.style == "Straight"
                ):
                    src_obj = self.get_object(conn.src)
                    dst_obj = self.get_object(conn.dst)
                    if src_obj and dst_obj:
                        sx, sy = self.edge_point(
                            src_obj,
                            dst_obj.x * self.zoom,
                            dst_obj.y * self.zoom,
                            conn.src_pos,
                        )
                        ex, ey = self.edge_point(
                            dst_obj,
                            src_obj.x * self.zoom,
                            src_obj.y * self.zoom,
                            conn.dst_pos,
                        )
                        mx = (sx + ex) / 2
                        my = (sy + ey) / 2
                        if abs(mx - x) <= 4 and abs(my - y) <= 4:
                            self.dragging_conn_mid = (mx, my)
                            self.conn_drag_offset = (x - mx, y - my)
                            self.dragging_conn_vec = (ex - sx, ey - sy)
                # check for dragging endpoints
                src_obj = self.get_object(conn.src)
                dst_obj = self.get_object(conn.dst)
                if src_obj and dst_obj:
                    sx, sy = self.edge_point(
                        src_obj,
                        dst_obj.x * self.zoom,
                        dst_obj.y * self.zoom,
                        conn.src_pos,
                    )
                    dxp, dyp = self.edge_point(
                        dst_obj,
                        src_obj.x * self.zoom,
                        src_obj.y * self.zoom,
                        conn.dst_pos,
                    )
                    if abs(sx - x) <= 6 and abs(sy - y) <= 6:
                        self.dragging_endpoint = "src"
                        self.conn_drag_offset = (x - sx, y - sy)
                        self.endpoint_drag_pos = None
                    elif abs(dxp - x) <= 6 and abs(dyp - y) <= 6:
                        self.dragging_endpoint = "dst"
                        self.conn_drag_offset = (x - dxp, y - dyp)
                        self.endpoint_drag_pos = None
                self.redraw()
                return

        obj = self.find_object(x, y, prefer_port=prefer)

        if obj and obj.obj_type == "Block" and t in (None, "Select"):
            hit = self.hit_compartment_toggle(obj, x, y)
            if hit:
                obj.collapsed[hit] = not obj.collapsed.get(hit, False)
                self._sync_to_repository()
                self.redraw()
                return

        if t in _all_connection_tools():
            if self.start is None:
                if obj:
                    self.start = obj
                    # Do not highlight objects while adding a connection
                    self.selected_obj = None
                    self.update_property_view()
                    self.temp_line_end = (x, y)
                    self.redraw()
            else:
                if obj and obj != self.start:
                    valid, msg = self.validate_connection(self.start, obj, t)
                    if valid:
                        if t == "Control Action":
                            arrow_default = "forward"
                        elif t == "Feedback":
                            arrow_default = "backward"
                        elif t == "Trace":
                            arrow_default = "both"
                        elif t in (
                            "Flow",
                            "Generalize",
                            "Generalization",
                            "Include",
                            "Extend",
                            "Propagate",
                            "Propagate by Review",
                            "Propagate by Approval",
                            "Used By",
                            "Used after Review",
                            "Used after Approval",
                            "Re-use",
                            "Satisfied by",
                            "Derived from",
                        ):
                            arrow_default = "forward"
                        else:
                            arrow_default = "none"
                        conn_stereo = (
                            "control action"
                            if t == "Control Action"
                            else "feedback" if t == "Feedback" else t.lower()
                        )
                        conn = DiagramConnection(
                            self.start.obj_id,
                            obj.obj_id,
                            t,
                            arrow=arrow_default,
                            stereotype=conn_stereo,
                        )
                        ok = True
                        if self.start.obj_type in ("Decision", "Merge"):
                            pref = self._nearest_diamond_corner(
                                self.start, obj.x * self.zoom, obj.y * self.zoom
                            )
                            w = self.start.width * self.zoom / 2
                            h = self.start.height * self.zoom / 2
                            cx = self.start.x * self.zoom
                            cy = self.start.y * self.zoom
                            rel = ((pref[0] - cx) / w, (pref[1] - cy) / h)
                            ok = self._assign_decision_corner(
                                conn, self.start, "src_pos", rel
                            )
                        if ok and obj.obj_type in ("Decision", "Merge"):
                            pref = self._nearest_diamond_corner(
                                obj, self.start.x * self.zoom, self.start.y * self.zoom
                            )
                            w = obj.width * self.zoom / 2
                            h = obj.height * self.zoom / 2
                            cx = obj.x * self.zoom
                            cy = obj.y * self.zoom
                            rel = ((pref[0] - cx) / w, (pref[1] - cy) / h)
                            ok = self._assign_decision_corner(conn, obj, "dst_pos", rel)
                        if ok:
                            self.connections.append(conn)
                        else:
                            messagebox.showwarning(
                                "Invalid Connection",
                                "Decision nodes support at most 4 connections",
                            )
                            conn = None
                        src_id = self.start.element_id
                        dst_id = obj.element_id
                        if conn and src_id and dst_id:
                            rel_stereo = (
                                "control action"
                                if t == "Control Action"
                                else "feedback" if t == "Feedback" else None
                            )
                            if t == "Trace":
                                rel1 = self.repo.create_relationship(
                                    t, src_id, dst_id, stereotype=rel_stereo
                                )
                                rel2 = self.repo.create_relationship(
                                    t, dst_id, src_id, stereotype=rel_stereo
                                )
                                self.repo.add_relationship_to_diagram(
                                    self.diagram_id, rel1.rel_id
                                )
                                self.repo.add_relationship_to_diagram(
                                    self.diagram_id, rel2.rel_id
                                )
                            else:
                                rel = self.repo.create_relationship(
                                    t, src_id, dst_id, stereotype=rel_stereo
                                )
                                self.repo.add_relationship_to_diagram(
                                    self.diagram_id, rel.rel_id
                                )
                                if t == "Generalization":
                                    inherit_block_properties(self.repo, src_id)
                        if conn:
                            self._sync_to_repository()
                            ConnectionDialog(self, conn)
                    else:
                        messagebox.showwarning("Invalid Connection", msg)
                self.start = None
                self.temp_line_end = None
                self.selected_obj = None
                self.update_property_view()
                # Return to select mode after completing a connection
                self.current_tool = "Select"
                self.canvas.configure(cursor="arrow")
                self.redraw()
        elif t and t != "Select":
            if t == "Existing Element":
                names = []
                id_map = {}
                diag = self.repo.diagrams.get(self.diagram_id)
                allowed = {"Actor", "Block"} if diag and diag.diag_type == "Control Flow Diagram" else None
                for eid, el in self.repo.elements.items():
                    if el.elem_type != "Package" and (not allowed or el.elem_type in allowed):
                        name = el.name or eid
                        names.append(name)
                        id_map[name] = eid
                if not names:
                    messagebox.showinfo("Add Element", "No elements available")
                    return
                dlg = SysMLObjectDialog.SelectElementDialog(self, names, title="Select Element")
                selected = dlg.result
                if not selected:
                    return
                elem_id = id_map[selected]
                element = self.repo.elements.get(elem_id)
                self.repo.add_element_to_diagram(self.diagram_id, elem_id)
                new_obj = SysMLObject(
                    _get_next_id(),
                    "Existing Element",
                    x / self.zoom,
                    y / self.zoom,
                    element_id=elem_id,
                    properties={"name": element.name if element else selected},
                )
            else:
                if t == "Port":
                    parent_obj = (
                        obj if obj and obj.obj_type in ("Part", "Block Boundary") else None
                    )
                    if parent_obj is None:
                        # Default to the IBD boundary if present
                        parent_obj = next(
                            (o for o in self.objects if o.obj_type == "Block Boundary"),
                            None,
                        )
                    if parent_obj is None:
                        return
                pkg = self.repo.diagrams[self.diagram_id].package
                element = self.repo.create_element(t, owner=pkg)
                self.repo.add_element_to_diagram(self.diagram_id, element.elem_id)
                new_obj = SysMLObject(
                    _get_next_id(),
                    t,
                    x / self.zoom,
                    y / self.zoom,
                    element_id=element.elem_id,
                )
            if t == "Block":
                new_obj.height = 140.0
                new_obj.width = 160.0
            elif t == "System Boundary":
                new_obj.width = 200.0
                new_obj.height = 120.0
            elif t in ("Decision", "Merge"):
                new_obj.width = 40.0
                new_obj.height = 40.0
            elif t == "Initial":
                new_obj.width = 20.0
                new_obj.height = 20.0
            elif t == "Final":
                new_obj.width = 30.0
                new_obj.height = 30.0
            elif t in ("Fork", "Join"):
                new_obj.width = 60.0
                new_obj.height = 10.0
            elif t == "Database":
                new_obj.width = 80.0
                new_obj.height = 60.0
                new_obj.properties.setdefault("name", "Database")
            elif t == "ANN":
                new_obj.width = 120.0
                new_obj.height = 80.0
                new_obj.properties.setdefault("name", "ANN")
            elif t == "Data acquisition":
                new_obj.width = 120.0
                new_obj.height = 80.0
                new_obj.properties.setdefault(
                    "compartments", "data source1;data source2;data source 3"
                )
                new_obj.properties.setdefault("name", "Data acquisition")
            key = f"{t.replace(' ', '')}Usage"

            for prop in SYSML_PROPERTIES.get(key, []):
                new_obj.properties.setdefault(prop, "")
            if t == "Port":
                new_obj.properties.setdefault("labelX", "8")
                new_obj.properties.setdefault("labelY", "-8")
                if parent_obj:
                    new_obj.properties["parent"] = str(parent_obj.obj_id)
                    self.snap_port_to_parent(new_obj, parent_obj)
                    # Persist the port by adding it to the parent object's list
                    pname = new_obj.properties.get("name") or ""
                    ports = [
                        p.strip()
                        for p in parent_obj.properties.get("ports", "").split(",")
                        if p.strip()
                    ]
                    if not pname:
                        base = "Port"
                        idx = 1
                        existing = set(ports)
                        existing.update(
                            p.properties.get("name")
                            for p in self.objects
                            if p.obj_type == "Port"
                            and p.properties.get("parent") == str(parent_obj.obj_id)
                        )
                        pname = base
                        while pname in existing:
                            pname = f"{base}{idx}"
                            idx += 1
                        new_obj.properties["name"] = pname
                        element.name = pname
                    if pname not in ports:
                        ports.append(pname)
                        parent_obj.properties["ports"] = ", ".join(ports)
                        if parent_obj.element_id and parent_obj.element_id in self.repo.elements:
                            self.repo.elements[parent_obj.element_id].properties["ports"] = (
                                parent_obj.properties["ports"]
                            )
            element.properties.update(new_obj.properties)
            self.ensure_text_fits(new_obj)
            if t == "System Boundary":
                self.objects.insert(0, new_obj)
            else:
                self.objects.append(new_obj)
            self.sort_objects()
            self._sync_to_repository()
            self.selected_obj = new_obj
            # After placing one object, revert to select mode so additional
            # clicks do not keep adding elements unintentionally
            self.current_tool = "Select"
            self.canvas.configure(cursor="arrow")
            self.redraw()
            self.update_property_view()
        else:
            if obj:
                self.selected_obj = obj
                self.selected_objs = [obj]
                self.drag_offset = (x / self.zoom - obj.x, y / self.zoom - obj.y)
                self.resizing_obj = None
                self.resize_edge = self.hit_resize_handle(obj, x, y)
                if self.resize_edge:
                    self.resizing_obj = obj
                self.redraw()
                self.update_property_view()
            else:
                conn = self.find_connection(x, y)
                if conn:
                    if (event.state & 0x0001) and conn.style == "Custom":
                        conn.points.append((x / self.zoom, y / self.zoom))
                        self._sync_to_repository()
                    self.selected_conn = conn
                    self.selected_obj = None
                    self.selected_objs = []
                    self.dragging_point_index = None
                    self.dragging_endpoint = None
                    self.update_property_view()
                    if conn.style == "Custom":
                        for idx, (px, py) in enumerate(conn.points):
                            hx = px * self.zoom
                            hy = py * self.zoom
                            if abs(hx - x) <= 4 and abs(hy - y) <= 4:
                                self.dragging_point_index = idx
                                self.conn_drag_offset = (x - hx, y - hy)
                                break
                    elif conn.style == "Squared":
                        src_obj = self.get_object(conn.src)
                        dst_obj = self.get_object(conn.dst)
                        if src_obj and dst_obj:
                            mx = (
                                conn.points[0][0] * self.zoom
                                if conn.points
                                else ((src_obj.x + dst_obj.x) / 2 * self.zoom)
                            )
                            my = (src_obj.y + dst_obj.y) / 2 * self.zoom
                            if abs(mx - x) <= 4 and abs(my - y) <= 4:
                                self.dragging_point_index = 0
                                self.conn_drag_offset = (x - mx, 0)
                    # check for dragging endpoints
                    src_obj = self.get_object(conn.src)
                    dst_obj = self.get_object(conn.dst)
                    if src_obj and dst_obj:
                        sx, sy = self.edge_point(
                            src_obj,
                            dst_obj.x * self.zoom,
                            dst_obj.y * self.zoom,
                            conn.src_pos,
                        )
                        dxp, dyp = self.edge_point(
                            dst_obj,
                            src_obj.x * self.zoom,
                            src_obj.y * self.zoom,
                            conn.dst_pos,
                        )
                        if abs(sx - x) <= 6 and abs(sy - y) <= 6:
                            self.dragging_endpoint = "src"
                            self.conn_drag_offset = (x - sx, y - sy)
                            self.endpoint_drag_pos = None
                        elif abs(dxp - x) <= 6 and abs(dyp - y) <= 6:
                            self.dragging_endpoint = "dst"
                            self.conn_drag_offset = (x - dxp, y - dyp)
                            self.endpoint_drag_pos = None
                    self.redraw()
                else:
                    # allow clicking on the resize handle even if outside the object
                    if self.selected_obj:
                        self.resize_edge = self.hit_resize_handle(self.selected_obj, x, y)
                        if self.resize_edge:
                            self.resizing_obj = self.selected_obj
                            return
                    self.selected_obj = None
                    self.selected_objs = []
                    self.selected_conn = None
                    self.resizing_obj = None
                    self.resize_edge = None
                    if self.current_tool == "Select":
                        self.select_rect_start = (x, y)
                        self.select_rect_id = self.canvas.create_rectangle(
                            x, y, x, y, dash=(2, 2), outline="blue"
                        )
                    self.redraw()
                    self.update_property_view()

    def on_left_drag(self, event):
        if self.start and self.current_tool in _all_connection_tools():
            x = self.canvas.canvasx(event.x)
            y = self.canvas.canvasy(event.y)
            self.temp_line_end = (x, y)
            self.redraw()
            return
        if self.select_rect_start:
            x = self.canvas.canvasx(event.x)
            y = self.canvas.canvasy(event.y)
            self.canvas.coords(
                self.select_rect_id,
                self.select_rect_start[0],
                self.select_rect_start[1],
                x,
                y,
            )
            self._update_drag_selection(x, y)
            return
        if (
            getattr(self, "dragging_conn_mid", None)
            and self.selected_conn
            and self.current_tool == "Select"
        ):
            x = self.canvas.canvasx(event.x) - self.conn_drag_offset[0]
            y = self.canvas.canvasy(event.y) - self.conn_drag_offset[1]
            src_obj = self.get_object(self.selected_conn.src)
            dst_obj = self.get_object(self.selected_conn.dst)
            vec = getattr(self, "dragging_conn_vec", None)
            if src_obj and dst_obj and vec:
                dx, dy = vec
                sx, sy = self._line_rect_intersection(x, y, -dx, -dy, src_obj)
                ex, ey = self._line_rect_intersection(x, y, dx, dy, dst_obj)
                rx = (sx / self.zoom - src_obj.x) / (src_obj.width / 2)
                ry = (sy / self.zoom - src_obj.y) / (src_obj.height / 2)
                if src_obj.obj_type in ("Decision", "Merge"):
                    if not self._assign_decision_corner(
                        self.selected_conn, src_obj, "src_pos", (rx, ry)
                    ):
                        pass
                else:
                    self.selected_conn.src_pos = (rx, ry)
                rx = (ex / self.zoom - dst_obj.x) / (dst_obj.width / 2)
                ry = (ey / self.zoom - dst_obj.y) / (dst_obj.height / 2)
                if dst_obj.obj_type in ("Decision", "Merge"):
                    if not self._assign_decision_corner(
                        self.selected_conn, dst_obj, "dst_pos", (rx, ry)
                    ):
                        pass
                else:
                    self.selected_conn.dst_pos = (rx, ry)
            self.redraw()
            return
        if (
            self.dragging_endpoint is not None
            and self.selected_conn
            and self.current_tool == "Select"
        ):
            x = self.canvas.canvasx(event.x) - self.conn_drag_offset[0]
            y = self.canvas.canvasy(event.y) - self.conn_drag_offset[1]
            if self.dragging_endpoint == "src":
                obj = self.get_object(self.selected_conn.src)
            else:
                obj = self.get_object(self.selected_conn.dst)
            if obj:
                cx = obj.x * self.zoom
                cy = obj.y * self.zoom
                w = obj.width * self.zoom / 2
                h = obj.height * self.zoom / 2
                thresh = max(w, h) + CONNECTION_SELECT_RADIUS
                if math.hypot(x - cx, y - cy) <= thresh:
                    self.endpoint_drag_pos = None
                    ex, ey = self.edge_point(obj, x, y, apply_radius=False)
                    rx = (ex / self.zoom - obj.x) / (obj.width / 2)
                    ry = (ey / self.zoom - obj.y) / (obj.height / 2)
                    if self.dragging_endpoint == "src":
                        if obj.obj_type in ("Decision", "Merge"):
                            if not self._assign_decision_corner(
                                self.selected_conn, obj, "src_pos", (rx, ry)
                            ):
                                pass
                        else:
                            self.selected_conn.src_pos = (rx, ry)
                    else:
                        if obj.obj_type in ("Decision", "Merge"):
                            if not self._assign_decision_corner(
                                self.selected_conn, obj, "dst_pos", (rx, ry)
                            ):
                                pass
                        else:
                            self.selected_conn.dst_pos = (rx, ry)
                else:
                    self.endpoint_drag_pos = (x, y)
            self.redraw()
            return
        if (
            self.dragging_point_index is not None
            and self.selected_conn
            and self.current_tool == "Select"
        ):
            x = self.canvas.canvasx(event.x)
            y = self.canvas.canvasy(event.y)
            px = (x - self.conn_drag_offset[0]) / self.zoom
            py = (y - self.conn_drag_offset[1]) / self.zoom
            if self.selected_conn.style == "Squared":
                if not self.selected_conn.points:
                    self.selected_conn.points.append((px, 0))
                else:
                    self.selected_conn.points[0] = (px, 0)
            elif (
                self.repo.diagrams.get(self.diagram_id).diag_type
                == "Control Flow Diagram"
                and self.selected_conn.conn_type in ("Control Action", "Feedback")
            ):
                px = SysMLDiagramWindow._constrain_control_flow_x(
                    self, self.selected_conn, px
                )
                if not self.selected_conn.points:
                    self.selected_conn.points.append((px, 0))
                else:
                    self.selected_conn.points[0] = (px, 0)
            else:
                self.selected_conn.points[self.dragging_point_index] = (px, py)
            self.redraw()
            return
        if not self.selected_obj:
            return
        x = self.canvas.canvasx(event.x)
        y = self.canvas.canvasy(event.y)
        if self.resizing_obj:
            obj = self.resizing_obj
            if obj.obj_type in (
                "Initial",
                "Final",
                "Actor",
                "Decision",
                "Merge",
                "Work Product",
            ):
                return
            min_w, min_h = (10.0, 10.0)
            if obj.obj_type == "Block":
                min_w, min_h = self._min_block_size(obj)
            elif obj.obj_type in ("Action", "CallBehaviorAction"):
                min_w, min_h = self._min_action_size(obj)
            elif obj.obj_type == "Data acquisition":
                min_w, min_h = self._min_data_acquisition_size(obj)
            elif obj.obj_type == "Block Boundary":
                min_w, min_h = _boundary_min_size(obj, self.objects)
            left = obj.x - obj.width / 2
            right = obj.x + obj.width / 2
            top = obj.y - obj.height / 2
            bottom = obj.y + obj.height / 2
            if "e" in self.resize_edge:
                new_right = x / self.zoom
                if new_right - left < min_w:
                    new_right = left + min_w
                right = new_right
            if "w" in self.resize_edge:
                new_left = x / self.zoom
                if right - new_left < min_w:
                    new_left = right - min_w
                left = new_left
            if obj.obj_type not in ("Fork", "Join", "Existing Element"):
                if "s" in self.resize_edge:
                    new_bottom = y / self.zoom
                    if new_bottom - top < min_h:
                        new_bottom = top + min_h
                    bottom = new_bottom
                if "n" in self.resize_edge:
                    new_top = y / self.zoom
                    if bottom - new_top < min_h:
                        new_top = bottom - min_h
                    top = new_top
            new_w = right - left
            new_h = bottom - top
            obj.x = (left + right) / 2
            obj.y = (top + bottom) / 2
            obj.width = new_w
            obj.height = new_h
            if obj.obj_type == "Part":
                update_ports_for_part(obj, self.objects)
            if obj.obj_type == "Block Boundary":
                update_ports_for_boundary(obj, self.objects)
                ensure_boundary_contains_parts(obj, self.objects)
            self.redraw()
            return
        if self.selected_obj.obj_type == "Port" and "parent" in self.selected_obj.properties:
            parent = self.get_object(int(self.selected_obj.properties["parent"]))
            if parent:
                self.selected_obj.x = x / self.zoom
                self.selected_obj.y = y / self.zoom
                self.snap_port_to_parent(self.selected_obj, parent)
        else:
            old_x = self.selected_obj.x
            old_y = self.selected_obj.y
            new_x = x / self.zoom - self.drag_offset[0]
            new_x = self._constrain_horizontal_movement(self.selected_obj, new_x)
            self.selected_obj.x = new_x
            self.selected_obj.y = y / self.zoom - self.drag_offset[1]
            dx = self.selected_obj.x - old_x
            dy = self.selected_obj.y - old_y
            if self.selected_obj.obj_type in ("Part", "Block Boundary"):
                for p in self.objects:
                    if p.obj_type == "Port" and p.properties.get("parent") == str(
                        self.selected_obj.obj_id
                    ):
                        p.x += dx
                        p.y += dy
                        self.snap_port_to_parent(p, self.selected_obj)
            if self.selected_obj.obj_type == "Block Boundary":
                for o in self.objects:
                    if o.obj_type == "Part":
                        o.x += dx
                        o.y += dy
                        for p in self.objects:
                            if (
                                p.obj_type == "Port"
                                and p.properties.get("parent") == str(o.obj_id)
                            ):
                                p.x += dx
                                p.y += dy
            if self.selected_obj.obj_type == "System Boundary":
                for o in self.objects:
                    if o.properties.get("boundary") == str(self.selected_obj.obj_id):
                        o.x += dx
                        o.y += dy
            boundary = self.get_ibd_boundary()
            if boundary:
                ensure_boundary_contains_parts(boundary, self.objects)
        self.redraw()
        self._sync_to_repository()
        if self.app:
            self.app.update_views()

    def on_left_release(self, event):
        if self.start and self.current_tool in _all_connection_tools():
            x = self.canvas.canvasx(event.x)
            y = self.canvas.canvasy(event.y)
            obj = self.find_object(
                x,
                y,
                prefer_port=True,
            )
            if obj and obj != self.start:
                valid, msg = self.validate_connection(self.start, obj, self.current_tool)
                if valid:
                    if self.current_tool == "Control Action":
                        arrow_default = "forward"
                    elif self.current_tool == "Feedback":
                        arrow_default = "backward"
                    elif self.current_tool == "Trace":
                        arrow_default = "both"
                    elif self.current_tool in _arrow_forward_types():
                        arrow_default = "forward"
                    else:
                        arrow_default = "none"
                    conn_stereo = (
                        "control action"
                        if self.current_tool == "Control Action"
                        else "feedback" if self.current_tool == "Feedback" else self.current_tool.lower()
                    )
                    conn = DiagramConnection(
                        self.start.obj_id,
                        obj.obj_id,
                        self.current_tool,
                        arrow=arrow_default,
                        stereotype=conn_stereo,
                    )
                    if self.current_tool == "Connector":
                        src_flow = self.start.properties.get("flow") if self.start.obj_type == "Port" else None
                        dst_flow = obj.properties.get("flow") if obj.obj_type == "Port" else None
                        if src_flow or dst_flow:
                            conn.mid_arrow = True
                            if src_flow and dst_flow:
                                dir_a = self.start.properties.get("direction", "out").lower()
                                dir_b = obj.properties.get("direction", "out").lower()
                                if dir_a == "out":
                                    conn.name = src_flow
                                    conn.arrow = "forward"
                                elif dir_b == "out":
                                    conn.name = dst_flow
                                    conn.arrow = "backward"
                                else:
                                    conn.name = src_flow
                                    conn.arrow = "both"
                            elif src_flow:
                                conn.name = src_flow
                                dir_attr = self.start.properties.get("direction", "out")
                                if dir_attr == "in":
                                    conn.arrow = "backward"
                                elif dir_attr == "out":
                                    conn.arrow = "forward"
                                else:
                                    conn.arrow = "both"
                            else:
                                conn.name = dst_flow
                                dir_attr = obj.properties.get("direction", "out")
                                if dir_attr == "in":
                                    conn.arrow = "forward"
                                elif dir_attr == "out":
                                    conn.arrow = "backward"
                                else:
                                    conn.arrow = "both"
                    self._assign_decision_corners(conn)
                    self.connections.append(conn)
                    if self.start.element_id and obj.element_id:
                        rel_stereo = (
                            "control action"
                            if self.current_tool == "Control Action"
                            else "feedback"
                            if self.current_tool == "Feedback"
                            else None
                        )
                        if self.current_tool == "Trace":
                            rel1 = self.repo.create_relationship(
                                self.current_tool,
                                self.start.element_id,
                                obj.element_id,
                                stereotype=rel_stereo,
                            )
                            rel2 = self.repo.create_relationship(
                                self.current_tool,
                                obj.element_id,
                                self.start.element_id,
                                stereotype=rel_stereo,
                            )
                            self.repo.add_relationship_to_diagram(
                                self.diagram_id, rel1.rel_id
                            )
                            self.repo.add_relationship_to_diagram(
                                self.diagram_id, rel2.rel_id
                            )
                        else:
                            rel = self.repo.create_relationship(
                                self.current_tool,
                                self.start.element_id,
                                obj.element_id,
                                stereotype=rel_stereo,
                            )
                            self.repo.add_relationship_to_diagram(
                                self.diagram_id, rel.rel_id
                            )
                            if self.current_tool == "Generalization":
                                inherit_block_properties(
                                    self.repo, self.start.element_id
                                )
                    self._sync_to_repository()
                    ConnectionDialog(self, conn)
                else:
                    messagebox.showwarning("Invalid Connection", msg)
        if self.select_rect_start:
            x = self.canvas.canvasx(event.x)
            y = self.canvas.canvasy(event.y)
            self.canvas.coords(
                self.select_rect_id,
                self.select_rect_start[0],
                self.select_rect_start[1],
                x,
                y,
            )
            self._update_drag_selection(x, y)
            self.canvas.delete(self.select_rect_id)
            self.select_rect_start = None
            self.select_rect_id = None
        self.start = None
        self.temp_line_end = None
        # Return to select mode after completing a connection
        self.current_tool = "Select"
        self.canvas.configure(cursor="arrow")
        self.resizing_obj = None
        self.resize_edge = None
        if self.dragging_point_index is not None and self.selected_conn:
            self._sync_to_repository()
        self.dragging_point_index = None
        if getattr(self, "dragging_conn_mid", None) and self.selected_conn:
            self._sync_to_repository()
        self.dragging_conn_mid = None
        self.dragging_conn_vec = None
        if self.dragging_endpoint is not None and self.selected_conn:
            x = self.canvas.canvasx(event.x)
            y = self.canvas.canvasy(event.y)
            obj = self.find_object(x, y, prefer_port=True)
            src_obj = self.get_object(self.selected_conn.src)
            dst_obj = self.get_object(self.selected_conn.dst)
            if obj and obj not in (src_obj, dst_obj):
                if self.dragging_endpoint == "src":
                    valid, msg = self.validate_connection(
                        obj, dst_obj, self.selected_conn.conn_type
                    )
                else:
                    valid, msg = self.validate_connection(
                        src_obj, obj, self.selected_conn.conn_type
                    )
                if valid and src_obj and dst_obj and obj.element_id:
                    for rel in self.repo.relationships:
                        if (
                            rel.source == src_obj.element_id
                            and rel.target == dst_obj.element_id
                            and rel.rel_type == self.selected_conn.conn_type
                        ):
                            if self.selected_conn.conn_type == "Generalization":
                                if self.dragging_endpoint == "dst":
                                    msgbox = "Changing inheritance will remove all inherited parts, properties and attributes. Continue?"
                                    if not messagebox.askyesno("Change Inheritance", msgbox):
                                        break
                                    remove_inherited_block_properties(
                                        self.repo, src_obj.element_id, dst_obj.element_id
                                    )
                                    rel.target = obj.element_id
                                    self.selected_conn.dst = obj.obj_id
                                    inherit_block_properties(self.repo, src_obj.element_id)
                                else:
                                    msgbox = "Changing inheritance will remove all inherited parts, properties and attributes. Continue?"
                                    if not messagebox.askyesno("Change Inheritance", msgbox):
                                        break
                                    remove_inherited_block_properties(
                                        self.repo, src_obj.element_id, dst_obj.element_id
                                    )
                                    rel.source = obj.element_id
                                    self.selected_conn.src = obj.obj_id
                                    inherit_block_properties(self.repo, obj.element_id)
                            else:
                                if self.selected_conn.conn_type in (
                                    "Aggregation",
                                    "Composite Aggregation",
                                ):
                                    msg = "Delete aggregation and its part?"
                                    if messagebox.askyesno(
                                        "Remove Aggregation", msg
                                    ):
                                        remove_aggregation_part(
                                            self.repo,
                                            src_obj.element_id,
                                            dst_obj.element_id,
                                            remove_object=self.selected_conn.conn_type
                                            == "Composite Aggregation",
                                            app=getattr(self, "app", None),
                                        )
                                if self.dragging_endpoint == "dst":
                                    rel.target = obj.element_id
                                    self.selected_conn.dst = obj.obj_id
                                    new_whole = src_obj.element_id
                                    new_part = obj.element_id
                                else:
                                    rel.source = obj.element_id
                                    self.selected_conn.src = obj.obj_id
                                    new_whole = obj.element_id
                                    new_part = dst_obj.element_id
                                if self.selected_conn.conn_type == "Composite Aggregation":
                                    add_composite_aggregation_part(
                                        self.repo,
                                        new_whole,
                                        new_part,
                                        self.selected_conn.multiplicity,
                                        app=getattr(self, "app", None),
                                    )
                                elif self.selected_conn.conn_type == "Aggregation":
                                    add_aggregation_part(
                                        self.repo,
                                        new_whole,
                                        new_part,
                                        self.selected_conn.multiplicity,
                                        app=getattr(self, "app", None),
                                    )
                                else:
                                    if self.dragging_endpoint == "dst":
                                        rel.target = obj.element_id
                                        self.selected_conn.dst = obj.obj_id
                                    else:
                                        rel.source = obj.element_id
                                        self.selected_conn.src = obj.obj_id
                            break
                    self._assign_decision_corners(self.selected_conn)
                    self._sync_to_repository()
                elif not valid:
                    messagebox.showwarning("Invalid Connection", msg)
            elif obj is None:
                if self.selected_conn in self.connections:
                    self.connections.remove(self.selected_conn)
                    if (
                        src_obj
                        and dst_obj
                        and src_obj.element_id
                        and dst_obj.element_id
                    ):
                        for rel in list(self.repo.relationships):
                            if (
                                rel.source == src_obj.element_id
                                and rel.target == dst_obj.element_id
                                and rel.rel_type == self.selected_conn.conn_type
                            ):
                                self.repo.relationships.remove(rel)
                                diag = self.repo.diagrams.get(self.diagram_id)
                                if diag and rel.rel_id in diag.relationships:
                                    diag.relationships.remove(rel.rel_id)
                                if self.selected_conn.conn_type == "Generalization":
                                    remove_inherited_block_properties(
                                        self.repo,
                                        src_obj.element_id,
                                        dst_obj.element_id,
                                    )
                                    inherit_block_properties(
                                        self.repo, src_obj.element_id
                                    )
                                elif self.selected_conn.conn_type in (
                                    "Aggregation",
                                    "Composite Aggregation",
                                ):
                                    remove_aggregation_part(
                                        self.repo,
                                        src_obj.element_id,
                                        dst_obj.element_id,
                                        remove_object=self.selected_conn.conn_type
                                        == "Composite Aggregation",
                                        app=getattr(self, "app", None),
                                    )
                                break
                    self.selected_conn = None
                    self._sync_to_repository()
            else:
                self._sync_to_repository()
            self.dragging_endpoint = None
            self.conn_drag_offset = None
            self.endpoint_drag_pos = None
        else:
            self.dragging_endpoint = None
            self.conn_drag_offset = None
            self.endpoint_drag_pos = None
        if self.selected_obj and self.current_tool == "Select":
            if self.selected_obj.obj_type != "System Boundary":
                b = self.find_boundary_for_obj(self.selected_obj)
                if b:
                    self.selected_obj.properties["boundary"] = str(b.obj_id)
                else:
                    self.selected_obj.properties.pop("boundary", None)
            self._sync_to_repository()
        self.redraw()

    def on_mouse_move(self, event):
        if self.start and self.current_tool in (
            "Association",
            "Include",
            "Extend",
            "Flow",
            "Propagate",
            "Propagate by Review",
            "Propagate by Approval",
            "Used By",
            "Used after Review",
            "Used after Approval",
            "Re-use",
            "Trace",
            "Connector",
            "Generalization",
            "Generalize",
            "Communication Path",
            "Aggregation",
            "Composite Aggregation",
            "Control Action",
            "Feedback",
        ):
            x = self.canvas.canvasx(event.x)
            y = self.canvas.canvasy(event.y)
            self.temp_line_end = (x, y)
            self.redraw()

    def on_mouse_move(self, event):
        if self.start and self.current_tool in (
            "Association",
            "Include",
            "Extend",
            "Flow",
            "Propagate",
            "Propagate by Review",
            "Propagate by Approval",
            "Used By",
            "Used after Review",
            "Used after Approval",
            "Re-use",
            "Trace",
            "Connector",
            "Generalization",
            "Generalize",
            "Communication Path",
            "Aggregation",
            "Composite Aggregation",
            "Control Action",
            "Feedback",
        ):
            x = self.canvas.canvasx(event.x)
            y = self.canvas.canvasy(event.y)
            self.temp_line_end = (x, y)
            self.redraw()

    def on_double_click(self, event):
        x = self.canvas.canvasx(event.x)
        y = self.canvas.canvasy(event.y)
        conn = self.find_connection(x, y)
        obj = None
        if conn is None:
            obj = self.find_object(x, y)
        if conn:
            ConnectionDialog(self, conn)
            self.redraw()
        elif obj:
            if self._open_linked_diagram(obj):
                return
            SysMLObjectDialog(self, obj)
            self._sync_to_repository()
            self.redraw()
            if getattr(self, "app", None):
                self.app.update_views()

    def on_rc_press(self, event):
        self.rc_dragged = False
        self.canvas.scan_mark(event.x, event.y)

    def on_rc_drag(self, event):
        self.rc_dragged = True
        self.canvas.scan_dragto(event.x, event.y, gain=1)

    def on_rc_release(self, event):
        if not self.rc_dragged:
            self.show_context_menu(event)

    def show_context_menu(self, event):
        x = self.canvas.canvasx(event.x)
        y = self.canvas.canvasy(event.y)
        diag = self.repo.diagrams.get(self.diagram_id)
        conn = self.find_connection(x, y)
        obj = None
        if not conn:
            obj = self.find_object(x, y)
            if not obj:
                if diag and diag.diag_type == "Internal Block Diagram":
                    menu = tk.Menu(self, tearoff=0)
                    menu.add_command(label="Set Father", command=self._set_diagram_father)
                    menu.tk_popup(event.x_root, event.y_root)
                return
        self.selected_obj = obj
        self.selected_conn = conn
        menu = tk.Menu(self, tearoff=0)
        if obj:
            menu.add_command(label="Properties", command=lambda: self._edit_object(obj))
            diag_id = self.repo.get_linked_diagram(obj.element_id)
            if diag_id and diag_id in self.repo.diagrams or obj.properties.get("view"):
                menu.add_command(
                    label="Open Linked Diagram", command=lambda: self._open_linked_diagram(obj)
                )
            menu.add_separator()
            menu.add_command(label="Copy", command=self.copy_selected)
            menu.add_command(label="Cut", command=self.cut_selected)
            menu.add_command(label="Paste", command=self.paste_selected)
            if diag and diag.diag_type == "Internal Block Diagram" and obj.obj_type == "Part":
                menu.add_separator()
                menu.add_command(
                    label="Remove Part from Diagram",
                    command=lambda: self.remove_part_diagram(obj),
                )
                menu.add_command(
                    label="Remove Part from Model",
                    command=lambda: self.remove_part_model(obj),
                )
            if diag and diag.diag_type == "Governance Diagram":
                menu.add_separator()
                menu.add_command(
                    label="Bring to Front", command=lambda o=obj: self.bring_to_front(o)
                )
                menu.add_command(
                    label="Send to Back", command=lambda o=obj: self.send_to_back(o)
                )
                menu.add_command(
                    label="Move Forward", command=lambda o=obj: self.move_forward(o)
                )
                menu.add_command(
                    label="Move Backward", command=lambda o=obj: self.move_backward(o)
                )
            menu.add_separator()
            menu.add_command(label="Delete", command=self.delete_selected)
        elif conn:
            menu.add_command(label="Properties", command=lambda: ConnectionDialog(self, conn))
            menu.add_separator()
            menu.add_command(label="Delete", command=self.delete_selected)
        menu.tk_popup(event.x_root, event.y_root)

    def bring_to_front(self, obj: SysMLObject) -> None:
        """Move ``obj`` to the top of the draw order."""
        if obj in self.objects:
            self.objects.remove(obj)
            self.objects.append(obj)
            self.redraw()

    def send_to_back(self, obj: SysMLObject) -> None:
        """Move ``obj`` to the bottom of the draw order."""
        if obj in self.objects:
            self.objects.remove(obj)
            self.objects.insert(0, obj)
            self.redraw()

    def move_forward(self, obj: SysMLObject) -> None:
        """Raise ``obj`` one step in the draw order."""
        if obj in self.objects:
            idx = self.objects.index(obj)
            if idx < len(self.objects) - 1:
                self.objects[idx], self.objects[idx + 1] = self.objects[idx + 1], self.objects[idx]
                self.redraw()

    def move_backward(self, obj: SysMLObject) -> None:
        """Lower ``obj`` one step in the draw order."""
        if obj in self.objects:
            idx = self.objects.index(obj)
            if idx > 0:
                self.objects[idx], self.objects[idx - 1] = self.objects[idx - 1], self.objects[idx]
                self.redraw()

    def _edit_object(self, obj):
        SysMLObjectDialog(self, obj)
        self._sync_to_repository()
        self.redraw()
        if self.app:
            self.app.update_views()
        self.update_property_view()
        if getattr(self, "app", None):
            self.app.update_views()

    def _open_linked_diagram(self, obj) -> bool:
        diag_id = self.repo.get_linked_diagram(obj.element_id)
        if not diag_id and obj.obj_type == "Part":
            def_id = obj.properties.get("definition")
            if def_id:
                diag_id = self.repo.get_linked_diagram(def_id)
        view_id = obj.properties.get("view")
        if (
            obj.obj_type in ("CallBehaviorAction", "Action")
            and diag_id
            and view_id
            and view_id in self.repo.diagrams
        ):
            if messagebox.askyesno("Open Diagram", "Open Behavior Diagram?\nChoose No for View"):
                chosen = diag_id
            else:
                chosen = view_id
        else:
            chosen = diag_id or view_id
        if not chosen or chosen not in self.repo.diagrams:
            return False
        # Avoid opening duplicate windows for the same diagram within the
        # current container. If a child frame already displays the chosen
        # diagram, simply return.
        for child in self.master.winfo_children():
            if getattr(child, "diagram_id", None) == chosen:
                return True
        diag = self.repo.diagrams[chosen]
        history = self.diagram_history + [self.diagram_id]
        if diag.diag_type == "Use Case Diagram":
            UseCaseDiagramWindow(self.master, self.app, diagram_id=chosen, history=history)
        elif diag.diag_type == "Activity Diagram":
            ActivityDiagramWindow(self.master, self.app, diagram_id=chosen, history=history)
        elif diag.diag_type == "Governance Diagram":
            GovernanceDiagramWindow(self.master, self.app, diagram_id=chosen, history=history)
        elif diag.diag_type == "Block Diagram":
            BlockDiagramWindow(self.master, self.app, diagram_id=chosen, history=history)
        elif diag.diag_type == "Internal Block Diagram":
            InternalBlockDiagramWindow(self.master, self.app, diagram_id=chosen, history=history)
        self._sync_to_repository()
        self.destroy()
        return True

    def _set_diagram_father(self) -> None:
        diag = self.repo.diagrams.get(self.diagram_id)
        if not diag or diag.diag_type != "Internal Block Diagram":
            return
        dlg = DiagramPropertiesDialog(self, diag)
        for data in getattr(dlg, "added_parts", []):
            self.objects.append(SysMLObject(**data))
        self._sync_to_repository()
        self.redraw()
        if self.app:
            self.app.update_views()

    def go_back(self):
        if not self.diagram_history:
            return
        prev_id = self.diagram_history.pop()
        diag = self.repo.diagrams.get(prev_id)
        if not diag:
            return
        if diag.diag_type == "Use Case Diagram":
            UseCaseDiagramWindow(
                self.master, self.app, diagram_id=prev_id, history=self.diagram_history
            )
        elif diag.diag_type == "Activity Diagram":
            ActivityDiagramWindow(
                self.master, self.app, diagram_id=prev_id, history=self.diagram_history
            )
        elif diag.diag_type == "Governance Diagram":
            GovernanceDiagramWindow(
                self.master, self.app, diagram_id=prev_id, history=self.diagram_history
            )
        elif diag.diag_type == "Block Diagram":
            BlockDiagramWindow(
                self.master, self.app, diagram_id=prev_id, history=self.diagram_history
            )
        elif diag.diag_type == "Internal Block Diagram":
            InternalBlockDiagramWindow(
                self.master, self.app, diagram_id=prev_id, history=self.diagram_history
            )
        self._sync_to_repository()
        self.destroy()

    def on_ctrl_mousewheel(self, event):
        if event.delta > 0:
            self.zoom_in()
        else:
            self.zoom_out()

    # ------------------------------------------------------------
    # Utility methods
    # ------------------------------------------------------------
    def find_object(self, x: float, y: float, prefer_port: bool = False) -> SysMLObject | None:
        """Return the diagram object under ``(x, y)``.

        When ``prefer_port`` is ``True`` ports are looked up first so they
        are selected over overlapping parent objects like a Block Boundary.
        """
        if prefer_port:
            for obj in reversed(self.objects):
                if obj.obj_type != "Port":
                    continue
                ox = obj.x * self.zoom
                oy = obj.y * self.zoom
                w = obj.width * self.zoom / 2
                h = obj.height * self.zoom / 2
                if ox - w <= x <= ox + w and oy - h <= y <= oy + h:
                    return obj

        for obj in reversed(self.objects):
            ox = obj.x * self.zoom
            oy = obj.y * self.zoom
            w = obj.width * self.zoom / 2
            h = obj.height * self.zoom / 2
            if obj.obj_type in ("Initial", "Final"):
                r = min(w, h)
                if (x - ox) ** 2 + (y - oy) ** 2 <= r**2:
                    return obj
            elif ox - w <= x <= ox + w and oy - h <= y <= oy + h:
                return obj
        return None

    def hit_resize_handle(self, obj: SysMLObject, x: float, y: float) -> str | None:
        if obj.obj_type in (
            "Initial",
            "Final",
            "Actor",
            "Decision",
            "Merge",
            "Work Product",
        ):
            return None
        margin = 5
        ox = obj.x * self.zoom
        oy = obj.y * self.zoom
        w = obj.width * self.zoom / 2
        h = obj.height * self.zoom / 2
        left = ox - w
        right = ox + w
        top = oy - h
        bottom = oy + h
        near_left = abs(x - left) <= margin
        near_right = abs(x - right) <= margin
        near_top = abs(y - top) <= margin
        near_bottom = abs(y - bottom) <= margin
        if near_left and near_top:
            return "nw"
        if near_right and near_top:
            return "ne"
        if near_left and near_bottom:
            return "sw"
        if near_right and near_bottom:
            return "se"
        if near_left:
            return "w"
        if near_right:
            return "e"
        if near_top:
            return "n"
        if near_bottom:
            return "s"
        return None

    def hit_compartment_toggle(self, obj: SysMLObject, x: float, y: float) -> str | None:
        """Return the label of the compartment toggle hit at *(x, y)* or ``None``."""
        for oid, label, (x1, y1, x2, y2) in self.compartment_buttons:
            if oid == obj.obj_id and x1 <= x <= x2 and y1 <= y <= y2:
                return label
        return None

    def _dist_to_segment(self, p, a, b) -> float:
        px, py = p
        ax, ay = a
        bx, by = b
        if ax == bx and ay == by:
            return ((px - ax) ** 2 + (py - ay) ** 2) ** 0.5
        t = ((px - ax) * (bx - ax) + (py - ay) * (by - ay)) / ((bx - ax) ** 2 + (by - ay) ** 2)
        t = max(0, min(1, t))
        lx = ax + t * (bx - ax)
        ly = ay + t * (by - ay)
        return ((px - lx) ** 2 + (py - ly) ** 2) ** 0.5

    def _segment_intersection(self, p1, p2, p3, p4):
        """Return intersection point (x, y, t) of segments *p1*-*p2* and *p3*-*p4* or None."""
        x1, y1 = p1
        x2, y2 = p2
        x3, y3 = p3
        x4, y4 = p4
        denom = (y4 - y3) * (x2 - x1) - (x4 - x3) * (y2 - y1)
        if denom == 0:
            return None
        t = ((x3 - x1) * (y4 - y3) - (y3 - y1) * (x4 - x3)) / denom
        u = ((x3 - x1) * (y2 - y1) - (y3 - y1) * (x2 - x1)) / denom
        if 0 <= t <= 1 and 0 <= u <= 1:
            ix = x1 + t * (x2 - x1)
            iy = y1 + t * (y2 - y1)
            return ix, iy, t
        return None

    def _nearest_diamond_corner(self, obj: SysMLObject, tx: float, ty: float) -> Tuple[float, float]:
        """Return the diamond corner of *obj* closest to the target (*tx*, *ty*)."""
        x = obj.x * self.zoom
        y = obj.y * self.zoom
        w = obj.width * self.zoom / 2
        h = obj.height * self.zoom / 2
        corners = [
            (x, y - h),
            (x + w, y),
            (x, y + h),
            (x - w, y),
        ]
        return min(corners, key=lambda p: (p[0] - tx) ** 2 + (p[1] - ty) ** 2)

    def _corner_index(self, pos: tuple[float, float]) -> int:
        rx, ry = pos
        if abs(rx) >= abs(ry):
            return 1 if rx >= 0 else 3
        else:
            return 2 if ry >= 0 else 0

    def _decision_used_corners(
        self, obj_id: int, exclude: DiagramConnection | None = None
    ) -> set[int]:
        used: set[int] = set()
        for conn in self.connections:
            if conn is exclude:
                continue
            if conn.src == obj_id and conn.src_pos:
                used.add(self._corner_index(conn.src_pos))
            if conn.dst == obj_id and conn.dst_pos:
                used.add(self._corner_index(conn.dst_pos))
        return used

    def _choose_decision_corner(
        self, node: SysMLObject, other: SysMLObject, used: set[int]
    ) -> tuple[float, float] | None:
        corners = [(0.0, -1.0), (1.0, 0.0), (0.0, 1.0), (-1.0, 0.0)]
        w = node.width * self.zoom / 2
        h = node.height * self.zoom / 2
        corner_pts = [
            (node.x * self.zoom, node.y * self.zoom - h),
            (node.x * self.zoom + w, node.y * self.zoom),
            (node.x * self.zoom, node.y * self.zoom + h),
            (node.x * self.zoom - w, node.y * self.zoom),
        ]
        pref = self._nearest_diamond_corner(node, other.x * self.zoom, other.y * self.zoom)
        pref_idx = corner_pts.index(pref)
        order = [pref_idx, (pref_idx + 1) % 4, (pref_idx + 3) % 4, (pref_idx + 2) % 4]
        for idx in order:
            if idx not in used:
                return corners[idx]
        return None

    def _assign_decision_corner(
        self,
        conn: DiagramConnection,
        node: SysMLObject,
        attr: str,
        pref: tuple[float, float] | None = None,
    ) -> bool:
        """Assign a connection endpoint to a unique corner of *node*.

        ``attr`` is either ``"src_pos"`` or ``"dst_pos"`` identifying which
        endpoint to update.  ``pref`` optionally provides a preferred relative
        location.  The method ensures that each decision/merge node is limited to
        four connections, one per corner.  Returns ``True`` if a corner was
        assigned, ``False`` when no free corner is available.
        """

        corners = [(0.0, -1.0), (1.0, 0.0), (0.0, 1.0), (-1.0, 0.0)]

        # Determine which corners are already occupied by other connections
        used: set[int] = set()
        for other in self.connections:
            if other is conn:
                continue
            if other.src == node.obj_id and other.src_pos:
                rx, ry = other.src_pos
            elif other.dst == node.obj_id and other.dst_pos:
                rx, ry = other.dst_pos
            else:
                continue
            if abs(rx) >= abs(ry):
                used.add(1 if rx >= 0 else 3)
            else:
                used.add(2 if ry >= 0 else 0)

        # If a preferred corner was provided, try to use it
        if pref is not None:
            rx, ry = pref
            if abs(rx) >= abs(ry):
                idx = 1 if rx >= 0 else 3
            else:
                idx = 2 if ry >= 0 else 0
            if idx in used:
                return False
            setattr(conn, attr, corners[idx])
            return True

        # Choose the corner nearest to the other object, falling back to the
        # first available corner if necessary
        other = self.get_object(conn.dst if attr == "src_pos" else conn.src)
        if other:
            x = node.x * self.zoom
            y = node.y * self.zoom
            w = node.width * self.zoom / 2
            h = node.height * self.zoom / 2
            corner_pts = [(x, y - h), (x + w, y), (x, y + h), (x - w, y)]
            tx = other.x * self.zoom
            ty = other.y * self.zoom
            pref_idx = min(range(4), key=lambda i: (corner_pts[i][0] - tx) ** 2 + (corner_pts[i][1] - ty) ** 2)
            order = [pref_idx, (pref_idx + 1) % 4, (pref_idx + 3) % 4, (pref_idx + 2) % 4]
            for idx in order:
                if idx not in used:
                    setattr(conn, attr, corners[idx])
                    return True

        for idx, corner in enumerate(corners):
            if idx not in used:
                setattr(conn, attr, corner)
                return True
        return False

    def _assign_decision_corners(self, conn: DiagramConnection) -> None:
        src_obj = self.get_object(conn.src)
        dst_obj = self.get_object(conn.dst)
        corners = [(0.0, -1.0), (1.0, 0.0), (0.0, 1.0), (-1.0, 0.0)]

        if src_obj and src_obj.obj_type in ("Decision", "Merge") and dst_obj:
            used = self._decision_used_corners(src_obj.obj_id, exclude=conn)
            pair_idx = None
            for other in self.connections:
                if other is conn:
                    continue
                if other.src == dst_obj.obj_id and other.dst == src_obj.obj_id and other.dst_pos:
                    pair_idx = self._corner_index(other.dst_pos)
                    break
            corner = None
            if pair_idx is not None:
                opp_idx = (pair_idx + 2) % 4
                if opp_idx not in used:
                    corner = corners[opp_idx]
            if corner is None:
                corner = self._choose_decision_corner(src_obj, dst_obj, used)
            if corner:
                conn.src_pos = corner

        if dst_obj and dst_obj.obj_type in ("Decision", "Merge") and src_obj:
            used = self._decision_used_corners(dst_obj.obj_id, exclude=conn)
            pair_idx = None
            for other in self.connections:
                if other is conn:
                    continue
                if other.src == dst_obj.obj_id and other.dst == src_obj.obj_id and other.src_pos:
                    pair_idx = self._corner_index(other.src_pos)
                    break
            corner = None
            if pair_idx is not None:
                opp_idx = (pair_idx + 2) % 4
                if opp_idx not in used:
                    corner = corners[opp_idx]
            if corner is None:
                corner = self._choose_decision_corner(dst_obj, src_obj, used)
            if corner:
                conn.dst_pos = corner

    def find_connection(self, x: float, y: float) -> DiagramConnection | None:
        diag = self.repo.diagrams.get(self.diagram_id)
        for conn in self.connections:
            src = self.get_object(conn.src)
            dst = self.get_object(conn.dst)
            if not src or not dst:
                continue
            # Control flow connectors are drawn as a vertical line between
            # elements. Mirror that behavior so they can be located when
            # selecting.
            if diag and diag.diag_type == "Control Flow Diagram" and conn.conn_type in (
                "Control Action",
                "Feedback",
            ):
                a_left = src.x - src.width / 2
                a_right = src.x + src.width / 2
                b_left = dst.x - dst.width / 2
                b_right = dst.x + dst.width / 2
                cx_val = (
                    conn.points[0][0]
                    if conn.points
                    else (max(a_left, b_left) + min(a_right, b_right)) / 2
                )
                cx_val = SysMLDiagramWindow._constrain_control_flow_x(
                    self, conn, cx_val
                )
                cx = cx_val * self.zoom
                ayc = src.y * self.zoom
                byc = dst.y * self.zoom
                if ayc <= byc:
                    cy1 = ayc + src.height / 2 * self.zoom
                    cy2 = byc - dst.height / 2 * self.zoom
                else:
                    cy1 = ayc - src.height / 2 * self.zoom
                    cy2 = byc + dst.height / 2 * self.zoom
                if (
                    self._dist_to_segment((x, y), (cx, cy1), (cx, cy2))
                    <= CONNECTION_SELECT_RADIUS
                ):
                    return conn
                continue

            if conn.src == conn.dst:
                sx, sy = self.edge_point(src, 0, 0, (1, 0))
                size = max(src.width, src.height) * 0.5 * self.zoom
                points = [
                    (sx, sy),
                    (sx + size, sy),
                    (sx + size, sy - size),
                    (sx, sy - size),
                    (sx, sy),
                ]
            else:
                sx, sy = self.edge_point(
                    src,
                    dst.x * self.zoom,
                    dst.y * self.zoom,
                    conn.src_pos,
                )
                points = [(sx, sy)]
                if conn.style == "Squared":
                    if conn.points:
                        mx = conn.points[0][0] * self.zoom
                    else:
                        mx = (src.x + dst.x) / 2 * self.zoom
                    points.extend([(mx, points[-1][1]), (mx, dst.y * self.zoom)])
                elif conn.style == "Custom":
                    for px, py in conn.points:
                        xpt = px * self.zoom
                        ypt = py * self.zoom
                        last = points[-1]
                        points.extend([(xpt, last[1]), (xpt, ypt)])
                ex, ey = self.edge_point(
                    dst,
                    src.x * self.zoom,
                    src.y * self.zoom,
                    conn.dst_pos,
                )
                points.append((ex, ey))
            for a, b in zip(points[:-1], points[1:]):
                if self._dist_to_segment((x, y), a, b) <= CONNECTION_SELECT_RADIUS:
                    return conn
        return None

    def snap_port_to_parent(self, port: SysMLObject, parent: SysMLObject) -> None:
        snap_port_to_parent_obj(port, parent)

    def edge_point(
        self,
        obj: SysMLObject,
        tx: float,
        ty: float,
        rel: tuple[float, float] | None = None,
        apply_radius: bool = True,
    ) -> Tuple[float, float]:
        cx = obj.x * self.zoom
        cy = obj.y * self.zoom

        def _intersect(vx: float, vy: float, w: float, h: float, r: float) -> Tuple[float, float]:
            """Return intersection of a ray from the origin with a rounded rectangle."""
            if vx == 0 and vy == 0:
                return 0.0, 0.0

            wi, hi = w - r, h - r
            signx = 1 if vx >= 0 else -1
            signy = 1 if vy >= 0 else -1
            candidates: list[tuple[float, float, float]] = []

            if vx != 0:
                t_v = (signx * w) / vx
                if t_v >= 0:
                    y_v = vy * t_v
                    if abs(y_v) <= hi:
                        candidates.append((t_v, signx * w, y_v))

            if vy != 0:
                t_h = (signy * h) / vy
                if t_h >= 0:
                    x_h = vx * t_h
                    if abs(x_h) <= wi:
                        candidates.append((t_h, x_h, signy * h))

            if r > 0:
                cx_arc, cy_arc = signx * wi, signy * hi
                a = vx * vx + vy * vy
                b = -2 * (vx * cx_arc + vy * cy_arc)
                c = cx_arc * cx_arc + cy_arc * cy_arc - r * r
                disc = b * b - 4 * a * c
                if disc >= 0:
                    sqrt_disc = math.sqrt(disc)
                    for t_arc in ((-b - sqrt_disc) / (2 * a), (-b + sqrt_disc) / (2 * a)):
                        if t_arc >= 0:
                            x_arc = vx * t_arc
                            y_arc = vy * t_arc
                            if signx * x_arc >= wi and signy * y_arc >= hi:
                                candidates.append((t_arc, x_arc, y_arc))

            if not candidates:
                return 0.0, 0.0

            t, ix, iy = min(candidates, key=lambda c: c[0])
            return ix, iy

        if obj.obj_type == "Port":
            # Ports are drawn as 12x12 squares regardless of object width/height.
            # Compute the intersection with this square so connectors touch its edge
            # rather than reaching the center.
            w = h = 6 * self.zoom
            if rel is not None:
                rx, ry = rel
                vx = rx * w
                vy = ry * h
            else:
                vx = tx - cx
                vy = ty - cy
            ix, iy = _intersect(vx, vy, w, h, 0.0)
            return cx + ix, cy + iy

        w = obj.width * self.zoom / 2
        h = obj.height * self.zoom / 2
        radius = 0.0
        if apply_radius:
            if obj.obj_type == "Block":
                radius = 6 * self.zoom
            elif obj.obj_type == "System Boundary":
                radius = 12 * self.zoom
            elif obj.obj_type in ("Action Usage", "Action", "CallBehaviorAction"):
                radius = 8 * self.zoom

        if rel is not None:
            rx, ry = rel
            if obj.obj_type in ("Decision", "Merge"):
                if abs(rx) >= abs(ry):
                    return (cx + (w if rx >= 0 else -w), cy)
                else:
                    return (cx, cy + (h if ry >= 0 else -h))
            vx = rx * obj.width / 2 * self.zoom
            vy = ry * obj.height / 2 * self.zoom
            ix, iy = _intersect(vx, vy, w, h, radius if apply_radius else 0.0)
            return cx + ix, cy + iy

        dx = tx - cx
        dy = ty - cy
        if obj.obj_type in ("Initial", "Final"):
            r = min(w, h)
            dist = (dx**2 + dy**2) ** 0.5 or 1
            return cx + dx / dist * r, cy + dy / dist * r
        if obj.obj_type in ("Decision", "Merge"):
            points = [
                (cx, cy - h),
                (cx + w, cy),
                (cx, cy + h),
                (cx - w, cy),
            ]
            best = None
            for i in range(len(points)):
                p3 = points[i]
                p4 = points[(i + 1) % len(points)]
                inter = SysMLDiagramWindow._segment_intersection(
                    self, (cx, cy), (tx, ty), p3, p4
                )
                if inter:
                    ix, iy, t = inter
                    if best is None or t < best[2]:
                        best = (ix, iy, t)
            if best:
                return best[0], best[1]

        ix, iy = _intersect(dx, dy, w, h, radius)
        return cx + ix, cy + iy

    def _line_rect_intersection(
        self,
        px: float,
        py: float,
        dx: float,
        dy: float,
        obj: SysMLObject,
    ) -> Tuple[float, float]:
        cx = obj.x * self.zoom
        cy = obj.y * self.zoom
        hw = obj.width * self.zoom / 2
        hh = obj.height * self.zoom / 2
        left, right = cx - hw, cx + hw
        top, bottom = cy - hh, cy + hh
        candidates: list[tuple[float, float, float]] = []
        if dx != 0:
            t = (left - px) / dx
            if t >= 0:
                y = py + t * dy
                if top <= y <= bottom:
                    candidates.append((t, left, y))
            t = (right - px) / dx
            if t >= 0:
                y = py + t * dy
                if top <= y <= bottom:
                    candidates.append((t, right, y))
        if dy != 0:
            t = (top - py) / dy
            if t >= 0:
                x = px + t * dx
                if left <= x <= right:
                    candidates.append((t, x, top))
            t = (bottom - py) / dy
            if t >= 0:
                x = px + t * dx
                if left <= x <= right:
                    candidates.append((t, x, bottom))
        if not candidates:
            return px, py
        t, ix, iy = min(candidates, key=lambda c: c[0])
        return ix, iy

    def sync_ports(self, part: SysMLObject) -> None:
        names: List[str] = []
        block_id = part.properties.get("definition")
        if block_id and block_id in self.repo.elements:
            block_elem = self.repo.elements[block_id]
            names.extend(
                [p.strip() for p in block_elem.properties.get("ports", "").split(",") if p.strip()]
            )
        names.extend([p.strip() for p in part.properties.get("ports", "").split(",") if p.strip()])
        existing_ports = [
            o
            for o in self.objects
            if o.obj_type == "Port" and o.properties.get("parent") == str(part.obj_id)
        ]
        existing: dict[str, SysMLObject] = {}
        for p in list(existing_ports):
            name = p.properties.get("name")
            if name in existing:
                self.objects.remove(p)
            else:
                existing[name] = p
        for n in names:
            if n not in existing:
                port = SysMLObject(
                    _get_next_id(),
                    "Port",
                    part.x + part.width / 2 + 20,
                    part.y,
                    properties={
                        "name": n,
                        "parent": str(part.obj_id),
                        "side": "E",
                        "labelX": "8",
                        "labelY": "-8",
                    },
                )
                self.snap_port_to_parent(port, part)
                self.objects.append(port)
                existing[n] = port
        for n, obj in list(existing.items()):
            if n not in names:
                self.objects.remove(obj)
        self.sort_objects()

    def sync_boundary_ports(self, boundary: SysMLObject) -> None:
        names: List[str] = []
        block_id = boundary.element_id
        if block_id and block_id in self.repo.elements:
            block_elem = self.repo.elements[block_id]
            names.extend([
                p.strip() for p in block_elem.properties.get("ports", "").split(",") if p.strip()
            ])
        existing_ports = [
            o
            for o in self.objects
            if o.obj_type == "Port" and o.properties.get("parent") == str(boundary.obj_id)
        ]
        existing: dict[str, SysMLObject] = {}
        for p in list(existing_ports):
            name = p.properties.get("name")
            if name in existing:
                self.objects.remove(p)
            else:
                existing[name] = p
        for n in names:
            if n not in existing:
                port = SysMLObject(
                    _get_next_id(),
                    "Port",
                    boundary.x + boundary.width / 2 + 20,
                    boundary.y,
                    properties={
                        "name": n,
                        "parent": str(boundary.obj_id),
                        "side": "E",
                        "labelX": "8",
                        "labelY": "-8",
                    },
                )
                self.snap_port_to_parent(port, boundary)
                self.objects.append(port)
                existing[n] = port
        for n, obj in list(existing.items()):
            if n not in names:
                self.objects.remove(obj)
        self.sort_objects()

    def zoom_in(self):
        self.zoom *= 1.2
        self.font.config(size=int(8 * self.zoom))
        self.redraw()

    def zoom_out(self):
        self.zoom /= 1.2
        self.font.config(size=int(8 * self.zoom))
        self.redraw()

    def _block_compartments(self, obj: SysMLObject) -> list[tuple[str, str]]:
        """Return the list of compartments displayed for a Block."""
        parts = "\n".join(
            p.strip()
            for p in obj.properties.get("partProperties", "").split(",")
            if p.strip()
        )
        operations = "\n".join(
            format_operation(op)
            for op in parse_operations(obj.properties.get("operations", ""))
        )
        ports = "\n".join(
            p.strip() for p in obj.properties.get("ports", "").split(",") if p.strip()
        )
        reliability = "\n".join(
            f"{label}={obj.properties.get(key, '')}"
            for label, key in (
                ("FIT", "fit"),
                ("Qual", "qualification"),
                ("FM", "failureModes"),
            )
            if obj.properties.get(key, "")
        )
        requirements = "\n".join(r.get("id") for r in obj.requirements)
        return [
            ("Parts", parts),
            ("Operations", operations),
            ("Ports", ports),
            ("Reliability", reliability),
            ("Requirements", requirements),
        ]

    def _min_block_size(self, obj: SysMLObject) -> tuple[float, float]:
        """Return minimum width and height to display all Block text."""
        name = _format_label(self, obj.properties.get('name', ''), obj.phase, obj)
        header = f"<<block>> {name}".strip()
        width_px = self.font.measure(header) + 8 * self.zoom
        compartments = self._block_compartments(obj)
        total_lines = 1
        button_w = 12 * self.zoom
        for label, text in compartments:
            collapsed = obj.collapsed.get(label, False)
            lines = text.splitlines() if text else [""]
            if collapsed:
                # When collapsed only show the compartment name, not the first
                # element. Previously the first line of the compartment content
                # was appended which caused the label to display e.g.
                # "Parts: Motor". The design has changed to only display the
                # compartment title when collapsed so that it simply reads
                # "Parts".
                disp = f"{label}:"
                width_px = max(width_px, self.font.measure(disp) + button_w + 8 * self.zoom)
                total_lines += 1
            else:
                disp = f"{label}:"
                width_px = max(width_px, self.font.measure(disp) + button_w + 8 * self.zoom)
                for line in lines:
                    width_px = max(width_px, self.font.measure(line) + 8 * self.zoom)
                total_lines += 1 + len(lines)
        height_px = total_lines * 20 * self.zoom
        return width_px / self.zoom, height_px / self.zoom

    def _min_action_size(self, obj: SysMLObject) -> tuple[float, float]:
        """Return minimum width and height to display Action text without wrapping."""
        full_width_obj = replace(obj, width=10_000)
        lines = self._object_label_lines(full_width_obj)
        if not lines:
            return (10.0, 10.0)
        text_width = max(self.font.measure(line) for line in lines)
        text_height = self.font.metrics("linespace") * len(lines)
        padding = 6 * self.zoom
        return (text_width + padding) / self.zoom, (text_height + padding) / self.zoom

    def _min_data_acquisition_size(self, obj: SysMLObject) -> tuple[float, float]:
        """Return minimum width and height to display Data acquisition compartments."""
        compartments = obj.properties.get(
            "compartments", "data source1;data source2;data source 3"
        ).split(";")
        lines = [line for comp in compartments for line in comp.splitlines()]
        if not lines:
            lines = [""]
        text_width = max(self.font.measure(line) for line in lines)
        padding = 8 * self.zoom
        total_lines = sum(max(len(comp.splitlines()), 1) for comp in compartments)
        text_height = self.font.metrics("linespace") * max(total_lines, 1)
        return (text_width + padding) / self.zoom, (text_height + padding) / self.zoom

    def _wrap_text_to_width(self, text: str, width_px: float) -> list[str]:
        """Return *text* wrapped to fit within *width_px* pixels."""
        if self.font.measure(text) <= width_px:
            return [text]
        words = text.split()
        if not words:
            words = [text]

        if len(words) == 1 and self.font.measure(words[0]) > width_px:
            # single long word - wrap by characters
            lines: list[str] = []
            current = ""
            for ch in words[0]:
                if self.font.measure(current + ch) <= width_px:
                    current += ch
                else:
                    if current:
                        lines.append(current)
                    current = ch
            if current:
                lines.append(current)
            return lines

        lines: list[str] = []
        current = words[0]
        for word in words[1:]:
            candidate = current + " " + word
            if self.font.measure(candidate) <= width_px:
                current = candidate
            else:
                lines.append(current)
                if self.font.measure(word) <= width_px:
                    current = word
                else:
                    # break long word
                    part = ""
                    for ch in word:
                        if self.font.measure(part + ch) <= width_px:
                            part += ch
                        else:
                            if part:
                                lines.append(part)
                            part = ch
                    current = part
        if current:
            lines.append(current)
        return lines

    def _object_label_lines(self, obj: SysMLObject) -> list[str]:
        """Return the lines of text displayed inside *obj*."""
        if obj.obj_type == "System Boundary" or obj.obj_type == "Block Boundary":
            name = _format_label(self, obj.properties.get("name", ""), obj.phase, obj)
            return [name] if name else []

        if obj.obj_type in ("Block", "Port"):
            # Blocks and ports use custom drawing logic
            return []

        name = obj.properties.get("name", "")
        has_name = False
        def_id = obj.properties.get("definition")
        if obj.element_id and obj.element_id in self.repo.elements:
            elem = self.repo.elements[obj.element_id]
            name = elem.name or elem.properties.get("component", "")
            def_id = def_id or elem.properties.get("definition")
            def_name = ""
            if def_id and def_id in self.repo.elements:
                def_name = self.repo.elements[def_id].name or def_id
            has_name = bool(name) and not _is_default_part_name(def_name, name)

        if not has_name:
            name = ""
        if obj.obj_type == "Part":
            asil = calculate_allocated_asil(obj.requirements)
            if obj.properties.get("asil") != asil:
                obj.properties["asil"] = asil
                if obj.element_id and obj.element_id in self.repo.elements:
                    self.repo.elements[obj.element_id].properties["asil"] = asil
            def_id = obj.properties.get("definition")
            mult = None
            comp = obj.properties.get("component", "")
            if def_id and def_id in self.repo.elements:
                def_name = self.repo.elements[def_id].name or def_id
                diag = self.repo.diagrams.get(self.diagram_id)
                block_id = (
                    getattr(diag, "father", None)
                    or next(
                        (
                            eid
                            for eid, did in self.repo.element_diagrams.items()
                            if did == self.diagram_id
                        ),
                        None,
                    )
                )
                if block_id:
                    for rel in self.repo.relationships:
                        if (
                            rel.rel_type in ("Aggregation", "Composite Aggregation")
                            and rel.source == block_id
                            and rel.target == def_id
                        ):
                            mult = rel.properties.get("multiplicity", "1")
                            if mult in ("", "1"):
                                mult = None
                            break
                base = name
                index = None
                m = re.match(r"^(.*)\[(\d+)\]$", name)
                if m:
                    base = m.group(1)
                    index = int(m.group(2))
                if index is not None:
                    base = f"{base} {index}"
                name = base
                if obj.element_id and obj.element_id in self.repo.elements and not comp:
                    comp = self.repo.elements[obj.element_id].properties.get("component", "")
                if comp and comp == def_name:
                    comp = ""
                if mult:
                    if ".." in mult:
                        upper = mult.split("..", 1)[1] or "*"
                        disp = f"{index or 1}..{upper}"
                    elif mult == "*":
                        disp = f"{index or 1}..*"
                    else:
                        disp = f"{index or 1}..{mult}"
                    def_part = f"{def_name} [{disp}]"
                else:
                    def_part = def_name
                if comp:
                    def_part = f"{comp} / {def_part}"
                if name and def_part != name:
                    name = f"{name} : {def_part}"
                elif not name:
                    name = f" : {def_part}"

        name = _format_label(self, name, obj.phase, obj)
        lines: list[str] = []
        diag_id = self.repo.get_linked_diagram(obj.element_id)
        if diag_id and diag_id in self.repo.diagrams:
            diag = self.repo.diagrams[diag_id]
            diag_name = _format_label(self, diag.name or diag_id, diag.phase)
            lines.append(diag_name)

        if obj.obj_type in ("Action", "CallBehaviorAction") and name:
            max_width = obj.width * self.zoom - 6 * self.zoom
            if max_width > 0:
                wrapped = self._wrap_text_to_width(name, max_width)
                lines.extend(wrapped)
            else:
                lines.append(name)
        elif obj.obj_type == "Work Product" and name:
            lines.extend(name.split())
        else:
            lines.append(name)

        key = obj.obj_type.replace(" ", "")
        if not key.endswith("Usage"):
            key += "Usage"
        for prop in SYSML_PROPERTIES.get(key, []):
            if obj.obj_type == "Part" and prop in (
                "fit",
                "qualification",
                "failureModes",
                "asil",
            ):
                continue
            val = obj.properties.get(prop)
            if val:
                lines.append(f"{prop}: {val}")

        if obj.obj_type == "Part":
            rel_items = []
            for lbl, key in (
                ("ASIL", "asil"),
                ("FIT", "fit"),
                ("Qual", "qualification"),
                ("FM", "failureModes"),
            ):
                val = obj.properties.get(key)
                if val:
                    rel_items.append(f"{lbl}: {val}")
            if rel_items:
                lines.extend(rel_items)
            reqs = "; ".join(r.get("id") for r in obj.requirements)
            if reqs:
                lines.append(f"Reqs: {reqs}")

        return lines

    def ensure_text_fits(self, obj: SysMLObject) -> None:
        """Expand the object's size so its label is fully visible."""
        if obj.obj_type == "Block":
            b_w, b_h = self._min_block_size(obj)
            min_w, min_h = b_w, b_h
        elif obj.obj_type == "Data acquisition":
            min_w, min_h = self._min_data_acquisition_size(obj)
            obj.width = max(obj.width, min_w)
            obj.height = max(obj.height, min_h)
            return
        else:
            label_lines = self._object_label_lines(obj)
            if not label_lines:
                return

            text_width = max(self.font.measure(line) for line in label_lines)
            text_height = self.font.metrics("linespace") * len(label_lines)
            if obj.obj_type in ("Action", "CallBehaviorAction"):
                padding = 6 * self.zoom
                if text_width + padding <= obj.width * self.zoom:
                    min_w = obj.width
                else:
                    min_w = (text_width + padding) / self.zoom
            else:
                padding = 10 * self.zoom
                min_w = (text_width + padding) / self.zoom
            min_h = (text_height + padding) / self.zoom

        if obj.obj_type in ("Block",):
            # _min_block_size already accounts for text padding
            pass
        elif obj.obj_type in (
            "Fork",
            "Join",
            "Initial",
            "Final",
            "Decision",
            "Merge",
        ):
            min_h = obj.height  # height remains unchanged for these types
        if min_w > obj.width:
            obj.width = min_w
        if obj.obj_type not in (
            "Fork",
            "Join",
            "Initial",
            "Final",
            "Decision",
            "Merge",
        ) and min_h > obj.height:
            obj.height = min_h
    def sort_objects(self) -> None:
        """Order objects so boundaries render behind and their ports above."""

        def key(o: SysMLObject) -> int:
            if o.obj_type in ("System Boundary", "Block Boundary", "Existing Element"):
                return 0
            if o.obj_type == "Port":
                parent_id = o.properties.get("parent")
                if parent_id:
                    try:
                        pid = int(parent_id)
                    except (TypeError, ValueError):
                        pid = None
                    if pid is not None:
                        for obj in self.objects:
                            if obj.obj_id == pid and obj.obj_type == "Block Boundary":
                                return 2
            return 1

        self.objects.sort(key=key)

    def redraw(self):
        self.canvas.configure(bg=StyleManager.get_instance().canvas_bg)
        self.canvas.delete("all")
        self.gradient_cache.clear()
        self.compartment_buttons = []
        self.sort_objects()
        remove_orphan_ports(self.objects)
        for obj in list(self.objects):
            if getattr(obj, "hidden", False):
                continue
            if obj.obj_type == "Part":
                self.sync_ports(obj)
            if obj.obj_type == "Block Boundary":
                self.sync_boundary_ports(obj)
            self.ensure_text_fits(obj)
            self.draw_object(obj)
        for conn in self.connections:
            src = self.get_object(conn.src)
            dst = self.get_object(conn.dst)
            if (
                src
                and dst
                and not getattr(src, "hidden", False)
                and not getattr(dst, "hidden", False)
            ):
                if (
                    conn is self.selected_conn
                    and self.dragging_endpoint is not None
                    and self.endpoint_drag_pos
                ):
                    continue
                self.draw_connection(src, dst, conn, conn is self.selected_conn)
        if (
            self.selected_conn
            and self.dragging_endpoint is not None
            and self.endpoint_drag_pos
        ):
            other = (
                self.get_object(self.selected_conn.dst)
                if self.dragging_endpoint == "src"
                else self.get_object(self.selected_conn.src)
            )
            if other:
                rel = (
                    self.selected_conn.dst_pos
                    if self.dragging_endpoint == "src"
                    else self.selected_conn.src_pos
                )
                sx, sy = self.edge_point(other, *self.endpoint_drag_pos, rel)
                ex, ey = self.endpoint_drag_pos
                forward = self.selected_conn.arrow in ("forward", "both")
                backward = self.selected_conn.arrow in ("backward", "both")
                if self.dragging_endpoint == "src":
                    arrow_start = backward
                    arrow_end = forward
                else:
                    arrow_start = backward
                    arrow_end = forward
                if arrow_start and arrow_end:
                    style = tk.BOTH
                elif arrow_end:
                    style = tk.LAST
                elif arrow_start:
                    style = tk.FIRST
                else:
                    style = tk.NONE
                self.canvas.create_line(
                    sx,
                    sy,
                    ex,
                    ey,
                    dash=(2, 2),
                    arrow=style,
                    tags="connection",
                )
        if (
            self.start
            and self.temp_line_end
            and self.current_tool
            in (
                "Association",
                "Include",
                "Extend",
                "Flow",
                "Connector",
                "Generalization",
                "Generalize",
                "Communication Path",
                "Aggregation",
                "Composite Aggregation",
                "Control Action",
                "Feedback",
            )
        ):
            sx, sy = self.edge_point(self.start, *self.temp_line_end)
            ex, ey = self.temp_line_end
            self.canvas.create_line(
                sx, sy, ex, ey, dash=(2, 2), arrow=tk.LAST, tags="connection"
            )
        self.canvas.tag_raise("connection")
        self.canvas.config(scrollregion=self.canvas.bbox("all"))

    def _create_round_rect(self, x1, y1, x2, y2, radius=10, **kwargs):
        """Draw a rectangle with rounded corners on the canvas."""
        rad = min(radius, abs(x2 - x1) / 2, abs(y2 - y1) / 2)
        points = [
            x1 + rad,
            y1,
            x2 - rad,
            y1,
            x2,
            y1,
            x2,
            y1 + rad,
            x2,
            y2 - rad,
            x2,
            y2,
            x2 - rad,
            y2,
            x1 + rad,
            y2,
            x1,
            y2,
            x1,
            y2 - rad,
            x1,
            y1 + rad,
            x1,
            y1,
        ]
        return self.canvas.create_polygon(points, smooth=True, splinesteps=36, **kwargs)

    def _create_gradient_image(self, width: int, height: int, color: str) -> tk.PhotoImage:
        """Return a left-to-right gradient image from white to *color*."""
        width = max(1, int(width))
        height = max(1, int(height))
        img = tk.PhotoImage(width=width, height=height)
        r = int(color[1:3], 16)
        g = int(color[3:5], 16)
        b = int(color[5:7], 16)
        for x in range(width):
            ratio = x / (width - 1) if width > 1 else 1
            nr = int(255 * (1 - ratio) + r * ratio)
            ng = int(255 * (1 - ratio) + g * ratio)
            nb = int(255 * (1 - ratio) + b * ratio)
            img.put(f"#{nr:02x}{ng:02x}{nb:02x}", to=(x, 0, x + 1, height))
        return img

    def _draw_gradient_rect(self, x1: float, y1: float, x2: float, y2: float, color: str, obj_id: int) -> None:
        """Draw a gradient rectangle on the canvas and cache the image."""
        img = self._create_gradient_image(abs(int(x2 - x1)), abs(int(y2 - y1)), color)
        self.canvas.create_image(min(x1, x2), min(y1, y2), anchor="nw", image=img)
        self.gradient_cache[obj_id] = img


    def _draw_open_arrow(
        self,
        start: Tuple[float, float],
        end: Tuple[float, float],
        color: str = "black",
        width: int = 1,
        tags: str = "connection",
    ) -> None:
        """Draw an open triangular arrow head from *start* to *end*.

        This helper creates the classic hollow triangle used for
        generalization relationships. The interior is filled with the
        canvas background so the outline color defines the arrow shape.
        """
        dx = end[0] - start[0]
        dy = end[1] - start[1]
        length = math.hypot(dx, dy)
        if length == 0:
            return
        size = 10 * self.zoom
        angle = math.atan2(dy, dx)
        spread = math.radians(20)
        p1 = (
            end[0] - size * math.cos(angle - spread),
            end[1] - size * math.sin(angle - spread),
        )
        p2 = (
            end[0] - size * math.cos(angle + spread),
            end[1] - size * math.sin(angle + spread),
        )
        # Draw the arrowhead as a small white triangle with the requested
        # outline color. Using a filled polygon ensures the arrowhead remains
        # visible regardless of the canvas background color.
        self.canvas.create_polygon(
            end,
            p1,
            p2,
            fill="white",
            outline=color,
            width=width,
            tags=tags,
        )

    def _draw_line_arrow(
        self,
        start: Tuple[float, float],
        end: Tuple[float, float],
        color: str = "black",
        width: int = 1,
        tags: str = "connection",
    ) -> None:
        """Draw an open arrow using only line segments.

        The arrow head is composed of two lines so that the center line of
        the connection meets the arrow tip directly, providing a cleaner
        look for port direction indicators.
        """
        dx = end[0] - start[0]
        dy = end[1] - start[1]
        length = math.hypot(dx, dy)
        if length == 0:
            return
        # Use a slightly smaller arrow head so the direction indicator
        # fits nicely on the tiny port square.
        size = 6 * self.zoom
        angle = math.atan2(dy, dx)
        spread = math.radians(20)
        p1 = (
            end[0] - size * math.cos(angle - spread),
            end[1] - size * math.sin(angle - spread),
        )
        p2 = (
            end[0] - size * math.cos(angle + spread),
            end[1] - size * math.sin(angle + spread),
        )
        self.canvas.create_line(
            end[0],
            end[1],
            p1[0],
            p1[1],
            fill=color,
            width=width,
            tags=tags,
        )
        self.canvas.create_line(
            end[0],
            end[1],
            p2[0],
            p2[1],
            fill=color,
            width=width,
            tags=tags,
        )

    def _draw_line_arrow(
        self,
        start: Tuple[float, float],
        end: Tuple[float, float],
        color: str = "black",
        width: int = 1,
        tags: str = "connection",
    ) -> None:
        """Draw an open arrow using only line segments.

        The arrow head is composed of two lines so that the center line of
        the connection meets the arrow tip directly, providing a cleaner
        look for port direction indicators.
        """
        dx = end[0] - start[0]
        dy = end[1] - start[1]
        length = math.hypot(dx, dy)
        if length == 0:
            return
        # Use a tiny arrow head so the indicator does not dwarf the port.
        size = 3 * self.zoom
        angle = math.atan2(dy, dx)
        spread = math.radians(20)
        p1 = (
            end[0] - size * math.cos(angle - spread),
            end[1] - size * math.sin(angle - spread),
        )
        p2 = (
            end[0] - size * math.cos(angle + spread),
            end[1] - size * math.sin(angle + spread),
        )
        self.canvas.create_line(
            end[0],
            end[1],
            p1[0],
            p1[1],
            fill=color,
            width=width,
            tags=tags,
        )
        self.canvas.create_line(
            end[0],
            end[1],
            p2[0],
            p2[1],
            fill=color,
            width=width,
            tags=tags,
        )

    def _draw_filled_arrow(
        self,
        start: Tuple[float, float],
        end: Tuple[float, float],
        color: str = "black",
        width: int = 1,
        tags: str = "connection",
    ) -> None:
        """Draw a filled triangular arrow from *start* to *end*."""
        dx = end[0] - start[0]
        dy = end[1] - start[1]
        length = math.hypot(dx, dy)
        if length == 0:
            return
        size = 10 * self.zoom
        angle = math.atan2(dy, dx)
        spread = math.radians(20)
        p1 = (
            end[0] - size * math.cos(angle - spread),
            end[1] - size * math.sin(angle - spread),
        )
        p2 = (
            end[0] - size * math.cos(angle + spread),
            end[1] - size * math.sin(angle + spread),
        )
        self.canvas.create_polygon(
            end,
            p1,
            p2,
            fill=color,
            outline=color,
            width=width,
            tags=tags,
        )

    def _draw_open_diamond(
        self,
        start: Tuple[float, float],
        end: Tuple[float, float],
        color: str = "black",
        width: int = 1,
        tags: str = "connection",
    ) -> None:
        """Draw an open diamond from *start* to *end*."""
        dx = end[0] - start[0]
        dy = end[1] - start[1]
        length = math.hypot(dx, dy)
        if length == 0:
            return
        size = 10 * self.zoom
        angle = math.atan2(dy, dx)
        p1 = (
            end[0] - size * math.cos(angle),
            end[1] - size * math.sin(angle),
        )
        p2 = (
            p1[0] - size * math.sin(angle) / 2,
            p1[1] + size * math.cos(angle) / 2,
        )
        p3 = (
            end[0] - 2 * size * math.cos(angle),
            end[1] - 2 * size * math.sin(angle),
        )
        p4 = (
            p1[0] + size * math.sin(angle) / 2,
            p1[1] - size * math.cos(angle) / 2,
        )
        self.canvas.create_polygon(
            end,
            p2,
            p3,
            p4,
            fill=self.canvas.cget("background"),
            outline=color,
            width=width,
            tags=tags,
        )

    def _draw_filled_diamond(
        self,
        start: Tuple[float, float],
        end: Tuple[float, float],
        color: str = "black",
        width: int = 1,
        tags: str = "connection",
    ) -> None:
        """Draw a filled diamond from *start* to *end*."""
        dx = end[0] - start[0]
        dy = end[1] - start[1]
        length = math.hypot(dx, dy)
        if length == 0:
            return
        size = 10 * self.zoom
        angle = math.atan2(dy, dx)
        p1 = (
            end[0] - size * math.cos(angle),
            end[1] - size * math.sin(angle),
        )
        p2 = (
            p1[0] - size * math.sin(angle) / 2,
            p1[1] + size * math.cos(angle) / 2,
        )
        p3 = (
            end[0] - 2 * size * math.cos(angle),
            end[1] - 2 * size * math.sin(angle),
        )
        p4 = (
            p1[0] + size * math.sin(angle) / 2,
            p1[1] - size * math.cos(angle) / 2,
        )
        self.canvas.create_polygon(
            end,
            p2,
            p3,
            p4,
            fill=color,
            outline=color,
            width=width,
            tags=tags,
        )

    def _draw_center_triangle(
        self,
        start: Tuple[float, float],
        end: Tuple[float, float],
        color: str = "black",
        width: int = 1,
        tags: str = "connection",
    ) -> None:
        """Draw a small triangular arrow pointing from *start* to *end*.

        The triangle is centered on the line segment defined by the start
        and end points and scales with the current zoom level.
        """
        dx = end[0] - start[0]
        dy = end[1] - start[1]
        length = math.hypot(dx, dy)
        if length == 0:
            return
        mx = (start[0] + end[0]) / 2
        my = (start[1] + end[1]) / 2
        # Slightly enlarge the arrowhead to make flow direction clearer
        size = 10 * self.zoom
        angle = math.atan2(dy, dx)
        spread = math.radians(20)
        p1 = (mx, my)
        p2 = (
            mx - size * math.cos(angle - spread),
            my - size * math.sin(angle - spread),
        )
        p3 = (
            mx - size * math.cos(angle + spread),
            my - size * math.sin(angle + spread),
        )
        self.canvas.create_polygon(
            p1,
            p2,
            p3,
            fill=color,
            outline=color,
            width=width,
            tags=tags,
        )

    def _draw_subdiagram_marker(self, right: float, bottom: float) -> None:
        """Draw a small indicator showing a linked lower level diagram."""

        size = 8 * self.zoom
        pad = 2 * self.zoom
        x1 = right - size - pad
        y1 = bottom - size - pad
        x2 = right - pad
        y2 = bottom - pad
        self.canvas.create_rectangle(
            x1,
            y1,
            x2,
            y2,
            outline=StyleManager.get_instance().outline_color,
            fill="white",
        )
        cx = (x1 + x2) / 2
        cy = (y1 + y2) / 2
        self.canvas.create_text(
            cx,
            cy,
            text="∞",
            font=("Arial", int(6 * self.zoom)),
            fill="black",
        )

    def draw_object(self, obj: SysMLObject):
        x = obj.x * self.zoom
        y = obj.y * self.zoom
        w = obj.width * self.zoom / 2
        h = obj.height * self.zoom / 2
        color = StyleManager.get_instance().get_color(obj.obj_type)
        outline = StyleManager.get_instance().outline_color
        if color == "#FFFFFF":
            if obj.obj_type == "Database":
                color = "#cfe2f3"
            elif obj.obj_type == "ANN":
                color = "#d5e8d4"
            elif obj.obj_type == "Data acquisition":
                color = "#ffe6cc"
            elif obj.obj_type == "Process":
                color = "#e6f2ff"
            elif obj.obj_type == "Activity":
                color = "#fff2cc"
            elif obj.obj_type == "Task":
                color = "#d9ead3"
            elif obj.obj_type == "Operation":
                color = "#ead1dc"
            elif obj.obj_type == "Driving Function":
                color = "#d0e0e3"
            elif obj.obj_type in ("Software Component", "Component"):
                color = "#fff2cc"
            elif obj.obj_type == "Test Suite":
                color = "#f4cccc"
            elif obj.obj_type == "System":
                color = "#c9daf8"
            elif obj.obj_type == "Verification Plan":
                color = "#f9cb9c"
            elif obj.obj_type == "Manufacturing Process":
                color = "#b4a7d6"
            elif obj.obj_type == "Vehicle":
                color = "#a2c4c9"
            elif obj.obj_type == "Fleet":
                color = "#a4c2f4"
            elif obj.obj_type == "Safety Compliance":
                color = "#cfe2f3"
            elif obj.obj_type == "Incident":
                color = "#f4cccc"
            elif obj.obj_type == "Safety Issue":
                color = "#fce5cd"
            elif obj.obj_type == "Field Data":
                color = "#e2f0d9"
            elif obj.obj_type == "Model":
                color = "#d9d2e9"
        if obj.obj_type == "Actor":
            sx = obj.width / 80.0 * self.zoom
            sy = obj.height / 40.0 * self.zoom
            self.canvas.create_oval(
                x - 10 * sx,
                y - 30 * sy,
                x + 10 * sx,
                y - 10 * sy,
                outline=outline,
                fill=color,
            )
            self.canvas.create_line(x, y - 10 * sy, x, y + 20 * sy, fill=outline)
            self.canvas.create_line(x - 15 * sx, y, x + 15 * sx, y, fill=outline)
            self.canvas.create_line(
                x,
                y + 20 * sy,
                x - 10 * sx,
                y + 40 * sy,
                fill=outline,
            )
            self.canvas.create_line(
                x,
                y + 20 * sy,
                x + 10 * sx,
                y + 40 * sy,
                fill=outline,
            )
        elif obj.obj_type == "Role":
            sx = obj.width / 80.0 * self.zoom
            sy = obj.height / 40.0 * self.zoom
            self.canvas.create_oval(
                x - 10 * sx,
                y - 30 * sy,
                x + 10 * sx,
                y - 10 * sy,
                outline=outline,
                fill=color,
            )
            self.canvas.create_line(x, y - 10 * sy, x, y + 20 * sy, fill=outline)
            self.canvas.create_line(x - 15 * sx, y, x + 15 * sx, y, fill=outline)
            self.canvas.create_line(
                x,
                y + 20 * sy,
                x - 10 * sx,
                y + 40 * sy,
                fill=outline,
            )
            self.canvas.create_line(
                x,
                y + 20 * sy,
                x + 10 * sx,
                y + 40 * sy,
                fill=outline,
            )
        elif obj.obj_type == "Business Unit":
            self.canvas.create_rectangle(
                x - w,
                y - h,
                x + w,
                y + h,
                outline=outline,
                fill=color,
            )
        elif obj.obj_type == "Data":
            rh = min(10 * self.zoom, h)
            self.canvas.create_oval(
                x - w,
                y - h,
                x + w,
                y - h + 2 * rh,
                outline=outline,
                fill=color,
            )
            self.canvas.create_rectangle(
                x - w,
                y - h + rh,
                x + w,
                y + h - rh,
                outline=outline,
                fill=color,
            )
            self.canvas.create_oval(
                x - w,
                y + h - 2 * rh,
                x + w,
                y + h,
                outline=outline,
                fill=color,
            )
        elif obj.obj_type == "Document":
            self.canvas.create_rectangle(
                x - w,
                y - h,
                x + w,
                y + h,
                outline=outline,
                fill=color,
            )
            fold = 10 * self.zoom
            self.canvas.create_polygon(
                x + w - fold,
                y - h,
                x + w,
                y - h,
                x + w,
                y - h + fold,
                fill=StyleManager.get_instance().get_canvas_color(),
                outline=outline,
            )
        elif obj.obj_type == "Guideline":
            r = min(obj.width, obj.height) * self.zoom / 2
            points = []
            for i in range(6):
                angle = math.radians(60 * i)
                px = x + r * math.cos(angle)
                py = y + r * math.sin(angle)
                points.extend([px, py])
            self.canvas.create_polygon(points, outline=outline, fill=color)
        elif obj.obj_type == "Metric":
            points = [x, y - h, x + w, y, x, y + h, x - w, y]
            self.canvas.create_polygon(points, outline=outline, fill=color)
        elif obj.obj_type == "Organization":
            self.canvas.create_oval(
                x - w,
                y - h,
                x + w,
                y + h,
                outline=outline,
                fill=color,
            )
        elif obj.obj_type == "Policy":
            r = min(obj.width, obj.height) * self.zoom / 2
            points = []
            for i in range(8):
                angle = math.radians(45 * i + 22.5)
                px = x + r * math.cos(angle)
                py = y + r * math.sin(angle)
                points.extend([px, py])
            self.canvas.create_polygon(points, outline=outline, fill=color)
        elif obj.obj_type == "Principle":
            points = [x, y - h, x + w, y + h, x - w, y + h]
            self.canvas.create_polygon(points, outline=outline, fill=color)
        elif obj.obj_type == "Procedure":
            offset = w * 0.3
            points = [
                x - w + offset,
                y - h,
                x + w,
                y - h,
                x + w - offset,
                y + h,
                x - w,
                y + h,
            ]
            self.canvas.create_polygon(points, outline=outline, fill=color)
        elif obj.obj_type == "Record":
            self.canvas.create_rectangle(
                x - w,
                y - h,
                x + w,
                y + h,
                outline=outline,
                fill=color,
            )
            tab_h = min(15 * self.zoom, h)
            tab_w = w * 0.4
            self.canvas.create_rectangle(
                x - w,
                y - h,
                x - w + tab_w,
                y - h + tab_h,
                outline=outline,
                fill=StyleManager.get_instance().get_canvas_color(),
            )
        elif obj.obj_type == "Standard":
            r = min(obj.width, obj.height) * self.zoom / 2
            points = []
            for i in range(10):
                angle = math.radians(36 * i - 90)
                radius = r if i % 2 == 0 else r * 0.4
                px = x + radius * math.cos(angle)
                py = y + radius * math.sin(angle)
                points.extend([px, py])
            self.canvas.create_polygon(points, outline=outline, fill=color)
        elif obj.obj_type == "Process" or obj.obj_type == "Manufacturing Process":
            r = min(obj.width, obj.height) * self.zoom / 2
            points = []
            for i in range(6):
                angle = math.radians(60 * i)
                px = x + r * math.cos(angle)
                py = y + r * math.sin(angle)
                points.extend([px, py])
            self.canvas.create_polygon(points, outline=outline, fill=color)
        elif obj.obj_type == "Activity":
            self._draw_gradient_rect(x - w, y - h, x + w, y + h, color, obj.obj_id)
            self._create_round_rect(
                x - w,
                y - h,
                x + w,
                y + h,
                radius=12 * self.zoom,
                outline=outline,
                fill="",
            )
        elif obj.obj_type == "Task":
            offset = w * 0.3
            points = [
                x - w + offset,
                y - h,
                x + w - offset,
                y - h,
                x + w,
                y + h,
                x - w,
                y + h,
            ]
            self.canvas.create_polygon(points, outline=outline, fill=color)
        elif obj.obj_type == "Operation":
            self.canvas.create_oval(
                x - w,
                y - h,
                x + w,
                y + h,
                outline=outline,
                fill=color,
            )
        elif obj.obj_type == "Driving Function":
            points = [x - w, y - h, x + w, y, x - w, y + h]
            self.canvas.create_polygon(points, outline=outline, fill=color)
        elif obj.obj_type in ("Software Component", "Component"):
            self.canvas.create_rectangle(
                x - w,
                y - h,
                x + w,
                y + h,
                outline=outline,
                fill=color,
            )
            side = w * 0.4
            comp_h = h * 0.4
            self.canvas.create_rectangle(
                x - w - side * 0.1,
                y - h + comp_h * 0.2,
                x - w + side,
                y - h + comp_h * 1.2,
                outline=outline,
                fill=StyleManager.get_instance().get_canvas_color(),
            )
            self.canvas.create_rectangle(
                x - w - side * 0.1,
                y + h - comp_h * 1.2,
                x - w + side,
                y + h - comp_h * 0.2,
                outline=outline,
                fill=StyleManager.get_instance().get_canvas_color(),
            )
        elif obj.obj_type == "Test Suite":
            self.canvas.create_rectangle(
                x - w,
                y - h,
                x + w,
                y + h,
                outline=outline,
                fill=color,
            )
            self.canvas.create_line(x - w, y, x + w, y, fill=outline)
            self.canvas.create_line(x, y - h, x, y + h, fill=outline)
            label = obj.properties.get("name", obj.obj_type)
            self.canvas.create_text(
                x, y + h + 10 * self.zoom, text=label, font=self.font
            )
        elif obj.obj_type == "System":
            self.canvas.create_rectangle(
                x - w,
                y - h,
                x + w,
                y + h,
                outline=outline,
                fill=color,
            )
            pad = 6 * self.zoom
            self.canvas.create_rectangle(
                x - w + pad,
                y - h + pad,
                x + w - pad,
                y + h - pad,
                outline=outline,
                fill="",
            )
        elif obj.obj_type == "Verification Plan":
            self.canvas.create_rectangle(
                x - w,
                y - h,
                x + w,
                y + h,
                outline=outline,
                fill=color,
            )
            fold = 10 * self.zoom
            self.canvas.create_polygon(
                x + w - fold,
                y - h,
                x + w,
                y - h,
                x + w,
                y - h + fold,
                fill=StyleManager.get_instance().get_canvas_color(),
                outline=outline,
            )
        elif obj.obj_type == "Vehicle":
            body_h = h * 0.6
            self.canvas.create_rectangle(
                x - w,
                y - body_h,
                x + w,
                y + body_h,
                outline=outline,
                fill=color,
            )
            wheel_r = min(w, h) * 0.2
            self.canvas.create_oval(
                x - w + wheel_r,
                y + body_h - wheel_r,
                x - w + 3 * wheel_r,
                y + body_h + wheel_r,
                outline=outline,
                fill=outline,
            )
            self.canvas.create_oval(
                x + w - 3 * wheel_r,
                y + body_h - wheel_r,
                x + w - wheel_r,
                y + body_h + wheel_r,
                outline=outline,
                fill=outline,
            )
        elif obj.obj_type == "Fleet":
            offset = 6 * self.zoom
            body_h = h * 0.6
            self.canvas.create_rectangle(
                x - w + offset,
                y - body_h - offset,
                x + w + offset,
                y + body_h - offset,
                outline=outline,
                fill=color,
            )
            self.canvas.create_rectangle(
                x - w,
                y - body_h,
                x + w,
                y + body_h,
                outline=outline,
                fill=color,
            )
            wheel_r = min(w, h) * 0.2
            self.canvas.create_oval(
                x - w + wheel_r,
                y + body_h - wheel_r,
                x - w + 3 * wheel_r,
                y + body_h + wheel_r,
                outline=outline,
                fill=outline,
            )
            self.canvas.create_oval(
                x + w - 3 * wheel_r,
                y + body_h - wheel_r,
                x + w - wheel_r,
                y + body_h + wheel_r,
                outline=outline,
                fill=outline,
            )
        elif obj.obj_type == "Safety Compliance":
            points = [
                x,
                y - h,
                x + w,
                y - h / 3,
                x + w * 0.6,
                y + h,
                x - w * 0.6,
                y + h,
                x - w,
                y - h / 3,
            ]
            self.canvas.create_polygon(points, outline=outline, fill=color)
        elif obj.obj_type == "Incident":
            r = min(obj.width, obj.height) * self.zoom / 2
            points = []
            for i in range(8):
                angle = math.radians(45 * i)
                radius = r if i % 2 == 0 else r * 0.5
                px = x + radius * math.cos(angle)
                py = y + radius * math.sin(angle)
                points.extend([px, py])
            self.canvas.create_polygon(points, outline=outline, fill=color)
        elif obj.obj_type == "Safety Issue":
            points = [x, y - h, x + w, y + h, x - w, y + h]
            self.canvas.create_polygon(points, outline=outline, fill=color)
        elif obj.obj_type == "Field Data":
            rh = min(10 * self.zoom, h)
            self.canvas.create_oval(
                x - w,
                y - h,
                x + w,
                y - h + 2 * rh,
                outline=outline,
                fill=color,
            )
            self.canvas.create_rectangle(
                x - w,
                y - h + rh,
                x + w,
                y + h - rh,
                outline=outline,
                fill=color,
            )
            self.canvas.create_oval(
                x - w,
                y + h - 2 * rh,
                x + w,
                y + h,
                outline=outline,
                fill=color,
            )
        elif obj.obj_type == "Model":
            self.canvas.create_rectangle(
                x - w,
                y - h,
                x + w,
                y + h,
                outline=outline,
                fill=color,
            )
            off = w * 0.3
            self.canvas.create_rectangle(
                x - w + off,
                y - h + off,
                x + w + off,
                y + h + off,
                outline=outline,
                fill=StyleManager.get_instance().get_canvas_color(),
            )
            self.canvas.create_line(x + w, y - h, x + w + off, y - h + off, fill=outline)
            self.canvas.create_line(x + w, y + h, x + w + off, y + h + off, fill=outline)
            self.canvas.create_line(x - w, y + h, x - w + off, y + h + off, fill=outline)
        elif obj.obj_type == "Hazard":
            points = [x, y - h, x + w, y + h, x - w, y + h]
            self.canvas.create_polygon(points, outline=outline, fill=color)
        elif obj.obj_type == "Risk Assessment":
            points = [x, y - h, x + w, y, x, y + h, x - w, y]
            self.canvas.create_polygon(points, outline=outline, fill=color)
        elif obj.obj_type == "Safety Goal":
            r = min(obj.width, obj.height) * self.zoom / 2
            pts = []
            for i in range(5):
                angle = math.radians(72 * i - 90)
                px = x + r * math.cos(angle)
                py = y + r * math.sin(angle)
                pts.extend([px, py])
            self.canvas.create_polygon(pts, outline=outline, fill=color)
        elif obj.obj_type in (
            "Safety Plan",
            "Security Plan",
            "Mitigation Plan",
            "Report",
            "Safety Case",
            "Deployment Plan",
            "Maintenance Plan",
            "Decommission Plan",
        ):
            self.canvas.create_rectangle(
                x - w,
                y - h,
                x + w,
                y + h,
                outline=outline,
                fill=color,
            )
            fold = 10 * self.zoom
            self.canvas.create_polygon(
                x + w - fold,
                y - h,
                x + w,
                y - h,
                x + w,
                y - h + fold,
                fill=StyleManager.get_instance().get_canvas_color(),
                outline=outline,
            )
        elif obj.obj_type == "Security Threat":
            self.canvas.create_line(x - w, y - h, x + w, y + h, fill=outline, width=2)
            self.canvas.create_line(x - w, y + h, x + w, y - h, fill=outline, width=2)
        elif obj.obj_type == "Use Case":
            self.canvas.create_oval(
                x - w,
                y - h,
                x + w,
                y + h,
                fill=color,
                outline=outline,
            )
        elif obj.obj_type == "System Boundary":
            self._draw_gradient_rect(x - w, y - h, x + w, y + h, color, obj.obj_id)
            self._create_round_rect(
                x - w,
                y - h,
                x + w,
                y + h,
                radius=12 * self.zoom,
                dash=(4, 2),
                outline=outline,
                fill="",
            )
            label = _format_label(self, obj.properties.get("name", ""), obj.phase, obj)
            if label:
                # Wrap and scale the label so it always fits within the boundary box
                avail_w = max(obj.width * self.zoom - 16 * self.zoom, 1)
                avail_h = max(obj.height * self.zoom - 16 * self.zoom, 1)

                try:
                    font = tkFont.Font(font=self.font)
                    char_w = max(font.measure("M"), 1)
                    line_h = max(font.metrics("linespace"), 1)
                except Exception:
                    font = None
                    char_w = 8
                    line_h = 16

                max_chars = max(int(avail_h / char_w), 1)
                max_lines = max(int(avail_w / line_h), 1)

                wrap_width = max_chars
                wrapped = textwrap.fill(label, width=wrap_width)
                lines = wrapped.count("\n") + 1

                # Reduce font size until the wrapped text fits horizontally
                if font is not None:
                    while lines > max_lines and font.cget("size") > 6:
                        font.configure(size=font.cget("size") - 1)
                        char_w = max(font.measure("M"), 1)
                        line_h = max(font.metrics("linespace"), 1)
                        max_chars = max(int(avail_h / char_w), 1)
                        max_lines = max(int(avail_w / line_h), 1)
                        wrap_width = max_chars
                        wrapped = textwrap.fill(label, width=wrap_width)
                        lines = wrapped.count("\n") + 1

                # Truncate wrapped lines if they still exceed available space
                wrapped_lines = wrapped.splitlines()
                if len(wrapped_lines) > max_lines:
                    wrapped_lines = wrapped_lines[:max_lines]
                    wrapped = "\n".join(wrapped_lines)
                    lines = len(wrapped_lines)

                # create a compartment on the left for the vertical title
                label_w = lines * line_h + 16 * self.zoom
                label_w = min(label_w, obj.width * self.zoom)
                cx = x - w + label_w
                self.canvas.create_line(
                    cx,
                    y - h + self.zoom,
                    cx,
                    y + h - self.zoom,
                    fill=outline,
                )

                lx = x - w + label_w / 2
                ly = y + 4 * self.zoom
                self.canvas.create_text(
                    lx,
                    ly,
                    text=wrapped,
                    anchor="center",
                    angle=90,
                    font=font or self.font,
                    justify="center",
                )
        elif obj.obj_type == "Block Boundary":
            self._create_round_rect(
                x - w,
                y - h,
                x + w,
                y + h,
                radius=12 * self.zoom,
                dash=(4, 2),
                outline=outline,
                fill="",
            )
            label = _format_label(self, obj.properties.get("name", ""), obj.phase, obj)
            if label:
                lx = x
                ly = y - h - 4 * self.zoom
                self.canvas.create_text(
                    lx,
                    ly,
                    text=label,
                    anchor="s",
                    font=self.font,
                )
        elif obj.obj_type == "Work Product":
            raw_name = obj.properties.get("name", "")
<<<<<<< HEAD
            label = _format_label(self, raw_name, obj.phase)
=======
>>>>>>> 2716c3ba
            diagram_products = {
                "Architecture Diagram",
                "Safety & Security Concept",
                "Product Goal Specification",
                *REQUIREMENT_WORK_PRODUCTS,
            }
            analysis_products = {
                "HAZOP",
                "STPA",
                "Threat Analysis",
                "FI2TC",
                "TC2FI",
                "Risk Assessment",
                "FTA",
                "FMEA",
                "FMEDA",
            }
            if raw_name in diagram_products:
                color = "#cfe2f3"
            elif raw_name in analysis_products:
                color = "#d5e8d4"
            else:
                color = "#ffffff"
            self._create_round_rect(
                x - w,
                y - h,
                x + w,
                y + h,
                radius=8 * self.zoom,
                outline=outline,
                fill=color,
            )
            fold = 10 * self.zoom
            fold_color = "#fdfdfd"
            self.canvas.create_polygon(
                x + w - fold,
                y - h,
                x + w,
                y - h,
                x + w,
                y - h + fold,
                fill=fold_color,
                outline=outline,
            )
            self.canvas.create_line(
                x + w - fold,
                y - h,
                x + w - fold,
                y - h + fold,
                fill=outline,
            )
            if raw_name:
                self.canvas.create_text(
                    x,
                    y,
                    text=raw_name.replace(" ", "\n"),
                    anchor="center",
                    font=self.font,
                    width=obj.width * self.zoom,
                )
        elif obj.obj_type == "Lifecycle Phase":
            color = "#F4D698"
            tab_h = 10 * self.zoom
            tab_w = min(obj.width * self.zoom / 2, 40 * self.zoom)
            body_top = y - h + tab_h
            self._draw_gradient_rect(x - w, body_top, x + w, y + h, color, obj.obj_id)
            self.canvas.create_rectangle(
                x - w,
                body_top,
                x + w,
                y + h,
                outline=outline,
                fill="",
            )
            self.canvas.create_rectangle(
                x - w,
                y - h,
                x - w + tab_w,
                body_top,
                outline=outline,
                fill=color,
            )
            label = _format_label(self, obj.properties.get("name", ""), obj.phase, obj)
            if label:
                self.canvas.create_text(
                    x,
                    y,
                    text=label,
                    anchor="center",
                    font=self.font,
                    width=obj.width * self.zoom,
                )
        elif obj.obj_type == "Existing Element":
            element = self.repo.elements.get(obj.element_id)
            if element:
                color = StyleManager.get_instance().get_color(element.elem_type)
            outline = color
            self._draw_gradient_rect(x - w, y - h, x + w, y + h, color, obj.obj_id)
            self._create_round_rect(
                x - w,
                y - h,
                x + w,
                y + h,
                radius=12 * self.zoom,
                dash=(),
                outline=outline,
                fill="",
            )
            diag = self.repo.diagrams.get(self.diagram_id)
            if not diag or diag.diag_type != "Control Flow Diagram":
                label = _format_label(self, obj.properties.get("name", ""), obj.phase, obj)
                if label:
                    lx = x
                    ly = y - h - 4 * self.zoom
                    self.canvas.create_text(
                        lx,
                        ly,
                        text=label,
                        anchor="s",
                        font=self.font,
                    )
        elif obj.obj_type in ("Action Usage", "Action", "CallBehaviorAction", "Part", "Port"):
            dash = ()
            if obj.obj_type == "Part":
                dash = (4, 2)
            if obj.obj_type == "Port":
                side = obj.properties.get("side", "E")
                sz = 6 * self.zoom
                self._draw_gradient_rect(x - sz, y - sz, x + sz, y + sz, color, obj.obj_id)
                self.canvas.create_rectangle(
                    x - sz,
                    y - sz,
                    x + sz,
                    y + sz,
                    fill="",
                    outline=outline,
                )
                arrow_len = sz * 1.2
                half = arrow_len / 2
                direction = obj.properties.get("direction", "out")

                if side in ("E", "W"):
                    if side == "E":
                        inside = -half
                        outside = half
                    else:
                        inside = half
                        outside = -half
                    if direction == "in":
                        self.canvas.create_line(x + outside, y, x + inside, y)
                        self._draw_line_arrow(
                            (x + outside, y),
                            (x + inside, y),
                            color=outline,
                            tags="connection",
                        )
                    elif direction == "out":
                        self.canvas.create_line(x + inside, y, x + outside, y)
                        self._draw_line_arrow(
                            (x + inside, y),
                            (x + outside, y),
                            color=outline,
                            tags="connection",
                        )
                    else:
                        self.canvas.create_line(x - half, y, x + half, y)
                        self._draw_line_arrow(
                            (x, y),
                            (x + half, y),
                            color=outline,
                            tags="connection",
                        )
                        self._draw_line_arrow(
                            (x, y),
                            (x - half, y),
                            color=outline,
                            tags="connection",
                        )
                else:  # N or S
                    if side == "S":
                        inside = -half
                        outside = half
                    else:
                        inside = half
                        outside = -half
                    if direction == "in":
                        self.canvas.create_line(x, y + outside, x, y + inside)
                        self._draw_line_arrow(
                            (x, y + outside),
                            (x, y + inside),
                            color=outline,
                            tags="connection",
                        )
                    elif direction == "out":
                        self.canvas.create_line(x, y + inside, x, y + outside)
                        self._draw_line_arrow(
                            (x, y + inside),
                            (x, y + outside),
                            color=outline,
                            tags="connection",
                        )
                    else:
                        self.canvas.create_line(x, y - half, x, y + half)
                        self._draw_line_arrow(
                            (x, y),
                            (x, y + half),
                            color=outline,
                            tags="connection",
                        )
                        self._draw_line_arrow(
                            (x, y),
                            (x, y - half),
                            color=outline,
                            tags="connection",
                        )

                lx_off = _parse_float(obj.properties.get("labelX"), 8.0)
                ly_off = _parse_float(obj.properties.get("labelY"), -8.0)
                lx = x + lx_off * self.zoom
                ly = y + ly_off * self.zoom
                port_label = _format_label(
                    self, obj.properties.get("name", ""), obj.phase, obj
                )
                self.canvas.create_text(
                    lx,
                    ly,
                    text=port_label,
                    anchor="center",
                    font=self.font,
                )
            else:
                if obj.obj_type in ("Action Usage", "Action", "CallBehaviorAction"):
                    self._draw_gradient_rect(x - w, y - h, x + w, y + h, color, obj.obj_id)
                    self._create_round_rect(
                        x - w,
                        y - h,
                        x + w,
                        y + h,
                        radius=8 * self.zoom,
                        dash=dash,
                        fill="",
                        outline=outline,
                    )
                else:
                    self._draw_gradient_rect(x - w, y - h, x + w, y + h, color, obj.obj_id)
                    self.canvas.create_rectangle(
                        x - w,
                        y - h,
                        x + w,
                        y + h,
                        dash=dash,
                        fill="",
                        outline=outline,
                    )
        elif obj.obj_type == "Block":
            left, top = x - w, y - h
            right, bottom = x + w, y + h
            self._draw_gradient_rect(left, top, right, bottom, color, obj.obj_id)
            self._create_round_rect(
                left,
                top,
                right,
                bottom,
                radius=6 * self.zoom,
                fill="",
                outline=outline,
            )
            name = _format_label(self, obj.properties.get('name', ''), obj.phase, obj)
            header = f"<<block>> {name}".strip()
            self.canvas.create_line(left, top + 20 * self.zoom, right, top + 20 * self.zoom)
            self.canvas.create_text(
                left + 4 * self.zoom,
                top + 10 * self.zoom,
                text=header,
                anchor="w",
                font=self.font,
            )
            compartments = self._block_compartments(obj)
            cy = top + 20 * self.zoom
            for label, text in compartments:
                lines = text.splitlines() if text else [""]
                collapsed = obj.collapsed.get(label, False)
                self.canvas.create_line(left, cy, right, cy)
                btn_sz = 8 * self.zoom
                bx1 = left + 2 * self.zoom
                by1 = cy + (20 * self.zoom - btn_sz) / 2
                bx2 = bx1 + btn_sz
                by2 = by1 + btn_sz
                self.canvas.create_rectangle(
                    bx1,
                    by1,
                    bx2,
                    by2,
                    outline=StyleManager.get_instance().outline_color,
                    fill="white",
                )
                self.canvas.create_text((bx1 + bx2) / 2, (by1 + by2) / 2, text="-" if not collapsed else "+", font=self.font)
                self.compartment_buttons.append((obj.obj_id, label, (bx1, by1, bx2, by2)))
                tx = bx2 + 2 * self.zoom
                if collapsed:
                    # Only display the compartment title when collapsed rather
                    # than showing the first item's text. This keeps the
                    # collapsed view concise and avoids confusion when the
                    # compartment contains multiple elements.
                    self.canvas.create_text(
                        tx,
                        cy + 10 * self.zoom,
                        text=f"{label}:",
                        anchor="w",
                        font=self.font,
                    )
                    cy += 20 * self.zoom
                else:
                    self.canvas.create_text(
                        tx,
                        cy + 10 * self.zoom,
                        text=f"{label}:",
                        anchor="w",
                        font=self.font,
                    )
                    cy += 20 * self.zoom
                    for line in lines:
                        self.canvas.create_text(
                            left + 4 * self.zoom,
                            cy + 10 * self.zoom,
                            text=line,
                            anchor="w",
                            font=self.font,
                        )
                        cy += 20 * self.zoom
        elif obj.obj_type in ("Initial", "Final"):
            if obj.obj_type == "Initial":
                r = min(obj.width, obj.height) / 2 * self.zoom
                self.canvas.create_oval(x - r, y - r, x + r, y + r, fill="black")
            else:
                r = min(obj.width, obj.height) / 2 * self.zoom
                inner = max(r - 5 * self.zoom, 0)
                self.canvas.create_oval(x - r, y - r, x + r, y + r)
                self.canvas.create_oval(x - inner, y - inner, x + inner, y + inner, fill="black")
        elif obj.obj_type in ("Decision", "Merge"):
                self.canvas.create_polygon(
                    x,
                    y - h,
                    x + w,
                    y,
                    x,
                    y + h,
                    x - w,
                    y,
                    fill=color,
                    outline=outline,
                )
        elif obj.obj_type == "Database":
            top = y - h
            bottom = y + h
            oval_h = 10 * self.zoom
            self._draw_gradient_rect(x - w, top, x + w, bottom, color, obj.obj_id)
            self.canvas.create_rectangle(
                x - w,
                top,
                x + w,
                bottom,
                outline=outline,
                fill="",
            )
            self.canvas.create_oval(
                x - w,
                top - oval_h,
                x + w,
                top + oval_h,
                fill=color,
                outline=outline,
            )
            self.canvas.create_oval(
                x - w,
                bottom - oval_h,
                x + w,
                bottom + oval_h,
                fill=color,
                outline=outline,
            )
            label = obj.properties.get("name", obj.obj_type)
            self.canvas.create_text(x, bottom + 20 * self.zoom, text=label, font=self.font)
        elif obj.obj_type == "ANN":
            # Draw three layers of neurons connected
            layers = [3, 6, 2]
            spacing_x = obj.width * self.zoom / (len(layers) - 1)
            max_neurons = max(layers)
            spacing_y = obj.height * self.zoom / (max_neurons - 1 if max_neurons > 1 else 1)
            layer_x = x - obj.width * self.zoom / 2

            # Calculate neuron positions for each layer without drawing
            neuron_positions: list[list[tuple[float, float]]] = []
            for count in layers:
                xs = layer_x
                ys = y - ((count - 1) * spacing_y) / 2
                positions = []
                for i in range(count):
                    cx = xs
                    cy = ys + i * spacing_y
                    positions.append((cx, cy))
                neuron_positions.append(positions)
                layer_x += spacing_x

            # Draw connections first so they appear behind the neuron nodes
            for i in range(len(neuron_positions) - 1):
                for src in neuron_positions[i]:
                    for dst in neuron_positions[i + 1]:
                        self.canvas.create_line(src[0], src[1], dst[0], dst[1], fill=outline)

            # Now draw the neuron nodes on top of the connections
            for layer in neuron_positions:
                for cx, cy in layer:
                    r = 5 * self.zoom
                    fta_drawing_helper._fill_gradient_circle(self.canvas, cx, cy, r, color)
                    self.canvas.create_oval(
                        cx - r,
                        cy - r,
                        cx + r,
                        cy + r,
                        outline=outline,
                        fill="",
                    )

            label = obj.properties.get("name", obj.obj_type)
            self.canvas.create_text(x, y + h + 10 * self.zoom, text=label, font=self.font)
        elif obj.obj_type == "Data acquisition":
            left, top = x - w, y - h
            right, bottom = x + w, y + h
            self._draw_gradient_rect(left, top, right, bottom, color, obj.obj_id)
            self.canvas.create_rectangle(left, top, right, bottom, outline=outline, fill="")
            compartments = obj.properties.get(
                "compartments", "data source1;data source2;data source 3"
            ).split(";")
            n = max(len(compartments), 1)
            step = (bottom - top) / n
            for idx in range(1, n):
                self.canvas.create_line(left, top + idx * step, right, top + idx * step)
            for idx, text in enumerate(compartments):
                cy = top + idx * step + step / 2
                self.canvas.create_text(x, cy, text=text, font=self.font)
            label = obj.properties.get("name", obj.obj_type)
            self.canvas.create_text(x, bottom + 10 * self.zoom, text=label, font=self.font)
        elif obj.obj_type in ("Fork", "Join"):
            half = obj.width / 2 * self.zoom
            self.canvas.create_rectangle(
                x - half, y - 5 * self.zoom, x + half, y + 5 * self.zoom, fill="black"
            )
        else:
            self._create_round_rect(
                x - w,
                y - h,
                x + w,
                y + h,
                radius=6 * self.zoom,
                fill=color,
                outline=outline,
            )

        if obj.obj_type not in (
            "Block",
            "System Boundary",
            "Block Boundary",
            "Port",
            "Work Product",
            "Database",
            "ANN",
            "Data acquisition",
            "Test Suite",
        ):
            if hasattr(self, "_object_label_lines"):
                label_lines = self._object_label_lines(obj)
            else:
                label_lines = SysMLDiagramWindow._object_label_lines(self, obj)
            if obj.obj_type in ("Actor", "Stakeholder", "Role"):
                sy = obj.height / 40.0 * self.zoom
                label_x = x
                label_y = y + 40 * sy + 10 * self.zoom
                self.canvas.create_text(
                    label_x,
                    label_y,
                    text="\n".join(label_lines),
                    anchor="n",
                    font=self.font,
                )
            elif obj.obj_type in ("Initial", "Final"):
                label_y = y + obj.height / 2 * self.zoom + 10 * self.zoom
                self.canvas.create_text(
                    x,
                    label_y,
                    text="\n".join(label_lines),
                    anchor="n",
                    font=self.font,
                )
            else:
                self.canvas.create_text(
                    x,
                    y,
                    text="\n".join(label_lines),
                    anchor="center",
                    font=self.font,
                )

        show_marker = False
        if obj.obj_type in ("Block", "Action Usage", "Action", "CallBehaviorAction"):
            diag_id = self.repo.get_linked_diagram(obj.element_id)
            view_id = obj.properties.get("view")
            show_marker = bool(
                (diag_id and diag_id in self.repo.diagrams)
                or (view_id and view_id in self.repo.diagrams)
            )
        if show_marker:
            self._draw_subdiagram_marker(x + w, y + h)

        if obj in self.selected_objs:
            bx = x - w
            by = y - h
            ex = x + w
            ey = y + h
            self.canvas.create_rectangle(bx, by, ex, ey, outline="red", dash=(2, 2))
            if obj == self.selected_obj and obj.obj_type != "Actor":
                s = 4
                for hx, hy in [(bx, by), (bx, ey), (ex, by), (ex, ey)]:
                    self.canvas.create_rectangle(
                        hx - s,
                        hy - s,
                        hx + s,
                        hy + s,
                        outline="red",
                        fill="white",
                    )

    def _label_offset(self, conn: DiagramConnection, diag_type: str | None) -> float:
        """Return a vertical offset for a connection label.

        When multiple connections exist between the same two objects, their
        stereotype labels are offset so they do not overlap. The offset is
        determined by the index of ``conn`` among all labeled connections
        between the object pair.
        """
        pair = {conn.src, conn.dst}
        labeled: list[DiagramConnection] = []
        connections = getattr(self, "connections", [])
        for c in connections:
            if {c.src, c.dst} == pair:
                if format_control_flow_label(c, self.repo, diag_type):
                    labeled.append(c)
        if len(labeled) <= 1:
            return 0.0
        idx = next((i for i, c in enumerate(labeled) if c is conn), 0)
        return (idx - (len(labeled) - 1) / 2) * 15 * self.zoom

    def draw_connection(
        self, a: SysMLObject, b: SysMLObject, conn: DiagramConnection, selected: bool = False
    ):
        axc, ayc = a.x * self.zoom, a.y * self.zoom
        bxc, byc = b.x * self.zoom, b.y * self.zoom
        dash = ()
        diag = self.repo.diagrams.get(self.diagram_id)
        diag_type = diag.diag_type if diag else None
        label = format_control_flow_label(conn, self.repo, diag_type)
        if diag and diag.diag_type == "Control Flow Diagram" and conn.conn_type in ("Control Action", "Feedback"):
            a_left = a.x - a.width / 2
            a_right = a.x + a.width / 2
            b_left = b.x - b.width / 2
            b_right = b.x + b.width / 2
            x_val = (
                conn.points[0][0]
                if conn.points
                else (max(a_left, b_left) + min(a_right, b_right)) / 2
            )
            x_val = SysMLDiagramWindow._constrain_control_flow_x(
                self, conn, x_val
            )
            if conn.points:
                conn.points[0] = (x_val, 0)
            x = x_val * self.zoom
            if ayc <= byc:
                y1 = ayc + a.height / 2 * self.zoom
                y2 = byc - b.height / 2 * self.zoom
            else:
                y1 = ayc - a.height / 2 * self.zoom
                y2 = byc + b.height / 2 * self.zoom
            color = "red" if selected else "black"
            width = 2 if selected else 1
            self.canvas.create_line(
                x,
                y1,
                x,
                y2,
                arrow=tk.LAST,
                dash=(),
                fill=color,
                width=width,
                tags="connection",
            )
            if label:
                offset = (
                    self._label_offset(conn, diag_type)
                    if hasattr(self, "_label_offset")
                    else 0
                )
                self.canvas.create_text(
                    x + offset,
                    (y1 + y2) / 2 - 10 * self.zoom,
                    text=label,
                    font=self.font,
                    tags="connection",
                )
            if selected:
                s = 3
                for hx, hy in [(x, y1), (x, y2), (x, (y1 + y2) / 2)]:
                    self.canvas.create_rectangle(
                        hx - s,
                        hy - s,
                        hx + s,
                        hy + s,
                        outline="red",
                        fill="white",
                        tags="connection",
                    )
            return
        if a.obj_id == b.obj_id:
            ax, ay = self.edge_point(a, 0, 0, (1, 0))
            bx, by = ax, ay
        else:
            ax, ay = self.edge_point(a, bxc, byc, conn.src_pos)
            bx, by = self.edge_point(b, axc, ayc, conn.dst_pos)
        if conn.conn_type in ("Include", "Extend"):
            dash = (4, 2)
            if label and ">> " in label:
                label = label.replace(">> ", ">>\n", 1)
        elif conn.conn_type in ("Generalize", "Generalization", "Communication Path"):
            dash = (2, 2)
        src_flow = a.properties.get("flow") if a.obj_type == "Port" else None
        dst_flow = b.properties.get("flow") if b.obj_type == "Port" else None
        points = [(ax, ay)]
        if a.obj_id == b.obj_id:
            size = max(a.width, a.height) * 0.5 * self.zoom
            points.extend(
                [
                    (ax + size, ay),
                    (ax + size, ay - size),
                    (ax, ay - size),
                ]
            )
        elif conn.style == "Squared":
            if conn.points:
                mx = conn.points[0][0] * self.zoom
            else:
                mx = (ax + bx) / 2
            points.extend([(mx, ay), (mx, by)])
        elif conn.style == "Custom":
            for px, py in conn.points:
                x = px * self.zoom
                y = py * self.zoom
                last = points[-1]
                points.extend([(x, last[1]), (x, y)])
        points.append((bx, by))
        flat = [coord for pt in points for coord in pt]
        color = "red" if selected else "black"
        width = 2 if selected else 1
        arrow_style = tk.NONE
        open_arrow = conn.conn_type in ("Include", "Extend")
        diamond_src = conn.conn_type in ("Aggregation", "Composite Aggregation")
        filled_diamond = conn.conn_type == "Composite Aggregation"
        forward = conn.arrow in ("forward", "both")
        backward = conn.arrow in ("backward", "both")
        mid_forward = forward
        mid_backward = backward
        if conn.conn_type == "Connector" and (src_flow or dst_flow):
            arrow_style = tk.NONE
            conn.mid_arrow = True
            if src_flow and dst_flow:
                dir_a = a.properties.get("direction", "out").lower()
                dir_b = b.properties.get("direction", "out").lower()
                if dir_a == "out":
                    label = src_flow
                    mid_forward, mid_backward = True, False
                elif dir_b == "out":
                    label = dst_flow
                    mid_forward, mid_backward = False, True
                else:
                    label = src_flow
                    mid_forward, mid_backward = True, True
            elif src_flow:
                label = src_flow
                dir_attr = a.properties.get("direction", "out")
                if dir_attr == "in":
                    mid_forward, mid_backward = False, True
                elif dir_attr == "out":
                    mid_forward, mid_backward = True, False
                else:
                    mid_forward, mid_backward = True, True
            else:
                label = dst_flow
                dir_attr = b.properties.get("direction", "out")
                if dir_attr == "in":
                    mid_forward, mid_backward = True, False
                elif dir_attr == "out":
                    mid_forward, mid_backward = False, True
                else:
                    mid_forward, mid_backward = True, True
            label = f"<<{conn.stereotype or conn.conn_type.lower()}>> {label}".strip()
        self.canvas.create_line(
            *flat,
            arrow=arrow_style,
            dash=dash,
            fill=color,
            width=width,
            tags="connection",
        )
        if open_arrow:
            if forward:
                self._draw_open_arrow(
                    points[-2], points[-1], color=color, width=width, tags="connection"
                )
            if backward:
                self._draw_open_arrow(
                    points[1], points[0], color=color, width=width, tags="connection"
                )
        elif conn.conn_type in ("Generalize", "Generalization"):
            # SysML uses an open triangular arrow head for generalization
            # relationships. Use the open arrow drawing helper so the arrow
            # interior matches the canvas background (typically white).
            if forward:
                self._draw_open_arrow(
                    points[-2], points[-1], color=color, width=width, tags="connection"
                )
            if backward:
                self._draw_filled_arrow(
                    points[1], points[0], color=color, width=width, tags="connection"
                )
        elif diamond_src:
            if filled_diamond:
                self._draw_filled_diamond(
                    points[1], points[0], color=color, width=width, tags="connection"
                )
            else:
                self._draw_open_diamond(
                    points[1], points[0], color=color, width=width, tags="connection"
                )
        else:
            if forward:
                self._draw_filled_arrow(
                    points[-2], points[-1], color=color, width=width, tags="connection"
                )
            if backward:
                self._draw_filled_arrow(
                    points[1], points[0], color=color, width=width, tags="connection"
                )
        flow_port = None
        flow_name = ""
        if a.obj_type == "Port" and a.properties.get("flow"):
            flow_port = a
            flow_name = a.properties.get("flow", "")
        elif b.obj_type == "Port" and b.properties.get("flow"):
            flow_port = b
            flow_name = b.properties.get("flow", "")

        if conn.mid_arrow or flow_port:
            mid_idx = len(points) // 2
            if mid_idx > 0:
                mstart = points[mid_idx - 1]
                mend = points[mid_idx]
                if flow_port:
                    direction = flow_port.properties.get("direction", "")
                    if flow_port is b:
                        direction = "in" if direction == "out" else "out" if direction == "in" else direction
                    if direction == "inout":
                        self._draw_center_triangle(
                            mstart, mend, color=color, width=width, tags="connection"
                        )
                        self._draw_center_triangle(
                            mend, mstart, color=color, width=width, tags="connection"
                        )
                    elif direction == "in":
                        self._draw_center_triangle(
                            mend, mstart, color=color, width=width, tags="connection"
                        )
                    else:
                        self._draw_center_triangle(
                            mstart, mend, color=color, width=width, tags="connection"
                        )
                    mx = (mstart[0] + mend[0]) / 2
                    my = (mstart[1] + mend[1]) / 2
                    self.canvas.create_text(
                        mx,
                        my - 10 * self.zoom,
                        text=flow_name,
                        font=self.font,
                        tags="connection",
                    )
                else:
                    if mid_forward or not mid_backward:
                        self._draw_center_triangle(
                            mstart, mend, color=color, width=width, tags="connection"
                        )
                    if mid_backward:
                        self._draw_center_triangle(
                            mend, mstart, color=color, width=width, tags="connection"
                        )
        if selected:
            if conn.style == "Custom":
                for px, py in conn.points:
                    hx = px * self.zoom
                    hy = py * self.zoom
                    s = 3
                    self.canvas.create_rectangle(
                    hx - s,
                    hy - s,
                    hx + s,
                    hy + s,
                    outline="red",
                    fill="white",
                    tags="connection",
                )
            elif conn.style == "Squared":
                if conn.points:
                    mx = conn.points[0][0] * self.zoom
                else:
                    mx = (ax + bx) / 2
                hy = (ay + by) / 2
                s = 3
                self.canvas.create_rectangle(
                    mx - s,
                    hy - s,
                    mx + s,
                    hy + s,
                    outline="red",
                    fill="white",
                    tags="connection",
                )
            elif diag and diag.diag_type == "Governance Diagram" and conn.style == "Straight":
                mx, my = (ax + bx) / 2, (ay + by) / 2
                s = 3
                self.canvas.create_rectangle(
                    mx - s,
                    my - s,
                    mx + s,
                    my + s,
                    outline="red",
                    fill="white",
                    tags="connection",
                )
            # draw endpoint handles
            for hx, hy in [(ax, ay), (bx, by)]:
                s = 3
                self.canvas.create_rectangle(
                    hx - s,
                    hy - s,
                    hx + s,
                    hy + s,
                    outline="red",
                    fill="white",
                    tags="connection",
                )
        if conn.multiplicity and conn.conn_type in ("Aggregation", "Composite Aggregation"):
            end_x, end_y = points[-1]
            prev_x, prev_y = points[-2]
            dx = prev_x - end_x
            dy = prev_y - end_y
            length = math.hypot(dx, dy)
            if length:
                offset = 15 * self.zoom
                mx = end_x + dx / length * offset
                my = end_y + dy / length * offset
            else:
                mx, my = end_x, end_y
            self.canvas.create_text(
                mx,
                my - 10 * self.zoom,
                text=conn.multiplicity,
                font=self.font,
                tags="connection",
            )
        if label:
            mx, my = (ax + bx) / 2, (ay + by) / 2
            offset = (
                self._label_offset(conn, diag_type)
                if hasattr(self, "_label_offset")
                else 0
            )
            if math.isclose(ax, bx):
                self.canvas.create_text(
                    mx + offset,
                    my - 10 * self.zoom,
                    text=label,
                    font=self.font,
                    tags="connection",
                )
            else:
                self.canvas.create_text(
                    mx,
                    my - 10 * self.zoom - offset,
                    text=label,
                    font=self.font,
                    tags="connection",
                )

    def get_object(self, oid: int) -> SysMLObject | None:
        for o in self.objects:
            if o.obj_id == oid:
                return o
        return None

    def get_ibd_boundary(self) -> SysMLObject | None:
        """Return the Block Boundary object if present."""
        for o in self.objects:
            if o.obj_type == "Block Boundary":
                return o
        return None

    def _object_within(self, obj: SysMLObject, boundary: SysMLObject) -> bool:
        left = boundary.x - boundary.width / 2
        right = boundary.x + boundary.width / 2
        top = boundary.y - boundary.height / 2
        bottom = boundary.y + boundary.height / 2
        ox = obj.x
        oy = obj.y
        return left <= ox <= right and top <= oy <= bottom

    def find_boundary_for_obj(self, obj: SysMLObject) -> SysMLObject | None:
        for b in self.objects:
            if b.obj_type == "System Boundary" and self._object_within(obj, b):
                return b
        return None

    def _update_drag_selection(self, x: float, y: float) -> None:
        if not self.select_rect_start:
            return
        x0, y0 = self.select_rect_start
        left, right = sorted([x0, x])
        top, bottom = sorted([y0, y])
        selected: list[SysMLObject] = []
        for obj in self.objects:
            ox = obj.x * self.zoom
            oy = obj.y * self.zoom
            w = obj.width * self.zoom / 2
            h = obj.height * self.zoom / 2
            if left <= ox - w and ox + w <= right and top <= oy - h and oy + h <= bottom:
                selected.append(obj)
        self.selected_objs = selected
        self.selected_obj = selected[0] if len(selected) == 1 else None
        self.redraw()
        self.update_property_view()

    # ------------------------------------------------------------
    # Clipboard operations
    # ------------------------------------------------------------
    def copy_selected(self, _event=None):
        if self.selected_obj:
            import copy

            self.clipboard = copy.deepcopy(self.selected_obj)

    def cut_selected(self, _event=None):
        if self.selected_obj:
            import copy

            self.clipboard = copy.deepcopy(self.selected_obj)
            self.remove_object(self.selected_obj)
            self.selected_obj = None
            self._sync_to_repository()
            self.redraw()
            self.update_property_view()

    def paste_selected(self, _event=None):
        if self.clipboard:
            import copy

            new_obj = copy.deepcopy(self.clipboard)
            new_obj.obj_id = _get_next_id()
            new_obj.x += 20
            new_obj.y += 20
            if new_obj.obj_type == "System Boundary":
                self.objects.insert(0, new_obj)
            else:
                self.objects.append(new_obj)
            self.sort_objects()
            diag = self.repo.diagrams.get(self.diagram_id)
            if diag and new_obj.element_id and new_obj.element_id not in diag.elements:
                diag.elements.append(new_obj.element_id)
            self.selected_obj = new_obj
            self._sync_to_repository()
            self.redraw()
            self.update_property_view()

    def delete_selected(self, _event=None):
        if self.selected_objs:
            result = messagebox.askyesnocancel(
                "Delete",
                "Remove element from model?\nYes = Model, No = Diagram",
            )
            if result is None:
                return
            for obj in list(self.selected_objs):
                if obj.obj_type == "Work Product":
                    name = obj.properties.get("name", "")
                    if getattr(self.app, "can_remove_work_product", None):
                        if not self.app.can_remove_work_product(name):
                            messagebox.showerror(
                                "Delete",
                                f"Cannot delete work product '{name}' with existing artifacts.",
                            )
                            continue
                    getattr(self.app, "disable_work_product", lambda *_: None)(name)
                    toolbox = getattr(self.app, "safety_mgmt_toolbox", None)
                    if toolbox:
                        diag = self.repo.diagrams.get(self.diagram_id)
                        diagram_name = diag.name if diag else ""
                        toolbox.remove_work_product(diagram_name, name)
                if result:
                    if obj.obj_type == "Part":
                        self.remove_part_model(obj)
                    else:
                        self.remove_element_model(obj)
                else:
                    self.remove_object(obj)
            self.selected_objs = []
            self.selected_obj = None
            if getattr(self.app, "refresh_tool_enablement", None):
                self.app.refresh_tool_enablement()
            return
        if self.selected_conn:
            if self.selected_conn in self.connections:
                src_elem = self.get_object(self.selected_conn.src)
                dst_elem = self.get_object(self.selected_conn.dst)
                if (
                    self.selected_conn.conn_type == "Generalization"
                    and src_elem
                    and dst_elem
                ):
                    msg = (
                        "Removing this inheritance will delete all inherited parts, "
                        "properties and attributes. Continue?"
                    )
                    if not messagebox.askyesno("Remove Inheritance", msg):
                        return
                elif self.selected_conn.conn_type in (
                    "Aggregation",
                    "Composite Aggregation",
                ):
                    msg = "Delete aggregation and its part?"
                    if not messagebox.askyesno("Remove Aggregation", msg):
                        return
                self.connections.remove(self.selected_conn)
                # remove matching repository relationship
                if src_elem and dst_elem and src_elem.element_id and dst_elem.element_id:
                    for rel in list(self.repo.relationships):
                        if (
                            rel.source == src_elem.element_id
                            and rel.target == dst_elem.element_id
                            and rel.rel_type == self.selected_conn.conn_type
                        ):
                            self.repo.relationships.remove(rel)
                            diag = self.repo.diagrams.get(self.diagram_id)
                            if diag and rel.rel_id in diag.relationships:
                                diag.relationships.remove(rel.rel_id)
                            if self.selected_conn.conn_type == "Generalization":
                                remove_inherited_block_properties(
                                    self.repo, src_elem.element_id, dst_elem.element_id
                                )
                                inherit_block_properties(self.repo, src_elem.element_id)
                            elif self.selected_conn.conn_type in ("Aggregation", "Composite Aggregation"):
                                remove_aggregation_part(
                                    self.repo,
                                    src_elem.element_id,
                                    dst_elem.element_id,
                                    remove_object=self.selected_conn.conn_type == "Composite Aggregation",
                                    app=getattr(self, "app", None),
                                )
                            break
                self.selected_conn = None
                self._sync_to_repository()
                self.redraw()
                self.update_property_view()

    def remove_object(self, obj: SysMLObject) -> None:
        if getattr(obj, "locked", False):
            return
        removed_ids = {obj.obj_id}
        if obj in self.objects:
            self.objects.remove(obj)
        if obj.obj_type == "Part":
            before = {o.obj_id for o in self.objects}
            remove_orphan_ports(self.objects)
            removed_ids.update(before - {o.obj_id for o in self.objects})
        elif obj.obj_type == "Port":
            remove_port(self.repo, obj, self.objects)
        self.connections = [
            c for c in self.connections if c.src not in removed_ids and c.dst not in removed_ids
        ]
        diag = self.repo.diagrams.get(self.diagram_id)
        if diag and obj.element_id in diag.elements:
            diag.elements.remove(obj.element_id)

        prev_parts = None
        block_id = None
        if obj.obj_type == "Part" and diag:
            block_id = getattr(diag, "father", None) or next(
                (eid for eid, did in self.repo.element_diagrams.items() if did == self.diagram_id),
                None,
            )
            if block_id and block_id in self.repo.elements:
                block = self.repo.elements[block_id]
                prev_parts = block.properties.get("partProperties")

        self._sync_to_repository()

        if prev_parts is not None and block_id and block_id in self.repo.elements:
            block = self.repo.elements[block_id]
            if prev_parts:
                block.properties["partProperties"] = prev_parts
            else:
                block.properties.pop("partProperties", None)
            for d in self.repo.diagrams.values():
                for o in getattr(d, "objects", []):
                    if o.get("element_id") == block_id:
                        if prev_parts:
                            o.setdefault("properties", {})["partProperties"] = prev_parts
                        else:
                            o.setdefault("properties", {}).pop("partProperties", None)

    # ------------------------------------------------------------
    # Part removal helpers
    # ------------------------------------------------------------
    def remove_part_diagram(self, obj: SysMLObject) -> None:
        """Remove *obj* from the current diagram but keep it in the model."""
        if obj.obj_type != "Part":
            return
        obj.hidden = True
        self.selected_obj = None
        self._sync_to_repository()
        self.redraw()
        self.update_property_view()

    def remove_part_model(self, obj: SysMLObject) -> None:
        """Remove *obj* from the repository and all diagrams."""
        if obj.obj_type != "Part":
            return
        self.remove_object(obj)
        part_id = obj.element_id
        repo = self.repo
        # remove from other diagrams
        for diag in repo.diagrams.values():
            diag.objects = [o for o in getattr(diag, "objects", []) if o.get("element_id") != part_id]
            if part_id in getattr(diag, "elements", []):
                diag.elements.remove(part_id)
        # update any open windows
        app = getattr(self, "app", None)
        if app:
            for win in getattr(app, "ibd_windows", []):
                win.objects = [o for o in win.objects if o.element_id != part_id]
                remove_orphan_ports(win.objects)
                win.redraw()
                win._sync_to_repository()
        # update block properties
        diag = repo.diagrams.get(self.diagram_id)
        block_id = getattr(diag, "father", None) or next((eid for eid, did in repo.element_diagrams.items() if did == self.diagram_id), None)
        name = ""
        elem = repo.elements.get(part_id)
        if elem:
            name = elem.name or elem.properties.get("component", "")
            def_id = elem.properties.get("definition")
            if not name and def_id and def_id in repo.elements:
                name = repo.elements[def_id].name or def_id
        if block_id and name and block_id in repo.elements:
            block = repo.elements[block_id]
            parts = [p.strip() for p in block.properties.get("partProperties", "").split(",") if p.strip()]
            parts = [p for p in parts if p.split("[")[0].strip() != name]
            if parts:
                block.properties["partProperties"] = ", ".join(parts)
            else:
                block.properties.pop("partProperties", None)
            for d in repo.diagrams.values():
                for o in getattr(d, "objects", []):
                    if o.get("element_id") == block_id:
                        if parts:
                            o.setdefault("properties", {})["partProperties"] = ", ".join(parts)
                        else:
                            o.setdefault("properties", {}).pop("partProperties", None)
        repo.delete_element(part_id)
        repo._undo_stack.pop()
        self._sync_to_repository()
        self.redraw()
        self.update_property_view()

    def remove_element_model(self, obj: SysMLObject) -> None:
        """Remove *obj* and its element from all diagrams and the repository."""
        elem_id = obj.element_id
        if not elem_id:
            self.remove_object(obj)
            return
        self.remove_object(obj)
        repo = self.repo
        for diag in repo.diagrams.values():
            removed_ids = [o.get("obj_id") for o in getattr(diag, "objects", []) if o.get("element_id") == elem_id]
            if removed_ids:
                diag.objects = [o for o in diag.objects if o.get("element_id") != elem_id]
                diag.connections = [
                    c
                    for c in getattr(diag, "connections", [])
                    if c.get("src") not in removed_ids and c.get("dst") not in removed_ids
                ]
            if elem_id in getattr(diag, "elements", []):
                diag.elements.remove(elem_id)
        # remove part elements that reference this element
        to_delete = [
            eid
            for eid, e in repo.elements.items()
            if e.elem_type == "Part" and e.properties.get("definition") == elem_id
        ]
        for pid in to_delete:
            for diag in repo.diagrams.values():
                removed = [o.get("obj_id") for o in getattr(diag, "objects", []) if o.get("element_id") == pid]
                if removed:
                    diag.objects = [o for o in diag.objects if o.get("element_id") != pid]
                    diag.connections = [
                        c
                        for c in getattr(diag, "connections", [])
                        if c.get("src") not in removed and c.get("dst") not in removed
                    ]
                if pid in getattr(diag, "elements", []):
                    diag.elements.remove(pid)
            repo.delete_element(pid)
            if repo._undo_stack:
                repo._undo_stack.pop()

        repo.delete_element(elem_id)
        if repo._undo_stack:
            repo._undo_stack.pop()

        self._sync_to_repository()
        self.redraw()
        self.update_property_view()

    def _sync_to_repository(self) -> None:
        """Persist current objects and connections back to the repository."""
        self.repo.push_undo_state()
        diag = self.repo.diagrams.get(self.diagram_id)
        if diag:
            existing_objs = getattr(diag, "objects", [])
            hidden_objs = [
                o for o in existing_objs if not self.repo.object_visible(o, self.diagram_id)
            ]
            diag.objects = hidden_objs + [obj.__dict__ for obj in self.objects]
            existing_conns = getattr(diag, "connections", [])
            hidden_conns = [
                c
                for c in existing_conns
                if not self.repo.connection_visible(c, self.diagram_id)
            ]
            diag.connections = hidden_conns + [conn.__dict__ for conn in self.connections]
            update_block_parts_from_ibd(self.repo, diag)
            self.repo.touch_diagram(self.diagram_id)
            _sync_block_parts_from_ibd(self.repo, self.diagram_id)
            if diag.diag_type == "Internal Block Diagram":
                block_id = (
                    getattr(diag, "father", None)
                    or next(
                        (
                            eid
                            for eid, did in self.repo.element_diagrams.items()
                            if did == self.diagram_id
                        ),
                        None,
                    )
                )
                if block_id:
                    added_mult = _enforce_ibd_multiplicity(
                        self.repo, block_id, app=getattr(self, "app", None)
                    )
                    if added_mult and not getattr(self, "app", None):
                        for data in added_mult:
                            if not any(
                                o.obj_id == data["obj_id"] for o in self.objects
                            ):
                                self.objects.append(SysMLObject(**data))

    def refresh_from_repository(self, _event=None) -> None:
        """Reload diagram objects from the repository and redraw."""
        diag = self.repo.diagrams.get(self.diagram_id)
        if not diag:
            return
        self.objects = []
        for data in self.repo.visible_objects(diag.diag_id):
            if "requirements" not in data:
                data["requirements"] = []
            obj = SysMLObject(**data)
            if obj.obj_type == "Part":
                asil = calculate_allocated_asil(obj.requirements)
                obj.properties.setdefault("asil", asil)
                if obj.element_id and obj.element_id in self.repo.elements:
                    self.repo.elements[obj.element_id].properties.setdefault(
                        "asil", asil
                    )
            if obj.element_id:
                targets = [
                    self.repo.elements[r.target].name
                    for r in self.repo.relationships
                    if r.rel_type == "Trace"
                    and r.source == obj.element_id
                    and r.target in self.repo.elements
                ]
                if targets:
                    obj.properties["trace_to"] = ", ".join(sorted(targets))
            self.objects.append(obj)
        self.sort_objects()
        self.connections = []
        for data in self.repo.visible_connections(diag.diag_id):
            data.setdefault("stereotype", data.get("conn_type", "").lower())
            self.connections.append(DiagramConnection(**data))
        if self.objects:
            global _next_obj_id
            _next_obj_id = max(o.obj_id for o in self.objects) + 1
        self.redraw()
        self.update_property_view()

    def on_close(self):
        self._sync_to_repository()
        self.destroy()


class SysMLObjectDialog(simpledialog.Dialog):
    """Simple dialog for editing AutoML object properties."""

    def __init__(self, master, obj: SysMLObject):
        if not hasattr(obj, "requirements"):
            obj.requirements = []
        self.obj = obj
        super().__init__(master, title=f"Edit {obj.obj_type}")

    class SelectRequirementsDialog(simpledialog.Dialog):
        def __init__(self, parent, title="Select Requirements"):
            self.selected_vars = {}
            super().__init__(parent, title=title)

        def body(self, master):
            ttk.Label(master, text="Select requirements:").pack(padx=5, pady=5)
            container = ttk.Frame(master)
            container.pack(fill=tk.BOTH, expand=True)
            canvas = tk.Canvas(container, borderwidth=0)
            scrollbar = ttk.Scrollbar(container, orient="vertical", command=canvas.yview)
            self.check_frame = ttk.Frame(canvas)
            self.check_frame.bind(
                "<Configure>", lambda e: canvas.configure(scrollregion=canvas.bbox("all"))
            )
            canvas.create_window((0, 0), window=self.check_frame, anchor="nw")
            canvas.configure(yscrollcommand=scrollbar.set)
            canvas.pack(side="left", fill="both", expand=True)
            scrollbar.pack(side="right", fill="y")
            for req_id, req in global_requirements.items():
                var = tk.BooleanVar(value=False)
                self.selected_vars[req_id] = var
                text = f"[{req['id']}] {req['text']}"
                ttk.Checkbutton(self.check_frame, text=text, variable=var).pack(
                    anchor="w", padx=2, pady=2
                )
            return self.check_frame

        def apply(self):
            self.result = [rid for rid, var in self.selected_vars.items() if var.get()]

    class SelectComponentsDialog(simpledialog.Dialog):
        """Dialog to choose which components should become parts."""

        def __init__(self, parent, components):
            self.components = components
            self.selected = {}
            super().__init__(parent, title="Select Components")

        def body(self, master):
            ttk.Label(master, text="Select components:").pack(padx=5, pady=5)
            frame = ttk.Frame(master)
            frame.pack(fill=tk.BOTH, expand=True)
            canvas = tk.Canvas(frame, borderwidth=0)
            scrollbar = ttk.Scrollbar(frame, orient="vertical", command=canvas.yview)
            self.check_frame = ttk.Frame(canvas)
            self.check_frame.bind(
                "<Configure>", lambda e: canvas.configure(scrollregion=canvas.bbox("all"))
            )
            canvas.create_window((0, 0), window=self.check_frame, anchor="nw")
            canvas.configure(yscrollcommand=scrollbar.set)
            canvas.pack(side="left", fill="both", expand=True)
            scrollbar.pack(side="right", fill="y")
            for comp in self.components:
                var = tk.BooleanVar(value=True)
                self.selected[comp] = var
                ttk.Checkbutton(self.check_frame, text=comp.name, variable=var).pack(
                    anchor="w", padx=2, pady=2
                )
            return self.check_frame

        def apply(self):
            self.result = [c for c, var in self.selected.items() if var.get()]

    class SelectTraceDialog(simpledialog.Dialog):
        """Dialog to choose target elements for trace links."""

        def __init__(
            self,
            parent,
            repo: SysMLRepository,
            work_products: list[str],
            source_id: int | None,
            source_diag: str | None,
        ):
            self.repo = repo
            self.work_products = work_products
            self.source_id = source_id
            self.source_diag = source_diag
            self.selection: list[str] = []
            super().__init__(parent, title="Select Trace Targets")

        def body(self, master):  # pragma: no cover - requires tkinter
            ttk.Label(master, text="Select targets:").pack(anchor="w", padx=5, pady=5)
            self.lb = tk.Listbox(master, selectmode=tk.MULTIPLE, width=40)
            self._tokens: list[str] = []
            for diag in self.repo.diagrams.values():
                if not any(_diag_matches_wp(diag.diag_type, wp) for wp in self.work_products):
                    continue
                dname = diag.name or diag.diag_id
                for obj in getattr(diag, "objects", []):
                    if diag.diag_id == self.source_diag and obj.get("obj_id") == self.source_id:
                        continue
                    name = obj.get("properties", {}).get("name") or obj.get("obj_type", "")
                    token = f"{diag.diag_id}:{obj.get('obj_id')}"
                    self._tokens.append(token)
                    self.lb.insert(tk.END, f"{dname}:{name}")
            self.lb.pack(fill=tk.BOTH, expand=True, padx=5, pady=5)
            return self.lb

        def apply(self):  # pragma: no cover - requires tkinter
            sels = self.lb.curselection()
            self.selection = [self._tokens[i] for i in sels]

    class SelectNamesDialog(simpledialog.Dialog):
        """Dialog to choose which part names should be added."""

        def __init__(self, parent, names, title="Select Parts"):
            self.names = names
            self.selected = {}
            super().__init__(parent, title=title)

        def body(self, master):
            ttk.Label(master, text="Select parts:").pack(padx=5, pady=5)
            frame = ttk.Frame(master)
            frame.pack(fill=tk.BOTH, expand=True)
            canvas = tk.Canvas(frame, borderwidth=0)
            scrollbar = ttk.Scrollbar(frame, orient="vertical", command=canvas.yview)
            self.check_frame = ttk.Frame(canvas)
            self.check_frame.bind(
                "<Configure>", lambda e: canvas.configure(scrollregion=canvas.bbox("all"))
            )
            canvas.create_window((0, 0), window=self.check_frame, anchor="nw")
            canvas.configure(yscrollcommand=scrollbar.set)
            canvas.pack(side="left", fill="both", expand=True)
            scrollbar.pack(side="right", fill="y")
            for name in self.names:
                var = tk.BooleanVar(value=True)
                self.selected[name] = var
                ttk.Checkbutton(self.check_frame, text=name, variable=var).pack(
                    anchor="w", padx=2, pady=2
                )
            return self.check_frame

        def apply(self):
            self.result = [n for n, var in self.selected.items() if var.get()]

    class SelectElementDialog(simpledialog.Dialog):
        """Dialog to choose a single existing element."""

        def __init__(self, parent, names, title="Select Element"):
            self.names = names
            self.result = None
            super().__init__(parent, title=title)

        def body(self, master):
            ttk.Label(master, text="Select element:").pack(padx=5, pady=5)
            self.listbox = tk.Listbox(master)
            for name in self.names:
                self.listbox.insert(tk.END, name)
            self.listbox.pack(fill=tk.BOTH, expand=True, padx=5, pady=5)
            return self.listbox

        def apply(self):
            sel = self.listbox.curselection()
            if sel:
                self.result = self.names[sel[0]]

    class ManagePartsDialog(simpledialog.Dialog):
        """Dialog to toggle visibility of contained parts."""

        def __init__(self, parent, names, visible, hidden):
            self.names = names
            self.visible = visible
            self.hidden = hidden
            self.selected = {}
            super().__init__(parent, title="Add Contained Parts")

        def body(self, master):
            ttk.Label(master, text="Select parts to show:").pack(padx=5, pady=5)
            frame = ttk.Frame(master)
            frame.pack(fill=tk.BOTH, expand=True)
            canvas = tk.Canvas(frame, borderwidth=0)
            scrollbar = ttk.Scrollbar(frame, orient="vertical", command=canvas.yview)
            self.check_frame = ttk.Frame(canvas)
            self.check_frame.bind(
                "<Configure>", lambda e: canvas.configure(scrollregion=canvas.bbox("all"))
            )
            canvas.create_window((0, 0), window=self.check_frame, anchor="nw")
            canvas.configure(yscrollcommand=scrollbar.set)
            canvas.pack(side="left", fill="both", expand=True)
            scrollbar.pack(side="right", fill="y")
            for name in self.names:
                var = tk.BooleanVar(value=name in self.visible)
                self.selected[name] = var
                ttk.Checkbutton(self.check_frame, text=name, variable=var).pack(
                    anchor="w", padx=2, pady=2
                )
            return self.check_frame

        def apply(self):
            self.result = [n for n, var in self.selected.items() if var.get()]

    def body(self, master):
        # Disable window resizing so the layout remains consistent
        self.resizable(False, False)

        # Use a notebook to keep the dialog compact by grouping fields
        self.nb = ttk.Notebook(master)
        self.nb.grid(row=0, column=0, columnspan=3, sticky="nsew")

        gen_frame = ttk.Frame(self.nb)
        prop_frame = ttk.Frame(self.nb)
        rel_frame = ttk.Frame(self.nb)
        link_frame = ttk.Frame(self.nb)
        req_frame = ttk.Frame(self.nb)

        self.nb.add(gen_frame, text="General")
        self.nb.add(prop_frame, text="Properties")
        self.nb.add(rel_frame, text="Reliability")
        self.nb.add(link_frame, text="Links")
        self.nb.add(req_frame, text="Requirements")

        gen_row = 0
        ttk.Label(gen_frame, text="Name:").grid(row=gen_row, column=0, sticky="e", padx=4, pady=4)
        self.name_var = tk.StringVar(value=self.obj.properties.get("name", ""))
        readonly = self.obj.obj_type == "Work Product" or self.obj.properties.get("name_locked") == "1"
        name_state = "readonly" if readonly else "normal"
        ttk.Entry(gen_frame, textvariable=self.name_var, state=name_state).grid(
            row=gen_row, column=1, padx=4, pady=4
        )
        gen_row += 1
        ttk.Label(gen_frame, text="Width:").grid(row=gen_row, column=0, sticky="e", padx=4, pady=2)
        self.width_var = tk.StringVar(value=str(self.obj.width))
        width_state = (
            "readonly"
            if self.obj.obj_type in ("Initial", "Final", "Actor", "Decision", "Merge")
            else "normal"
        )
        ttk.Entry(gen_frame, textvariable=self.width_var, state=width_state).grid(
            row=gen_row, column=1, padx=4, pady=2
        )
        gen_row += 1
        if self.obj.obj_type not in ("Fork", "Join"):
            ttk.Label(gen_frame, text="Height:").grid(
                row=gen_row, column=0, sticky="e", padx=4, pady=2
            )
            self.height_var = tk.StringVar(value=str(self.obj.height))
            height_state = (
                "readonly"
                if self.obj.obj_type
                in ("Initial", "Final", "Actor", "Decision", "Merge")
                else "normal"
            )
            ttk.Entry(gen_frame, textvariable=self.height_var, state=height_state).grid(
                row=gen_row, column=1, padx=4, pady=2
            )
            gen_row += 1
        else:
            self.height_var = tk.StringVar(value=str(self.obj.height))
        self.entries = {}
        self.listboxes = {}
        self._operations: List[OperationDefinition] = []
        self._behaviors: List[BehaviorAssignment] = []
        prop_row = 0
        rel_row = 0
        if self.obj.obj_type == "Part":
            self.obj.properties.setdefault("asil", calculate_allocated_asil(self.obj.requirements))
        key = f"{self.obj.obj_type.replace(' ', '')}Usage"
        if key not in SYSML_PROPERTIES and self.obj.obj_type == "Block Boundary":
            key = "BlockUsage"
        list_props = {
            "ports",
            "operations",
            "behaviors",
            "failureModes",
        }
        editable_list_props = {"ports"}
        if self.obj.obj_type != "Block":
            list_props.add("partProperties")
            editable_list_props.add("partProperties")
        reliability_props = {
            "analysis",
            "component",
            "fit",
            "qualification",
            "failureModes",
            "asil",
        }
        app = getattr(self.master, "app", None)
        props = SYSML_PROPERTIES.get(key, [])
        if self.obj.obj_type == "Block":
            props = [p for p in props if p != "partProperties"]
        for prop in props:
            frame = rel_frame if prop in reliability_props else prop_frame
            row = rel_row if prop in reliability_props else prop_row
            ttk.Label(frame, text=f"{prop}:").grid(row=row, column=0, sticky="e", padx=4, pady=2)
            if prop == "operations":
                lb = tk.Listbox(frame, height=4)
                self._operations = parse_operations(self.obj.properties.get(prop, ""))
                for op in self._operations:
                    lb.insert(tk.END, format_operation(op))
                lb.grid(row=row, column=1, padx=4, pady=2, sticky="we")
                btnf = ttk.Frame(frame)
                btnf.grid(row=row, column=2, padx=2)
                ttk.Button(btnf, text="Add", command=self.add_operation).pack(side=tk.TOP)
                ttk.Button(btnf, text="Edit", command=self.edit_operation).pack(side=tk.TOP)
                ttk.Button(btnf, text="Remove", command=self.remove_operation).pack(side=tk.TOP)
                self.listboxes[prop] = lb
            elif prop == "behaviors":
                lb = tk.Listbox(frame, height=4)
                self._behaviors = parse_behaviors(self.obj.properties.get(prop, ""))
                repo = SysMLRepository.get_instance()
                for beh in self._behaviors:
                    name = repo.diagrams.get(beh.diagram)
                    label = f"{beh.operation} -> {name.name if name else beh.diagram}"
                    lb.insert(tk.END, label)
                lb.grid(row=row, column=1, padx=4, pady=2, sticky="we")
                btnf = ttk.Frame(frame)
                btnf.grid(row=row, column=2, padx=2)
                ttk.Button(btnf, text="Add", command=self.add_behavior).pack(side=tk.TOP)
                ttk.Button(btnf, text="Edit", command=self.edit_behavior).pack(side=tk.TOP)
                ttk.Button(btnf, text="Remove", command=self.remove_behavior).pack(side=tk.TOP)
                self.listboxes[prop] = lb
            elif prop in list_props:
                lb = tk.Listbox(frame, height=4)
                items = [
                    p.strip() for p in self.obj.properties.get(prop, "").split(",") if p.strip()
                ]
                for it in items:
                    lb.insert(tk.END, it)
                lb.grid(row=row, column=1, padx=4, pady=2, sticky="we")
                btnf = ttk.Frame(frame)
                btnf.grid(row=row, column=2, padx=2)
                if prop == "ports":
                    ttk.Button(btnf, text="Add", command=self.add_port).pack(side=tk.TOP)
                else:
                    ttk.Button(
                        btnf, text="Add", command=lambda p=prop: self.add_list_item(p)
                    ).pack(side=tk.TOP)
                if prop in editable_list_props:
                    if prop == "ports":
                        ttk.Button(btnf, text="Edit", command=self.edit_port).pack(side=tk.TOP)
                    else:
                        ttk.Button(
                            btnf, text="Edit", command=lambda p=prop: self.edit_list_item(p)
                        ).pack(side=tk.TOP)
                ttk.Button(
                    btnf, text="Remove", command=lambda p=prop: self.remove_list_item(p)
                ).pack(side=tk.TOP)
                self.listboxes[prop] = lb
            elif prop == "direction":
                var = tk.StringVar(value=self.obj.properties.get(prop, "in"))
                conns = [
                    c
                    for c in self.master.connections
                    if c.conn_type == "Connector" and self.obj.obj_id in (c.src, c.dst)
                ]
                state = "readonly" if conns else "normal"
                ttk.Combobox(
                    frame,
                    textvariable=var,
                    values=["in", "out", "inout"],
                    state=state,
                ).grid(row=row, column=1, padx=4, pady=2)
                self.entries[prop] = var
            elif self.obj.obj_type == "Use Case" and prop == "useCaseDefinition":
                repo = SysMLRepository.get_instance()
                diags = [
                    d
                    for d in repo.diagrams.values()
                    if d.diag_type == "Use Case Diagram" and d.diag_id != self.master.diagram_id
                ]
                idmap = {d.name or d.diag_id: d.diag_id for d in diags}
                self.ucdef_map = idmap
                cur_id = self.obj.properties.get(prop, "")
                cur_name = next((n for n, i in idmap.items() if i == cur_id), "")
                var = tk.StringVar(value=cur_name)
                ttk.Combobox(frame, textvariable=var, values=list(idmap.keys())).grid(
                    row=row, column=1, padx=4, pady=2
                )
                self.entries[prop] = var
            elif self.obj.obj_type == "Use Case" and prop == "includedUseCase":
                repo = SysMLRepository.get_instance()
                targets = [
                    repo.elements[t].name or t
                    for rel in repo.relationships
                    if rel.rel_type == "Include" and rel.source == self.obj.element_id
                    if (t := rel.target) in repo.elements
                ]
                ttk.Label(frame, text=", ".join(targets)).grid(
                    row=row, column=1, sticky="w", padx=4, pady=2
                )
            elif prop == "analysis" and app:
                analyses = getattr(app, "reliability_analyses", [])
                names = [ra.name for ra in analyses]
                var = tk.StringVar(value=self.obj.properties.get(prop, ""))
                cb = ttk.Combobox(frame, textvariable=var, values=names, state="readonly")
                cb.grid(row=row, column=1, padx=4, pady=2)
                self.entries[prop] = var
                self._analysis_map = {ra.name: ra for ra in analyses}

                def sync_analysis(_):
                    name = var.get()
                    ra = self._analysis_map.get(name)
                    if not ra:
                        return
                    if "fit" in self.entries:
                        self.entries["fit"].set(f"{ra.total_fit:.2f}")
                    else:
                        self.obj.properties["fit"] = f"{ra.total_fit:.2f}"
                    # update part list preview from analysis BOM
                    names = [c.name for c in ra.components]
                    joined = ", ".join(names)
                    if "partProperties" in self.listboxes:
                        lb = self.listboxes["partProperties"]
                        lb.delete(0, tk.END)
                        for n in names:
                            lb.insert(tk.END, n)
                    else:
                        self.obj.properties["partProperties"] = joined

                cb.bind("<<ComboboxSelected>>", sync_analysis)
            elif prop == "component" and app:
                comps = [
                    c
                    for ra in getattr(app, "reliability_analyses", [])
                    for c in ra.components
                    if c.comp_type != "circuit"
                ]
                comps.extend(
                    c
                    for c in getattr(app, "reliability_components", [])
                    if c.comp_type != "circuit"
                )
                names = list({c.name for c in comps})
                var = tk.StringVar(value=self.obj.properties.get(prop, ""))
                cb = ttk.Combobox(frame, textvariable=var, values=names, state="readonly")
                cb.grid(row=row, column=1, padx=4, pady=2)
                self.entries[prop] = var
                self._comp_map = {c.name: c for c in comps}

                def sync_component(_):
                    name = var.get()
                    comp = self._comp_map.get(name)
                    if not comp:
                        return
                    if "fit" in self.entries:
                        self.entries["fit"].set(f"{comp.fit:.2f}")
                    else:
                        self.obj.properties["fit"] = f"{comp.fit:.2f}"
                    if "qualification" in self.entries:
                        self.entries["qualification"].set(comp.qualification)
                    else:
                        self.obj.properties["qualification"] = comp.qualification
                    modes = self._get_failure_modes(app, comp.name)
                    if "failureModes" in self.entries:
                        self.entries["failureModes"].set(modes)
                    else:
                        self.obj.properties["failureModes"] = modes

                cb.bind("<<ComboboxSelected>>", sync_component)
            else:
                var = tk.StringVar(value=self.obj.properties.get(prop, ""))
                state = "normal"
                if self.obj.obj_type == "Block" and prop in ("fit", "qualification"):
                    state = "readonly"
                if self.obj.obj_type == "Part" and prop == "asil":
                    state = "readonly"
                ttk.Entry(frame, textvariable=var, state=state).grid(
                    row=row, column=1, padx=4, pady=2
                )
                self.entries[prop] = var
            if prop in reliability_props:
                rel_row += 1
            else:
                prop_row += 1

        # Display inherited reliability values only for Blocks
        if self.obj.obj_type == "Block":
            for prop in ("fit", "qualification"):
                if prop not in self.entries and self.obj.properties.get(prop, ""):
                    ttk.Label(rel_frame, text=f"{prop}:").grid(
                        row=rel_row, column=0, sticky="e", padx=4, pady=2
                    )
                    var = tk.StringVar(value=self.obj.properties.get(prop, ""))
                    ttk.Entry(rel_frame, textvariable=var, state="readonly").grid(
                        row=rel_row, column=1, padx=4, pady=2
                    )
                    self.entries[prop] = var
                    rel_row += 1

        repo = SysMLRepository.get_instance()
        current_diagram = repo.diagrams.get(getattr(self.master, "diagram_id", ""))
        self.current_diagram = current_diagram
        toolbox = getattr(app, "safety_mgmt_toolbox", None)
        wp_map = {wp.analysis: wp for wp in toolbox.get_work_products()} if toolbox else {}
        diag_type = getattr(current_diagram, "diag_type", "")
        analysis_name = _work_product_name(diag_type)
        diagram_wp = wp_map.get(analysis_name)
        diag_trace_opts = sorted(getattr(diagram_wp, "traceable", [])) if diagram_wp else []
        self._target_work_product = (
            self.obj.properties.get("name", "")
            if self.obj.obj_type == "Work Product"
            else getattr(diagram_wp, "analysis", analysis_name)
        )
        link_row = 0
        trace_shown = False
        if self.obj.obj_type == "Block":
            diags = [d for d in repo.diagrams.values() if d.diag_type == "Internal Block Diagram"]
            ids = {d.name or d.diag_id: d.diag_id for d in diags}
            ttk.Label(link_frame, text="Internal Block Diagram:").grid(
                row=link_row, column=0, sticky="e", padx=4, pady=2
            )
            self.diag_map = ids
            cur_id = repo.get_linked_diagram(self.obj.element_id)
            cur_name = next((n for n, i in ids.items() if i == cur_id), "")
            self.diagram_var = tk.StringVar(value=cur_name)
            ttk.Combobox(link_frame, textvariable=self.diagram_var, values=list(ids.keys())).grid(
                row=link_row, column=1, padx=4, pady=2
            )
            link_row += 1
        elif self.obj.obj_type == "Work Product":
            name = self.obj.properties.get("name", "")
            targets = wp_map.get(name)
            trace_opts = sorted(getattr(targets, "traceable", [])) if targets else []
            if trace_opts:
                ttk.Label(link_frame, text="Trace To:").grid(
                    row=link_row, column=0, sticky="e", padx=4, pady=2
                )
                lb = tk.Listbox(link_frame, height=4, selectmode=tk.MULTIPLE)
                for opt in trace_opts:
                    lb.insert(tk.END, opt)
                current = [
                    s.strip()
                    for s in self.obj.properties.get("trace_to", "").split(",")
                    if s.strip()
                ]
                for idx, opt in enumerate(trace_opts):
                    if opt in current:
                        lb.selection_set(idx)
                lb.grid(row=link_row, column=1, padx=4, pady=2, sticky="we")
                self.trace_list = lb
                link_row += 1
                trace_shown = True
        elif self.obj.obj_type == "Use Case":
            diagrams = [d for d in repo.diagrams.values() if d.diag_type == "Governance Diagram"]
            self.behavior_map = {d.name or d.diag_id: d.diag_id for d in diagrams}
            ttk.Label(link_frame, text="Behavior Diagram:").grid(
                row=link_row, column=0, sticky="e", padx=4, pady=2
            )
            cur_id = repo.get_linked_diagram(self.obj.element_id)
            cur_name = next((n for n, i in self.behavior_map.items() if i == cur_id), "")
            self.behavior_var = tk.StringVar(value=cur_name)
            ttk.Combobox(
                link_frame, textvariable=self.behavior_var, values=list(self.behavior_map.keys())
            ).grid(row=link_row, column=1, padx=4, pady=2)
            link_row += 1
            if diag_trace_opts:
                ttk.Label(link_frame, text="Trace To:").grid(
                    row=link_row, column=0, sticky="e", padx=4, pady=2
                )
                lb = tk.Listbox(link_frame, height=4, selectmode=tk.MULTIPLE)
                for opt in diag_trace_opts:
                    lb.insert(tk.END, opt)
                current = [
                    s.strip()
                    for s in self.obj.properties.get("trace_to", "").split(",")
                    if s.strip()
                ]
                for idx, opt in enumerate(diag_trace_opts):
                    if opt in current:
                        lb.selection_set(idx)
                lb.grid(row=link_row, column=1, padx=4, pady=2, sticky="we")
                self.trace_list = lb
                link_row += 1
                trace_shown = True
        elif self.obj.obj_type in ("Action Usage", "Action"):
            if (
                self.obj.obj_type == "Action"
                and current_diagram
                and current_diagram.diag_type == "Governance Diagram"
            ):
                diagrams = [
                    d for d in repo.diagrams.values() if d.diag_type == "Governance Diagram"
                ]
            else:
                diagrams = [
                    d
                    for d in repo.diagrams.values()
                    if d.diag_type in ("Activity Diagram", "Governance Diagram")
                ]
            self.behavior_map = {d.name or d.diag_id: d.diag_id for d in diagrams}
            ttk.Label(link_frame, text="Behavior Diagram:").grid(
                row=link_row, column=0, sticky="e", padx=4, pady=2
            )
            cur_id = repo.get_linked_diagram(self.obj.element_id)
            cur_name = next((n for n, i in self.behavior_map.items() if i == cur_id), "")
            self.behavior_var = tk.StringVar(value=cur_name)
            ttk.Combobox(
                link_frame, textvariable=self.behavior_var, values=list(self.behavior_map.keys())
            ).grid(row=link_row, column=1, padx=4, pady=2)
            link_row += 1
        elif self.obj.obj_type == "CallBehaviorAction":
            bdiags = [
                d
                for d in repo.diagrams.values()
                if d.diag_type in ("Activity Diagram", "Governance Diagram")
            ]
            self.behavior_map = {d.name or d.diag_id: d.diag_id for d in bdiags}
            ttk.Label(link_frame, text="Behavior Diagram:").grid(
                row=link_row, column=0, sticky="e", padx=4, pady=2
            )
            cur_id = repo.get_linked_diagram(self.obj.element_id)
            cur_name = next((n for n, i in self.behavior_map.items() if i == cur_id), "")
            self.behavior_var = tk.StringVar(value=cur_name)
            ttk.Combobox(
                link_frame, textvariable=self.behavior_var, values=list(self.behavior_map.keys())
            ).grid(row=link_row, column=1, padx=4, pady=2)
            link_row += 1
            vdiags = [d for d in repo.diagrams.values() if d.diag_type == "Internal Block Diagram"]
            self.view_map = {d.name or d.diag_id: d.diag_id for d in vdiags}
            ttk.Label(link_frame, text="View:").grid(
                row=link_row, column=0, sticky="e", padx=4, pady=2
            )
            view_id = self.obj.properties.get("view", "")
            vname = next((n for n, i in self.view_map.items() if i == view_id), "")
            self.view_var = tk.StringVar(value=vname)
            ttk.Combobox(
                link_frame, textvariable=self.view_var, values=list(self.view_map.keys())
            ).grid(row=link_row, column=1, padx=4, pady=2)
            link_row += 1
        elif self.obj.obj_type == "Part":
            blocks = [e for e in repo.elements.values() if e.elem_type == "Block"]
            idmap = {b.name or b.elem_id: b.elem_id for b in blocks}
            ttk.Label(link_frame, text="Definition:").grid(
                row=link_row, column=0, sticky="e", padx=4, pady=2
            )
            self.def_map = idmap
            cur_id = self.obj.properties.get("definition", "")
            cur_name = next((n for n, i in idmap.items() if i == cur_id), "")
            self.def_var = tk.StringVar(value=cur_name)
            self.def_cb = ttk.Combobox(
                link_frame, textvariable=self.def_var, values=list(idmap.keys())
            )
            self.def_cb.grid(row=link_row, column=1, padx=4, pady=2)
            self.def_cb.bind("<<ComboboxSelected>>", self._on_def_selected)
            self._current_def_id = cur_id
            link_row += 1

        if diag_trace_opts and not trace_shown:
            ttk.Label(link_frame, text="Trace To:").grid(
                row=link_row, column=0, sticky="e", padx=4, pady=2
            )
            self.trace_list = tk.Listbox(link_frame, height=4)
            self.trace_list.grid(row=link_row, column=1, padx=4, pady=2, sticky="we")
            btnf = ttk.Frame(link_frame)
            btnf.grid(row=link_row, column=2, padx=2)
            ttk.Button(btnf, text="Add", command=lambda: self.add_trace(diag_trace_opts)).pack(side=tk.TOP)
            ttk.Button(btnf, text="Remove", command=self.remove_trace).pack(side=tk.TOP)
            self._trace_targets = []
            for token in [t.strip() for t in self.obj.properties.get("trace_to", "").split(",") if t.strip()]:
                self._trace_targets.append(token)
                self.trace_list.insert(tk.END, self._format_trace_label(token))
            link_row += 1
            trace_shown = True

        # Requirement allocation section
        req_row = 0
        ttk.Label(req_frame, text="Requirements:").grid(
            row=req_row, column=0, sticky="ne", padx=4, pady=2
        )
        can_trace_reqs = True
        if toolbox:
            diag_name = getattr(diagram_wp, "analysis", None)
            req_wp = next(iter(REQUIREMENT_WORK_PRODUCTS), None)
            if diag_name and req_wp:
                can_trace_reqs = toolbox.can_trace(diag_name, req_wp)
        state = "normal" if can_trace_reqs else "disabled"
        self.req_list = tk.Listbox(req_frame, height=4, state=state)
        self.req_list.grid(row=req_row, column=1, padx=4, pady=2, sticky="we")
        if can_trace_reqs:
            btnf = ttk.Frame(req_frame)
            btnf.grid(row=req_row, column=2, padx=2)
            ttk.Button(btnf, text="Add", command=self.add_requirement).pack(side=tk.TOP)
            ttk.Button(btnf, text="Remove", command=self.remove_requirement).pack(side=tk.TOP)
        else:
            if ToolTip:
                ToolTip(
                    self.req_list,
                    "Requirement allocation is disabled for this diagram due to governance restrictions.",
                )
        for r in self.obj.requirements:
            self.req_list.insert(tk.END, f"[{r.get('id')}] {r.get('text','')}")
        req_row += 1
        self._update_asil()

    def add_port(self):
        name = simpledialog.askstring("Port", "Name:", parent=self)
        if name:
            self.listboxes["ports"].insert(tk.END, name)

    def remove_port(self):
        sel = list(self.listboxes["ports"].curselection())
        for idx in reversed(sel):
            self.listboxes["ports"].delete(idx)

    def edit_port(self):
        lb = self.listboxes["ports"]
        sel = lb.curselection()
        if not sel:
            return
        idx = sel[0]
        cur = lb.get(idx)
        name = simpledialog.askstring("Port", "Name:", initialvalue=cur, parent=self)
        if name:
            lb.delete(idx)
            lb.insert(idx, name)

    def add_list_item(self, prop: str):
        val = simpledialog.askstring(prop, "Value:", parent=self)
        if val:
            self.listboxes[prop].insert(tk.END, val)

    def remove_list_item(self, prop: str):
        lb = self.listboxes[prop]
        sel = list(lb.curselection())
        for idx in reversed(sel):
            lb.delete(idx)

    def edit_list_item(self, prop: str):
        lb = self.listboxes[prop]
        sel = lb.curselection()
        if not sel:
            return
        idx = sel[0]
        cur = lb.get(idx)
        val = simpledialog.askstring(prop, "Value:", initialvalue=cur, parent=self)
        if val:
            lb.delete(idx)
            lb.insert(idx, val)

    def add_trace(self, trace_wps):
        repo = SysMLRepository.get_instance()
        dlg = self.SelectTraceDialog(
            self,
            repo,
            trace_wps,
            getattr(self.obj, "obj_id", None),
            getattr(self.master, "diagram_id", None),
        )
        for token in getattr(dlg, "selection", []):
            if token not in self._trace_targets:
                self._trace_targets.append(token)
                self.trace_list.insert(tk.END, self._format_trace_label(token))

    def remove_trace(self):
        sel = list(self.trace_list.curselection())
        for idx in reversed(sel):
            self.trace_list.delete(idx)
            del self._trace_targets[idx]

    def _format_trace_label(self, token: str) -> str:
        repo = SysMLRepository.get_instance()
        parts = token.split(":", 1)
        if len(parts) != 2:
            return token
        diag_id, obj_id = parts
        diag = repo.diagrams.get(diag_id)
        dname = getattr(diag, "name", diag_id) if diag else diag_id
        obj = None
        if diag:
            obj = next(
                (o for o in getattr(diag, "objects", []) if str(o.get("obj_id")) == obj_id),
                None,
            )
        oname = (
            obj.get("properties", {}).get("name") or obj.get("obj_type")
            if obj
            else obj_id
        )
        return f"{dname}:{oname}"

    class OperationDialog(simpledialog.Dialog):
        def __init__(self, parent, operation=None):
            self.operation = operation
            super().__init__(parent, title="Operation")

        def body(self, master):
            ttk.Label(master, text="Name:").grid(row=0, column=0, padx=4, pady=2, sticky="e")
            self.name_var = tk.StringVar(value=getattr(self.operation, "name", ""))
            ttk.Entry(master, textvariable=self.name_var).grid(row=0, column=1, padx=4, pady=2)
            ttk.Label(master, text="Parameters (name:type:dir)").grid(
                row=1, column=0, columnspan=2, padx=4, pady=2
            )
            self.param_text = tk.Text(master, height=4, width=30)
            if self.operation:
                lines = [f"{p.name}:{p.type}:{p.direction}" for p in self.operation.parameters]
                self.param_text.insert("1.0", "\n".join(lines))
            self.param_text.grid(row=2, column=0, columnspan=2, padx=4, pady=2)
            ttk.Label(master, text="Return type:").grid(row=3, column=0, padx=4, pady=2, sticky="e")
            self.ret_var = tk.StringVar(value=getattr(self.operation, "return_type", ""))
            ttk.Entry(master, textvariable=self.ret_var).grid(row=3, column=1, padx=4, pady=2)

        def apply(self):
            name = self.name_var.get().strip()
            params = []
            for line in self.param_text.get("1.0", tk.END).splitlines():
                line = line.strip()
                if not line:
                    continue
                parts = line.split(":")
                if len(parts) == 1:
                    params.append(OperationParameter(name=parts[0]))
                elif len(parts) == 2:
                    params.append(OperationParameter(name=parts[0], type=parts[1]))
                else:
                    params.append(
                        OperationParameter(name=parts[0], type=parts[1], direction=parts[2])
                    )
            self.result = OperationDefinition(name, params, self.ret_var.get().strip())

    class BehaviorDialog(simpledialog.Dialog):
        def __init__(self, parent, operations: list[str], diag_map: dict[str, str], assignment=None):
            self.operations = operations
            self.diag_map = diag_map
            self.assignment = assignment
            super().__init__(parent, title="Behavior")

        def body(self, master):
            ttk.Label(master, text="Operation:").grid(row=0, column=0, padx=4, pady=2, sticky="e")
            self.op_var = tk.StringVar(value=getattr(self.assignment, "operation", ""))
            ttk.Combobox(master, textvariable=self.op_var, values=self.operations, state="readonly").grid(
                row=0, column=1, padx=4, pady=2
            )
            ttk.Label(master, text="Diagram:").grid(row=1, column=0, padx=4, pady=2, sticky="e")
            cur_name = next((n for n, i in self.diag_map.items() if i == getattr(self.assignment, "diagram", "")), "")
            self.diag_var = tk.StringVar(value=cur_name)
            ttk.Combobox(master, textvariable=self.diag_var, values=list(self.diag_map.keys()), state="readonly").grid(
                row=1, column=1, padx=4, pady=2
            )

        def apply(self):
            op = self.op_var.get().strip()
            diag_id = self.diag_map.get(self.diag_var.get(), "")
            self.result = BehaviorAssignment(operation=op, diagram=diag_id)

    def add_operation(self):
        dlg = self.OperationDialog(self)
        if dlg.result:
            self._operations.append(dlg.result)
            self.listboxes["operations"].insert(tk.END, format_operation(dlg.result))

    def edit_operation(self):
        lb = self.listboxes["operations"]
        sel = lb.curselection()
        if not sel:
            return
        idx = sel[0]
        op = self._operations[idx]
        dlg = self.OperationDialog(self, op)
        if dlg.result:
            self._operations[idx] = dlg.result
            lb.delete(idx)
            lb.insert(idx, format_operation(dlg.result))

    def remove_operation(self):
        lb = self.listboxes["operations"]
        sel = list(lb.curselection())
        for idx in reversed(sel):
            lb.delete(idx)
            del self._operations[idx]

    def add_behavior(self):
        repo = SysMLRepository.get_instance()
        diagrams = [
            d
            for d in repo.diagrams.values()
            if d.diag_type in ("Activity Diagram", "Governance Diagram")
        ]
        diag_map = {d.name or d.diag_id: d.diag_id for d in diagrams}
        ops = [op.name for op in self._operations]
        dlg = self.BehaviorDialog(self, ops, diag_map)
        if dlg.result:
            self._behaviors.append(dlg.result)
            name = repo.diagrams.get(dlg.result.diagram)
            label = f"{dlg.result.operation} -> {name.name if name else dlg.result.diagram}"
            self.listboxes["behaviors"].insert(tk.END, label)

    def edit_behavior(self):
        lb = self.listboxes["behaviors"]
        sel = lb.curselection()
        if not sel:
            return
        idx = sel[0]
        repo = SysMLRepository.get_instance()
        diagrams = [
            d
            for d in repo.diagrams.values()
            if d.diag_type in ("Activity Diagram", "Governance Diagram")
        ]
        diag_map = {d.name or d.diag_id: d.diag_id for d in diagrams}
        ops = [op.name for op in self._operations]
        dlg = self.BehaviorDialog(self, ops, diag_map, self._behaviors[idx])
        if dlg.result:
            self._behaviors[idx] = dlg.result
            name = repo.diagrams.get(dlg.result.diagram)
            label = f"{dlg.result.operation} -> {name.name if name else dlg.result.diagram}"
            lb.delete(idx)
            lb.insert(idx, label)

    def remove_behavior(self):
        lb = self.listboxes["behaviors"]
        sel = list(lb.curselection())
        for idx in reversed(sel):
            lb.delete(idx)
            del self._behaviors[idx]

    def add_requirement(self):
        if not global_requirements:
            messagebox.showinfo("No Requirements", "No requirements defined.")
            return
        dialog = self.SelectRequirementsDialog(self)
        if dialog.result:
            diag_id = getattr(self.master, "diagram_id", None)
            for rid in dialog.result:
                req = global_requirements.get(rid)
                if not req:
                    continue
                toolbox = ACTIVE_TOOLBOX
                if toolbox:
                    req_wp = toolbox.requirement_work_product(req.get("req_type", ""))
                    target = self._target_work_product or ""
                    if not toolbox.can_trace(req_wp, target):
                        messagebox.showwarning(
                            "Invalid Trace",
                            f"Requirement {req['id']} cannot trace to {target}",
                        )
                        continue
                if not any(r.get("id") == rid for r in self.obj.requirements):
                    self.obj.requirements.append(req)
                    self.req_list.insert(tk.END, f"[{req['id']}] {req.get('text','')}")
                before = [r.get("id") for r in getattr(self.obj, "requirements", [])]
                link_requirement_to_object(self.obj, rid, diag_id)
                if rid not in before and self.obj.obj_type != "Work Product":
                    req = global_requirements.get(rid)
                    if req:
                        self.req_list.insert(tk.END, f"[{req['id']}] {req.get('text','')}")
                elif self.obj.obj_type == "Work Product":
                    # Always reflect selection for work products
                    req = global_requirements.get(rid)
                    if req and rid not in [self.req_list.get(i).split("]", 1)[0][1:] for i in range(self.req_list.size())]:
                        self.req_list.insert(tk.END, f"[{req['id']}] {req.get('text','')}")
        self._update_asil()

    def remove_requirement(self):
        sel = list(self.req_list.curselection())
        diag_id = getattr(self.master, "diagram_id", None)
        for idx in reversed(sel):
            if self.obj.obj_type == "Work Product":
                item = self.req_list.get(idx)
                rid = item.split("]", 1)[0][1:]
            else:
                rid = self.obj.requirements[idx].get("id")
            unlink_requirement_from_object(self.obj, rid, diag_id)
            self.req_list.delete(idx)
        self._update_asil()

    def _update_asil(self) -> None:
        """Recompute ASIL based on allocated requirements."""
        if self.obj.obj_type != "Part":
            return
        asil = calculate_allocated_asil(self.obj.requirements)
        self.obj.properties["asil"] = asil
        if "asil" in self.entries:
            self.entries["asil"].set(asil)
        repo = SysMLRepository.get_instance()
        if self.obj.element_id and self.obj.element_id in repo.elements:
            repo.elements[self.obj.element_id].properties["asil"] = asil

    def _get_failure_modes(self, app, comp_name: str) -> str:
        """Return comma separated failure modes for a component name."""
        modes = set()
        for e in getattr(app, "fmea_entries", []):
            if getattr(e, "fmea_component", "") == comp_name:
                label = getattr(e, "description", "") or getattr(e, "user_name", "")
                if label:
                    modes.add(label)
        for fmea in getattr(app, "fmeas", []):
            for e in fmea.get("entries", []):
                if getattr(e, "fmea_component", "") == comp_name:
                    label = getattr(e, "description", "") or getattr(e, "user_name", "")
                    if label:
                        modes.add(label)
        return ", ".join(sorted(modes))

    def _on_def_selected(self, event=None):
        """Callback when the definition combobox is changed."""
        repo = SysMLRepository.get_instance()
        name = self.def_var.get()
        def_id = self.def_map.get(name)
        if not def_id:
            self._current_def_id = ""
            return

        parent_id = None
        if hasattr(self.master, "diagram_id"):
            diag = repo.diagrams.get(self.master.diagram_id)
            if diag and diag.diag_type == "Internal Block Diagram":
                parent_id = getattr(diag, "father", None) or next(
                    (eid for eid, did in repo.element_diagrams.items() if did == diag.diag_id),
                    None,
                )

        if parent_id and _multiplicity_limit_exceeded(
            repo,
            parent_id,
            def_id,
            getattr(self.master, "objects", []),
            self.obj.element_id,
        ):
            messagebox.showinfo(
                "Add Part",
                "Maximum number of parts of that type has been reached",
            )
            prev_name = next(
                (n for n, i in self.def_map.items() if i == self._current_def_id),
                "",
            )
            self.def_var.set(prev_name)
            return

        self._current_def_id = def_id

    def apply(self):
        repo = SysMLRepository.get_instance()
        parent_id = None
        if self.obj.obj_type != "Work Product" and self.obj.properties.get("name_locked") != "1":
            new_name = self.name_var.get()
            if self.obj.obj_type == "Part" and hasattr(self.master, "diagram_id"):
                diag = repo.diagrams.get(self.master.diagram_id)
                if diag and diag.diag_type == "Internal Block Diagram":
                    parent_id = getattr(diag, "father", None) or next(
                        (eid for eid, did in repo.element_diagrams.items() if did == diag.diag_id),
                        None,
                    )
            if parent_id and _part_name_exists(repo, parent_id, new_name, self.obj.element_id):
                messagebox.showinfo("Add Part", "A part with that name already exists")
                new_name = self.obj.properties.get("name", "")
            new_name = repo.ensure_unique_element_name(new_name, self.obj.element_id)
            if self.obj.obj_type == "Port" and hasattr(self.master, "objects"):
                rename_port(repo, self.obj, self.master.objects, new_name)
            self.obj.properties["name"] = new_name
            if self.obj.element_id and self.obj.element_id in repo.elements:
                elem = repo.elements[self.obj.element_id]
                if self.obj.obj_type in ("Block", "Block Boundary") and elem.elem_type == "Block":
                    rename_block(repo, elem.elem_id, new_name)
                else:
                    elem.name = new_name
            if self.obj.obj_type == "Port" and hasattr(self.master, "objects"):
                rename_port(repo, self.obj, self.master.objects, new_name)
        else:
            new_name = self.obj.properties.get("name", "")
        for prop, var in self.entries.items():
            self.obj.properties[prop] = var.get()
            if self.obj.element_id and self.obj.element_id in repo.elements:
                repo.elements[self.obj.element_id].properties[prop] = var.get()
        removed_parts = []
        prev_parts = []
        if (
            self.obj.element_id
            and self.obj.element_id in repo.elements
            and "partProperties" in repo.elements[self.obj.element_id].properties
        ):
            prev_parts = [
                p.strip()
                for p in repo.elements[self.obj.element_id]
                .properties.get("partProperties", "")
                .split(",")
                if p.strip()
            ]

        for prop, lb in self.listboxes.items():
            if prop == "operations":
                self.obj.properties[prop] = operations_to_json(self._operations)
                if self.obj.element_id and self.obj.element_id in repo.elements:
                    repo.elements[self.obj.element_id].properties[prop] = self.obj.properties[prop]
            elif prop == "behaviors":
                self.obj.properties[prop] = behaviors_to_json(self._behaviors)
                if self.obj.element_id and self.obj.element_id in repo.elements:
                    repo.elements[self.obj.element_id].properties[prop] = self.obj.properties[prop]
            else:
                items = [lb.get(i) for i in range(lb.size())]
                joined = ", ".join(items)
                self.obj.properties[prop] = joined
                if self.obj.element_id and self.obj.element_id in repo.elements:
                    repo.elements[self.obj.element_id].properties[prop] = joined
                if prop == "partProperties" and prev_parts:
                    prev_keys = {_part_prop_key(p) for p in prev_parts}
                    new_keys = {_part_prop_key(i) for i in items}
                    removed_parts = [p for p in prev_parts if _part_prop_key(p) not in new_keys]

        trace_lb = getattr(self, "trace_list", None)
        if trace_lb:
            targets = getattr(self, "_trace_targets", None)
            if targets is None:
                targets = [trace_lb.get(i) for i in getattr(trace_lb, "curselection", lambda: [])()]

            current_diag = getattr(self.master, "diagram_id", None)
            # Remove existing trace connections involving this object
            if current_diag and hasattr(self.master, "connections"):
                self.master.connections = [
                    c
                    for c in self.master.connections
                    if not (
                        c.conn_type == "Trace"
                        and (c.src == self.obj.obj_id or c.dst == self.obj.obj_id)
                    )
                ]
                diag_ref = repo.diagrams.get(current_diag)
                if diag_ref:
                    diag_ref.connections = [
                        c
                        for c in getattr(diag_ref, "connections", [])
                        if not (
                            c.get("conn_type") == "Trace"
                            and (
                                c.get("src") == self.obj.obj_id
                                or c.get("dst") == self.obj.obj_id
                            )
                        )
                    ]

            removed = {
                r.rel_id
                for r in repo.relationships
                if r.rel_type == "Trace"
                and (r.source == self.obj.element_id or r.target == self.obj.element_id)
            }
            if removed:
                repo.relationships = [r for r in repo.relationships if r.rel_id not in removed]
                for diag in repo.diagrams.values():
                    diag.relationships = [rid for rid in diag.relationships if rid not in removed]

            stored_tokens: list[str] = []
            for token in targets:
                parts = token.split(":", 1)
                if len(parts) != 2:
                    stored_tokens.append(token)
                    target_elem = next(
                        (e for e in repo.elements.values() if e.name == token),
                        None,
                    )
                    if target_elem and self.obj.element_id:
                        repo.create_relationship("Trace", self.obj.element_id, target_elem.elem_id)
                        repo.create_relationship("Trace", target_elem.elem_id, self.obj.element_id)
                    continue
                diag_id, obj_id = parts
                diag = repo.diagrams.get(diag_id)
                if not diag:
                    continue
                obj = next(
                    (o for o in getattr(diag, "objects", []) if str(o.get("obj_id")) == obj_id),
                    None,
                )
                if not obj:
                    continue
                if diag_id == current_diag:
                    link_trace_between_objects(self.obj, obj, current_diag)
                else:
                    stored_tokens.append(token)
                    target_elem = obj.get("element_id")
                    if target_elem and self.obj.element_id:
                        repo.create_relationship("Trace", self.obj.element_id, target_elem)
                        repo.create_relationship("Trace", target_elem, self.obj.element_id)

            joined = ", ".join(stored_tokens)
            if joined:
                self.obj.properties["trace_to"] = joined
            else:
                self.obj.properties.pop("trace_to", None)
            if self.obj.element_id and self.obj.element_id in repo.elements:
                elem_props = repo.elements[self.obj.element_id].properties
                if joined:
                    elem_props["trace_to"] = joined
                else:
                    elem_props.pop("trace_to", None)

        if self.obj.element_id and self.obj.element_id in repo.elements:
            elem_type = repo.elements[self.obj.element_id].elem_type
            if elem_type == "Block" and self.obj.obj_type in ("Block", "Block Boundary"):
                propagate_block_port_changes(repo, self.obj.element_id)
                propagate_block_part_changes(repo, self.obj.element_id)
                propagate_block_changes(repo, self.obj.element_id)
                app_ref = getattr(self.master, "app", None)
                added = _sync_ibd_partproperty_parts(
                    repo,
                    self.obj.element_id,
                    app=app_ref,
                    visible=True,
                )
                for data in added:
                    data["hidden"] = False
                _propagate_boundary_parts(repo, self.obj.element_id, added, app=app_ref)
                father_diag_id = repo.get_linked_diagram(self.obj.element_id)
                for diag in repo.diagrams.values():
                    if (
                        diag.diag_type == "Internal Block Diagram"
                        and getattr(diag, "father", None) == self.obj.element_id
                        and diag.diag_id != father_diag_id
                    ):
                        added_child = inherit_father_parts(repo, diag)
                        for obj in added_child:
                            if obj.get("obj_type") == "Part":
                                obj["hidden"] = False
                        if app_ref:
                            for win in getattr(app_ref, "ibd_windows", []):
                                if getattr(win, "diagram_id", None) == diag.diag_id:
                                    for obj in added_child:
                                        win.objects.append(SysMLObject(**obj))
                                    win.redraw()
                                    win._sync_to_repository()
        try:
            if self.obj.obj_type not in (
                "Initial",
                "Final",
                "Decision",
                "Merge",
            ):
                self.obj.width = float(self.width_var.get())
                self.obj.height = float(self.height_var.get())
        except ValueError:
            pass

        if hasattr(self.master, "ensure_text_fits"):
            self.master.ensure_text_fits(self.obj)

        self._update_asil()

        # ensure block shows BOM components as part names when an analysis is set
        if (
            self.obj.obj_type == "Block"
            and "analysis" in self.obj.properties
            and hasattr(self, "_analysis_map")
        ):
            ra = self._analysis_map.get(self.obj.properties["analysis"], None)
            if ra:
                cur = [
                    p.strip()
                    for p in self.obj.properties.get("partProperties", "").split(",")
                    if p.strip()
                ]
                names = [c.name for c in ra.components]
                for n in names:
                    if n not in cur:
                        cur.append(n)
                joined = ", ".join(cur)
                self.obj.properties["partProperties"] = joined
                if self.obj.element_id and self.obj.element_id in repo.elements:
                    repo.elements[self.obj.element_id].properties["partProperties"] = joined
                if self.obj.element_id:
                    inherit_block_properties(repo, self.obj.element_id)
                    self.obj.properties["partProperties"] = repo.elements[
                        self.obj.element_id
                    ].properties["partProperties"]

        # Update linked diagram if applicable
        link_id = None
        if hasattr(self, "behavior_var") and self.behavior_var.get():
            link_id = self.behavior_map.get(self.behavior_var.get())
        elif hasattr(self, "diagram_var"):
            link_id = self.diag_map.get(self.diagram_var.get())
        if hasattr(self, "behavior_var") or hasattr(self, "diagram_var"):
            if (
                self.obj.obj_type == "Block"
                and hasattr(self, "diagram_var")
                and link_id
                and link_id in repo.diagrams
                and repo.diagrams[link_id].diag_type == "Internal Block Diagram"
            ):
                link_block_to_ibd(
                    repo,
                    self.obj.element_id,
                    link_id,
                    app=getattr(self.master, "app", None),
                )
            else:
                repo.link_diagram(self.obj.element_id, link_id)
        if hasattr(self, "view_var"):
            view_id = self.view_map.get(self.view_var.get())
            if view_id:
                self.obj.properties["view"] = view_id
                if self.obj.element_id and self.obj.element_id in repo.elements:
                    repo.elements[self.obj.element_id].properties["view"] = view_id
            else:
                self.obj.properties.pop("view", None)
                if self.obj.element_id and self.obj.element_id in repo.elements:
                    repo.elements[self.obj.element_id].properties.pop("view", None)
        if hasattr(self, "def_var"):
            name = self.def_var.get()
            def_id = self.def_map.get(name)
            if def_id:
                parent_id = None
                if hasattr(self.master, "diagram_id"):
                    diag = repo.diagrams.get(self.master.diagram_id)
                    if diag and diag.diag_type == "Internal Block Diagram":
                        parent_id = getattr(diag, "father", None) or next(
                            (eid for eid, did in repo.element_diagrams.items() if did == diag.diag_id),
                            None,
                        )
                if parent_id:
                    rel = next(
                        (
                            r
                            for r in repo.relationships
                            if r.source == parent_id
                            and r.target == def_id
                            and r.rel_type in ("Aggregation", "Composite Aggregation")
                        ),
                        None,
                    )
                    limit_exceeded = _multiplicity_limit_exceeded(
                        repo,
                        parent_id,
                        def_id,
                        getattr(self.master, "objects", []),
                        self.obj.element_id,
                    )
                    if limit_exceeded:
                        messagebox.showinfo(
                            "Add Part",
                            "Maximum number of parts of that type has been reached",
                        )
                        def_id = None
                if def_id:
                    self.obj.properties["definition"] = def_id
                    if self.obj.element_id and self.obj.element_id in repo.elements:
                        repo.elements[self.obj.element_id].properties["definition"] = def_id
        if hasattr(self, "ucdef_var"):
            name = self.ucdef_var.get()
            def_id = self.ucdef_map.get(name)
            if def_id:
                self.obj.properties["useCaseDefinition"] = def_id
                if self.obj.element_id and self.obj.element_id in repo.elements:
                    repo.elements[self.obj.element_id].properties["useCaseDefinition"] = def_id

        # ------------------------------------------------------------
        # Add parts from selected analysis BOM
        # ------------------------------------------------------------
        if (
            self.obj.obj_type == "Block"
            and "analysis" in self.obj.properties
            and hasattr(self, "diag_map")
        ):
            diag_id = repo.get_linked_diagram(self.obj.element_id)
            if diag_id:
                ra_name = self.obj.properties.get("analysis", "")
                ra = getattr(self, "_analysis_map", {}).get(ra_name)
                if ra and ra.components:
                    comps = list(ra.components)
                    dlg = self.SelectComponentsDialog(self, comps)
                    selected = dlg.result or []
                    if selected:
                        diag = repo.diagrams.get(diag_id)
                        if diag is not None:
                            diag.objects = getattr(diag, "objects", [])
                            existing = {
                                o.get("properties", {}).get("component")
                                for o in diag.objects
                                if o.get("obj_type") == "Part"
                            }
                            base_x = 50.0
                            base_y = 50.0
                            offset = 60.0
                            for idx, c in enumerate(selected):
                                if c.name in existing:
                                    continue
                                elem = repo.create_element(
                                    "Part",
                                    name=c.name,
                                    properties={
                                        "component": c.name,
                                        "fit": f"{c.fit:.2f}",
                                        "qualification": c.qualification,
                                        "failureModes": self._get_failure_modes(
                                            getattr(self.master, "app", None), c.name
                                        ),
                                    },
                                    owner=repo.root_package.elem_id,
                                )
                                repo.add_element_to_diagram(diag_id, elem.elem_id)
                                obj = SysMLObject(
                                    _get_next_id(),
                                    "Part",
                                    base_x,
                                    base_y + offset * idx,
                                    element_id=elem.elem_id,
                                    properties=elem.properties.copy(),
                                )
                                diag.objects.append(obj.__dict__)
                                # update any open windows for this diagram
                                app = getattr(self.master, "app", None)
                                if app:
                                    for win in getattr(app, "ibd_windows", []):
                                        if win.diagram_id == diag_id:
                                            win.objects.append(obj)
                                            win.redraw()
                                            win._sync_to_repository()
                            # update block partProperties with newly added components
                            new_names = [c.name for c in selected if c.name not in existing]
                            if new_names:
                                cur = self.obj.properties.get("partProperties", "")
                                names = [n.strip() for n in cur.split(",") if n.strip()]
                                for name in new_names:
                                    if name not in names:
                                        names.append(name)
                                joined = ", ".join(names)
                                self.obj.properties["partProperties"] = joined
                                if self.obj.element_id and self.obj.element_id in repo.elements:
                                    repo.elements[self.obj.element_id].properties[
                                        "partProperties"
                                    ] = joined
                                # update all diagram objects referencing this block element
                                for d in repo.diagrams.values():
                                    for o in getattr(d, "objects", []):
                                        if o.get("element_id") == self.obj.element_id:
                                            o.setdefault("properties", {})[
                                                "partProperties"
                                            ] = joined
                                # include parent block parts
                                if self.obj.element_id:
                                    inherit_block_properties(repo, self.obj.element_id)
                                    joined = repo.elements[self.obj.element_id].properties[
                                        "partProperties"
                                    ]
                                    self.obj.properties["partProperties"] = joined
                            repo.diagrams[diag_id] = diag
                            repo.touch_diagram(diag_id)
                            if self.obj.element_id:
                                repo.touch_element(self.obj.element_id)
                            if hasattr(self.master, "_sync_to_repository"):
                                self.master._sync_to_repository()


class ConnectionDialog(simpledialog.Dialog):
    """Edit connection style and custom routing points."""

    def __init__(self, master, connection: DiagramConnection):
        self.connection = connection
        super().__init__(master, title="Connection Properties")

    def body(self, master):
        # Disable window resizing so the property layout stays consistent
        self.resizable(False, False)
        ttk.Label(master, text="Name:").grid(row=0, column=0, sticky="e", padx=4, pady=4)
        self.name_var = tk.StringVar(value=self.connection.name)
        ttk.Entry(master, textvariable=self.name_var).grid(row=0, column=1, columnspan=2, padx=4, pady=4, sticky="we")

        ttk.Label(master, text="Style:").grid(row=1, column=0, sticky="e", padx=4, pady=4)
        self.style_var = tk.StringVar(value=self.connection.style)
        ttk.Combobox(master, textvariable=self.style_var,
                     values=["Straight", "Squared", "Custom"]).grid(row=1, column=1, padx=4, pady=4)

        ttk.Label(master, text="Points:").grid(row=2, column=0, sticky="ne", padx=4, pady=4)
        self.point_list = tk.Listbox(master, height=4)
        for px, py in self.connection.points:
            self.point_list.insert(tk.END, f"{px:.1f},{py:.1f}")
        self.point_list.grid(row=2, column=1, padx=4, pady=4, sticky="we")
        btnf = ttk.Frame(master)
        btnf.grid(row=2, column=2, padx=2)
        ttk.Button(btnf, text="Add", command=self.add_point).pack(side=tk.TOP)
        ttk.Button(btnf, text="Remove", command=self.remove_point).pack(side=tk.TOP)

        ttk.Label(master, text="Arrows:").grid(row=3, column=0, sticky="e", padx=4, pady=4)
        self.arrow_var = tk.StringVar(value=self.connection.arrow)
        self.arrow_cb = ttk.Combobox(
            master,
            textvariable=self.arrow_var,
            values=["none", "forward", "backward", "both"],
        )
        self.arrow_cb.grid(row=3, column=1, padx=4, pady=4)
        self.mid_var = tk.BooleanVar(value=self.connection.mid_arrow)
        self.mid_check = ttk.Checkbutton(
            master, text="Arrow", variable=self.mid_var
        )
        self.mid_check.grid(row=3, column=2, padx=4, pady=4)
        if self.connection.conn_type in (
            "Flow",
            "Generalize",
            "Generalization",
            "Include",
            "Extend",
        ):
            self.arrow_cb.configure(state="disabled")
            self.mid_check.configure(state="disabled")
        row = 4
        if self.connection.conn_type == "Control Action":
            repo = SysMLRepository.get_instance()
            src_obj = self.master.get_object(self.connection.src)
            beh_elems = get_block_behavior_elements(repo, getattr(src_obj, "element_id", ""))
            self.elem_map = {e.name or e.elem_id: e.elem_id for e in beh_elems}
            ttk.Label(master, text="Element:").grid(row=row, column=0, sticky="e", padx=4, pady=4)
            cur_name = next(
                (n for n, i in self.elem_map.items() if i == self.connection.element_id),
                "",
            )
            self.elem_var = tk.StringVar(value=cur_name)
            ttk.Combobox(
                master,
                textvariable=self.elem_var,
                values=list(self.elem_map.keys()),
            ).grid(row=row, column=1, padx=4, pady=4, sticky="we")
            row += 1
            ttk.Label(master, text="Guard:").grid(row=row, column=0, sticky="ne", padx=4, pady=4)
            self.guard_list = tk.Listbox(master, height=4)
            for g in self.connection.guard:
                self.guard_list.insert(tk.END, g)
            self.guard_list.grid(row=row, column=1, padx=4, pady=4, sticky="we")
            gbtn = ttk.Frame(master)
            gbtn.grid(row=row, column=2, padx=2)
            ttk.Button(gbtn, text="Add", command=self.add_guard).pack(side=tk.TOP)
            ttk.Button(gbtn, text="Remove", command=self.remove_guard).pack(side=tk.TOP)
            row += 1
            ttk.Label(master, text="Guard Ops:").grid(row=row, column=0, sticky="ne", padx=4, pady=4)
            self.guard_ops_list = tk.Listbox(master, height=4)
            for op in self.connection.guard_ops:
                self.guard_ops_list.insert(tk.END, op)
            self.guard_ops_list.grid(row=row, column=1, padx=4, pady=4, sticky="we")
            opbtn = ttk.Frame(master)
            opbtn.grid(row=row, column=2, padx=2)
            self.guard_op_choice = tk.StringVar(value="AND")
            ttk.Combobox(opbtn, textvariable=self.guard_op_choice, values=["AND", "OR"], state="readonly").pack(side=tk.TOP)
            ttk.Button(opbtn, text="Add", command=self.add_guard_op).pack(side=tk.TOP)
            ttk.Button(opbtn, text="Remove", command=self.remove_guard_op).pack(side=tk.TOP)
            row += 1
        elif (
            getattr(
                self.master.repo.diagrams.get(self.master.diagram_id), "diag_type", ""
            )
            == "Governance Diagram"
        ):
            src_obj = self.master.get_object(self.connection.src)
            if src_obj and src_obj.obj_type == "Decision":
                ttk.Label(master, text="Guard:").grid(
                    row=row, column=0, sticky="ne", padx=4, pady=4
                )
                self.guard_list = tk.Listbox(master, height=4)
                for g in self.connection.guard:
                    self.guard_list.insert(tk.END, g)
                self.guard_list.grid(row=row, column=1, padx=4, pady=4, sticky="we")
                gbtn = ttk.Frame(master)
                gbtn.grid(row=row, column=2, padx=2)
                ttk.Button(gbtn, text="Add", command=self.add_guard).pack(side=tk.TOP)
                ttk.Button(gbtn, text="Remove", command=self.remove_guard).pack(side=tk.TOP)
                row += 1
                ttk.Label(master, text="Guard Ops:").grid(
                    row=row, column=0, sticky="ne", padx=4, pady=4
                )
                self.guard_ops_list = tk.Listbox(master, height=4)
                for op in self.connection.guard_ops:
                    self.guard_ops_list.insert(tk.END, op)
                self.guard_ops_list.grid(row=row, column=1, padx=4, pady=4, sticky="we")
                opbtn = ttk.Frame(master)
                opbtn.grid(row=row, column=2, padx=2)
                self.guard_op_choice = tk.StringVar(value="AND")
                ttk.Combobox(
                    opbtn,
                    textvariable=self.guard_op_choice,
                    values=["AND", "OR"],
                    state="readonly",
                ).pack(side=tk.TOP)
                ttk.Button(opbtn, text="Add", command=self.add_guard_op).pack(
                    side=tk.TOP
                )
                ttk.Button(opbtn, text="Remove", command=self.remove_guard_op).pack(
                    side=tk.TOP
                )
                row += 1

        if self.connection.conn_type in ("Aggregation", "Composite Aggregation"):
            ttk.Label(master, text="Multiplicity:").grid(row=row, column=0, sticky="e", padx=4, pady=4)
            self.mult_var = tk.StringVar(value=self.connection.multiplicity)
            ttk.Combobox(
                master,
                textvariable=self.mult_var,
                values=["1", "0..1", "1..*", "0..*", "2", "3", "4", "5"],
            ).grid(row=row, column=1, padx=4, pady=4, sticky="we")

    def add_point(self):
        x = simpledialog.askfloat("Point", "X:", parent=self)
        y = simpledialog.askfloat("Point", "Y:", parent=self)
        if x is not None and y is not None:
            self.point_list.insert(tk.END, f"{x},{y}")

    def remove_point(self):
        sel = list(self.point_list.curselection())
        for idx in reversed(sel):
            self.point_list.delete(idx)

    def add_guard(self):
        txt = simpledialog.askstring("Guard", "Condition:", parent=self)
        if txt:
            self.guard_list.insert(tk.END, txt)

    def remove_guard(self):
        sel = list(self.guard_list.curselection())
        for idx in reversed(sel):
            self.guard_list.delete(idx)

    def add_guard_op(self):
        op = self.guard_op_choice.get()
        self.guard_ops_list.insert(tk.END, op)

    def remove_guard_op(self):
        sel = list(self.guard_ops_list.curselection())
        for idx in reversed(sel):
            self.guard_ops_list.delete(idx)

    def apply(self):
        self.connection.name = self.name_var.get()
        self.connection.style = self.style_var.get()
        pts = []
        for i in range(self.point_list.size()):
            txt = self.point_list.get(i)
            try:
                x_str, y_str = txt.split(",")
                pts.append((float(x_str), float(y_str)))
            except ValueError:
                continue
        self.connection.points = pts
        self.connection.arrow = self.arrow_var.get()
        self.connection.mid_arrow = self.mid_var.get()
        if hasattr(self, "mult_var"):
            self.connection.multiplicity = self.mult_var.get()
        if hasattr(self, "guard_list"):
            self.connection.guard = [self.guard_list.get(i) for i in range(self.guard_list.size())]
        if hasattr(self, "guard_ops_list"):
            self.connection.guard_ops = [
                self.guard_ops_list.get(i) for i in range(self.guard_ops_list.size())
            ]
        if hasattr(self, "elem_var"):
            sel = self.elem_var.get()
            self.connection.element_id = self.elem_map.get(sel, "")
            if self.connection.element_id:
                repo = SysMLRepository.get_instance()
                elem = repo.elements.get(self.connection.element_id)
                if elem and not self.connection.name:
                    self.connection.name = elem.name
                if hasattr(self.master, "repo"):
                    self.master.repo.add_element_to_diagram(
                        self.master.diagram_id, self.connection.element_id
                    )
        if hasattr(self.master, "_sync_to_repository"):
            self.master._sync_to_repository()
        if self.connection.conn_type in ("Aggregation", "Composite Aggregation"):
            if hasattr(self.master, "repo"):
                whole = self.master.get_object(self.connection.src).element_id
                part = self.master.get_object(self.connection.dst).element_id
                if self.connection.conn_type == "Composite Aggregation":
                    add_composite_aggregation_part(
                        self.master.repo,
                        whole,
                        part,
                        self.connection.multiplicity,
                        app=getattr(self.master, "app", None),
                    )
                else:
                    add_aggregation_part(
                        self.master.repo,
                        whole,
                        part,
                        self.connection.multiplicity,
                        app=getattr(self.master, "app", None),
                    )
                if hasattr(self.master, "_sync_to_repository"):
                    self.master._sync_to_repository()


class UseCaseDiagramWindow(SysMLDiagramWindow):
    def __init__(self, master, app, diagram_id: str | None = None, history=None):
        tool_groups = {
            "Nodes": ["Actor", "Use Case"],
            "Boundary": ["System Boundary"],
        }
        tools = [t for group in tool_groups.values() for t in group]
        rel_tools = [
            "Association",
            "Communication Path",
            "Generalize",
            "Include",
            "Extend",
        ]
        try:
            super().__init__(
                master,
                "Use Case Diagram",
                tools,
                diagram_id,
                app=app,
                history=history,
                relation_tools=rel_tools,
                tool_groups=tool_groups,
            )
        except TypeError:
            super().__init__(
                master,
                "Use Case Diagram",
                tools + rel_tools,
                diagram_id,
                app=app,
                history=history,
            )
        if not hasattr(self, "tools_frame"):
            self.tools_frame = self.toolbox


class ActivityDiagramWindow(SysMLDiagramWindow):
    def __init__(self, master, app, diagram_id: str | None = None, history=None):
        tool_groups = {
            "Actions": ["Action", "CallBehaviorAction"],
            "Control Nodes": [
                "Initial",
                "Final",
                "Decision",
                "Merge",
                "Fork",
                "Join",
            ],
            "Boundary": ["System Boundary"],
        }
        tools = [t for group in tool_groups.values() for t in group]
        rel_tools = ["Flow"]
        try:
            super().__init__(
                master,
                "Activity Diagram",
                tools,
                diagram_id,
                app=app,
                history=history,
                relation_tools=rel_tools,
                tool_groups=tool_groups,
            )
        except TypeError:
            super().__init__(
                master,
                "Activity Diagram",
                tools + rel_tools,
                diagram_id,
                app=app,
                history=history,
            )
        if not hasattr(self, "tools_frame"):
            self.tools_frame = self.toolbox
        ttk.Button(
            self.toolbox,
            text="Add Block Operations",
            command=self.add_block_operations,
        ).pack(fill=tk.X, padx=2, pady=2)

    class SelectOperationsDialog(simpledialog.Dialog):
        def __init__(self, parent, operations):
            self.operations = operations
            self.selected = {}
            super().__init__(parent, title="Select Operations")

        def body(self, master):
            ttk.Label(master, text="Select operations:").pack(padx=5, pady=5)
            frame = ttk.Frame(master)
            frame.pack(fill=tk.BOTH, expand=True)
            canvas = tk.Canvas(frame, borderwidth=0)
            scrollbar = ttk.Scrollbar(frame, orient="vertical", command=canvas.yview)
            self.check_frame = ttk.Frame(canvas)
            self.check_frame.bind("<Configure>", lambda e: canvas.configure(scrollregion=canvas.bbox("all")))
            canvas.create_window((0, 0), window=self.check_frame, anchor="nw")
            canvas.configure(yscrollcommand=scrollbar.set)
            canvas.pack(side="left", fill="both", expand=True)
            scrollbar.pack(side="right", fill="y")
            for label, op, diag in self.operations:
                var = tk.BooleanVar(value=True)
                self.selected[(op, diag)] = var
                ttk.Checkbutton(self.check_frame, text=label, variable=var).pack(anchor="w", padx=2, pady=2)
            return self.check_frame

        def apply(self):
            self.result = [(op, diag) for (op, diag), var in self.selected.items() if var.get()]

    def add_block_operations(self):
        repo = self.repo
        blocks = []
        for elem in repo.elements.values():
            if elem.elem_type != "Block":
                continue
            for beh in parse_behaviors(elem.properties.get("behaviors", "")):
                if beh.diagram == self.diagram_id:
                    blocks.append(elem)
                    break
        operations = []
        for blk in blocks:
            ops = parse_operations(blk.properties.get("operations", ""))
            behs = {b.operation: b.diagram for b in parse_behaviors(blk.properties.get("behaviors", ""))}
            for op in ops:
                diag_id = behs.get(op.name)
                if diag_id:
                    label = f"{blk.name}.{format_operation(op)}"
                    operations.append((label, op.name, diag_id))
        if not operations:
            messagebox.showinfo("Add Block Operations", "No operations available")
            return
        dlg = self.SelectOperationsDialog(self, operations)
        selected = dlg.result or []
        if not selected:
            return
        diag = repo.diagrams.get(self.diagram_id)
        base_x = 50.0
        base_y = 50.0
        offset = 60.0
        for idx, (op_name, d_id) in enumerate(selected):
            elem = repo.create_element("CallBehaviorAction", name=op_name, owner=diag.package)
            repo.add_element_to_diagram(self.diagram_id, elem.elem_id)
            repo.link_diagram(elem.elem_id, d_id)
            obj = SysMLObject(
                _get_next_id(),
                "CallBehaviorAction",
                base_x,
                base_y + offset * idx,
                element_id=elem.elem_id,
                properties={"name": op_name},
            )
            diag.objects.append(obj.__dict__)
            self.objects.append(obj)
        self.redraw()
        self._sync_to_repository()


class GovernanceDiagramWindow(SysMLDiagramWindow):
    def __init__(self, master, app, diagram_id: str | None = None, history=None):
        tool_groups = {
            "Tasks": ["Action"],
            "Control Nodes": ["Initial", "Final", "Decision", "Merge"],
            "Boundary": ["System Boundary"],
        }
        tools = [t for group in tool_groups.values() for t in group]
        rel_tools = ["Flow"]
        try:
            super().__init__(
                master,
                "Governance Diagram",
                tools,
                diagram_id,
                app=app,
                history=history,
                relation_tools=rel_tools,
                tool_groups=tool_groups,
            )
        except TypeError:
            super().__init__(
                master,
                "Governance Diagram",
                tools + rel_tools,
                diagram_id,
                app=app,
                history=history,
            )
        if not hasattr(self, "tools_frame"):
            self.tools_frame = self.toolbox

        tool_buttons = getattr(self, "tool_buttons", None)
        if tool_buttons and "Select" in tool_buttons:
            btn = tool_buttons.pop("Select")
            try:
                btn.destroy()
            except Exception:  # pragma: no cover - headless tests
                pass

        btn = tool_buttons.get("Action") if tool_buttons else None
        if btn:
            btn.configure(text="Task")
            self.tool_buttons["Task"] = self.tool_buttons.pop("Action")
        # Ensure legacy control nodes are removed from the toolbox
        tool_btns = getattr(self, "tool_buttons", {})
        for legacy in ("Fork", "Join"):
            extra = tool_btns.pop(legacy, None)
            if extra:
                try:
                    extra.destroy()
                except Exception:  # pragma: no cover - headless tests
                    pass

        # ------------------------------------------------------------------
        # Toolbox toggle between Governance and Safety & AI Lifecycle
        # ------------------------------------------------------------------
        try:
            self.toolbox_var = tk.StringVar(value="Governance")
        except Exception:  # pragma: no cover - headless tests
            class _Var:
                def __init__(self, value):
                    self._value = value

                def get(self):
                    return self._value

                def set(self, v):
                    self._value = v

            self.toolbox_var = _Var("Governance")
        if hasattr(self.toolbox, "tk"):
            selector = ttk.Combobox(
                self.toolbox,
                values=[
                    "Governance",
                    "Safety & AI Lifecycle",
                    "Governance Elements",
                ],
                state="readonly",
                textvariable=self.toolbox_var,
            )
            selector.pack(fill=tk.X, padx=2, pady=2)
            selector.bind("<<ComboboxSelected>>", lambda e: self._switch_toolbox())
        else:  # pragma: no cover - headless tests
            selector = types.SimpleNamespace(pack=lambda *a, **k: None, bind=lambda *a, **k: None, lift=lambda: None)

        # Store original governance tool frame and relationship frame
        self.gov_tools_frame = self.tools_frame
        self.gov_rel_frame = getattr(self, "rel_frame", None)

        # Create Safety & AI Lifecycle toolbox frame
        ai_nodes = SAFETY_AI_NODES
        ai_relations = SAFETY_AI_RELATIONS
        if hasattr(self.toolbox, "tk"):
            self.ai_tools_frame = ttk.Frame(self.toolbox)
            for name in ai_nodes:
                ttk.Button(
                    self.ai_tools_frame,
                    text=name,
                    image=self._icon_for(name),
                    compound=tk.LEFT,
                    command=lambda t=name: self.select_tool(t),
                ).pack(fill=tk.X, padx=2, pady=2)
            rel_frame = ttk.LabelFrame(
                self.ai_tools_frame, text="Relationships (relationships)"
            )
            rel_frame.pack(fill=tk.X, padx=2, pady=2)
            for name in ai_relations:
                ttk.Button(
                    rel_frame,
                    text=name,
                    image=self._icon_for(name),
                    compound=tk.LEFT,
                    command=lambda t=name: self.select_tool(t),
                ).pack(fill=tk.X, padx=2, pady=2)
        else:  # pragma: no cover - headless tests
            self.ai_tools_frame = types.SimpleNamespace(
                pack=lambda *a, **k: None,
                pack_forget=lambda *a, **k: None,
            )

        # Create toolbox for additional governance elements grouped by class
        ge_nodes = GOV_ELEMENT_CLASSES
        if hasattr(self.toolbox, "tk"):
            self.gov_elements_frame = ttk.Frame(self.toolbox)

            # Migrate basic governance element commands from the right panel
            node_cmds = [
                ("Add Work Product", self.add_work_product),
                ("Add Generic Work Product", self.add_generic_work_product),
                ("Add Process Area", self.add_process_area),
                ("Add Lifecycle Phase", self.add_lifecycle_phase),
            ]
            elem_group = ttk.LabelFrame(
                self.gov_elements_frame, text="Elements (elements)"
            )
            elem_group.pack(fill=tk.X, padx=2, pady=2)
            for name, cmd in node_cmds:
                ttk.Button(
                    elem_group,
                    text=name,
                    image=self._icon_for(name),
                    compound=tk.LEFT,
                    command=cmd,
                ).pack(fill=tk.X, padx=2, pady=2)

            for group, nodes in ge_nodes.items():
                frame = ttk.LabelFrame(
                    self.gov_elements_frame, text=f"{group} (elements)"
                )
                frame.pack(fill=tk.X, padx=2, pady=2)
                for name in nodes:
                    ttk.Button(
                        frame,
                        text=name,
                        image=self._icon_for(name),
                        compound=tk.LEFT,
                        command=lambda t=name: self.select_tool(t),
                    ).pack(fill=tk.X, padx=2, pady=2)
        else:
            self.gov_elements_frame = types.SimpleNamespace(
                pack=lambda *a, **k: None,
                pack_forget=lambda *a, **k: None,
            )

        # Repack toolbox to include selector and default to governance frame
        if hasattr(self, "back_btn"):
            self.back_btn.pack_forget()
        if hasattr(self.gov_tools_frame, "pack_forget"):
            self.gov_tools_frame.pack_forget()
        if self.gov_rel_frame and hasattr(self.gov_rel_frame, "pack_forget"):
            self.gov_rel_frame.pack_forget()
        if hasattr(self, "prop_frame") and hasattr(self.prop_frame, "pack_forget"):
            self.prop_frame.pack_forget()

        if hasattr(self, "back_btn"):
            self.back_btn.pack(fill=tk.X, padx=2, pady=2)
        selector.lift()
        if hasattr(self.gov_tools_frame, "pack"):
            self.gov_tools_frame.pack(fill=tk.X, padx=2, pady=2)
        if self.gov_rel_frame and hasattr(self.gov_rel_frame, "pack"):
            self.gov_rel_frame.pack(fill=tk.X, padx=2, pady=2)
        if hasattr(self, "prop_frame") and hasattr(self.prop_frame, "pack"):
            self.prop_frame.pack(fill=tk.BOTH, expand=True, padx=2, pady=2)

        canvas_frame = self.canvas.master
        canvas_frame.pack_forget()

        if hasattr(self, "tk"):
            # Measure current toolbox widths so the governance toolbox matches
            self.toolbox_canvas.update_idletasks()
            self.toolbox_container.update_idletasks()
            canvas_width = (
                self.toolbox_canvas.winfo_width()
                or self.toolbox_canvas.winfo_reqwidth()
            )
            container_width = (
                self.toolbox_container.winfo_width()
                or self.toolbox_container.winfo_reqwidth()
            )

            gov_container = ttk.Frame(self, width=container_width)
            gov_container.pack(side=tk.RIGHT, fill=tk.Y, padx=2, pady=2)
            gov_container.pack_propagate(False)

            gov_canvas = tk.Canvas(
                gov_container, highlightthickness=0, width=canvas_width
            )
            gov_canvas.pack(side=tk.LEFT, fill=tk.BOTH, expand=True)

            gov_scroll = ttk.Scrollbar(
                gov_container, orient=tk.VERTICAL, command=gov_canvas.yview
            )
            gov_scroll.pack(side=tk.RIGHT, fill=tk.Y)
            gov_canvas.configure(yscrollcommand=gov_scroll.set)

            governance_panel = ttk.LabelFrame(
                gov_canvas, text="Governance relationships"
            )
            gov_window = gov_canvas.create_window(
                (0, 0), window=governance_panel, anchor="nw"
            )
            governance_panel.bind(
                "<Configure>",
                lambda e: gov_canvas.configure(scrollregion=gov_canvas.bbox("all")),
            )
            gov_canvas.bind(
                "<Configure>",
                lambda e: gov_canvas.itemconfig(gov_window, width=e.width),
            )

            # Ensure the governance toolbox is visible immediately
            self._fit_governance_toolbox(gov_container, gov_canvas, gov_window)
            self.after_idle(
                lambda: self._fit_governance_toolbox(
                    gov_container, gov_canvas, gov_window
                )
            )

            work_rel_names = [
                "Propagate",
                "Propagate by Review",
                "Propagate by Approval",
                "Used By",
                "Used after Review",
                "Used after Approval",
                "Re-use",
                "Trace",
                "Satisfied by",
                "Derived from",
            ]
            relationships = ttk.LabelFrame(
                governance_panel, text="Relationships (relationships)"
            )
            relationships.pack(fill=tk.X, padx=2, pady=2)
            wp_rel = ttk.LabelFrame(
                relationships, text="Work Product Links (relationships)"
            )
            wp_rel.pack(fill=tk.X, padx=2, pady=2)
            for name in work_rel_names:
                ttk.Button(
                    wp_rel,
                    text=name,
                    image=self._icon_for(name),
                    compound=tk.LEFT,
                    command=lambda t=name: self.select_tool(t),
                ).pack(fill=tk.X, padx=2, pady=2)

            for group, names in GOV_ELEMENT_RELATION_GROUPS.items():
                rel_frame = ttk.LabelFrame(
                    relationships, text=f"{group} (relationships)"
                )
                rel_frame.pack(fill=tk.X, padx=2, pady=2)
                for name in names:
                    ttk.Button(
                        rel_frame,
                        text=name,
                        image=self._icon_for(name),
                        compound=tk.LEFT,
                        command=lambda t=name: self.select_tool(t),
                    ).pack(fill=tk.X, padx=2, pady=2)
        else:  # pragma: no cover - headless tests
            governance_panel = types.SimpleNamespace(
                pack=lambda *a, **k: None
            )

        canvas_frame.pack(side=tk.RIGHT, fill=tk.BOTH, expand=True)
        self._activate_parent_phase()
        self.refresh_from_repository()
        self._pending_wp_name: str | None = None
        self._pending_area_name: str | None = None

    def _activate_parent_phase(self) -> None:
        """Activate the lifecycle phase containing this diagram.

        When a Governance diagram window is opened, switch the application's active
        lifecycle phase to the module that owns the diagram. Any tooling not
        enabled for that phase is hidden via ``on_lifecycle_selected`` or
        ``refresh_tool_enablement``.
        """

        app = getattr(self, "app", None)
        if not app or not getattr(app, "safety_mgmt_toolbox", None):
            return
        toolbox = app.safety_mgmt_toolbox
        diag = self.repo.diagrams.get(self.diagram_id)
        if not diag:
            return
        name = diag.name or ""
        phase = toolbox.module_for_diagram(name)
        if not phase:
            return
        toolbox.activate_phase(phase, app)

    # ------------------------------------------------------------------
    # Toolbox switching logic
    # ------------------------------------------------------------------
    def _switch_toolbox(self) -> None:
        choice = self.toolbox_var.get()
        before = self.prop_frame if hasattr(self, "prop_frame") else None
        frames = {
            "Governance": [self.gov_tools_frame, self.gov_rel_frame],
            "Safety & AI Lifecycle": [self.ai_tools_frame],
            "Governance Elements": [getattr(self, "gov_elements_frame", None)],
        }
        for frame in [
            self.gov_tools_frame,
            self.gov_rel_frame,
            self.ai_tools_frame,
            getattr(self, "gov_elements_frame", None),
        ]:
            if frame and hasattr(frame, "pack_forget"):
                frame.pack_forget()
        for frame in frames.get(choice, []):
            if frame and hasattr(frame, "pack"):
                if before:
                    frame.pack(fill=tk.X, padx=2, pady=2, before=before)
                else:
                    frame.pack(fill=tk.X, padx=2, pady=2)

    class _SelectDialog(simpledialog.Dialog):  # pragma: no cover - requires tkinter
        def __init__(self, parent, title: str, options: list[str]):
            self.options = options
            self.selection = ""
            super().__init__(parent, title)

        def body(self, master):  # pragma: no cover - requires tkinter
            ttk.Label(master, text="Select:").pack(padx=5, pady=5)
            self.var = tk.StringVar(value=self.options[0] if self.options else "")
            combo = ttk.Combobox(
                master,
                textvariable=self.var,
                values=self.options,
                state="readonly",
            )
            combo.pack(padx=5, pady=5)
            return combo

        def apply(self):  # pragma: no cover - requires tkinter
            self.selection = self.var.get()

    def add_work_product(self):  # pragma: no cover - requires tkinter
        def _fmt(req: str) -> str:
            return " ".join(
                word.upper() if word.isupper() else word.capitalize()
                for word in req.split()
            )

        options = [
            "Architecture Diagram",
            "Safety & Security Concept",
            "Mission Profile",
            "Reliability Analysis",
            "Causal Bayesian Network Analysis",
            "Safety & Security Case",
            "GSN Argumentation",
            *REQUIREMENT_WORK_PRODUCTS,
            "HAZOP",
            "STPA",
            "Threat Analysis",
            "FI2TC",
            "TC2FI",
            "Risk Assessment",
            "Product Goal Specification",
            "FTA",
            "FMEA",
            "FMEDA",
            "SPI Work Document",
            "Scenario Library",
            "ODD",
        ]
        options = list(dict.fromkeys(options))
        area_map = {
            "Architecture Diagram": "System Design (Item Definition)",
            "Safety & Security Concept": "System Design (Item Definition)",
            "Mission Profile": "Safety Analysis",
            "Reliability Analysis": "Safety Analysis",
            "Causal Bayesian Network Analysis": "Safety Analysis",
            "Safety & Security Case": "Safety & Security Management",
            "GSN Argumentation": "Safety & Security Management",
            "Product Goal Specification": "System Design (Item Definition)",
            **{wp: "System Design (Item Definition)" for wp in REQUIREMENT_WORK_PRODUCTS},
            "HAZOP": "Hazard & Threat Analysis",
            "STPA": "Hazard & Threat Analysis",
            "Threat Analysis": "Hazard & Threat Analysis",
            "FI2TC": "Hazard & Threat Analysis",
            "TC2FI": "Hazard & Threat Analysis",
            "Risk Assessment": "Risk Assessment",
            "FTA": "Safety Analysis",
            "FMEA": "Safety Analysis",
            "FMEDA": "Safety Analysis",
            "SPI Work Document": "Safety & Security Management",
            "Scenario Library": "Scenario",
            "ODD": "Scenario",
        }
        areas = {
            o.properties.get("name")
            for o in self.objects
            if o.obj_type == "System Boundary"
        }
        options = [
            opt for opt in options if not area_map.get(opt) or area_map[opt] in areas
        ]
        dlg = self._SelectDialog(self, "Add Work Product", options)
        name = getattr(dlg, "selection", "")
        if not name:
            return
        required = area_map.get(name)
        if required and required not in areas:
            messagebox.showerror(
                "Missing Process Area",
                f"Add process area '{required}' before adding this work product.",
            )
            return
        if not getattr(self, "canvas", None):
            self._place_work_product(name, 100.0, 100.0)
        else:
            self._pending_wp_name = name
            try:
                self.canvas.configure(cursor="crosshair")
            except Exception:
                pass

    def add_generic_work_product(self):  # pragma: no cover - requires tkinter
        name = simpledialog.askstring("Add Work Product", "Enter work product name:")
        if not name:
            return
        name = name.strip()
        if not name:
            return
        existing = {wp.lower() for wp in getattr(self.app, "WORK_PRODUCT_INFO", {})}
        if name.lower() in existing:
            messagebox.showerror(
                "Duplicate Work Product",
                f"'{name}' is already a defined work product.",
            )
            return
        if not getattr(self, "canvas", None):
            self._place_work_product(name, 100.0, 100.0)
        else:
            self._pending_wp_name = name
            try:
                self.canvas.configure(cursor="crosshair")
            except Exception:
                pass

    def add_process_area(self):  # pragma: no cover - requires tkinter
        options = [
            "System Design (Item Definition)",
            "Hazard & Threat Analysis",
            "Risk Assessment",
            "Safety & Security Management",
            "Safety Analysis",
            "Scenario",
        ]
        dlg = self._SelectDialog(self, "Add Process Area", options)
        name = getattr(dlg, "selection", "")
        if not name:
            return
        if not getattr(self, "canvas", None):
            self._place_process_area(name, 100.0, 100.0)
        else:
            self._pending_area_name = name
            try:
                self.canvas.configure(cursor="crosshair")
            except Exception:
                pass

    def _place_work_product(self, name: str, x: float, y: float) -> None:
        obj = SysMLObject(
            _get_next_id(),
            "Work Product",
            x,
            y,
            width=60.0,
            height=80.0,
            properties={"name": name, "name_locked": "1"},
        )
        self.objects.append(obj)
        self.sort_objects()
        self._sync_to_repository()
        self.redraw()
        toolbox = getattr(self.app, "safety_mgmt_toolbox", None)
        if toolbox:
            diag = self.repo.diagrams.get(self.diagram_id)
            diagram_name = diag.name if diag else ""
            toolbox.add_work_product(diagram_name, name, "")
        if getattr(self.app, "enable_work_product", None):
            self.app.enable_work_product(name)
        if getattr(self.app, "refresh_tool_enablement", None):
            self.app.refresh_tool_enablement()

    def _place_process_area(self, name: str, x: float, y: float) -> None:
        obj = SysMLObject(
            _get_next_id(),
            "System Boundary",
            x,
            y,
            width=200.0,
            height=150.0,
            properties={"name": name, "name_locked": "1"},
        )
        self.objects.insert(0, obj)
        self.sort_objects()
        self._sync_to_repository()
        self.redraw()
        if getattr(self.app, "enable_process_area", None):
            self.app.enable_process_area(name)

    def on_left_press(self, event):  # pragma: no cover - requires tkinter
        pending_wp = getattr(self, "_pending_wp_name", None)
        pending_area = getattr(self, "_pending_area_name", None)
        if pending_wp or pending_area:
            x = self.canvas.canvasx(event.x) / self.zoom
            y = self.canvas.canvasy(event.y) / self.zoom
            if pending_wp:
                self._pending_wp_name = None
                self._place_work_product(pending_wp, x, y)
            else:
                self._pending_area_name = None
                self._place_process_area(pending_area, x, y)
            try:
                self.canvas.configure(cursor="arrow")
            except Exception:
                pass
            return
        super().on_left_press(event)

    def add_lifecycle_phase(self):  # pragma: no cover - requires tkinter
        toolbox = getattr(self.app, "safety_mgmt_toolbox", None)
        if not toolbox:
            return

        def _collect(mod, prefix=""):
            path = f"{prefix}{mod.name}" if prefix else mod.name
            names.append(path)
            for sub in mod.modules:
                _collect(sub, path + "/")

        names: List[str] = []
        for mod in getattr(toolbox, "modules", []):
            _collect(mod)
        if not names:
            return

        dlg = self._SelectDialog(self, "Add Lifecycle Phase", names)
        name = getattr(dlg, "selection", "")
        if not name:
            return
        obj = SysMLObject(
            _get_next_id(),
            "Lifecycle Phase",
            100.0,
            100.0,
            width=120.0,
            height=80.0,
            properties={"name": name, "name_locked": "1"},
        )
        self.objects.append(obj)
        self.sort_objects()
        self._sync_to_repository()
        self.redraw()


class BlockDiagramWindow(SysMLDiagramWindow):
    def __init__(self, master, app, diagram_id: str | None = None, history=None):
        tool_groups = {"Blocks": ["Block"]}
        tools = [t for group in tool_groups.values() for t in group]
        rel_tools = [
            "Association",
            "Generalization",
            "Aggregation",
            "Composite Aggregation",
        ]
        try:
            super().__init__(
                master,
                "Block Diagram",
                tools,
                diagram_id,
                app=app,
                history=history,
                relation_tools=rel_tools,
                tool_groups=tool_groups,
            )
        except TypeError:
            super().__init__(
                master,
                "Block Diagram",
                tools + rel_tools,
                diagram_id,
                app=app,
                history=history,
            )
        if not hasattr(self, "tools_frame"):
            self.tools_frame = self.toolbox
        ttk.Button(
            self.toolbox,
            text="Add Blocks",
            command=self.add_blocks,
        ).pack(fill=tk.X, padx=2, pady=2)

    def _add_block_relationships(self) -> None:
        """Add connections for any existing relationships between blocks."""
        repo = self.repo
        diag = repo.diagrams.get(self.diagram_id)
        if not diag:
            return
        obj_map = {
            o.element_id: o.obj_id
            for o in self.objects
            if o.obj_type == "Block" and o.element_id
        }
        existing = {
            (c.src, c.dst, c.conn_type)
            for c in self.connections
        } | {
            (c.dst, c.src, c.conn_type)
            for c in self.connections
        }
        for rel in repo.relationships:
            if rel.rel_type not in (
                "Association",
                "Generalization",
                "Aggregation",
                "Composite Aggregation",
            ):
                continue
            if rel.source in obj_map and rel.target in obj_map:
                src_id = obj_map[rel.source]
                dst_id = obj_map[rel.target]
                if (src_id, dst_id, rel.rel_type) in existing:
                    continue
                if (dst_id, src_id, rel.rel_type) in existing:
                    continue
                conn = DiagramConnection(
                    src_id,
                    dst_id,
                    rel.rel_type,
                    arrow="forward" if rel.rel_type == "Generalization" else "none",
                    stereotype=rel.stereotype or "",
                )
                self.connections.append(conn)
                diag.connections.append(conn.__dict__)
                repo.add_relationship_to_diagram(self.diagram_id, rel.rel_id)

    def add_blocks(self) -> None:
        repo = self.repo
        diag = repo.diagrams.get(self.diagram_id)
        if not diag:
            return
        existing = {
            o.element_id
            for o in self.objects
            if o.obj_type == "Block" and o.element_id
        }
        candidates = set()
        for d in repo.diagrams.values():
            if d.diag_type != "Block Diagram" or d.diag_id == self.diagram_id:
                continue
            for obj in getattr(d, "objects", []):
                if obj.get("obj_type") == "Block" and obj.get("element_id"):
                    candidates.add(obj["element_id"])
        names = []
        id_map = {}
        for bid in candidates:
            if bid in existing or bid not in repo.elements:
                continue
            name = repo.elements[bid].name or bid
            names.append(name)
            id_map[name] = bid
        if not names:
            messagebox.showinfo("Add Blocks", "No blocks available")
            return
        dlg = SysMLObjectDialog.SelectNamesDialog(self, names, title="Add Blocks")
        selected = dlg.result or []
        if not selected:
            return
        base_x = 50.0
        base_y = 50.0
        offset = 180.0
        for idx, name in enumerate(selected):
            blk_id = id_map.get(name)
            if not blk_id:
                continue
            repo.add_element_to_diagram(self.diagram_id, blk_id)
            elem = repo.elements.get(blk_id)
            props = elem.properties.copy() if elem else {}
            props["name"] = elem.name if elem else blk_id
            obj = SysMLObject(
                _get_next_id(),
                "Block",
                base_x,
                base_y + offset * idx,
                element_id=blk_id,
                width=160.0,
                height=140.0,
                properties=props,
            )
            diag.objects.append(obj.__dict__)
            self.objects.append(obj)
        if hasattr(self, "_add_block_relationships"):
            self._add_block_relationships()
        self.redraw()
        self._sync_to_repository()


class InternalBlockDiagramWindow(SysMLDiagramWindow):
    def __init__(self, master, app, diagram_id: str | None = None, history=None):
        tool_groups = {"Structure": ["Part"], "Ports": ["Port"]}
        tools = [t for group in tool_groups.values() for t in group]
        rel_tools = ["Connector"]
        try:
            super().__init__(
                master,
                "Internal Block Diagram",
                tools,
                diagram_id,
                app=app,
                history=history,
                relation_tools=rel_tools,
                tool_groups=tool_groups,
            )
        except TypeError:
            super().__init__(
                master,
                "Internal Block Diagram",
                tools + rel_tools,
                diagram_id,
                app=app,
                history=history,
            )
        if not hasattr(self, "tools_frame"):
            self.tools_frame = self.toolbox
        ttk.Button(
            self.toolbox,
            text="Add Contained Parts",
            command=self.add_contained_parts,
        ).pack(fill=tk.X, padx=2, pady=2)

    def _get_failure_modes(self, comp_name: str) -> str:
        """Return comma separated failure modes for a component name."""
        app = getattr(self, "app", None)
        modes = set()
        for e in getattr(app, "fmea_entries", []):
            if getattr(e, "fmea_component", "") == comp_name:
                label = getattr(e, "description", "") or getattr(e, "user_name", "")
                if label:
                    modes.add(label)
        for fmea in getattr(app, "fmeas", []):
            for entry in fmea.get("entries", []):
                if getattr(entry, "fmea_component", "") == comp_name:
                    label = getattr(entry, "description", "") or getattr(entry, "user_name", "")
                    if label:
                        modes.add(label)
        return ", ".join(sorted(modes))

    def _get_part_name(self, obj: SysMLObject) -> str:
        repo = self.repo
        name = ""
        has_name = False
        def_id = obj.properties.get("definition")
        if obj.element_id and obj.element_id in repo.elements:
            elem = repo.elements[obj.element_id]
            name = elem.name or elem.properties.get("component", "")
            def_id = def_id or elem.properties.get("definition")
            def_name = ""
            if def_id and def_id in repo.elements:
                def_name = repo.elements[def_id].name or def_id
            has_name = bool(name) and not _is_default_part_name(def_name, name)
        if not has_name:
            name = obj.properties.get("component", "")

        def_id = obj.properties.get("definition")
        def_name = ""
        mult = ""
        comp = obj.properties.get("component", "")
        if def_id and def_id in repo.elements:
            def_name = repo.elements[def_id].name or def_id
            diag = repo.diagrams.get(self.diagram_id)
            block_id = (
                getattr(diag, "father", None)
                or next(
                    (eid for eid, did in repo.element_diagrams.items() if did == self.diagram_id),
                    None,
                )
            )
            if block_id:
                for rel in repo.relationships:
                    if (
                        rel.rel_type in ("Aggregation", "Composite Aggregation")
                        and rel.source == block_id
                        and rel.target == def_id
                    ):
                        mult = rel.properties.get("multiplicity", "1")
                        if mult in ("", "1"):
                            mult = ""
                        break

        if obj.element_id and obj.element_id in repo.elements and not comp:
            comp = repo.elements[obj.element_id].properties.get("component", "")
        if comp and comp == def_name:
            comp = ""

        base = name
        index = None
        m = re.match(r"^(.*)\[(\d+)\]$", name)
        if m:
            base = m.group(1)
            index = int(m.group(2))
            base = f"{base} {index}"

        label = base
        if def_name:
            if mult:
                if ".." in mult:
                    upper = mult.split("..", 1)[1] or "*"
                    disp = f"{index or 1}..{upper}"
                elif mult == "*":
                    disp = f"{index or 1}..*"
                else:
                    disp = f"{index or 1}..{mult}"
                def_part = f"{def_name} [{disp}]"
            else:
                def_part = def_name
            if comp:
                def_part = f"{comp} / {def_part}"
            if label and def_part != label:
                label = f"{label} : {def_part}"
            elif not label:
                label = f" : {def_part}"

        return label

    def _get_part_key(self, obj: SysMLObject) -> str:
        """Return canonical key for identifying ``obj`` regardless of renaming."""
        repo = self.repo
        def_id = obj.properties.get("definition")
        if not def_id and obj.element_id and obj.element_id in repo.elements:
            def_id = repo.elements[obj.element_id].properties.get("definition")
        name = ""
        if def_id and def_id in repo.elements:
            name = repo.elements[def_id].name or def_id
        else:
            name = self._get_part_name(obj)
        return _part_prop_key(name)

    def add_contained_parts(self) -> None:
        repo = self.repo
        block_id = next((eid for eid, did in repo.element_diagrams.items() if did == self.diagram_id), None)
        if not block_id or block_id not in repo.elements:
            messagebox.showinfo("Add Contained Parts", "No block is linked to this diagram")
            return
        block = repo.elements[block_id]
        diag = repo.diagrams.get(self.diagram_id)

        # inherit and sync aggregation/composite parts
        added_parent = inherit_father_parts(repo, diag) if diag else []
        for data in added_parent:
            self.objects.append(SysMLObject(**data))
        added_agg = _sync_ibd_aggregation_parts(repo, block_id, app=getattr(self, "app", None))
        added_comp = _sync_ibd_composite_parts(repo, block_id, app=getattr(self, "app", None))
        for data in added_agg + added_comp:
            self.objects.append(SysMLObject(**data))

        ra_name = block.properties.get("analysis", "")
        analyses = getattr(self.app, "reliability_analyses", [])
        ra_map = {ra.name: ra for ra in analyses}
        ra = ra_map.get(ra_name)
        if ra_name and (not ra or not ra.components):
            messagebox.showinfo("Add Contained Parts", "Analysis has no components")
            return
        comps = list(ra.components) if ra_name and ra and ra.components else []

        # existing parts on the diagram
        visible: dict[str, list[SysMLObject]] = {}
        hidden: dict[str, list[SysMLObject]] = {}
        def_objs: dict[str, list[SysMLObject]] = {}
        for obj in self.objects:
            if obj.obj_type != "Part":
                continue
            key = getattr(self, "_get_part_key", self._get_part_name)(obj)
            def_id = obj.properties.get("definition")
            def_objs.setdefault(def_id or "", []).append(obj)
            if getattr(obj, "hidden", False):
                hidden.setdefault(key, []).append(obj)
            else:
                visible.setdefault(key, []).append(obj)

        part_names = [n.strip() for n in block.properties.get("partProperties", "").split(",") if n.strip()]
        comp_names = [c.name for c in comps]
        prop_map = { _part_prop_key(n): n for n in part_names }
        all_keys = set(prop_map) | set(visible) | set(hidden) | { _part_prop_key(n) for n in comp_names }
        display_map: dict[str, str] = {}
        for key in all_keys:
            if key in prop_map:
                display_map[key] = prop_map[key]
            elif key in visible:
                display_map[key] = self._get_part_name(visible[key][0])
            elif key in hidden:
                display_map[key] = self._get_part_name(hidden[key][0])
            else:
                comp = next((c for c in comps if _part_prop_key(c.name) == key), None)
                display_map[key] = comp.name if comp else key

        names_list = [display_map[k] for k in sorted(display_map)]
        visible_names = {display_map[k] for k in visible}
        hidden_names = {display_map[k] for k in hidden}

        placeholder_map: dict[str, tuple[str, str]] = {}
        for rel in repo.relationships:
            if rel.rel_type in ("Aggregation", "Composite Aggregation") and rel.source == block_id:
                mult = rel.properties.get("multiplicity", "")
                if not mult:
                    continue
                target = rel.target
                low, high = _parse_multiplicity_range(mult)
                expected = high if high is not None else low
                existing = def_objs.get(target, [])
                for i in range(len(existing), expected):
                    def_name = repo.elements[target].name or target
                    if ".." in mult:
                        upper = mult.split("..", 1)[1] or "*"
                        disp = f"{i+1}..{upper}"
                    elif mult == "*":
                        disp = f"{i+1}..*"
                    elif mult.isdigit() and mult == str(expected):
                        disp = mult
                    else:
                        disp = f"{i+1}..{mult}"
                    label = f" : {def_name} [{disp}]"
                    placeholder_map[label] = (target, mult)
                    names_list.append(label)

        dlg = SysMLObjectDialog.ManagePartsDialog(
            self, names_list, visible_names, hidden_names
        )
        selected = dlg.result
        if selected is None:
            # User cancelled the dialog -> keep current visibility unchanged
            return
        selected_keys = { _part_prop_key(n) for n in selected if n not in placeholder_map }
        selected_placeholders = [placeholder_map[n] for n in selected if n in placeholder_map]

        to_add_comps = [c for c in comps if _part_prop_key(c.name) in selected_keys and _part_prop_key(c.name) not in visible and _part_prop_key(c.name) not in hidden]
        to_add_names = [n for n in part_names if _part_prop_key(n) in selected_keys and _part_prop_key(n) not in visible and _part_prop_key(n) not in hidden]
        added_ph: list[dict] = []
        for def_id, mult in selected_placeholders:
            added_ph.extend(
                add_multiplicity_parts(
                    repo, block_id, def_id, mult, count=1, app=getattr(self, "app", None)
                )
            )
        if added_ph and not self.app:
            for data in added_ph:
                if not any(o.obj_id == data["obj_id"] for o in self.objects):
                    self.objects.append(SysMLObject(**data))

        for key, objs in visible.items():
            if key not in selected_keys:
                for obj in objs:
                    obj.hidden = True
        for key, objs in hidden.items():
            if key in selected_keys:
                for obj in objs:
                    obj.hidden = False

        base_x = 50.0
        base_y = 50.0
        offset = 60.0
        added = []
        for idx, comp in enumerate(to_add_comps):
            elem = repo.create_element(
                "Part",
                name=comp.name,
                properties={
                    "component": comp.name,
                    "fit": f"{comp.fit:.2f}",
                    "qualification": comp.qualification,
                    "failureModes": self._get_failure_modes(comp.name),
                },
                owner=repo.root_package.elem_id,
            )
            repo.add_element_to_diagram(self.diagram_id, elem.elem_id)
            obj = SysMLObject(
                _get_next_id(),
                "Part",
                base_x,
                base_y + offset * idx,
                element_id=elem.elem_id,
                properties=elem.properties.copy(),
            )
            diag.objects.append(obj.__dict__)
            self.objects.append(obj)
            added.append(comp.name)

        if to_add_names:
            # Directly sync new part property parts to the repository without
            # updating windows. We then insert the returned objects ourselves so
            # we can ensure they are visible immediately.
            added_props = _sync_ibd_partproperty_parts(
                repo, block_id, names=to_add_names, app=None, hidden=True
            )
            for data in added_props:
                data["hidden"] = False
                # Avoid duplicates if the sync function already populated this
                # window via the application.
                if not any(o.obj_id == data["obj_id"] for o in self.objects):
                    self.objects.append(SysMLObject(**data))

        if added:
            names = [
                n.strip()
                for n in block.properties.get("partProperties", "").split(",")
                if n.strip()
            ]
            for name in added:
                if name not in names:
                    names.append(name)
            joined = ", ".join(names)
            block.properties["partProperties"] = joined
            inherit_block_properties(repo, block_id)
            joined = repo.elements[block_id].properties["partProperties"]
            for d in repo.diagrams.values():
                for o in getattr(d, "objects", []):
                    if o.get("element_id") == block_id:
                        o.setdefault("properties", {})["partProperties"] = joined

        # enforce multiplicity for aggregated parts
        added_mult = _enforce_ibd_multiplicity(
            repo, block_id, app=getattr(self, "app", None)
        )
        if added_mult and not self.app:
            for data in added_mult:
                if not any(o.obj_id == data["obj_id"] for o in self.objects):
                    self.objects.append(SysMLObject(**data))

        boundary = getattr(self, "get_ibd_boundary", lambda: None)()
        if boundary:
            ensure_boundary_contains_parts(boundary, self.objects)

        self.redraw()
        self._sync_to_repository()
        if self.app:
            self.app.update_views()


class ControlFlowDiagramWindow(SysMLDiagramWindow):
    def __init__(self, master, app, diagram_id: str | None = None, history=None):
        tool_groups = {"Elements": ["Existing Element"]}
        if stpa_tool_enabled(app):
            tool_groups["Analysis"] = ["STPA Analysis"]
        tools = [t for group in tool_groups.values() for t in group]
        rel_tools = ["Control Action", "Feedback"]
        try:
            super().__init__(
                master,
                "Control Flow Diagram",
                tools,
                diagram_id,
                app=app,
                history=history,
                relation_tools=rel_tools,
                tool_groups=tool_groups,
            )
        except TypeError:
            super().__init__(
                master,
                "Control Flow Diagram",
                tools + rel_tools,
                diagram_id,
                app=app,
                history=history,
            )
        if not hasattr(self, "tools_frame"):
            self.tools_frame = self.toolbox

    def select_tool(self, tool):
        if tool == "STPA Analysis":
            repo = SysMLRepository.get_instance()
            self.app.open_stpa_window()
            diag_id = self.diagram_id
            doc = next((d for d in self.app.stpa_docs if d.diagram == diag_id), None)
            if not doc:
                diag = repo.diagrams.get(diag_id)
                name = diag.name or diag.diag_id if diag else f"STPA {len(self.app.stpa_docs)+1}"
                doc = StpaDoc(name, diag_id, [])
                self.app.stpa_docs.append(doc)
            self.app.active_stpa = doc
            self.app.stpa_entries = doc.entries
            if hasattr(self.app, "_stpa_window"):
                self.app._stpa_window.refresh_docs()
                self.app._stpa_window.doc_var.set(doc.name)
                self.app._stpa_window.select_doc()
            return
        super().select_tool(tool)


class NewDiagramDialog(simpledialog.Dialog):
    """Dialog to create a new diagram and assign a name and type."""

    def __init__(self, master):
        self.name = ""
        self.diag_type = "Use Case Diagram"
        super().__init__(master, title="New Diagram")

    def body(self, master):
        ttk.Label(master, text="Name:").grid(row=0, column=0, padx=4, pady=4, sticky="e")
        self.name_var = tk.StringVar()
        ttk.Entry(master, textvariable=self.name_var).grid(row=0, column=1, padx=4, pady=4)
        ttk.Label(master, text="Type:").grid(row=1, column=0, padx=4, pady=4, sticky="e")
        self.type_var = tk.StringVar(value=self.diag_type)
        ttk.Combobox(
            master,
            textvariable=self.type_var,
                values=[
                    "Use Case Diagram",
                    "Activity Diagram",
                    "Governance Diagram",
                    "Block Diagram",
                    "Internal Block Diagram",
                    "Control Flow Diagram",
                ],
        ).grid(row=1, column=1, padx=4, pady=4)

    def apply(self):
        self.name = self.name_var.get()
        self.diag_type = self.type_var.get()


class DiagramPropertiesDialog(simpledialog.Dialog):
    """Dialog to edit a diagram's metadata."""

    def __init__(self, master, diagram: SysMLDiagram):
        self.diagram = diagram
        self.added_parts: list[dict] = []
        super().__init__(master, title="Diagram Properties")

    def body(self, master):
        ttk.Label(master, text="Name:").grid(row=0, column=0, sticky="e", padx=4, pady=2)
        self.name_var = tk.StringVar(value=self.diagram.name)
        ttk.Entry(master, textvariable=self.name_var).grid(row=0, column=1, padx=4, pady=2)
        ttk.Label(master, text="Description:").grid(row=1, column=0, sticky="e", padx=4, pady=2)
        self.desc_var = tk.StringVar(value=getattr(self.diagram, "description", ""))
        ttk.Entry(master, textvariable=self.desc_var).grid(row=1, column=1, padx=4, pady=2)
        ttk.Label(master, text="Color:").grid(row=2, column=0, sticky="e", padx=4, pady=2)
        self.color_var = tk.StringVar(value=getattr(self.diagram, "color", "#FFFFFF"))
        ttk.Entry(master, textvariable=self.color_var).grid(row=2, column=1, padx=4, pady=2)
        if self.diagram.diag_type == "Internal Block Diagram":
            repo = SysMLRepository.get_instance()
            blocks = [e for e in repo.elements.values() if e.elem_type == "Block"]
            idmap = {b.name or b.elem_id: b.elem_id for b in blocks}
            ttk.Label(master, text="Father:").grid(row=3, column=0, sticky="e", padx=4, pady=2)
            self.father_map = idmap
            cur_id = getattr(self.diagram, "father", "")
            cur_name = next((n for n, i in idmap.items() if i == cur_id), "")
            self.father_var = tk.StringVar(value=cur_name)
            ttk.Combobox(master, textvariable=self.father_var, values=list(idmap.keys())).grid(
                row=3, column=1, padx=4, pady=2
            )
        else:
            self.father_map = {}
            self.father_var = tk.StringVar()

    def apply(self):
        self.diagram.name = self.name_var.get()
        self.diagram.description = self.desc_var.get()
        self.diagram.color = self.color_var.get()
        if self.diagram.diag_type == "Internal Block Diagram":
            father_id = self.father_map.get(self.father_var.get())
            repo = SysMLRepository.get_instance()
            self.added_parts = set_ibd_father(
                repo, self.diagram, father_id, app=getattr(self.master, "app", None)
            )
            self.added_parts.extend(inherit_father_parts(repo, self.diagram))


class PackagePropertiesDialog(simpledialog.Dialog):
    """Dialog to edit a package's name."""

    def __init__(self, master, package: SysMLElement):
        self.package = package
        super().__init__(master, title="Package Properties")

    def body(self, master):
        ttk.Label(master, text="Name:").grid(row=0, column=0, sticky="e", padx=4, pady=2)
        self.name_var = tk.StringVar(value=self.package.name)
        ttk.Entry(master, textvariable=self.name_var).grid(row=0, column=1, padx=4, pady=2)

    def apply(self):
        self.package.name = self.name_var.get()


class ElementPropertiesDialog(simpledialog.Dialog):
    """Dialog to edit a generic element's name and properties."""

    def __init__(self, master, element: SysMLElement):
        self.element = element
        super().__init__(master, title=f"{element.elem_type} Properties")

    def body(self, master):
        ttk.Label(master, text="Name:").grid(row=0, column=0, sticky="e", padx=4, pady=2)
        self.name_var = tk.StringVar(value=self.element.name)
        ttk.Entry(master, textvariable=self.name_var).grid(row=0, column=1, padx=4, pady=2)
        self.entries = {}
        key = f"{self.element.elem_type.replace(' ', '')}Usage"
        row = 1
        for prop in SYSML_PROPERTIES.get(key, []):
            if prop == "partProperties":
                # Part properties are configured through dedicated dialogs.
                # Skip them in the generic properties window.
                continue
            ttk.Label(master, text=f"{prop}:").grid(row=row, column=0, sticky="e", padx=4, pady=2)
            var = tk.StringVar(value=self.element.properties.get(prop, ""))
            ttk.Entry(master, textvariable=var).grid(row=row, column=1, padx=4, pady=2)
            self.entries[prop] = var
            row += 1

    def apply(self):
        repo = SysMLRepository.get_instance()
        new_name = self.name_var.get()
        if self.element.elem_type == "Block":
            rename_block(repo, self.element.elem_id, new_name)
        else:
            self.element.name = new_name
        for prop, var in self.entries.items():
            self.element.properties[prop] = var.get()


class ArchitectureManagerDialog(tk.Frame):
    """Manage packages and diagrams in a hierarchical tree."""

    def __init__(self, master, app=None):
        if isinstance(master, tk.Toplevel):
            container = master
        else:
            container = master
        super().__init__(container)
        self.app = app
        if isinstance(master, tk.Toplevel):
            master.title("AutoML Explorer")
            master.geometry("350x400")
            self.pack(fill=tk.BOTH, expand=True)
        self.repo = SysMLRepository.get_instance()

        tree_frame = ttk.Frame(self)
        tree_frame.pack(fill=tk.BOTH, expand=True, padx=4, pady=4)
        self.tree = ttk.Treeview(tree_frame)
        vsb = ttk.Scrollbar(tree_frame, orient="vertical", command=self.tree.yview)
        hsb = ttk.Scrollbar(tree_frame, orient="horizontal", command=self.tree.xview)
        self.tree.configure(yscrollcommand=vsb.set, xscrollcommand=hsb.set)
        self.tree.grid(row=0, column=0, sticky="nsew")
        vsb.grid(row=0, column=1, sticky="ns")
        hsb.grid(row=1, column=0, sticky="ew")
        tree_frame.rowconfigure(0, weight=1)
        tree_frame.columnconfigure(0, weight=1)

        # simple icons to visually distinguish packages, diagrams and objects
        style = StyleManager.get_instance()
        self.pkg_icon = self._create_icon("folder", "#b8860b")
        self.diagram_icons = {
            "Use Case Diagram": self._create_icon("ellipse", "blue"),
            "Activity Diagram": self._create_icon("arrow", "green"),
            "Governance Diagram": self._create_icon("arrow", "green"),
            "Block Diagram": self._create_icon("rect", "orange"),
            "Internal Block Diagram": self._create_icon("nested", "purple"),
        }
        self.elem_icons = {
            "Actor": self._create_icon("human", style.get_color("Actor")),
            "Use Case": self._create_icon("ellipse", style.get_color("Use Case")),
            "Block": self._create_icon("rect", style.get_color("Block")),
            "Part": self._create_icon("rect", style.get_color("Part")),
            "Port": self._create_icon("circle", style.get_color("Port")),
            "Decision": self._create_icon("diamond", style.get_color("Decision")),
            "Merge": self._create_icon("diamond", style.get_color("Merge")),
            "Fork": self._create_icon("bar", style.get_color("Fork")),
            "Join": self._create_icon("bar", style.get_color("Join")),
            "Database": self._create_icon("cylinder", style.get_color("Database")),
            "ANN": self._create_icon("neural", style.get_color("ANN")),
            "Data acquisition": self._create_icon("arrow", style.get_color("Data acquisition")),
            "Business Unit": self._create_icon("rect", style.get_color("Business Unit")),
            "Data": self._create_icon("circle", style.get_color("Data")),
            "Document": self._create_icon("document", style.get_color("Document")),
            "Guideline": self._create_icon("document", style.get_color("Guideline")),
            "Metric": self._create_icon("diamond", style.get_color("Metric")),
            "Organization": self._create_icon("rect", style.get_color("Organization")),
            "Policy": self._create_icon("document", style.get_color("Policy")),
            "Principle": self._create_icon("triangle", style.get_color("Principle")),
            "Procedure": self._create_icon("document", style.get_color("Procedure")),
            "Record": self._create_icon("circle", style.get_color("Record")),
            "Role": self._create_icon("circle", style.get_color("Role")),
            "Standard": self._create_icon("document", style.get_color("Standard")),
        }
        self.default_diag_icon = self._create_icon("rect", "gray")
        self.default_elem_icon = self._create_icon("rect", style.get_color("Existing Element"))
        btns = ttk.Frame(self)
        btns.pack(fill=tk.X, padx=4, pady=4)
        ttk.Button(btns, text="Open", command=self.open).pack(side=tk.LEFT, padx=2)
        ttk.Button(btns, text="Properties", command=self.properties).pack(side=tk.LEFT, padx=2)
        ttk.Button(btns, text="New Package", command=self.new_package).pack(side=tk.LEFT, padx=2)
        ttk.Button(btns, text="New Diagram", command=self.new_diagram).pack(side=tk.LEFT, padx=2)
        ttk.Button(btns, text="Cut", command=self.cut).pack(side=tk.LEFT, padx=2)
        ttk.Button(btns, text="Paste", command=self.paste).pack(side=tk.LEFT, padx=2)
        ttk.Button(btns, text="Delete", command=self.delete).pack(side=tk.LEFT, padx=2)
        ttk.Button(btns, text="Close", command=self.destroy).pack(side=tk.RIGHT, padx=2)
        self.populate()
        self.tree.bind("<Button-3>", self.on_right_click)
        self.tree.bind("<Double-1>", self.on_double)
        self.tree.bind("<ButtonPress-1>", self.on_drag_start)
        self.tree.bind("<B1-Motion>", self.on_drag_motion)
        self.tree.bind("<ButtonRelease-1>", self.on_drag_release)
        self.bind("<FocusIn>", lambda _e: self.populate())
        self.drag_item = None
        self.cut_item = None

    def populate(self):
        """Populate the tree view with packages, diagrams and elements."""
        self.tree.delete(*self.tree.get_children())
        from collections import defaultdict

        rel_children = defaultdict(list)
        for rel in self.repo.relationships:
            rel_children[rel.source].append((rel.rel_id, rel.target, rel.rel_type))

        visited: set[str] = set()

        # collect all elements that already appear on a diagram so they don't
        # show up twice in the hierarchy
        diagram_elems = {
            elem_id
            for diag in self.repo.diagrams.values()
            for elem_id in (
                list(getattr(diag, "elements", []))
                + [
                    getattr(o, "element_id", o.get("element_id"))
                    for o in getattr(diag, "objects", [])
                    if getattr(o, "element_id", o.get("element_id"))
                ]
            )
        }

        def add_elem(elem_id: str, parent: str):
            if elem_id in visited:
                return
            visited.add(elem_id)
            elem = self.repo.elements[elem_id]
            icon = self.elem_icons.get(elem.elem_type, self.default_elem_icon)
            if self.tree.exists(elem_id):
                node = elem_id
            else:
                node = self.tree.insert(
                    parent,
                    "end",
                    iid=elem_id,
                    text=format_name_with_phase(elem.name or elem_id, elem.phase),
                    values=(elem.elem_type,),
                    image=icon,
                )
            for rel_id, tgt_id, rtype in rel_children.get(elem_id, []):
                if tgt_id in self.repo.elements:
                    rel_iid = f"rel_{rel_id}"
                    if self.tree.exists(rel_iid):
                        rel_node = rel_iid
                    else:
                        rel_node = self.tree.insert(
                            node, "end", iid=rel_iid, text=rtype, values=("Relationship",)
                        )
                    add_elem(tgt_id, rel_node)
            visited.remove(elem_id)

        root_pkg = getattr(self.repo, "root_package", None)
        if not root_pkg or root_pkg.elem_id not in self.repo.elements:
            # ensure a valid root package exists
            self.repo.root_package = self.repo.create_element("Package", name="Root")
            root_pkg = self.repo.root_package

        def add_pkg(pkg_id, parent=""):
            pkg = self.repo.elements[pkg_id]
            if self.tree.exists(pkg_id):
                node = pkg_id
            else:
                node = self.tree.insert(
                    parent,
                    "end",
                    iid=pkg_id,
                    text=format_name_with_phase(pkg.name or pkg_id, pkg.phase),
                    open=True,
                    image=self.pkg_icon,
                )
            for p in self.repo.elements.values():
                if p.elem_type == "Package" and p.owner == pkg_id:
                    add_pkg(p.elem_id, node)
            for e in self.repo.elements.values():
                if (
                    e.owner == pkg_id
                    and e.elem_type not in ("Package", "Part")
                    and e.name
                    and e.elem_id not in diagram_elems
                ):
                    add_elem(e.elem_id, node)
            for d in self.repo.diagrams.values():
                if d.package == pkg_id and "safety-management" not in getattr(d, "tags", []):
                    label = format_name_with_phase(d.name or d.diag_id, d.phase)
                    icon = self.diagram_icons.get(d.diag_type, self.default_diag_icon)
                    diag_iid = f"diag_{d.diag_id}"
                    if self.tree.exists(diag_iid):
                        diag_node = diag_iid
                    else:
                        diag_node = self.tree.insert(
                            node,
                            "end",
                            iid=diag_iid,
                            text=label,
                            values=(d.diag_type,),
                            image=icon,
                        )
                    objs = sorted(
                        d.objects,
                        key=lambda o: (
                            1 if getattr(o, "obj_type", o.get("obj_type")) == "Port" else 0
                        ),
                    )
                    for obj in objs:
                        props = getattr(obj, "properties", obj.get("properties", {}))
                        name = format_name_with_phase(
                            props.get("name", getattr(obj, "obj_type", obj.get("obj_type"))),
                            getattr(obj, "phase", obj.get("phase")),
                        )
                        oid = getattr(obj, "obj_id", obj.get("obj_id"))
                        otype = getattr(obj, "obj_type", obj.get("obj_type"))
                        icon = self.elem_icons.get(otype, self.default_elem_icon)
                        parent_node = diag_node
                        if (
                            otype == "Port"
                            and props.get("parent")
                            and self.tree.exists(f"obj_{d.diag_id}_{props.get('parent')}")
                        ):
                            parent_node = f"obj_{d.diag_id}_{props.get('parent')}"
                        obj_iid = f"obj_{d.diag_id}_{oid}"
                        if self.tree.exists(obj_iid):
                            continue
                        self.tree.insert(
                            parent_node,
                            "end",
                            iid=obj_iid,
                            text=name,
                            values=(obj.get("obj_type"),),
                            image=icon,
                        )

        add_pkg(root_pkg.elem_id)
        if self.app:
            self.app.update_views()

    def selected(self):
        sel = self.tree.selection()
        if sel:
            return sel[0]
        item = self.tree.focus()
        return item if item else None

    def open(self):
        item = self.selected()
        if not item:
            return
        if item.startswith("diag_"):
            self.open_diagram(item[5:])
        elif item.startswith("obj_"):
            diag_id, oid = item[4:].split("_", 1)
            win = self.open_diagram(diag_id)
            if win:
                for o in win.objects:
                    if o.obj_id == int(oid):
                        win.selected_obj = o
                        win.redraw()
                        break

    def on_double(self, event):
        item = self.tree.identify_row(event.y)
        if item:
            self.tree.selection_set(item)
            if item.startswith("diag_"):
                self.open_diagram(item[5:])
            elif item.startswith("obj_"):
                self.open()

    def open_diagram(self, diag_id: str):
        diag = self.repo.diagrams.get(diag_id)
        if not diag:
            return None

        # If an application instance is available, open the diagram using
        # the main document notebook so duplicate tabs are avoided.
        if self.app and hasattr(self.app, "diagram_tabs"):
            idx = next(
                (i for i, d in enumerate(self.app.arch_diagrams) if d.diag_id == diag_id),
                -1,
            )
            if idx != -1:
                self.app.open_arch_window(idx)
                tab = self.app.diagram_tabs.get(diag_id)
                if tab and tab.winfo_exists():
                    for child in tab.winfo_children():
                        if isinstance(child, SysMLDiagramWindow):
                            return child
                return None

        master = self.master if self.master else self
        win = None
        if diag.diag_type == "Use Case Diagram":
            win = UseCaseDiagramWindow(master, self.app, diagram_id=diag_id)
        elif diag.diag_type == "Activity Diagram":
            win = ActivityDiagramWindow(master, self.app, diagram_id=diag_id)
        elif diag.diag_type == "Governance Diagram":
            win = GovernanceDiagramWindow(master, self.app, diagram_id=diag_id)
        elif diag.diag_type == "Block Diagram":
            win = BlockDiagramWindow(master, self.app, diagram_id=diag_id)
        elif diag.diag_type == "Internal Block Diagram":
            win = InternalBlockDiagramWindow(master, self.app, diagram_id=diag_id)
        return win

    def new_package(self):
        item = self.selected() or self.repo.root_package.elem_id
        if item.startswith("diag_"):
            item = self.repo.diagrams[item[5:]].package
        name = simpledialog.askstring("New Package", "Name:")
        if name:
            self.repo.create_package(name, parent=item)
            self.populate()

    def new_diagram(self):
        item = self.selected() or self.repo.root_package.elem_id
        if item.startswith("diag_"):
            item = self.repo.diagrams[item[5:]].package
        dlg = NewDiagramDialog(self)
        if dlg.name:
            self.repo.create_diagram(dlg.diag_type, name=dlg.name, package=item)
            self.populate()

    def delete(self):
        item = self.selected()
        if not item:
            return
        if item.startswith("diag_"):
            self.repo.delete_diagram(item[5:])
        elif item.startswith("obj_"):
            diag_id, oid = item[4:].split("_", 1)
            diag = self.repo.diagrams.get(diag_id)
            if diag:
                diag.objects = [o for o in diag.objects if str(o.get("obj_id")) != oid]
        else:
            if item == self.repo.root_package.elem_id:
                messagebox.showerror("Delete", "Cannot delete the root package.")
            else:
                self.repo.delete_package(item)
        self.populate()

    def properties(self):
        item = self.selected()
        if not item:
            return
        if item.startswith("diag_"):
            diag = self.repo.diagrams.get(item[5:])
            if diag:
                DiagramPropertiesDialog(self, diag)
                self.populate()
        elif item.startswith("obj_"):
            diag_id, oid = item[4:].split("_", 1)
            diag = self.repo.diagrams.get(diag_id)
            if diag:
                obj_data = next(
                    (o for o in diag.objects if str(o.get("obj_id")) == oid),
                    None,
                )
                if obj_data:
                    obj = SysMLObject(**obj_data)
                    SysMLObjectDialog(self, obj)
                    diag.objects = [
                        obj.__dict__ if str(o.get("obj_id")) == oid else o for o in diag.objects
                    ]
                self.populate()
        else:
            elem = self.repo.elements.get(item)
            if elem:
                if elem.elem_type == "Package":
                    PackagePropertiesDialog(self, elem)
                else:
                    ElementPropertiesDialog(self, elem)
                self.populate()

    def on_right_click(self, event):
        item = self.tree.identify_row(event.y)
        if not item:
            return
        self.tree.selection_set(item)
        menu = tk.Menu(self.tree, tearoff=0)
        menu.add_command(label="Rename", command=lambda: self.rename_item(item))
        menu.tk_popup(event.x_root, event.y_root)

    def rename_item(self, item=None):
        item = item or self.selected()
        if not item:
            return
        if item.startswith("diag_"):
            diag = self.repo.diagrams.get(item[5:])
            if diag and "safety-management" in getattr(diag, "tags", []):
                return
            if diag:
                name = simpledialog.askstring("Rename Diagram", "Name:", initialvalue=diag.name)
                if name:
                    diag.name = name
                    self.populate()
        elif item.startswith("obj_"):
            return
        else:
            elem = self.repo.elements.get(item)
            if elem:
                name = simpledialog.askstring("Rename", "Name:", initialvalue=elem.name)
                if name:
                    name = self.repo.ensure_unique_element_name(name, elem.elem_id)
                    if elem.elem_type == "Block":
                        rename_block(self.repo, elem.elem_id, name)
                    else:
                        elem.name = name
                    self.populate()

    # ------------------------------------------------------------------
    # Cut/Paste and Drag & Drop Handling
    # ------------------------------------------------------------------
    def cut(self):
        item = self.selected()
        if item:
            self.cut_item = item

    def paste(self):
        if not self.cut_item:
            return
        target = self.selected() or self.repo.root_package.elem_id
        if target.startswith("diag_"):
            target = self.repo.diagrams[target[5:]].package
        self._move_item(self.cut_item, target)
        self.cut_item = None
        self.populate()

    def on_drag_start(self, event):
        self.drag_item = self.tree.identify_row(event.y)
        if self.drag_item:
            self.tree.selection_set(self.drag_item)

    def on_drag_motion(self, _event):
        pass

    def on_drag_release(self, event):
        if not self.drag_item:
            return
        target = self.tree.identify_row(event.y)
        if not target:
            self.drag_item = None
            return
        if target == self.drag_item:
            self.drag_item = None
            return
        if self.drag_item.startswith("obj_"):
            messagebox.showerror("Drop Error", "Objects cannot be moved in the explorer.")
            self.drag_item = None
            return
        if target.startswith("obj_"):
            messagebox.showerror("Drop Error", "Cannot drop items on an object.")
            self.drag_item = None
            return
        region = self.tree.identify_region(event.x, event.y)
        if region in ("separator", "nothing"):
            parent = self.tree.parent(target)
            index = self.tree.index(target)
            self.tree.move(self.drag_item, parent, index)
            self._move_item(self.drag_item, parent)
        else:
            if target.startswith("diag_"):
                diag = self.repo.diagrams.get(target[5:])
                self._drop_on_diagram(self.drag_item, diag)
            else:
                self.tree.move(self.drag_item, target, "end")
                self._move_item(self.drag_item, target)
        self.drag_item = None
        self.populate()

    def _move_item(self, item, new_parent):
        if item.startswith("obj_") or new_parent.startswith("obj_"):
            messagebox.showerror("Drop Error", "Cannot drop items on an object.")
            return
        if new_parent == "":
            new_parent = self.repo.root_package.elem_id
        if item.startswith("diag_"):
            self.repo.diagrams[item[5:]].package = new_parent
        else:
            elem = self.repo.elements.get(item)
            if elem:
                elem.owner = new_parent

    def _drop_on_diagram(self, elem_id, diagram):
        repo = self.repo
        if elem_id.startswith("obj_"):
            messagebox.showerror("Drop Error", "Objects cannot be dropped on a diagram.")
            return
        # Dropping a diagram onto an Activity or Governance Diagram creates a behavior reference
        if elem_id.startswith("diag_"):
            src_diag = repo.diagrams.get(elem_id[5:])
            if src_diag and diagram.diag_type == "Activity Diagram" and src_diag.diag_type in (
                "Activity Diagram",
                "Internal Block Diagram",
                "Governance Diagram",
            ):
                elem_type = "Action" if diagram.diag_type == "Governance Diagram" else "CallBehaviorAction"
                act = repo.create_element(
                    elem_type, name=src_diag.name, owner=diagram.package
                )
                repo.add_element_to_diagram(diagram.diag_id, act.elem_id)
                props = {"name": src_diag.name}
                if src_diag.diag_type == "Internal Block Diagram":
                    props["view"] = src_diag.diag_id
                    repo.link_diagram(act.elem_id, None)
                else:
                    repo.link_diagram(act.elem_id, src_diag.diag_id)
                obj = SysMLObject(
                    _get_next_id(),
                    elem_type,
                    50.0,
                    50.0,
                    element_id=act.elem_id,
                    properties=props,
                )
                diagram.objects.append(obj.__dict__)
                return
            if (
                src_diag
                and diagram.diag_type == "Governance Diagram"
                and src_diag.diag_type == "Governance Diagram"
            ):
                act = repo.create_element("Action", name=src_diag.name, owner=diagram.package)
                repo.add_element_to_diagram(diagram.diag_id, act.elem_id)
                props = {"name": src_diag.name}
                repo.link_diagram(act.elem_id, src_diag.diag_id)
                obj = SysMLObject(
                    _get_next_id(),
                    "Action",
                    50.0,
                    50.0,
                    element_id=act.elem_id,
                    properties=props,
                )
                diagram.objects.append(obj.__dict__)
                return
            messagebox.showerror("Drop Error", "This item cannot be dropped on that diagram.")
            return

        allowed = diagram.diag_type == "Block Diagram"
        if allowed and repo.elements[elem_id].elem_type == "Package":
            block = repo.create_element("Block", name=repo.elements[elem_id].name, owner=elem_id)
            repo.add_element_to_diagram(diagram.diag_id, block.elem_id)
            obj = SysMLObject(_get_next_id(), "Block", 50.0, 50.0, element_id=block.elem_id)
            diagram.objects.append(obj.__dict__)
        else:
            messagebox.showerror("Drop Error", "This item cannot be dropped on that diagram.")

    def _create_icon(self, shape: str, color: str = "black") -> tk.PhotoImage:
        """Delegate icon drawing to the shared :func:`draw_icon`."""
        return draw_icon(shape, color)<|MERGE_RESOLUTION|>--- conflicted
+++ resolved
@@ -505,11 +505,7 @@
     if obj is not None:
         repo = getattr(_win, "repo", None)
         diag_id = getattr(_win, "diagram_id", None)
-<<<<<<< HEAD
         diag = repo.diagrams.get(diag_id) if repo and diag_id is not None else None
-=======
-        diag = repo.diagrams.get(diag_id) if repo else None
->>>>>>> 2716c3ba
         if diag and diag.diag_type == "Governance Diagram":
             elem_type = obj.obj_type
             if repo and obj.element_id in repo.elements:
@@ -7308,10 +7304,7 @@
                 )
         elif obj.obj_type == "Work Product":
             raw_name = obj.properties.get("name", "")
-<<<<<<< HEAD
             label = _format_label(self, raw_name, obj.phase)
-=======
->>>>>>> 2716c3ba
             diagram_products = {
                 "Architecture Diagram",
                 "Safety & Security Concept",
