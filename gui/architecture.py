# Author: Miguel Marina <karel.capek.robotics@gmail.com>
import tkinter as tk
import tkinter.font as tkFont
import textwrap
from tkinter import ttk, simpledialog, messagebox
import json
import math
import re
from dataclasses import dataclass, field, asdict
from typing import Dict, List, Tuple

from sysml.sysml_repository import SysMLRepository, SysMLDiagram, SysMLElement

from sysml.sysml_spec import SYSML_PROPERTIES
from analysis.models import global_requirements, ASIL_ORDER

# ---------------------------------------------------------------------------
# Appearance customization
# ---------------------------------------------------------------------------
# Basic fill colors for different AutoML object types. This provides a simple
# color palette so diagrams appear less bland and more professional.
OBJECT_COLORS: dict[str, str] = {
    "Actor": "#E0F7FA",
    "Use Case": "#FFF3E0",
    "System Boundary": "#ECEFF1",
    "Block Boundary": "",
    "Action Usage": "#E8F5E9",
    "Action": "#E8F5E9",
    "CallBehaviorAction": "#E8F5E9",
    "Part": "#FFFDE7",
    "Port": "#F3E5F5",
    "Block": "#E0E0E0",
    "Decision": "#E1F5FE",
    "Merge": "#E1F5FE",
    # Fork and Join bars remain black so are not listed here
}


_next_obj_id = 1
# Pixel distance used when detecting clicks on connection lines
CONNECTION_SELECT_RADIUS = 15


def _get_next_id() -> int:
    global _next_obj_id
    val = _next_obj_id
    _next_obj_id += 1
    return val


def _parse_float(val: str | None, default: float) -> float:
    """Convert *val* to ``float`` or return ``default`` if conversion fails."""
    try:
        return float(val)
    except (TypeError, ValueError):
        return default


def _part_prop_key(raw: str) -> str:
    """Return canonical property name for a raw part property entry."""
    if not raw:
        return ""
    part = raw.split(":", 1)[0]
    part = part.split("[", 1)[0]
    return part.strip()


def parse_part_property(raw: str) -> tuple[str, str]:
    """Return (property name, block name) parsed from a part property entry."""
    raw = raw.strip()
    prop = raw
    block = raw
    if ":" in raw:
        prop, block = raw.split(":", 1)
    prop = prop.split("[", 1)[0].strip()
    block = block.split("[", 1)[0].strip()
    return (prop or block, block)


def _find_parent_blocks(repo: SysMLRepository, block_id: str) -> set[str]:
    """Return all blocks that directly use ``block_id`` as a part or are
    associated with it."""
    parents: set[str] = set()
    # check IBDs for parts referencing this block
    for parent_id, diag_id in repo.element_diagrams.items():
        diag = repo.diagrams.get(diag_id)
        if not diag:
            continue
        for obj in getattr(diag, "objects", []):
            if obj.get("obj_type") != "Part":
                continue
            if obj.get("properties", {}).get("definition") == block_id:
                parents.add(parent_id)
                break
    # also follow Association and Generalization relationships
    for rel in repo.relationships:
        if rel.rel_type not in ("Association", "Generalization"):
            continue
        if rel.rel_type == "Generalization":
            if rel.source == block_id and rel.target in repo.elements:
                parents.add(rel.target)
            continue
        if rel.source == block_id and rel.target in repo.elements:
            parents.add(rel.target)
        elif rel.target == block_id and rel.source in repo.elements:
            parents.add(rel.source)
    # include father block from internal block diagram linkage
    diag_id = repo.get_linked_diagram(block_id)
    diag = repo.diagrams.get(diag_id)
    if diag and getattr(diag, "father", None) in repo.elements:
        parents.add(diag.father)
    return parents


def _collect_parent_parts(repo: SysMLRepository, block_id: str, visited=None) -> list[str]:
    """Recursively gather parts from all parent blocks of ``block_id``."""
    if visited is None:
        visited = set()
    parts: list[str] = []
    for parent in _find_parent_blocks(repo, block_id):
        if parent in visited:
            continue
        visited.add(parent)
        elem = repo.elements.get(parent)
        if elem:
            parts.extend(
                [
                    p.strip()
                    for p in elem.properties.get("partProperties", "").split(",")
                    if p.strip()
                ]
            )
        parts.extend(_collect_parent_parts(repo, parent, visited))
    seen = []
    for p in parts:
        if p not in seen:
            seen.append(p)
    return seen


def extend_block_parts_with_parents(repo: SysMLRepository, block_id: str) -> None:
    """Merge parent block parts into the given block's ``partProperties``."""
    block = repo.elements.get(block_id)
    if not block:
        return
    names = [p.strip() for p in block.properties.get("partProperties", "").split(",") if p.strip()]
    for p in _collect_parent_parts(repo, block_id):
        if p not in names:
            names.append(p)
    joined = ", ".join(names)
    block.properties["partProperties"] = joined
    for d in repo.diagrams.values():
        for o in getattr(d, "objects", []):
            if o.get("element_id") == block_id:
                o.setdefault("properties", {})["partProperties"] = joined


def _find_blocks_with_part(repo: SysMLRepository, part_id: str) -> set[str]:
    """Return all blocks that directly include ``part_id`` as a part."""
    blocks: set[str] = set()
    for blk_id, diag_id in repo.element_diagrams.items():
        diag = repo.diagrams.get(diag_id)
        if not diag:
            continue
        for obj in getattr(diag, "objects", []):
            if obj.get("obj_type") != "Part":
                continue
            if obj.get("properties", {}).get("definition") == part_id:
                blocks.add(blk_id)
                break
    return blocks


def _find_blocks_with_aggregation(repo: SysMLRepository, part_id: str) -> set[str]:
    """Return blocks that have an aggregation relationship to ``part_id``."""
    blocks: set[str] = set()
    for rel in repo.relationships:
        if (
            rel.rel_type in ("Aggregation", "Composite Aggregation")
            and rel.target == part_id
        ):
            blocks.add(rel.source)
    return blocks


def _aggregation_exists(repo: SysMLRepository, whole_id: str, part_id: str) -> bool:
    """Return ``True`` if ``whole_id`` or its ancestors already aggregate ``part_id``."""

    src_ids = [whole_id] + _collect_generalization_parents(repo, whole_id)
    diag_id = repo.get_linked_diagram(whole_id)
    diag = repo.diagrams.get(diag_id)
    father = getattr(diag, "father", None) if diag else None
    if father:
        src_ids.append(father)
        src_ids.extend(_collect_generalization_parents(repo, father))

    for rel in repo.relationships:
        if (
            rel.rel_type in ("Aggregation", "Composite Aggregation")
            and rel.source in src_ids
            and rel.target == part_id
        ):
            return True

    for sid in src_ids[1:]:
        diag_id = repo.get_linked_diagram(sid)
        diag = repo.diagrams.get(diag_id)
        if not diag:
            continue
        for obj in getattr(diag, "objects", []):
            if (
                obj.get("obj_type") == "Part"
                and obj.get("properties", {}).get("definition") == part_id
            ):
                return True
    return False


def _reverse_aggregation_exists(
    repo: SysMLRepository, whole_id: str, part_id: str
) -> bool:
    """Return ``True`` if ``part_id`` or its ancestors aggregate ``whole_id``."""

    src_ids = [part_id] + _collect_generalization_parents(repo, part_id)
    for rel in repo.relationships:
        if (
            rel.rel_type in ("Aggregation", "Composite Aggregation")
            and rel.source in src_ids
            and rel.target == whole_id
        ):
            return True
    return False


def _parse_multiplicity_range(mult: str) -> tuple[int, int | None]:
    """Return (lower, upper) bounds parsed from *mult*."""

    mult = mult.strip()
    if not mult:
        return 1, 1
    if ".." in mult:
        low, high = mult.split("..", 1)
        low_val = int(low) if low.isdigit() else 0
        if high == "*" or not high:
            return low_val, None
        return low_val, int(high)
    if mult == "*":
        return 0, None
    if mult.isdigit():
        val = int(mult)
        return val, val
    return 1, None


def _is_default_part_name(def_name: str, part_name: str) -> bool:
    """Return ``True`` if *part_name* is derived from ``def_name``."""

    if not part_name:
        return True
    if part_name == def_name:
        return True
    pattern = re.escape(def_name) + r"\[\d+\]$"
    return re.fullmatch(pattern, part_name) is not None


<<<<<<< HEAD
def _multiplicity_limit_exceeded(
    repo: SysMLRepository,
    parent_id: str,
    def_id: str,
    diagram_objects: list,
    self_elem_id: str | None = None,
) -> bool:
    """Return ``True`` if assigning *def_id* would exceed multiplicity."""

    rels = [
        r
        for r in repo.relationships
        if r.source == parent_id
        and r.target == def_id
        and r.rel_type in ("Aggregation", "Composite Aggregation")
    ]
    if not rels:
        return False

    limit: int | None = 0
    for rel in rels:
        mult = rel.properties.get("multiplicity", "")
        if not mult:
            limit = None
            break
        low, high = _parse_multiplicity_range(mult)
        if high is None:
            limit = None
            break
        limit += high

    if limit is None:
        return False

    count = 0
    for obj in diagram_objects:
        data = obj.__dict__ if hasattr(obj, "__dict__") else obj
        if (
            data.get("obj_type") == "Part"
            and data.get("properties", {}).get("definition") == def_id
            and data.get("element_id") != self_elem_id
        ):
            count += 1

    return count >= limit


=======
>>>>>>> a27abe20
def _find_generalization_children(repo: SysMLRepository, parent_id: str) -> set[str]:
    """Return all blocks that generalize ``parent_id``."""
    children: set[str] = set()
    for rel in repo.relationships:
        if rel.rel_type == "Generalization" and rel.target == parent_id:
            children.add(rel.source)
    return children


def _collect_generalization_parents(
    repo: SysMLRepository, block_id: str, visited: set[str] | None = None
) -> list[str]:
    """Return all parent blocks of ``block_id`` reachable through generalizations."""

    if visited is None:
        visited = set()
    parents: list[str] = []
    for rel in repo.relationships:
        if rel.rel_type == "Generalization" and rel.source == block_id:
            target = rel.target
            if target in visited:
                continue
            visited.add(target)
            parents.append(target)
            parents.extend(_collect_generalization_parents(repo, target, visited))
    return parents


def _shared_generalization_parent(
    repo: SysMLRepository, a_id: str, b_id: str
) -> bool:
    """Return ``True`` if *a_id* and *b_id* share a common direct parent."""

    a_parents = {
        rel.target
        for rel in repo.relationships
        if rel.rel_type == "Generalization" and rel.source == a_id
    }
    if not a_parents:
        return False
    b_parents = {
        rel.target
        for rel in repo.relationships
        if rel.rel_type == "Generalization" and rel.source == b_id
    }
    return bool(a_parents & b_parents)


def rename_block(repo: SysMLRepository, block_id: str, new_name: str) -> None:
    """Rename ``block_id`` and propagate changes to related blocks."""
    block = repo.elements.get(block_id)
    if not block or block.elem_type != "Block":
        return
    old_name = block.name
    if old_name == new_name:
        return
    block.name = new_name
    # update part elements referencing this block
    for elem in repo.elements.values():
        if elem.elem_type != "Part":
            continue
        def_val = elem.properties.get("definition")
        if def_val == block_id or def_val == old_name:
            elem.name = new_name
            elem.properties["definition"] = block_id
    for diag in repo.diagrams.values():
        for obj in getattr(diag, "objects", []):
            if obj.get("obj_type") != "Part":
                continue
            def_val = obj.get("properties", {}).get("definition")
            if def_val == old_name:
                obj.setdefault("properties", {})["definition"] = block_id
    # update blocks that include this block as a part
    related = _find_blocks_with_part(repo, block_id) | _find_blocks_with_aggregation(repo, block_id)
    for parent_id in related:
        parent = repo.elements.get(parent_id)
        if not parent:
            continue
        parts = [p.strip() for p in parent.properties.get("partProperties", "").split(",") if p.strip()]
        changed = False
        for idx, val in enumerate(parts):
            base = val.split("[")[0].strip()
            suffix = val[len(base):]
            if base == old_name or base == block_id:
                parts[idx] = new_name + suffix
                changed = True
        if changed:
            for child_id in _find_generalization_children(repo, parent_id):
                remove_inherited_block_properties(repo, child_id, parent_id)
            parent.properties["partProperties"] = ", ".join(parts)
            for d in repo.diagrams.values():
                for o in getattr(d, "objects", []):
                    if o.get("element_id") == parent_id:
                        o.setdefault("properties", {})["partProperties"] = parent.properties["partProperties"]
            for child_id in _find_generalization_children(repo, parent_id):
                inherit_block_properties(repo, child_id)
    # propagate property inheritance to children blocks
    for child_id in _find_generalization_children(repo, block_id):
        inherit_block_properties(repo, child_id)

    # update any Block Boundary objects referencing this block
    for diag in repo.diagrams.values():
        updated = False
        for obj in getattr(diag, "objects", []):
            if obj.get("element_id") == block_id:
                if obj.get("obj_type") == "Block Boundary" or obj.get("obj_type") == "Block":
                    obj.setdefault("properties", {})["name"] = new_name
                    updated = True
        if updated:
            repo.touch_diagram(diag.diag_id)

    # update Block objects referencing this block
    for diag in repo.diagrams.values():
        updated = False
        for obj in getattr(diag, "objects", []):
            if obj.get("obj_type") == "Block" and obj.get("element_id") == block_id:
                obj.setdefault("properties", {})["name"] = new_name
                updated = True
        if updated:
            repo.touch_diagram(diag.diag_id)


def add_aggregation_part(
    repo: SysMLRepository,
    whole_id: str,
    part_id: str,
    multiplicity: str = "",
    app=None,
) -> None:
    """Add *part_id* as a part of *whole_id* block."""
    whole = repo.elements.get(whole_id)
    part = repo.elements.get(part_id)
    if not whole or not part:
        return
    name = part.name or part_id
    entry = f"{name}[{multiplicity}]" if multiplicity else name
    parts = [p.strip() for p in whole.properties.get("partProperties", "").split(",") if p.strip()]
    base = [p.split("[")[0].strip() for p in parts]
    if name in base:
        for idx, b in enumerate(base):
            if b == name:
                parts[idx] = entry
                break
    else:
        parts.append(entry)
    whole.properties["partProperties"] = ", ".join(parts)
    for d in repo.diagrams.values():
        for o in getattr(d, "objects", []):
            if o.get("element_id") == whole_id:
                o.setdefault("properties", {})["partProperties"] = ", ".join(parts)

    # ensure a Part element exists representing the aggregation
    rel = next(
        (
            r
            for r in repo.relationships
            if r.rel_type == "Aggregation"
            and r.source == whole_id
            and r.target == part_id
        ),
        None,
    )
    if rel and not rel.properties.get("part_elem"):
        part_elem = repo.create_element(
            "Part",
            name=repo.elements.get(part_id).name or part_id,
            properties={"definition": part_id},
            owner=repo.root_package.elem_id,
        )
        rel.properties["part_elem"] = part_elem.elem_id

    # propagate changes to any generalization children
    for child_id in _find_generalization_children(repo, whole_id):
        remove_inherited_block_properties(repo, child_id, whole_id)
        inherit_block_properties(repo, child_id)
    # ensure multiplicity instances if composite diagram exists
    add_multiplicity_parts(repo, whole_id, part_id, multiplicity, app=app)


def add_composite_aggregation_part(
    repo: SysMLRepository,
    whole_id: str,
    part_id: str,
    multiplicity: str = "",
    app=None,
) -> None:
    """Add *part_id* as a composite part of *whole_id* block and create the
    part object in the whole's Internal Block Diagram if present."""

    add_aggregation_part(repo, whole_id, part_id, multiplicity, app=app)
    diag_id = repo.get_linked_diagram(whole_id)
    diag = repo.diagrams.get(diag_id)
    # locate the relationship for future reference
    rel = next(
        (
            r
            for r in repo.relationships
            if r.rel_type == "Composite Aggregation"
            and r.source == whole_id
            and r.target == part_id
        ),
        None,
    )
    if not diag or diag.diag_type != "Internal Block Diagram":
        if rel and not rel.properties.get("part_elem"):
            part_elem = repo.create_element(
                "Part",
                name=repo.elements.get(part_id).name or part_id,
                properties={"definition": part_id, "force_ibd": "true"},
                owner=repo.root_package.elem_id,
            )
            rel.properties["part_elem"] = part_elem.elem_id
        elif rel and rel.properties.get("part_elem"):
            pid = rel.properties["part_elem"]
            elem = repo.elements.get(pid)
            if elem:
                elem.properties["force_ibd"] = "true"
        return
    diag.objects = getattr(diag, "objects", [])
    existing_defs = {
        o.get("properties", {}).get("definition")
        for o in diag.objects
        if o.get("obj_type") == "Part"
    }
    if part_id in existing_defs:
        return
    if rel and rel.properties.get("part_elem") and rel.properties["part_elem"] in repo.elements:
        part_elem = repo.elements[rel.properties["part_elem"]]
        part_elem.properties["force_ibd"] = "true"
    else:
        part_elem = repo.create_element(
            "Part",
            name=repo.elements.get(part_id).name or part_id,
            properties={"definition": part_id, "force_ibd": "true"},
            owner=repo.root_package.elem_id,
        )
        if rel:
            rel.properties["part_elem"] = part_elem.elem_id
    repo.add_element_to_diagram(diag.diag_id, part_elem.elem_id)
    obj_dict = {
        "obj_id": _get_next_id(),
        "obj_type": "Part",
        "x": 50.0,
        "y": 50.0 + 60.0 * len(existing_defs),
        "element_id": part_elem.elem_id,
        "properties": {"definition": part_id},
        "locked": True,
    }
    diag.objects.append(obj_dict)
    _add_ports_for_part(repo, diag, obj_dict, app=app)
    if app:
        for win in getattr(app, "ibd_windows", []):
            if getattr(win, "diagram_id", None) == diag.diag_id:
                win.objects.append(SysMLObject(**obj_dict))
                win.redraw()
                win._sync_to_repository()

    # ensure additional instances per multiplicity
    add_multiplicity_parts(repo, whole_id, part_id, multiplicity, app=app)

    # propagate composite part addition to any generalization children
    for child_id in _find_generalization_children(repo, whole_id):
        inherit_block_properties(repo, child_id)


def add_multiplicity_parts(
    repo: SysMLRepository,
    whole_id: str,
    part_id: str,
    multiplicity: str,
    count: int | None = None,
    app=None,
) -> list[dict]:
    """Ensure ``count`` part instances exist according to ``multiplicity``."""

    low, high = _parse_multiplicity_range(multiplicity)

    diag_id = repo.get_linked_diagram(whole_id)
    diag = repo.diagrams.get(diag_id)
    if not diag or diag.diag_type != "Internal Block Diagram":
        return []
    diag.objects = getattr(diag, "objects", [])
    existing = [
        o
        for o in diag.objects
        if o.get("obj_type") == "Part"
        and o.get("properties", {}).get("definition") == part_id
    ]
    total = len(existing)

    desired = count if count is not None else low
    if high is not None:
        desired = min(desired, high)
    if count is not None:
        target_total = total + desired
        if high is not None:
            target_total = min(target_total, high)
    else:
        target_total = total
        if total < low:
            target_total = low
        if high is not None and target_total > high:
            target_total = high


    added: list[dict] = []
    base_name = repo.elements.get(part_id).name or part_id

    # remove extra part objects if multiplicity decreased
    if total > target_total:
        to_remove = existing[target_total:]
        remove_ids = {o["obj_id"] for o in to_remove}
        for obj in to_remove:
            diag.objects.remove(obj)
            repo.delete_element(obj.get("element_id"))
        diag.objects = [
            o
            for o in diag.objects
            if not (
                o.get("obj_type") == "Port"
                and o.get("properties", {}).get("parent") in {str(rid) for rid in remove_ids}
            )
        ]
        existing = existing[:target_total]
        total = target_total
        if app:
            for win in getattr(app, "ibd_windows", []):
                if getattr(win, "diagram_id", None) == diag.diag_id:
                    win.objects = [
                        o
                        for o in win.objects
                        if getattr(o, "obj_id", None) not in remove_ids
                    ]
                    win.redraw()
                    win._sync_to_repository()

    # rename remaining part elements if they still have default names
    for idx, obj in enumerate(existing):
        elem = repo.elements.get(obj.get("element_id"))
        if elem:
            expected = f"{base_name}[{idx + 1}]"
            if _is_default_part_name(base_name, elem.name) and elem.name != expected:
                elem.name = expected

    base_x = 50.0
    base_y = 50.0 + 60.0 * len(diag.objects)
    for i in range(total, target_total):
        part_elem = repo.create_element(
            "Part",
            name=f"{base_name}[{i + 1}]",
            properties={"definition": part_id, "force_ibd": "true"},
            owner=repo.root_package.elem_id,
        )
        repo.add_element_to_diagram(diag.diag_id, part_elem.elem_id)
        obj_dict = {
            "obj_id": _get_next_id(),
            "obj_type": "Part",
            "x": base_x,
            "y": base_y,
            "element_id": part_elem.elem_id,
            "properties": {"definition": part_id},
            "locked": True,
        }
        base_y += 60.0
        diag.objects.append(obj_dict)
        _add_ports_for_part(repo, diag, obj_dict, app=app)
        if app:
            for win in getattr(app, "ibd_windows", []):
                if getattr(win, "diagram_id", None) == diag.diag_id:
                    win.objects.append(SysMLObject(**obj_dict))
                    win.redraw()
                    win._sync_to_repository()
        added.append(obj_dict)
    # rename all part elements to ensure sequential numbering
    all_objs = [
        o
        for o in diag.objects
        if o.get("obj_type") == "Part"
        and o.get("properties", {}).get("definition") == part_id
    ]
    for idx, obj in enumerate(all_objs):
        elem = repo.elements.get(obj.get("element_id"))
        if elem:
            expected = f"{base_name}[{idx + 1}]"
            if _is_default_part_name(base_name, elem.name) and elem.name != expected:
                elem.name = expected

    return added


def _enforce_ibd_multiplicity(
    repo: SysMLRepository, block_id: str, app=None
) -> list[dict]:
    """Ensure ``block_id``'s IBD obeys aggregation multiplicities.

    Returns a list of added part object dictionaries."""

    added: list[dict] = []
    src_ids = [block_id] + _collect_generalization_parents(repo, block_id)
    for rel in repo.relationships:
        if (
            rel.rel_type in ("Aggregation", "Composite Aggregation")
            and rel.source in src_ids
        ):
            mult = rel.properties.get("multiplicity", "")
            if mult:
                added.extend(
                    add_multiplicity_parts(repo, block_id, rel.target, mult, app=app)
                )
    return added


def _sync_ibd_composite_parts(
    repo: SysMLRepository, block_id: str, app=None
) -> list[dict]:
    """Ensure *block_id*'s IBD includes parts for existing composite aggregations.

    Returns the list of added part object dictionaries."""

    diag_id = repo.get_linked_diagram(block_id)
    diag = repo.diagrams.get(diag_id)
    if not diag or diag.diag_type != "Internal Block Diagram":
        return []
    diag.objects = getattr(diag, "objects", [])
    existing_defs = {
        o.get("properties", {}).get("definition")
        for o in diag.objects
        if o.get("obj_type") == "Part"
    }
    src_ids = [block_id] + _collect_generalization_parents(repo, block_id)
    rels = [
        rel
        for rel in repo.relationships
        if rel.rel_type == "Composite Aggregation" and rel.source in src_ids
    ]
    added: list[dict] = []
    base_x = 50.0
    base_y = 50.0 + 60.0 * len(existing_defs)
    for rel in rels:
        pid = rel.target
        if pid in existing_defs:
            continue
        if rel.properties.get("part_elem") and rel.properties["part_elem"] in repo.elements:
            part_elem = repo.elements[rel.properties["part_elem"]]
            part_elem.properties["force_ibd"] = "true"
        else:
            part_elem = repo.create_element(
                "Part",
                name=repo.elements.get(pid).name or pid,
                properties={"definition": pid, "force_ibd": "true"},
                owner=repo.root_package.elem_id,
            )
            rel.properties["part_elem"] = part_elem.elem_id
        repo.add_element_to_diagram(diag.diag_id, part_elem.elem_id)
        obj_dict = {
            "obj_id": _get_next_id(),
            "obj_type": "Part",
            "x": base_x,
            "y": base_y,
            "element_id": part_elem.elem_id,
            "properties": {"definition": pid},
            "locked": True,
        }
        base_y += 60.0
        diag.objects.append(obj_dict)
        added.append(obj_dict)
        added += _add_ports_for_part(repo, diag, obj_dict, app=app)
        if app:
            for win in getattr(app, "ibd_windows", []):
                if getattr(win, "diagram_id", None) == diag.diag_id:
                    win.objects.append(SysMLObject(**obj_dict))
                    win.redraw()
                    win._sync_to_repository()
    return added


def _sync_ibd_aggregation_parts(
    repo: SysMLRepository, block_id: str, app=None
) -> list[dict]:
    """Ensure ``block_id``'s IBD includes parts for regular aggregations.

    Returns the list of added part object dictionaries."""

    diag_id = repo.get_linked_diagram(block_id)
    diag = repo.diagrams.get(diag_id)
    if not diag or diag.diag_type != "Internal Block Diagram":
        return []
    diag.objects = getattr(diag, "objects", [])
    existing_defs = {
        o.get("properties", {}).get("definition")
        for o in diag.objects
        if o.get("obj_type") == "Part"
    }
    src_ids = [block_id] + _collect_generalization_parents(repo, block_id)
    rels = [
        rel
        for rel in repo.relationships
        if rel.rel_type == "Aggregation" and rel.source in src_ids
    ]
    added: list[dict] = []
    base_x = 50.0
    base_y = 50.0 + 60.0 * len(existing_defs)
    for rel in rels:
        pid = rel.target
        if pid in existing_defs:
            continue
        if rel.properties.get("part_elem") and rel.properties["part_elem"] in repo.elements:
            part_elem = repo.elements[rel.properties["part_elem"]]
        else:
            part_elem = repo.create_element(
                "Part",
                name=repo.elements.get(pid).name or pid,
                properties={"definition": pid},
                owner=repo.root_package.elem_id,
            )
            rel.properties["part_elem"] = part_elem.elem_id
        repo.add_element_to_diagram(diag.diag_id, part_elem.elem_id)
        obj_dict = {
            "obj_id": _get_next_id(),
            "obj_type": "Part",
            "x": base_x,
            "y": base_y,
            "element_id": part_elem.elem_id,
            "properties": {"definition": pid},
        }
        base_y += 60.0
        diag.objects.append(obj_dict)
        added.append(obj_dict)
        added += _add_ports_for_part(repo, diag, obj_dict, app=app)
        if app:
            for win in getattr(app, "ibd_windows", []):
                if getattr(win, "diagram_id", None) == diag.diag_id:
                    win.objects.append(SysMLObject(**obj_dict))
                    win.redraw()
                    win._sync_to_repository()
    return added


def _sync_ibd_partproperty_parts(
    repo: SysMLRepository,
    block_id: str,
    names: list[str] | None = None,
    app=None,
    visible: bool = False,
    hidden: bool | None = None,
) -> list[dict]:
    """Ensure ``block_id``'s IBD includes parts for given ``names``.

    If *names* is ``None``, the block's ``partProperties`` attribute is parsed.
    Returns the list of added part object dictionaries.

    ``hidden`` is provided for backwards compatibility and overrides the
    ``visible`` flag when specified."""

    if hidden is not None:
        visible = not hidden

    diag_id = repo.get_linked_diagram(block_id)
    diag = repo.diagrams.get(diag_id)
    if not diag or diag.diag_type != "Internal Block Diagram":
        return []
    block = repo.elements.get(block_id)
    if not block:
        return []

    diag.objects = getattr(diag, "objects", [])
    existing_defs = {
        o.get("properties", {}).get("definition")
        for o in diag.objects
        if o.get("obj_type") == "Part"
    }
    existing_props = {
        repo.elements[o.get("element_id")].name
        for o in diag.objects
        if o.get("obj_type") == "Part" and o.get("element_id") in repo.elements
    }
    if names is None:
        entries = [p for p in block.properties.get("partProperties", "").split(",") if p.strip()]
    else:
        entries = [n for n in names if n.strip()]
    parsed = [parse_part_property(e) for e in entries]
    added: list[dict] = []
    boundary = next((o for o in diag.objects if o.get("obj_type") == "Block Boundary"), None)
    if boundary:
        base_x = boundary["x"] - boundary["width"] / 2 + 30.0
        base_y = (
            boundary["y"] - boundary["height"] / 2 + 30.0 + 60.0 * len(existing_props)
        )
    else:
        base_x = 50.0
        base_y = 50.0 + 60.0 * len(existing_props)
    for prop_name, block_name in parsed:
        if prop_name in existing_props:
            continue
        target_id = next(
            (
                eid
                for eid, elem in repo.elements.items()
                if elem.elem_type == "Block" and elem.name == block_name
            ),
            None,
        )
        if not target_id:
            continue
        part_elem = repo.create_element(
            "Part",
            name=prop_name,
            properties={"definition": target_id, "force_ibd": "true"},
            owner=repo.root_package.elem_id,
        )
        repo.add_element_to_diagram(diag.diag_id, part_elem.elem_id)
        obj_dict = {
            "obj_id": _get_next_id(),
            "obj_type": "Part",
            "x": base_x,
            "y": base_y,
            "width": 80.0,
            "height": 40.0,
            "element_id": part_elem.elem_id,
            "properties": {"definition": target_id},
            "hidden": not visible,
        }
        base_y += 60.0
        diag.objects.append(obj_dict)
        added.append(obj_dict)
        existing_props.add(prop_name)
        existing_defs.add(target_id)
        if app:
            for win in getattr(app, "ibd_windows", []):
                if getattr(win, "diagram_id", None) == diag.diag_id:
                    win.objects.append(SysMLObject(**obj_dict))
                    win.redraw()
                    win._sync_to_repository()

    boundary = next(
        (o for o in diag.objects if o.get("obj_type") == "Block Boundary"), None
    )
    if boundary and any(not a.get("hidden", False) for a in added):
        b_obj = SysMLObject(**boundary)
        objs = [SysMLObject(**o) for o in diag.objects]
        ensure_boundary_contains_parts(b_obj, objs)
        boundary["width"] = b_obj.width
        boundary["height"] = b_obj.height
        boundary["x"] = b_obj.x
        boundary["y"] = b_obj.y
        if app:
            for win in getattr(app, "ibd_windows", []):
                if getattr(win, "diagram_id", None) == diag.diag_id:
                    for obj in win.objects:
                        if obj.obj_type == "Block Boundary":
                            obj.width = b_obj.width
                            obj.height = b_obj.height
                            obj.x = b_obj.x
                            obj.y = b_obj.y
                            win.redraw()
                            win._sync_to_repository()

    return added


def _propagate_boundary_parts(
    repo: SysMLRepository, block_id: str, parts: list[dict], app=None
) -> None:
    """Insert *parts* into diagrams containing boundaries for ``block_id``."""

    for diag in repo.diagrams.values():
        if diag.diag_type != "Internal Block Diagram":
            continue
        boundary = next(
            (
                o
                for o in getattr(diag, "objects", [])
                if o.get("obj_type") == "Block Boundary" and o.get("element_id") == block_id
            ),
            None,
        )
        if not boundary:
            continue
        diag.objects = getattr(diag, "objects", [])
        existing = {o.get("element_id") for o in diag.objects if o.get("obj_type") == "Part"}
        base_x = boundary["x"] - boundary["width"] / 2 + 30.0
        base_y = boundary["y"] - boundary["height"] / 2 + 30.0
        for obj in parts:
            if obj.get("element_id") in existing:
                continue
            new_obj = obj.copy()
            new_obj["obj_id"] = _get_next_id()
            new_obj["x"] = base_x
            new_obj["y"] = base_y
            new_obj["hidden"] = False
            diag.objects.append(new_obj)
            repo.add_element_to_diagram(diag.diag_id, new_obj["element_id"])
            base_y += 60.0
            if app:
                for win in getattr(app, "ibd_windows", []):
                    if getattr(win, "diagram_id", None) == diag.diag_id:
                        win.objects.append(SysMLObject(**new_obj))
                        win.redraw()
                        win._sync_to_repository()



def _sync_block_parts_from_ibd(repo: SysMLRepository, diag_id: str) -> None:
    """Ensure the block linked to ``diag_id`` lists all part definitions."""

    diag = repo.diagrams.get(diag_id)
    if not diag or diag.diag_type != "Internal Block Diagram":
        return
    block_id = (
        getattr(diag, "father", None)
        or next((eid for eid, did in repo.element_diagrams.items() if did == diag_id), None)
    )
    if not block_id or block_id not in repo.elements:
        return
    block = repo.elements[block_id]
    names = [
        p.strip()
        for p in block.properties.get("partProperties", "").split(",")
        if p.strip()
    ]
    bases = {n.split("[")[0].strip() for n in names}
    for obj in getattr(diag, "objects", []):
        if obj.get("obj_type") != "Part":
            continue
        def_id = obj.get("properties", {}).get("definition")
        if def_id and def_id in repo.elements:
            pname = repo.elements[def_id].name or def_id
            if pname not in bases:
                names.append(pname)
                bases.add(pname)
    if names:
        joined = ", ".join(names)
        block.properties["partProperties"] = joined
        for d in repo.diagrams.values():
            for o in getattr(d, "objects", []):
                if o.get("element_id") == block_id:
                    o.setdefault("properties", {})["partProperties"] = joined
        for child_id in _find_generalization_children(repo, block_id):
            inherit_block_properties(repo, child_id)


def _ensure_ibd_boundary(repo: SysMLRepository, diagram: SysMLDiagram, block_id: str, app=None) -> list[dict]:
    """Create a boundary object for the IBD father block if needed."""

    diagram.objects = getattr(diagram, "objects", [])
    boundary = next((o for o in diagram.objects if o.get("obj_type") == "Block Boundary"), None)
    added: list[dict] = []
    if not boundary:
        obj_dict = {
            "obj_id": _get_next_id(),
            "obj_type": "Block Boundary",
            "x": 100.0,
            "y": 80.0,
            "width": 200.0,
            "height": 120.0,
            "element_id": block_id,
            "properties": {"name": repo.elements.get(block_id).name or block_id},
        }
        diagram.objects.insert(0, obj_dict)
        added.append(obj_dict)
        added += _add_ports_for_boundary(repo, diagram, obj_dict, app=app)
    else:
        if boundary.get("element_id") != block_id:
            boundary["element_id"] = block_id
        added += _add_ports_for_boundary(repo, diagram, boundary, app=app)
    # propagate parts for the boundary from the block's own IBD or definition
    diag_id = repo.get_linked_diagram(block_id)
    src = repo.diagrams.get(diag_id)
    parts: list[dict] = []
    if src and src.diag_type == "Internal Block Diagram":
        parts = [o for o in getattr(src, "objects", []) if o.get("obj_type") == "Part"]
    else:
        block = repo.elements.get(block_id)
        if block:
            entries = [p for p in block.properties.get("partProperties", "").split(",") if p.strip()]
            base_x = boundary["x"] - boundary["width"] / 2 + 30.0
            base_y = boundary["y"] - boundary["height"] / 2 + 30.0
            for prop_name, blk_name in [parse_part_property(e) for e in entries]:
                target_id = next(
                    (eid for eid, elem in repo.elements.items() if elem.elem_type == "Block" and elem.name == blk_name),
                    None,
                )
                if not target_id:
                    continue
                part_elem = repo.create_element(
                    "Part",
                    name=prop_name,
                    properties={"definition": target_id, "force_ibd": "true"},
                    owner=repo.root_package.elem_id,
                )
                obj = {
                    "obj_id": _get_next_id(),
                    "obj_type": "Part",
                    "x": base_x,
                    "y": base_y,
                    "width": 80.0,
                    "height": 40.0,
                    "element_id": part_elem.elem_id,
                    "properties": {"definition": target_id},
                    "hidden": False,
                }
                base_y += 60.0
                parts.append(obj)
    if parts:
        _propagate_boundary_parts(repo, block_id, parts, app=app)
    return added


def _remove_ibd_boundary(repo: SysMLRepository, diagram: SysMLDiagram) -> None:
    """Remove boundary object and ports from the diagram."""

    diagram.objects = getattr(diagram, "objects", [])
    boundary = next((o for o in diagram.objects if o.get("obj_type") == "Block Boundary"), None)
    if not boundary:
        return
    bid = boundary.get("obj_id")
    diagram.objects = [o for o in diagram.objects if not (o.get("obj_type") == "Port" and o.get("properties", {}).get("parent") == str(bid))]
    diagram.objects.remove(boundary)


def set_ibd_father(
    repo: SysMLRepository, diagram: SysMLDiagram, father_id: str | None, app=None
) -> list[dict]:
    """Assign *father_id* as the block represented by *diagram*.

    Links the diagram to the block and syncs composite parts. Returns any added
    part object dictionaries."""

    prev = getattr(diagram, "father", None)
    diagram.father = father_id
    if prev and prev != father_id:
        repo.link_diagram(prev, None)
    if father_id:
        repo.link_diagram(father_id, diagram.diag_id)
    added = _sync_ibd_composite_parts(repo, father_id, app=app) if father_id else []
    if father_id:
        added += _ensure_ibd_boundary(repo, diagram, father_id, app=app)
        added += _sync_ibd_partproperty_parts(repo, father_id, app=app, visible=True)
        parts = [o for o in getattr(diagram, "objects", []) if o.get("obj_type") == "Part"]
        _propagate_boundary_parts(repo, father_id, parts, app=app)
    else:
        _remove_ibd_boundary(repo, diagram)
    return added


def link_block_to_ibd(
    repo: SysMLRepository, block_id: str, diag_id: str | None, app=None
) -> list[dict]:
    """Link *block_id* to *diag_id* and ensure the IBD boundary is created."""

    if diag_id and diag_id in repo.diagrams:
        diagram = repo.diagrams[diag_id]
        if diagram.diag_type == "Internal Block Diagram":
            return set_ibd_father(repo, diagram, block_id, app=app)
    repo.link_diagram(block_id, diag_id)
    return []


def update_block_parts_from_ibd(repo: SysMLRepository, diagram: SysMLDiagram) -> None:
    """Sync the father block's ``partProperties`` from diagram part objects."""

    if diagram.diag_type != "Internal Block Diagram":
        return
    block_id = getattr(diagram, "father", None)
    if not block_id:
        block_id = next((eid for eid, did in repo.element_diagrams.items() if did == diagram.diag_id), None)
    if not block_id or block_id not in repo.elements:
        return
    block = repo.elements[block_id]
    existing = [p.strip() for p in block.properties.get("partProperties", "").split(",") if p.strip()]
    diag_entries: list[tuple[str, str]] = []
    diag_bases: set[str] = set()
    for obj in getattr(diagram, "objects", []):
        if obj.get("obj_type") != "Part":
            continue
        name = ""
        elem_id = obj.get("element_id")
        if elem_id and elem_id in repo.elements:
            elem = repo.elements[elem_id]
            name = elem.name or elem.properties.get("component", "")
        if not name:
            def_id = obj.get("properties", {}).get("definition")
            if def_id and def_id in repo.elements:
                name = repo.elements[def_id].name or def_id
        if not name:
            name = obj.get("properties", {}).get("component", "")
        base = name.split("[")[0].strip() if name else ""
        def_id = obj.get("properties", {}).get("definition")
        base_def = ""
        if def_id and def_id in repo.elements:
            base_def = (repo.elements[def_id].name or def_id).split("[")[0].strip()
        key = base_def or base
        if key and key not in diag_bases:
            diag_entries.append((key, name or key))
            diag_bases.add(key)

    merged_names = list(existing)
    bases = {n.split("[")[0].strip() for n in merged_names}
    for base, name in diag_entries:
        if base not in bases:
            merged_names.append(name)
            bases.add(base)

    if merged_names != existing:
        joined = ", ".join(merged_names)
        block.properties["partProperties"] = joined
        for d in repo.diagrams.values():
            for o in getattr(d, "objects", []):
                if o.get("element_id") == block_id:
                    o.setdefault("properties", {})["partProperties"] = joined
        for child_id in _find_generalization_children(repo, block_id):
            inherit_block_properties(repo, child_id)
        repo.touch_element(block_id)


def remove_aggregation_part(
    repo: SysMLRepository,
    whole_id: str,
    part_id: str,
    remove_object: bool = False,
    app=None,
) -> None:
    """Remove *part_id* from *whole_id* block's part list.

    If *remove_object* is True, also delete any part object representing
    *part_id* in the Internal Block Diagram linked to *whole_id*.
    """
    whole = repo.elements.get(whole_id)
    part = repo.elements.get(part_id)
    if not whole or not part:
        return
    name = part.name or part_id
    parts = [p.strip() for p in whole.properties.get("partProperties", "").split(",") if p.strip()]
    new_parts = [p for p in parts if p.split("[")[0].strip() != name]
    if len(new_parts) != len(parts):
        if new_parts:
            whole.properties["partProperties"] = ", ".join(new_parts)
        else:
            whole.properties.pop("partProperties", None)
        for d in repo.diagrams.values():
            for o in getattr(d, "objects", []):
                if o.get("element_id") == whole_id:
                    if new_parts:
                        o.setdefault("properties", {})["partProperties"] = ", ".join(new_parts)
                    else:
                        o.setdefault("properties", {}).pop("partProperties", None)

    # propagate removals to any generalization children
    for child_id in _find_generalization_children(repo, whole_id):
        child = repo.elements.get(child_id)
        if not child:
            continue
        child_parts = [
            p.strip() for p in child.properties.get("partProperties", "").split(",") if p.strip()
        ]
        child_parts = [p for p in child_parts if p.split("[")[0].strip() != name]
        if child_parts:
            child.properties["partProperties"] = ", ".join(child_parts)
        else:
            child.properties.pop("partProperties", None)
        for d in repo.diagrams.values():
            for o in getattr(d, "objects", []):
                if o.get("element_id") == child_id:
                    if child_parts:
                        o.setdefault("properties", {})["partProperties"] = ", ".join(child_parts)
                    else:
                        o.setdefault("properties", {}).pop("partProperties", None)
    if remove_object:
        diag_id = repo.get_linked_diagram(whole_id)
        diag = repo.diagrams.get(diag_id)
        if diag and diag.diag_type == "Internal Block Diagram":
            diag.objects = getattr(diag, "objects", [])
            before = len(diag.objects)
            diag.objects = [
                o
                for o in diag.objects
                if not (
                    o.get("obj_type") == "Part"
                    and o.get("properties", {}).get("definition") == part_id
                )
            ]
            if len(diag.objects) != before and app:
                for win in getattr(app, "ibd_windows", []):
                    if getattr(win, "diagram_id", None) == diag_id:
                        win.objects = [
                            o
                            for o in win.objects
                            if not (
                                o.obj_type == "Part"
                                and o.properties.get("definition") == part_id
                            )
                        ]
                        win.redraw()
                        win._sync_to_repository()
        # remove stored part element if any
        rel = next(
            (
                r
                for r in repo.relationships
                if r.rel_type in ("Composite Aggregation", "Aggregation")
                and r.source == whole_id
                and r.target == part_id
            ),
            None,
        )
        if rel:
            pid = rel.properties.pop("part_elem", None)
            if pid and pid in repo.elements:
                repo.delete_element(pid)


def _propagate_part_removal(
    repo: SysMLRepository,
    block_id: str,
    prop_name: str,
    target_id: str,
    remove_object: bool = False,
    app=None,
) -> None:
    """Helper used by :func:`remove_partproperty_entry` to drop a part.

    This delegates to :func:`remove_aggregation_part` which already handles
    updating descendant blocks and any diagrams linked to ``block_id`` when
    ``remove_object`` is ``True``.
    """

    remove_aggregation_part(
        repo,
        block_id,
        target_id,
        remove_object=remove_object,
        app=app,
    )


def _remove_parts_from_ibd(
    repo: SysMLRepository, block_id: str, target_id: str, app=None
) -> None:
    """Remove part objects referencing ``target_id`` from ``block_id``'s IBD."""

    diag_id = repo.get_linked_diagram(block_id)
    diag = repo.diagrams.get(diag_id)
    if not diag or diag.diag_type != "Internal Block Diagram":
        return
    diag.objects = getattr(diag, "objects", [])
    before = len(diag.objects)
    diag.objects = [
        o
        for o in diag.objects
        if not (
            o.get("obj_type") == "Part"
            and o.get("properties", {}).get("definition") == target_id
        )
    ]
    if len(diag.objects) != before and app:
        for win in getattr(app, "ibd_windows", []):
            if getattr(win, "diagram_id", None) == diag_id:
                win.objects = [
                    o
                    for o in win.objects
                    if not (
                        o.obj_type == "Part"
                        and o.properties.get("definition") == target_id
                    )
                ]
                win.redraw()
                win._sync_to_repository()


def _propagate_ibd_part_removal(
    repo: SysMLRepository, block_id: str, target_id: str, app=None
) -> None:
    """Recursively remove part objects from descendants of ``block_id``."""

    for child_id in _find_generalization_children(repo, block_id):
        _remove_parts_from_ibd(repo, child_id, target_id, app=app)
        _propagate_ibd_part_removal(repo, child_id, target_id, app=app)


def remove_partproperty_entry(
    repo: SysMLRepository, block_id: str, entry: str, app=None
) -> None:
    """Remove a part property entry and update descendant diagrams."""

    block = repo.elements.get(block_id)
    if not block:
        return
    prop_name, blk_name = parse_part_property(entry)
    target_id = next(
        (
            eid
            for eid, elem in repo.elements.items()
            if elem.elem_type == "Block" and elem.name == blk_name
        ),
        None,
    )
    if not target_id:
        return

    parts = [p.strip() for p in block.properties.get("partProperties", "").split(",") if p.strip()]
    parts = [p for p in parts if _part_prop_key(p) != _part_prop_key(entry)]
    if parts:
        block.properties["partProperties"] = ", ".join(parts)
    else:
        block.properties.pop("partProperties", None)
    for d in repo.diagrams.values():
        for o in getattr(d, "objects", []):
            if o.get("element_id") == block_id:
                if parts:
                    o.setdefault("properties", {})["partProperties"] = ", ".join(parts)
                else:
                    o.setdefault("properties", {}).pop("partProperties", None)

    _propagate_part_removal(
        repo,
        block_id,
        prop_name,
        target_id,
        remove_object=True,
        app=app,
    )
    _remove_parts_from_ibd(repo, block_id, target_id, app=app)
    _propagate_ibd_part_removal(repo, block_id, target_id, app=app)


def inherit_block_properties(repo: SysMLRepository, block_id: str) -> None:
    """Merge parent block properties into the given block."""
    extend_block_parts_with_parents(repo, block_id)
    block = repo.elements.get(block_id)
    if not block:
        return
    for parent_id in _find_parent_blocks(repo, block_id):
        parent = repo.elements.get(parent_id)
        if not parent:
            continue
        for prop in SYSML_PROPERTIES.get("BlockUsage", []):
            if prop == "partProperties":
                continue
            if prop == "operations":
                child_ops = parse_operations(block.properties.get(prop, ""))
                child_names = {o.name for o in child_ops}
                for op in parse_operations(parent.properties.get(prop, "")):
                    if op.name not in child_names:
                        child_ops.append(op)
                        child_names.add(op.name)
                block.properties[prop] = operations_to_json(child_ops)
            else:
                child_vals = [
                    v.strip() for v in block.properties.get(prop, "").split(",") if v.strip()
                ]
                parent_vals = [
                    v.strip() for v in parent.properties.get(prop, "").split(",") if v.strip()
                ]
                for v in parent_vals:
                    if v not in child_vals:
                        child_vals.append(v)
                if child_vals:
                    block.properties[prop] = ", ".join(child_vals)
    for d in repo.diagrams.values():
        for o in getattr(d, "objects", []):
            if o.get("element_id") == block_id:
                o.setdefault("properties", {}).update(block.properties)


def remove_inherited_block_properties(repo: SysMLRepository, child_id: str, parent_id: str) -> None:
    """Remove properties of *parent_id* from *child_id* block."""
    child = repo.elements.get(child_id)
    parent = repo.elements.get(parent_id)
    if not child or not parent:
        return

    # handle partProperties separately
    child_parts = [
        v.strip() for v in child.properties.get("partProperties", "").split(",") if v.strip()
    ]
    parent_parts = [
        v.strip() for v in parent.properties.get("partProperties", "").split(",") if v.strip()
    ]
    parent_bases = {p.split("[")[0].strip() for p in parent_parts}
    child_parts = [
        v
        for v in child_parts
        if v.split("[")[0].strip() not in parent_bases
    ]
    if child_parts:
        child.properties["partProperties"] = ", ".join(child_parts)
    else:
        child.properties.pop("partProperties", None)

    for prop in SYSML_PROPERTIES.get("BlockUsage", []):
        if prop == "partProperties":
            continue
        if prop == "operations":
            child_ops = parse_operations(child.properties.get(prop, ""))
            parent_ops = parse_operations(parent.properties.get(prop, ""))
            parent_names = {o.name for o in parent_ops}
            child_ops = [op for op in child_ops if op.name not in parent_names]
            if child_ops:
                child.properties[prop] = operations_to_json(child_ops)
            else:
                child.properties.pop(prop, None)
        else:
            child_vals = [v.strip() for v in child.properties.get(prop, "").split(",") if v.strip()]
            parent_vals = [
                v.strip() for v in parent.properties.get(prop, "").split(",") if v.strip()
            ]
            child_vals = [v for v in child_vals if v not in parent_vals]
            if child_vals:
                child.properties[prop] = ", ".join(child_vals)
            else:
                child.properties.pop(prop, None)

    # propagate changes to diagrams referencing the child block
    for d in repo.diagrams.values():
        for o in getattr(d, "objects", []):
            if o.get("element_id") == child_id:
                o.setdefault("properties", {}).update(child.properties)


def inherit_father_parts(repo: SysMLRepository, diagram: SysMLDiagram) -> list[dict]:
    """Copy parts from the diagram's father block into the diagram.

    Returns a list with the inherited object dictionaries (parts and ports)."""
    father = getattr(diagram, "father", None)
    if not father:
        return []
    father_diag_id = repo.get_linked_diagram(father)
    father_diag = repo.diagrams.get(father_diag_id)
    if not father_diag:
        return []
    diagram.objects = getattr(diagram, "objects", [])
    added: list[dict] = []
    # Track existing parts by element id to avoid duplicates
    existing = {o.get("element_id") for o in diagram.objects if o.get("obj_type") == "Part"}

    # Map of source part obj_id -> new obj_id so ports can be updated
    part_map: dict[int, int] = {}

    # ------------------------------------------------------------------
    # Copy parts from the father diagram
    # ------------------------------------------------------------------
    for obj in getattr(father_diag, "objects", []):
        if obj.get("obj_type") != "Part":
            continue
        if obj.get("element_id") in existing:
            continue
        new_obj = obj.copy()
        new_obj["obj_id"] = _get_next_id()
        diagram.objects.append(new_obj)
        repo.add_element_to_diagram(diagram.diag_id, obj.get("element_id"))
        added.append(new_obj)
        part_map[obj.get("obj_id")] = new_obj["obj_id"]

    # ------------------------------------------------------------------
    # Copy ports belonging to the inherited parts so orientation and other
    # attributes are preserved. Only ports referencing a copied part are
    # considered.
    # ------------------------------------------------------------------
    for obj in getattr(father_diag, "objects", []):
        if obj.get("obj_type") != "Port":
            continue
        parent_id = obj.get("properties", {}).get("parent")
        if not parent_id:
            continue
        try:
            parent_id_int = int(parent_id)
        except Exception:
            continue
        new_parent = part_map.get(parent_id_int)
        if not new_parent:
            continue
        new_obj = obj.copy()
        new_obj["obj_id"] = _get_next_id()
        new_obj.setdefault("properties", {})["parent"] = str(new_parent)
        diagram.objects.append(new_obj)
        added.append(new_obj)
    # update child block partProperties with inherited names
    child_id = next(
        (eid for eid, did in repo.element_diagrams.items() if did == diagram.diag_id),
        None,
    )
    if child_id and father in repo.elements:
        child = repo.elements[child_id]
        father_elem = repo.elements[father]
        names = [
            p.strip() for p in child.properties.get("partProperties", "").split(",") if p.strip()
        ]
        father_names = [
            p.strip()
            for p in father_elem.properties.get("partProperties", "").split(",")
            if p.strip()
        ]
        for n in father_names:
            if n not in names:
                names.append(n)
        joined = ", ".join(names)
        child.properties["partProperties"] = joined
        for d in repo.diagrams.values():
            for o in getattr(d, "objects", []):
                if o.get("element_id") == child_id:
                    o.setdefault("properties", {})["partProperties"] = joined
        inherit_block_properties(repo, child_id)
    return added


@dataclass
class SysMLObject:
    obj_id: int
    obj_type: str
    x: float
    y: float
    element_id: str | None = None
    width: float = 80.0
    height: float = 40.0
    properties: Dict[str, str] = field(default_factory=dict)
    requirements: List[dict] = field(default_factory=list)
    locked: bool = False
    hidden: bool = False


@dataclass
class OperationParameter:
    """Representation of a SysML parameter."""

    name: str
    type: str = ""
    direction: str = "in"


@dataclass
class OperationDefinition:
    """Operation with a list of parameters and an optional return type."""

    name: str
    parameters: List[OperationParameter] = field(default_factory=list)
    return_type: str = ""


def calculate_allocated_asil(requirements: List[dict]) -> str:
    """Return highest ASIL level from the given requirement list."""
    asil = "QM"
    for req in requirements:
        level = req.get("asil") or global_requirements.get(req.get("id"), {}).get("asil", "QM")
        if ASIL_ORDER.get(level, 0) > ASIL_ORDER.get(asil, 0):
            asil = level
    return asil


def remove_orphan_ports(objs: List[SysMLObject]) -> None:
    """Delete ports that don't reference an existing parent part."""
    part_ids = {o.obj_id for o in objs if o.obj_type in ("Part", "Block Boundary")}
    filtered: List[SysMLObject] = []
    for o in objs:
        if o.obj_type == "Port":
            pid = o.properties.get("parent")
            if not pid or int(pid) not in part_ids:
                continue
        filtered.append(o)
    objs[:] = filtered


def snap_port_to_parent_obj(port: SysMLObject, parent: SysMLObject) -> None:
    """Position *port* along the closest edge of *parent*."""
    px = port.x
    py = port.y
    left = parent.x - parent.width / 2
    right = parent.x + parent.width / 2
    top = parent.y - parent.height / 2
    bottom = parent.y + parent.height / 2
    d_left = abs(px - left)
    d_right = abs(px - right)
    d_top = abs(py - top)
    d_bottom = abs(py - bottom)
    min_d = min(d_left, d_right, d_top, d_bottom)
    if min_d == d_left:
        port.x = left
        port.y = min(max(py, top), bottom)
        port.properties["side"] = "W"
    elif min_d == d_right:
        port.x = right
        port.y = min(max(py, top), bottom)
        port.properties["side"] = "E"
    elif min_d == d_top:
        port.y = top
        port.x = min(max(px, left), right)
        port.properties["side"] = "N"
    else:
        port.y = bottom
        port.x = min(max(px, left), right)
        port.properties["side"] = "S"


def update_ports_for_part(part: SysMLObject, objs: List[SysMLObject]) -> None:
    """Snap all ports referencing *part* to its border."""
    for o in objs:
        if o.obj_type == "Port" and o.properties.get("parent") == str(part.obj_id):
            snap_port_to_parent_obj(o, part)


def update_ports_for_boundary(boundary: SysMLObject, objs: List[SysMLObject]) -> None:
    """Snap all ports referencing *boundary* to its border."""
    for o in objs:
        if o.obj_type == "Port" and o.properties.get("parent") == str(boundary.obj_id):
            snap_port_to_parent_obj(o, boundary)


def _boundary_min_size(boundary: SysMLObject, objs: List[SysMLObject]) -> tuple[float, float]:
    """Return minimum width and height for *boundary* to contain all parts."""
    parts = [o for o in objs if o.obj_type == "Part" and not getattr(o, "hidden", False)]
    if not parts:
        return (20.0, 20.0)
    pad = 20.0
    max_dx = 0.0
    max_dy = 0.0
    for p in parts:
        dx = abs(p.x - boundary.x) + p.width / 2
        dy = abs(p.y - boundary.y) + p.height / 2
        max_dx = max(max_dx, dx)
        max_dy = max(max_dy, dy)
    return max_dx * 2 + pad, max_dy * 2 + pad


def ensure_boundary_contains_parts(boundary: SysMLObject, objs: List[SysMLObject]) -> None:
    """Expand *boundary* if any part lies outside its borders."""
    min_w, min_h = _boundary_min_size(boundary, objs)
    if boundary.width < min_w:
        boundary.width = min_w
    if boundary.height < min_h:
        boundary.height = min_h


def _add_ports_for_part(
    repo: SysMLRepository,
    diag: SysMLDiagram,
    part_obj: dict,
    app=None,
) -> list[dict]:
    """Create port objects for ``part_obj`` based on its block definition."""

    part_elem = repo.elements.get(part_obj.get("element_id"))
    if not part_elem:
        return []
    block_id = part_elem.properties.get("definition")
    names: list[str] = []
    if block_id and block_id in repo.elements:
        block_elem = repo.elements[block_id]
        names.extend([
            p.strip()
            for p in block_elem.properties.get("ports", "").split(",")
            if p.strip()
        ])
    names.extend([
        p.strip() for p in part_elem.properties.get("ports", "").split(",") if p.strip()
    ])
    if not names:
        return []
    added: list[dict] = []
    parent = SysMLObject(
        part_obj.get("obj_id"),
        "Part",
        part_obj.get("x", 0.0),
        part_obj.get("y", 0.0),
        element_id=part_obj.get("element_id"),
        width=part_obj.get("width", 80.0),
        height=part_obj.get("height", 40.0),
        properties=part_obj.get("properties", {}).copy(),
        locked=part_obj.get("locked", False),
    )
    for name in names:
        port = SysMLObject(
            _get_next_id(),
            "Port",
            parent.x + parent.width / 2 + 20,
            parent.y,
            properties={
                "name": name,
                "parent": str(parent.obj_id),
                "side": "E",
                "labelX": "8",
                "labelY": "-8",
            },
        )
        snap_port_to_parent_obj(port, parent)
        port_dict = asdict(port)
        diag.objects.append(port_dict)
        added.append(port_dict)
        if app:
            for win in getattr(app, "ibd_windows", []):
                if getattr(win, "diagram_id", None) == diag.diag_id:
                    win.objects.append(port)
                    win.redraw()
                    win._sync_to_repository()
    part_obj.setdefault("properties", {})["ports"] = ", ".join(names)
    part_elem.properties["ports"] = ", ".join(names)
    return added


def _add_ports_for_boundary(
    repo: SysMLRepository,
    diag: SysMLDiagram,
    boundary_obj: dict,
    app=None,
) -> list[dict]:
    """Create port objects for a boundary based on its block definition."""

    block = repo.elements.get(boundary_obj.get("element_id"))
    if not block:
        return []
    names = [p.strip() for p in block.properties.get("ports", "").split(",") if p.strip()]
    if not names:
        return []
    added: list[dict] = []
    parent = SysMLObject(
        boundary_obj.get("obj_id"),
        "Block Boundary",
        boundary_obj.get("x", 0.0),
        boundary_obj.get("y", 0.0),
        width=boundary_obj.get("width", 160.0),
        height=boundary_obj.get("height", 100.0),
    )
    for name in names:
        port = SysMLObject(
            _get_next_id(),
            "Port",
            parent.x + parent.width / 2 + 20,
            parent.y,
            properties={
                "name": name,
                "parent": str(parent.obj_id),
                "side": "E",
                "labelX": "8",
                "labelY": "-8",
            },
        )
        snap_port_to_parent_obj(port, parent)
        port_dict = asdict(port)
        diag.objects.append(port_dict)
        added.append(port_dict)
        if app:
            for win in getattr(app, "ibd_windows", []):
                if getattr(win, "diagram_id", None) == diag.diag_id:
                    win.objects.append(port)
                    win.redraw()
                    win._sync_to_repository()
    boundary_obj.setdefault("properties", {})["ports"] = ", ".join(names)
    block.properties["ports"] = ", ".join(names)
    return added


def _sync_ports_for_part(repo: SysMLRepository, diag: SysMLDiagram, part_obj: dict) -> None:
    """Update port objects for ``part_obj`` to match its definition."""

    part_elem = repo.elements.get(part_obj.get("element_id"))
    if not part_elem:
        return
    block_id = part_elem.properties.get("definition")
    names: list[str] = []
    if block_id and block_id in repo.elements:
        block_elem = repo.elements[block_id]
        names.extend([
            p.strip()
            for p in block_elem.properties.get("ports", "").split(",")
            if p.strip()
        ])
    names.extend([
        p.strip() for p in part_elem.properties.get("ports", "").split(",") if p.strip()
    ])
    names = list(dict.fromkeys(names))
    part_obj.setdefault("properties", {})["ports"] = ", ".join(names)
    part_elem.properties["ports"] = ", ".join(names)

    existing = [
        o
        for o in list(diag.objects)
        if o.get("obj_type") == "Port" and o.get("properties", {}).get("parent") == str(part_obj.get("obj_id"))
    ]
    existing_names = {o.get("properties", {}).get("name") for o in existing}
    parent = SysMLObject(
        part_obj.get("obj_id"),
        "Part",
        part_obj.get("x", 0.0),
        part_obj.get("y", 0.0),
        width=part_obj.get("width", 80.0),
        height=part_obj.get("height", 40.0),
    )
    for name in names:
        if name in existing_names:
            continue
        port = SysMLObject(
            _get_next_id(),
            "Port",
            parent.x + parent.width / 2 + 20,
            parent.y,
            properties={
                "name": name,
                "parent": str(parent.obj_id),
                "side": "E",
                "labelX": "8",
                "labelY": "-8",
            },
        )
        snap_port_to_parent_obj(port, parent)
        diag.objects.append(asdict(port))
    for obj in existing:
        if obj.get("properties", {}).get("name") not in names:
            diag.objects.remove(obj)


def _sync_ports_for_boundary(repo: SysMLRepository, diag: SysMLDiagram, boundary_obj: dict) -> None:
    """Update port objects for ``boundary_obj`` to match its block definition."""

    block_id = boundary_obj.get("element_id")
    block_elem = repo.elements.get(block_id)
    if not block_elem:
        return
    names = [p.strip() for p in block_elem.properties.get("ports", "").split(",") if p.strip()]
    boundary_obj.setdefault("properties", {})["ports"] = ", ".join(names)

    existing = [
        o
        for o in list(diag.objects)
        if o.get("obj_type") == "Port" and o.get("properties", {}).get("parent") == str(boundary_obj.get("obj_id"))
    ]
    existing_names = {o.get("properties", {}).get("name") for o in existing}
    parent = SysMLObject(
        boundary_obj.get("obj_id"),
        "Block Boundary",
        boundary_obj.get("x", 0.0),
        boundary_obj.get("y", 0.0),
        width=boundary_obj.get("width", 160.0),
        height=boundary_obj.get("height", 100.0),
    )
    for name in names:
        if name in existing_names:
            continue
        port = SysMLObject(
            _get_next_id(),
            "Port",
            parent.x + parent.width / 2 + 20,
            parent.y,
            properties={
                "name": name,
                "parent": str(parent.obj_id),
                "side": "E",
                "labelX": "8",
                "labelY": "-8",
            },
        )
        snap_port_to_parent_obj(port, parent)
        diag.objects.append(asdict(port))
    for obj in existing:
        if obj.get("properties", {}).get("name") not in names:
            diag.objects.remove(obj)


def propagate_block_port_changes(repo: SysMLRepository, block_id: str) -> None:
    """Propagate port updates on ``block_id`` to all parts referencing it."""

    block = repo.elements.get(block_id)
    if not block or block.elem_type != "Block":
        return
    names = [p.strip() for p in block.properties.get("ports", "").split(",") if p.strip()]
    for elem in repo.elements.values():
        if elem.elem_type != "Part" or elem.properties.get("definition") != block_id:
            continue
        elem.properties["ports"] = ", ".join(names)
        for diag in repo.diagrams.values():
            if diag.diag_type != "Internal Block Diagram":
                continue
            diag.objects = getattr(diag, "objects", [])
            updated = False
            for obj in diag.objects:
                if obj.get("obj_type") == "Part" and obj.get("element_id") == elem.elem_id:
                    obj.setdefault("properties", {})["ports"] = ", ".join(names)
                    _sync_ports_for_part(repo, diag, obj)
                    updated = True
            if updated:
                repo.touch_diagram(diag.diag_id)

    # update boundaries referencing this block
    for diag in repo.diagrams.values():
        if diag.diag_type != "Internal Block Diagram":
            continue
        diag.objects = getattr(diag, "objects", [])
        updated = False
        for obj in diag.objects:
            if obj.get("obj_type") == "Block Boundary" and obj.get("element_id") == block_id:
                obj.setdefault("properties", {})["ports"] = ", ".join(names)
                _sync_ports_for_boundary(repo, diag, obj)
                updated = True
        if updated:
            repo.touch_diagram(diag.diag_id)


def propagate_block_part_changes(repo: SysMLRepository, block_id: str) -> None:
    """Propagate attribute updates on ``block_id`` to all parts referencing it."""

    block = repo.elements.get(block_id)
    if not block or block.elem_type != "Block":
        return
    props = ["operations", "partProperties", "behaviors"]
    for elem in repo.elements.values():
        if elem.elem_type != "Part" or elem.properties.get("definition") != block_id:
            continue
        elem.name = block.name

        for prop in props:
            if prop in block.properties:
                elem.properties[prop] = block.properties[prop]
            else:
                elem.properties.pop(prop, None)


def _propagate_block_requirement_changes(
    repo: SysMLRepository, parent_id: str, child_id: str
) -> None:
    """Add requirements from ``parent_id`` objects to ``child_id`` objects."""

    parent_req_ids: set[str] = set()
    for diag in repo.diagrams.values():
        for obj in getattr(diag, "objects", []):
            if obj.get("element_id") != block_id:
                continue
            for req in obj.get("requirements", []):
                if req not in reqs:
                    reqs.append(req)
    return reqs


def _collect_block_requirements(repo: SysMLRepository, block_id: str) -> list[dict]:
    """Return a unique list of requirements associated with ``block_id``."""

    reqs: list[dict] = []
    seen: set[str] = set()
    for diag in repo.diagrams.values():
        for obj in getattr(diag, "objects", []):
            if obj.get("element_id") != block_id:
                continue
            for req in obj.get("requirements", []):
                rid = req.get("id")
                if rid is not None:
                    if rid in seen:
                        continue
                    seen.add(rid)
                reqs.append(req)
    return reqs


def _propagate_requirements(repo: SysMLRepository, src_reqs: list[dict], dst_id: str) -> None:
    """Merge *src_reqs* into all objects referencing *dst_id*."""
    if not src_reqs:
        return
    for diag in repo.diagrams.values():
        updated = False
        for obj in getattr(diag, "objects", []):
            if obj.get("element_id") != dst_id:
                continue
            obj.setdefault("requirements", [])
            existing = {r.get("id") for r in obj["requirements"]}
            for req in src_reqs:
                if req.get("id") not in existing:
                    obj["requirements"].append(req)
                    existing.add(req.get("id"))
                    updated = True
        if updated:
            repo.touch_diagram(diag.diag_id)


def propagate_block_changes(repo: SysMLRepository, block_id: str, visited: set[str] | None = None) -> None:
    """Propagate updates on ``block_id`` to blocks that generalize it."""

    if visited is None:
        visited = set()
    if block_id in visited:
        return
    visited.add(block_id)
    reqs = _collect_block_requirements(repo, block_id)
    for child_id in _find_generalization_children(repo, block_id):
        inherit_block_properties(repo, child_id)
        propagate_block_port_changes(repo, child_id)
        _propagate_requirements(repo, reqs, child_id)
        _sync_ibd_partproperty_parts(repo, child_id, hidden=False)
        propagate_block_changes(repo, child_id, visited)


def parse_operations(raw: str) -> List[OperationDefinition]:
    """Return a list of operations parsed from *raw* JSON or comma text."""
    if not raw:
        return []
    try:
        data = json.loads(raw)
        ops = []
        for o in data:
            params = [OperationParameter(**p) for p in o.get("parameters", [])]
            ops.append(OperationDefinition(o.get("name", ""), params, o.get("return_type", "")))
        return ops
    except Exception:
        return [OperationDefinition(n) for n in [p.strip() for p in raw.split(",") if p.strip()]]


def format_operation(op: OperationDefinition) -> str:
    """Return a readable string for an operation."""
    plist = ", ".join(f"{p.name}: {p.type}" if p.type else p.name for p in op.parameters)
    ret = f" : {op.return_type}" if op.return_type else ""
    return f"{op.name}({plist}){ret}"


def operations_to_json(ops: List[OperationDefinition]) -> str:
    return json.dumps([asdict(o) for o in ops])


@dataclass
class BehaviorAssignment:
    """Mapping of a block operation to an activity diagram."""

    operation: str
    diagram: str


def parse_behaviors(raw: str) -> List[BehaviorAssignment]:
    """Return a list of BehaviorAssignments from *raw* JSON."""
    if not raw:
        return []
    try:
        data = json.loads(raw)
        return [BehaviorAssignment(**b) for b in data]
    except Exception:
        return []


def behaviors_to_json(behaviors: List[BehaviorAssignment]) -> str:
    return json.dumps([asdict(b) for b in behaviors])


@dataclass
class DiagramConnection:
    src: int
    dst: int
    conn_type: str
    style: str = "Straight"  # Straight, Squared, Custom
    points: List[Tuple[float, float]] = field(default_factory=list)
    src_pos: Tuple[float, float] | None = None  # relative anchor (x,y)
    dst_pos: Tuple[float, float] | None = None
    name: str = ""
    arrow: str = "none"  # none, forward, backward, both
    mid_arrow: bool = False
    multiplicity: str = ""


class SysMLDiagramWindow(tk.Frame):
    """Base frame for AutoML diagrams with zoom and pan support."""

    def __init__(self, master, title, tools, diagram_id: str | None = None, app=None, history=None):
        super().__init__(master)
        self.app = app
        self.diagram_history: list[str] = list(history) if history else []
        self.master.title(title) if isinstance(self.master, tk.Toplevel) else None
        if isinstance(self.master, tk.Toplevel):
            self.master.geometry("800x600")

        self.repo = SysMLRepository.get_instance()
        if diagram_id and diagram_id in self.repo.diagrams:
            diagram = self.repo.diagrams[diagram_id]
        else:
            diagram = self.repo.create_diagram(title, name=title, diag_id=diagram_id)
        self.diagram_id = diagram.diag_id
        if isinstance(self.master, tk.Toplevel):
            self.master.protocol("WM_DELETE_WINDOW", self.on_close)

        # Load any saved objects and connections for this diagram
        self.objects: List[SysMLObject] = []
        for data in getattr(diagram, "objects", []):
            if "requirements" not in data:
                data["requirements"] = []
            obj = SysMLObject(**data)
            if obj.obj_type == "Part":
                asil = calculate_allocated_asil(obj.requirements)
                obj.properties.setdefault("asil", asil)
                if obj.element_id and obj.element_id in self.repo.elements:
                    self.repo.elements[obj.element_id].properties.setdefault(
                        "asil", asil
                    )
            self.objects.append(obj)
        self.sort_objects()
        self.connections: List[DiagramConnection] = [
            DiagramConnection(**data) for data in getattr(diagram, "connections", [])
        ]
        if self.objects:
            global _next_obj_id
            _next_obj_id = max(o.obj_id for o in self.objects) + 1

        self.zoom = 1.0
        self.font = tkFont.Font(family="Arial", size=int(8 * self.zoom))
        self.current_tool = None
        self.start = None
        self.selected_obj: SysMLObject | None = None
        self.selected_objs: list[SysMLObject] = []
        self.selected_conn: DiagramConnection | None = None
        self.drag_offset = (0, 0)
        self.dragging_point_index: int | None = None
        self.dragging_endpoint: str | None = None  # "src" or "dst"
        self.conn_drag_offset: tuple[float, float] | None = None
        self.clipboard: SysMLObject | None = None
        self.resizing_obj: SysMLObject | None = None
        self.resize_edge: str | None = None
        self.select_rect_start: tuple[float, float] | None = None
        self.select_rect_id: int | None = None
        self.temp_line_end: tuple[float, float] | None = None
        self.endpoint_drag_pos: tuple[float, float] | None = None
        self.rc_dragged = False

        self.toolbox = ttk.Frame(self)
        self.toolbox.pack(side=tk.LEFT, fill=tk.Y)

        self.back_btn = ttk.Button(self.toolbox, text="Go Back", command=self.go_back)
        self.back_btn.pack(fill=tk.X, padx=2, pady=2)
        self.back_btn.configure(state=tk.NORMAL if self.diagram_history else tk.DISABLED)

        # Always provide a select tool
        tools = ["Select"] + tools
        for tool in tools:
            ttk.Button(self.toolbox, text=tool, command=lambda t=tool: self.select_tool(t)).pack(
                fill=tk.X, padx=2, pady=2
            )

        self.prop_frame = ttk.LabelFrame(self.toolbox, text="Properties")
        self.prop_frame.pack(fill=tk.BOTH, expand=True, padx=2, pady=2)
        self.prop_view = ttk.Treeview(
            self.prop_frame,
            columns=("field", "value"),
            show="headings",
            height=8,
        )
        self.prop_view.heading("field", text="Field")
        self.prop_view.heading("value", text="Value")
        self.prop_view.column("field", width=80, anchor="w")
        self.prop_view.column("value", width=120, anchor="w")
        self.prop_view.pack(fill=tk.BOTH, expand=True)

        self.canvas = tk.Canvas(self, bg="white")
        self.canvas.pack(side=tk.RIGHT, fill=tk.BOTH, expand=True)

        self.canvas.bind("<Button-1>", self.on_left_press)
        self.canvas.bind("<B1-Motion>", self.on_left_drag)
        self.canvas.bind("<ButtonRelease-1>", self.on_left_release)
        self.canvas.bind("<Double-Button-1>", self.on_double_click)
        self.canvas.bind("<ButtonPress-3>", self.on_rc_press)
        self.canvas.bind("<B3-Motion>", self.on_rc_drag)
        self.canvas.bind("<ButtonRelease-3>", self.on_rc_release)
        self.canvas.bind("<Motion>", self.on_mouse_move)
        self.canvas.bind("<Control-MouseWheel>", self.on_ctrl_mousewheel)
        self.bind("<Control-c>", self.copy_selected)
        self.bind("<Control-x>", self.cut_selected)
        self.bind("<Control-v>", self.paste_selected)
        self.bind("<Delete>", self.delete_selected)
        # Refresh from the repository whenever the window gains focus
        self.bind("<FocusIn>", self.refresh_from_repository)

        self.redraw()
        self.update_property_view()
        if not isinstance(self.master, tk.Toplevel):
            self.pack(fill=tk.BOTH, expand=True)

    def update_property_view(self) -> None:
        """Display properties and metadata for the selected object."""
        if not hasattr(self, "prop_view"):
            return
        self.prop_view.delete(*self.prop_view.get_children())
        obj = self.selected_obj
        if not obj:
            return
        self.prop_view.insert("", "end", values=("Type", obj.obj_type))
        name = obj.properties.get("name", "")
        if name:
            self.prop_view.insert("", "end", values=("Name", name))
        for k, v in obj.properties.items():
            if k == "name":
                continue
            self.prop_view.insert("", "end", values=(k, v))
        if obj.element_id:
            elem = self.repo.elements.get(obj.element_id)
            if elem:
                self.prop_view.insert("", "end", values=("Author", getattr(elem, "author", "")))
                self.prop_view.insert("", "end", values=("Created", getattr(elem, "created", "")))
                self.prop_view.insert("", "end", values=("Modified", getattr(elem, "modified", "")))
                self.prop_view.insert("", "end", values=("ModifiedBy", getattr(elem, "modified_by", "")))

    def select_tool(self, tool):
        self.current_tool = tool
        self.start = None
        self.temp_line_end = None
        self.selected_obj = None
        self.selected_objs = []
        self.selected_conn = None
        self.dragging_point_index = None
        self.dragging_endpoint = None
        self.conn_drag_offset = None
        cursor = "arrow"
        if tool != "Select":
            cursor = (
                "crosshair"
                if tool
                in (
                    "Association",
                    "Include",
                    "Extend",
                    "Flow",
                    "Connector",
                    "Generalize",
                    "Generalization",
                    "Communication Path",
                    "Aggregation",
                    "Composite Aggregation",
                )
                else "tcross"
            )
        self.canvas.configure(cursor=cursor)
        self.update_property_view()

    # ------------------------------------------------------------
    # Event handlers
    # ------------------------------------------------------------
    def validate_connection(
        self, src: SysMLObject, dst: SysMLObject, conn_type: str
    ) -> tuple[bool, str]:
        """Return (valid, message) for a potential connection."""
        diag = self.repo.diagrams.get(self.diagram_id)
        diag_type = diag.diag_type if diag else ""

        if conn_type in (
            "Association",
            "Include",
            "Extend",
            "Flow",
            "Connector",
            "Generalize",
            "Generalization",
            "Communication Path",
            "Aggregation",
            "Composite Aggregation",
        ):
            if src == dst:
                return False, "Cannot connect an element to itself"

        if diag_type == "Use Case Diagram":
            if conn_type == "Association":
                actors = {"Actor"}
                if not (
                    (src.obj_type in actors and dst.obj_type == "Use Case")
                    or (dst.obj_type in actors and src.obj_type == "Use Case")
                ):
                    return False, "Associations must connect an Actor and a Use Case"
            elif conn_type in ("Include", "Extend"):
                if src.obj_type != "Use Case" or dst.obj_type != "Use Case":
                    return False, f"{conn_type} relationships must connect two Use Cases"
            elif conn_type == "Generalize":
                if src.obj_type != dst.obj_type or src.obj_type not in ("Actor", "Use Case"):
                    return False, "Generalizations must link two Actors or two Use Cases"
            elif conn_type == "Communication Path":
                if src.obj_type != "Actor" or dst.obj_type != "Actor":
                    return False, "Communication Paths must connect two Actors"

        elif diag_type == "Block Diagram":
            if conn_type == "Association":
                if src.obj_type != "Block" or dst.obj_type != "Block":
                    return False, "Associations in block diagrams must connect Blocks"
            elif conn_type == "Generalization":
                if src.obj_type != "Block" or dst.obj_type != "Block":
                    return False, "Generalizations in block diagrams must connect Blocks"
                if _shared_generalization_parent(
                    self.repo, src.element_id, dst.element_id
                ):
                    return False, "Blocks already share a generalized parent"
            elif conn_type in ("Aggregation", "Composite Aggregation"):
                if src.obj_type != "Block" or dst.obj_type != "Block":
                    return False, "Aggregations must connect Blocks"
                if _aggregation_exists(self.repo, src.element_id, dst.element_id):
                    return False, "Aggregation already defined for this block"
                if _reverse_aggregation_exists(self.repo, src.element_id, dst.element_id):
                    return False, "Blocks cannot aggregate each other"

        elif diag_type == "Internal Block Diagram":
            if conn_type == "Connector":
                if src.obj_type not in ("Port", "Part") or dst.obj_type not in (
                    "Port",
                    "Part",
                ):
                    return False, "Connectors must link Parts or Ports"
                if src.obj_type == "Block Boundary" or dst.obj_type == "Block Boundary":
                    return False, "Connectors must link Parts or Ports"
                if src.obj_type == "Port" and dst.obj_type == "Port":
                    dir_a = src.properties.get("direction", "inout").lower()
                    dir_b = dst.properties.get("direction", "inout").lower()
                    if {dir_a, dir_b} != {"in", "out"}:
                        return False, "Ports must connect one 'in' and one 'out'"
                    def flow_dir(conn: DiagramConnection, port_id: int) -> str | None:
                        if conn.arrow == "both":
                            return None
                        if port_id == conn.src:
                            if conn.arrow == "forward":
                                return "out"
                            if conn.arrow == "backward":
                                return "in"
                        elif port_id == conn.dst:
                            if conn.arrow == "forward":
                                return "in"
                            if conn.arrow == "backward":
                                return "out"
                        return None
                    new_dir_a = "out" if dir_a == "out" else "in"
                    new_dir_b = "out" if dir_b == "out" else "in"
                    connections = getattr(self, "connections", None)
                    if connections is None:
                        return False, "Inconsistent data flow on port"
                    for c in connections:
                        if c.conn_type != "Connector":
                            continue
                        if src.obj_id in (c.src, c.dst):
                            ex = flow_dir(c, src.obj_id)
                            if ex and ex != new_dir_a:
                                return False, "Inconsistent data flow on port"
                        if dst.obj_id in (c.src, c.dst):
                            ex = flow_dir(c, dst.obj_id)
                            if ex and ex != new_dir_b:
                                return False, "Inconsistent data flow on port"

        elif diag_type == "Activity Diagram":
            # Basic control flow rules
            allowed = {
                "Initial": {
                    "Action",
                    "CallBehaviorAction",
                    "Decision",
                    "Merge",
                    "Fork",
                    "Join",
                },
                "Action": {
                    "Action",
                    "CallBehaviorAction",
                    "Decision",
                    "Merge",
                    "Fork",
                    "Join",
                    "Final",
                },
                "CallBehaviorAction": {
                    "Action",
                    "CallBehaviorAction",
                    "Decision",
                    "Merge",
                    "Fork",
                    "Join",
                    "Final",
                },
                "Decision": {
                    "Action",
                    "CallBehaviorAction",
                    "Decision",
                    "Merge",
                    "Fork",
                    "Join",
                    "Final",
                },
                "Merge": {
                    "Action",
                    "CallBehaviorAction",
                    "Decision",
                    "Fork",
                    "Join",
                },
                "Fork": {
                    "Action",
                    "CallBehaviorAction",
                    "Decision",
                    "Merge",
                    "Fork",
                    "Join",
                },
                "Join": {
                    "Action",
                    "CallBehaviorAction",
                    "Decision",
                    "Merge",
                },
                "Final": set(),
            }
            if src.obj_type == "Final":
                return False, "Flows cannot originate from Final nodes"
            if dst.obj_type == "Initial":
                return False, "Flows cannot terminate at an Initial node"
            valid_targets = allowed.get(src.obj_type)
            if valid_targets and dst.obj_type not in valid_targets:
                return (
                    False,
                    f"Flow from {src.obj_type} to {dst.obj_type} is not allowed",
                )

        return True, ""

    def on_left_press(self, event):
        x = self.canvas.canvasx(event.x)
        y = self.canvas.canvasy(event.y)
        conn_tools = (
            "Association",
            "Include",
            "Extend",
            "Flow",
            "Connector",
            "Generalize",
            "Generalization",
            "Communication Path",
            "Aggregation",
            "Composite Aggregation",
        )
        prefer = self.current_tool in conn_tools
        obj = self.find_object(x, y, prefer_port=prefer)
        t = self.current_tool

        if t in (
            "Association",
            "Include",
            "Extend",
            "Flow",
            "Connector",
            "Generalize",
            "Generalization",
            "Communication Path",
            "Aggregation",
            "Composite Aggregation",
        ):
            if self.start is None:
                if obj:
                    self.start = obj
                    # Do not highlight objects while adding a connection
                    self.selected_obj = None
                    self.update_property_view()
                    self.temp_line_end = (x, y)
                    self.redraw()
            else:
                if obj and obj != self.start:
                    valid, msg = self.validate_connection(self.start, obj, t)
                    if valid:
                        arrow_default = (
                            "forward"
                            if t in (
                                "Flow",
                                "Generalize",
                                "Generalization",
                                "Include",
                                "Extend",
                            )
                            else "none"
                        )
                        conn = DiagramConnection(
                            self.start.obj_id,
                            obj.obj_id,
                            t,
                            arrow=arrow_default,
                        )
                        self.connections.append(conn)
                        src_id = self.start.element_id
                        dst_id = obj.element_id
                        if src_id and dst_id:
                            rel = self.repo.create_relationship(t, src_id, dst_id)
                            self.repo.add_relationship_to_diagram(self.diagram_id, rel.rel_id)
                        self._sync_to_repository()
                        ConnectionDialog(self, conn)
                    else:
                        messagebox.showwarning("Invalid Connection", msg)
                self.start = None
                self.temp_line_end = None
                self.selected_obj = None
                self.update_property_view()
                # Return to select mode after completing a connection
                self.current_tool = "Select"
                self.canvas.configure(cursor="arrow")
                self.redraw()
        elif t and t != "Select":
            if t == "Port":
                parent_obj = (
                    obj if obj and obj.obj_type in ("Part", "Block Boundary") else None
                )
                if parent_obj is None:
                    # Default to the IBD boundary if present
                    parent_obj = next(
                        (o for o in self.objects if o.obj_type == "Block Boundary"),
                        None,
                    )
                if parent_obj is None:
                    return
            pkg = self.repo.diagrams[self.diagram_id].package
            element = self.repo.create_element(t, owner=pkg)
            self.repo.add_element_to_diagram(self.diagram_id, element.elem_id)
            new_obj = SysMLObject(
                _get_next_id(),
                t,
                x / self.zoom,
                y / self.zoom,
                element_id=element.elem_id,
            )
            if t == "Block":
                new_obj.height = 140.0
                new_obj.width = 160.0
            elif t == "System Boundary":
                new_obj.width = 200.0
                new_obj.height = 120.0
            elif t in ("Decision", "Merge"):
                new_obj.width = 40.0
                new_obj.height = 40.0
            elif t == "Initial":
                new_obj.width = 20.0
                new_obj.height = 20.0
            elif t == "Final":
                new_obj.width = 30.0
                new_obj.height = 30.0
            elif t in ("Fork", "Join"):
                new_obj.width = 60.0
                new_obj.height = 10.0
            key = f"{t.replace(' ', '')}Usage"

            for prop in SYSML_PROPERTIES.get(key, []):
                new_obj.properties.setdefault(prop, "")
            if t == "Port":
                new_obj.properties.setdefault("labelX", "8")
                new_obj.properties.setdefault("labelY", "-8")
                if parent_obj:
                    new_obj.properties["parent"] = str(parent_obj.obj_id)
                    self.snap_port_to_parent(new_obj, parent_obj)
                    # Persist the port by adding it to the parent object's list
                    pname = new_obj.properties.get("name") or ""
                    ports = [
                        p.strip()
                        for p in parent_obj.properties.get("ports", "").split(",")
                        if p.strip()
                    ]
                    if not pname:
                        base = "Port"
                        idx = 1
                        existing = set(ports)
                        existing.update(
                            p.properties.get("name")
                            for p in self.objects
                            if p.obj_type == "Port"
                            and p.properties.get("parent") == str(parent_obj.obj_id)
                        )
                        pname = base
                        while pname in existing:
                            pname = f"{base}{idx}"
                            idx += 1
                        new_obj.properties["name"] = pname
                        element.name = pname
                    if pname not in ports:
                        ports.append(pname)
                        parent_obj.properties["ports"] = ", ".join(ports)
                        if parent_obj.element_id and parent_obj.element_id in self.repo.elements:
                            self.repo.elements[parent_obj.element_id].properties["ports"] = (
                                parent_obj.properties["ports"]
                            )
            element.properties.update(new_obj.properties)
            self.ensure_text_fits(new_obj)
            if t == "System Boundary":
                self.objects.insert(0, new_obj)
            else:
                self.objects.append(new_obj)
            self.sort_objects()
            self._sync_to_repository()
            self.selected_obj = new_obj
            # After placing one object, revert to select mode so additional
            # clicks do not keep adding elements unintentionally
            self.current_tool = "Select"
            self.canvas.configure(cursor="arrow")
            self.redraw()
            self.update_property_view()
        else:
            if obj:
                self.selected_obj = obj
                self.selected_objs = [obj]
                self.drag_offset = (x / self.zoom - obj.x, y / self.zoom - obj.y)
                self.resizing_obj = None
                self.resize_edge = self.hit_resize_handle(obj, x, y)
                if self.resize_edge:
                    self.resizing_obj = obj
                self.redraw()
                self.update_property_view()
            else:
                conn = self.find_connection(x, y)
                if conn:
                    if (event.state & 0x0001) and conn.style == "Custom":
                        conn.points.append((x / self.zoom, y / self.zoom))
                        self._sync_to_repository()
                    self.selected_conn = conn
                    self.selected_obj = None
                    self.selected_objs = []
                    self.dragging_point_index = None
                    self.dragging_endpoint = None
                    self.update_property_view()
                    if conn.style == "Custom":
                        for idx, (px, py) in enumerate(conn.points):
                            hx = px * self.zoom
                            hy = py * self.zoom
                            if abs(hx - x) <= 4 and abs(hy - y) <= 4:
                                self.dragging_point_index = idx
                                self.conn_drag_offset = (x - hx, y - hy)
                                break
                    elif conn.style == "Squared":
                        src_obj = self.get_object(conn.src)
                        dst_obj = self.get_object(conn.dst)
                        if src_obj and dst_obj:
                            mx = (
                                conn.points[0][0] * self.zoom
                                if conn.points
                                else ((src_obj.x + dst_obj.x) / 2 * self.zoom)
                            )
                            my = (src_obj.y + dst_obj.y) / 2 * self.zoom
                            if abs(mx - x) <= 4 and abs(my - y) <= 4:
                                self.dragging_point_index = 0
                                self.conn_drag_offset = (x - mx, 0)
                    # check for dragging endpoints
                    src_obj = self.get_object(conn.src)
                    dst_obj = self.get_object(conn.dst)
                    if src_obj and dst_obj:
                        sx, sy = self.edge_point(
                            src_obj,
                            dst_obj.x * self.zoom,
                            dst_obj.y * self.zoom,
                            conn.src_pos,
                        )
                        dxp, dyp = self.edge_point(
                            dst_obj,
                            src_obj.x * self.zoom,
                            src_obj.y * self.zoom,
                            conn.dst_pos,
                        )
                        if abs(sx - x) <= 6 and abs(sy - y) <= 6:
                            self.dragging_endpoint = "src"
                            self.conn_drag_offset = (x - sx, y - sy)
                            self.endpoint_drag_pos = None
                        elif abs(dxp - x) <= 6 and abs(dyp - y) <= 6:
                            self.dragging_endpoint = "dst"
                            self.conn_drag_offset = (x - dxp, y - dyp)
                            self.endpoint_drag_pos = None
                    self.redraw()
                else:
                    # allow clicking on the resize handle even if outside the object
                    if self.selected_obj:
                        self.resize_edge = self.hit_resize_handle(self.selected_obj, x, y)
                        if self.resize_edge:
                            self.resizing_obj = self.selected_obj
                            return
                    self.selected_obj = None
                    self.selected_objs = []
                    self.selected_conn = None
                    self.resizing_obj = None
                    self.resize_edge = None
                    if self.current_tool == "Select":
                        self.select_rect_start = (x, y)
                        self.select_rect_id = self.canvas.create_rectangle(
                            x, y, x, y, dash=(2, 2), outline="blue"
                        )
                    self.redraw()
                    self.update_property_view()

    def on_left_drag(self, event):
        if self.start and self.current_tool in (
            "Association",
            "Include",
            "Extend",
            "Flow",
            "Connector",
            "Generalization",
            "Generalize",
            "Communication Path",
            "Aggregation",
            "Composite Aggregation",
        ):
            x = self.canvas.canvasx(event.x)
            y = self.canvas.canvasy(event.y)
            self.temp_line_end = (x, y)
            self.redraw()
            return
        if self.select_rect_start:
            x = self.canvas.canvasx(event.x)
            y = self.canvas.canvasy(event.y)
            self.canvas.coords(
                self.select_rect_id,
                self.select_rect_start[0],
                self.select_rect_start[1],
                x,
                y,
            )
            self._update_drag_selection(x, y)
            return
        if (
            self.dragging_endpoint is not None
            and self.selected_conn
            and self.current_tool == "Select"
        ):
            x = self.canvas.canvasx(event.x) - self.conn_drag_offset[0]
            y = self.canvas.canvasy(event.y) - self.conn_drag_offset[1]
            if self.dragging_endpoint == "src":
                obj = self.get_object(self.selected_conn.src)
            else:
                obj = self.get_object(self.selected_conn.dst)
            if obj:
                cx = obj.x * self.zoom
                cy = obj.y * self.zoom
                w = obj.width * self.zoom / 2
                h = obj.height * self.zoom / 2
                thresh = max(w, h) + CONNECTION_SELECT_RADIUS
                if math.hypot(x - cx, y - cy) <= thresh:
                    self.endpoint_drag_pos = None
                    ex, ey = self.edge_point(obj, x, y, apply_radius=False)
                    rx = (ex / self.zoom - obj.x) / (obj.width / 2)
                    ry = (ey / self.zoom - obj.y) / (obj.height / 2)
                    if self.dragging_endpoint == "src":
                        self.selected_conn.src_pos = (rx, ry)
                    else:
                        self.selected_conn.dst_pos = (rx, ry)
                else:
                    self.endpoint_drag_pos = (x, y)
            self.redraw()
            return
        if (
            self.dragging_point_index is not None
            and self.selected_conn
            and self.current_tool == "Select"
        ):
            x = self.canvas.canvasx(event.x)
            y = self.canvas.canvasy(event.y)
            px = (x - self.conn_drag_offset[0]) / self.zoom
            py = (y - self.conn_drag_offset[1]) / self.zoom
            if self.selected_conn.style == "Squared":
                if not self.selected_conn.points:
                    self.selected_conn.points.append((px, 0))
                else:
                    self.selected_conn.points[0] = (px, 0)
            else:
                self.selected_conn.points[self.dragging_point_index] = (px, py)
            self.redraw()
            return
        if not self.selected_obj:
            return
        x = self.canvas.canvasx(event.x)
        y = self.canvas.canvasy(event.y)
        if self.resizing_obj:
            obj = self.resizing_obj
            if obj.obj_type in (
                "Initial",
                "Final",
                "Actor",
                "Decision",
                "Merge",
            ):
                return
            cx = obj.x * self.zoom
            cy = obj.y * self.zoom
            new_w = obj.width
            new_h = obj.height
            min_w, min_h = (10.0, 10.0)
            if obj.obj_type == "Block":
                min_w, min_h = self._min_block_size(obj)
            elif obj.obj_type == "Block Boundary":
                min_w, min_h = _boundary_min_size(obj, self.objects)
            if "e" in self.resize_edge or "w" in self.resize_edge:
                desired_w = 2 * abs(x - cx) / self.zoom
                new_w = max(min_w, desired_w)
            if "n" in self.resize_edge or "s" in self.resize_edge:
                if obj.obj_type not in ("Fork", "Join"):
                    desired_h = 2 * abs(y - cy) / self.zoom
                    new_h = max(min_h, desired_h)
            if obj.obj_type in ("Initial", "Final"):
                size = max(new_w, new_h)
                new_w = new_h = size
            obj.width = new_w
            obj.height = new_h
            if obj.obj_type == "Part":
                update_ports_for_part(obj, self.objects)
            if obj.obj_type == "Block Boundary":
                update_ports_for_boundary(obj, self.objects)
                ensure_boundary_contains_parts(obj, self.objects)
            self.redraw()
            return
        if self.selected_obj.obj_type == "Port" and "parent" in self.selected_obj.properties:
            parent = self.get_object(int(self.selected_obj.properties["parent"]))
            if parent:
                self.selected_obj.x = x / self.zoom
                self.selected_obj.y = y / self.zoom
                self.snap_port_to_parent(self.selected_obj, parent)
        else:
            old_x = self.selected_obj.x
            old_y = self.selected_obj.y
            self.selected_obj.x = x / self.zoom - self.drag_offset[0]
            self.selected_obj.y = y / self.zoom - self.drag_offset[1]
            dx = self.selected_obj.x - old_x
            dy = self.selected_obj.y - old_y
            if self.selected_obj.obj_type in ("Part", "Block Boundary"):
                for p in self.objects:
                    if p.obj_type == "Port" and p.properties.get("parent") == str(
                        self.selected_obj.obj_id
                    ):
                        p.x += dx
                        p.y += dy
                        self.snap_port_to_parent(p, self.selected_obj)
            if self.selected_obj.obj_type == "Block Boundary":
                for o in self.objects:
                    if o.obj_type == "Part":
                        o.x += dx
                        o.y += dy
                        update_ports_for_part(o, self.objects)
            if self.selected_obj.obj_type == "System Boundary":
                for o in self.objects:
                    if o.properties.get("boundary") == str(self.selected_obj.obj_id):
                        o.x += dx
                        o.y += dy
            else:
                b_id = self.selected_obj.properties.get("boundary")
                if b_id:
                    b = self.get_object(int(b_id))
                    if b:
                        b.x += dx
                        b.y += dy
                        for o in self.objects:
                            if o is not self.selected_obj and o.properties.get("boundary") == b_id:
                                o.x += dx
                                o.y += dy
            boundary = self.get_ibd_boundary()
            if boundary:
                ensure_boundary_contains_parts(boundary, self.objects)
        self.redraw()
        self._sync_to_repository()
        if self.app:
            self.app.update_views()

    def on_left_release(self, event):
        if self.start and self.current_tool in (
            "Association",
            "Include",
            "Extend",
            "Flow",
            "Connector",
            "Generalization",
            "Generalize",
            "Communication Path",
            "Aggregation",
            "Composite Aggregation",
        ):
            x = self.canvas.canvasx(event.x)
            y = self.canvas.canvasy(event.y)
            obj = self.find_object(
                x,
                y,
                prefer_port=True,
            )
            if obj and obj != self.start:
                valid, msg = self.validate_connection(self.start, obj, self.current_tool)
                if valid:
                    arrow_default = (
                        "forward"
                        if self.current_tool
                        in (
                            "Flow",
                            "Generalize",
                            "Generalization",
                            "Include",
                            "Extend",
                        )
                        else "none"
                    )
                    conn = DiagramConnection(
                        self.start.obj_id,
                        obj.obj_id,
                        self.current_tool,
                        arrow=arrow_default,
                    )
                    if self.current_tool == "Connector":
                        src_flow = self.start.properties.get("flow") if self.start.obj_type == "Port" else None
                        dst_flow = obj.properties.get("flow") if obj.obj_type == "Port" else None
                        if src_flow or dst_flow:
                            conn.mid_arrow = True
                            if src_flow and dst_flow:
                                dir_a = self.start.properties.get("direction", "out").lower()
                                dir_b = obj.properties.get("direction", "out").lower()
                                if dir_a == "out":
                                    conn.name = src_flow
                                    conn.arrow = "forward"
                                elif dir_b == "out":
                                    conn.name = dst_flow
                                    conn.arrow = "backward"
                                else:
                                    conn.name = src_flow
                                    conn.arrow = "both"
                            elif src_flow:
                                conn.name = src_flow
                                dir_attr = self.start.properties.get("direction", "out")
                                if dir_attr == "in":
                                    conn.arrow = "backward"
                                elif dir_attr == "out":
                                    conn.arrow = "forward"
                                else:
                                    conn.arrow = "both"
                            else:
                                conn.name = dst_flow
                                dir_attr = obj.properties.get("direction", "out")
                                if dir_attr == "in":
                                    conn.arrow = "forward"
                                elif dir_attr == "out":
                                    conn.arrow = "backward"
                                else:
                                    conn.arrow = "both"
                    self.connections.append(conn)
                    if self.start.element_id and obj.element_id:
                        rel = self.repo.create_relationship(
                            self.current_tool, self.start.element_id, obj.element_id
                        )
                        self.repo.add_relationship_to_diagram(self.diagram_id, rel.rel_id)
                        if self.current_tool == "Generalization":
                            inherit_block_properties(self.repo, self.start.element_id)
                    self._sync_to_repository()
                    ConnectionDialog(self, conn)
                else:
                    messagebox.showwarning("Invalid Connection", msg)
        if self.select_rect_start:
            x = self.canvas.canvasx(event.x)
            y = self.canvas.canvasy(event.y)
            self.canvas.coords(
                self.select_rect_id,
                self.select_rect_start[0],
                self.select_rect_start[1],
                x,
                y,
            )
            self._update_drag_selection(x, y)
            self.canvas.delete(self.select_rect_id)
            self.select_rect_start = None
            self.select_rect_id = None
        self.start = None
        self.temp_line_end = None
        # Return to select mode after completing a connection
        self.current_tool = "Select"
        self.canvas.configure(cursor="arrow")
        self.resizing_obj = None
        self.resize_edge = None
        if self.dragging_point_index is not None and self.selected_conn:
            self._sync_to_repository()
        self.dragging_point_index = None
        if self.dragging_endpoint is not None and self.selected_conn:
            x = self.canvas.canvasx(event.x)
            y = self.canvas.canvasy(event.y)
            obj = self.find_object(x, y, prefer_port=True)
            src_obj = self.get_object(self.selected_conn.src)
            dst_obj = self.get_object(self.selected_conn.dst)
            if obj and obj not in (src_obj, dst_obj):
                if self.dragging_endpoint == "src":
                    valid, msg = self.validate_connection(
                        obj, dst_obj, self.selected_conn.conn_type
                    )
                else:
                    valid, msg = self.validate_connection(
                        src_obj, obj, self.selected_conn.conn_type
                    )
                if valid and src_obj and dst_obj and obj.element_id:
                    for rel in self.repo.relationships:
                        if (
                            rel.source == src_obj.element_id
                            and rel.target == dst_obj.element_id
                            and rel.rel_type == self.selected_conn.conn_type
                        ):
                            if self.selected_conn.conn_type == "Generalization":
                                if self.dragging_endpoint == "dst":
                                    msgbox = "Changing inheritance will remove all inherited parts, properties and attributes. Continue?"
                                    if not messagebox.askyesno("Change Inheritance", msgbox):
                                        break
                                    remove_inherited_block_properties(
                                        self.repo, src_obj.element_id, dst_obj.element_id
                                    )
                                    rel.target = obj.element_id
                                    self.selected_conn.dst = obj.obj_id
                                    inherit_block_properties(self.repo, src_obj.element_id)
                                else:
                                    msgbox = "Changing inheritance will remove all inherited parts, properties and attributes. Continue?"
                                    if not messagebox.askyesno("Change Inheritance", msgbox):
                                        break
                                    remove_inherited_block_properties(
                                        self.repo, src_obj.element_id, dst_obj.element_id
                                    )
                                    rel.source = obj.element_id
                                    self.selected_conn.src = obj.obj_id
                                    inherit_block_properties(self.repo, obj.element_id)
                            else:
                                if self.selected_conn.conn_type in (
                                    "Aggregation",
                                    "Composite Aggregation",
                                ):
                                    msg = "Delete aggregation and its part?"
                                    if messagebox.askyesno(
                                        "Remove Aggregation", msg
                                    ):
                                        remove_aggregation_part(
                                            self.repo,
                                            src_obj.element_id,
                                            dst_obj.element_id,
                                            remove_object=self.selected_conn.conn_type
                                            == "Composite Aggregation",
                                            app=getattr(self, "app", None),
                                        )
                                if self.dragging_endpoint == "dst":
                                    rel.target = obj.element_id
                                    self.selected_conn.dst = obj.obj_id
                                    new_whole = src_obj.element_id
                                    new_part = obj.element_id
                                else:
                                    rel.source = obj.element_id
                                    self.selected_conn.src = obj.obj_id
                                    new_whole = obj.element_id
                                    new_part = dst_obj.element_id
                                if self.selected_conn.conn_type == "Composite Aggregation":
                                    add_composite_aggregation_part(
                                        self.repo,
                                        new_whole,
                                        new_part,
                                        self.selected_conn.multiplicity,
                                        app=getattr(self, "app", None),
                                    )
                                elif self.selected_conn.conn_type == "Aggregation":
                                    add_aggregation_part(
                                        self.repo,
                                        new_whole,
                                        new_part,
                                        self.selected_conn.multiplicity,
                                        app=getattr(self, "app", None),
                                    )
                                else:
                                    if self.dragging_endpoint == "dst":
                                        rel.target = obj.element_id
                                        self.selected_conn.dst = obj.obj_id
                                    else:
                                        rel.source = obj.element_id
                                        self.selected_conn.src = obj.obj_id
                            break
                    self._sync_to_repository()
                elif not valid:
                    messagebox.showwarning("Invalid Connection", msg)
            elif obj is None:
                if self.selected_conn in self.connections:
                    self.connections.remove(self.selected_conn)
                    if (
                        src_obj
                        and dst_obj
                        and src_obj.element_id
                        and dst_obj.element_id
                    ):
                        for rel in list(self.repo.relationships):
                            if (
                                rel.source == src_obj.element_id
                                and rel.target == dst_obj.element_id
                                and rel.rel_type == self.selected_conn.conn_type
                            ):
                                self.repo.relationships.remove(rel)
                                diag = self.repo.diagrams.get(self.diagram_id)
                                if diag and rel.rel_id in diag.relationships:
                                    diag.relationships.remove(rel.rel_id)
                                if self.selected_conn.conn_type == "Generalization":
                                    remove_inherited_block_properties(
                                        self.repo,
                                        src_obj.element_id,
                                        dst_obj.element_id,
                                    )
                                    inherit_block_properties(
                                        self.repo, src_obj.element_id
                                    )
                                elif self.selected_conn.conn_type in (
                                    "Aggregation",
                                    "Composite Aggregation",
                                ):
                                    remove_aggregation_part(
                                        self.repo,
                                        src_obj.element_id,
                                        dst_obj.element_id,
                                        remove_object=self.selected_conn.conn_type
                                        == "Composite Aggregation",
                                        app=getattr(self, "app", None),
                                    )
                                break
                    self.selected_conn = None
                    self._sync_to_repository()
            else:
                self._sync_to_repository()
            self.dragging_endpoint = None
            self.conn_drag_offset = None
            self.endpoint_drag_pos = None
        else:
            self.dragging_endpoint = None
            self.conn_drag_offset = None
            self.endpoint_drag_pos = None
        if self.selected_obj and self.current_tool == "Select":
            if self.selected_obj.obj_type != "System Boundary":
                b = self.find_boundary_for_obj(self.selected_obj)
                if b:
                    self.selected_obj.properties["boundary"] = str(b.obj_id)
                else:
                    self.selected_obj.properties.pop("boundary", None)
            self._sync_to_repository()
        self.redraw()

    def on_mouse_move(self, event):
        if self.start and self.current_tool in (
            "Association",
            "Include",
            "Extend",
            "Flow",
            "Connector",
            "Generalization",
            "Generalize",
            "Communication Path",
            "Aggregation",
            "Composite Aggregation",
        ):
            x = self.canvas.canvasx(event.x)
            y = self.canvas.canvasy(event.y)
            self.temp_line_end = (x, y)
            self.redraw()

    def on_mouse_move(self, event):
        if self.start and self.current_tool in (
            "Association",
            "Include",
            "Extend",
            "Flow",
            "Connector",
            "Generalization",
            "Generalize",
            "Communication Path",
            "Aggregation",
            "Composite Aggregation",
        ):
            x = self.canvas.canvasx(event.x)
            y = self.canvas.canvasy(event.y)
            self.temp_line_end = (x, y)
            self.redraw()

    def on_double_click(self, event):
        x = self.canvas.canvasx(event.x)
        y = self.canvas.canvasy(event.y)
        obj = self.find_object(x, y)
        if obj:
            if self._open_linked_diagram(obj):
                return
            SysMLObjectDialog(self, obj)
            self._sync_to_repository()
            self.redraw()
            if getattr(self, "app", None):
                self.app.update_views()
        else:
            conn = self.find_connection(x, y)
            if conn:
                ConnectionDialog(self, conn)
                self.redraw()

    def on_rc_press(self, event):
        self.rc_dragged = False
        self.canvas.scan_mark(event.x, event.y)

    def on_rc_drag(self, event):
        self.rc_dragged = True
        self.canvas.scan_dragto(event.x, event.y, gain=1)

    def on_rc_release(self, event):
        if not self.rc_dragged:
            self.show_context_menu(event)

    def show_context_menu(self, event):
        x = self.canvas.canvasx(event.x)
        y = self.canvas.canvasy(event.y)
        obj = self.find_object(x, y)
        conn = None
        if not obj:
            conn = self.find_connection(x, y)
            if not conn:
                diag = self.repo.diagrams.get(self.diagram_id)
                if diag and diag.diag_type == "Internal Block Diagram":
                    menu = tk.Menu(self, tearoff=0)
                    menu.add_command(label="Set Father", command=self._set_diagram_father)
                    menu.tk_popup(event.x_root, event.y_root)
                return
        self.selected_obj = obj
        self.selected_conn = conn
        menu = tk.Menu(self, tearoff=0)
        if obj:
            menu.add_command(label="Properties", command=lambda: self._edit_object(obj))
            diag_id = self.repo.get_linked_diagram(obj.element_id)
            if diag_id and diag_id in self.repo.diagrams or obj.properties.get("view"):
                menu.add_command(
                    label="Open Linked Diagram", command=lambda: self._open_linked_diagram(obj)
                )
            menu.add_separator()
            menu.add_command(label="Copy", command=self.copy_selected)
            menu.add_command(label="Cut", command=self.cut_selected)
            menu.add_command(label="Paste", command=self.paste_selected)
            diag = self.repo.diagrams.get(self.diagram_id)
            if diag and diag.diag_type == "Internal Block Diagram" and obj.obj_type == "Part":
                menu.add_separator()
                menu.add_command(
                    label="Remove Part from Diagram",
                    command=lambda: self.remove_part_diagram(obj),
                )
                menu.add_command(
                    label="Remove Part from Model",
                    command=lambda: self.remove_part_model(obj),
                )
        menu.tk_popup(event.x_root, event.y_root)

    def _edit_object(self, obj):
        SysMLObjectDialog(self, obj)
        self._sync_to_repository()
        self.redraw()
        if self.app:
            self.app.update_views()
        self.update_property_view()
        if getattr(self, "app", None):
            self.app.update_views()

    def _open_linked_diagram(self, obj) -> bool:
        diag_id = self.repo.get_linked_diagram(obj.element_id)
        if not diag_id and obj.obj_type == "Part":
            def_id = obj.properties.get("definition")
            if def_id:
                diag_id = self.repo.get_linked_diagram(def_id)
        view_id = obj.properties.get("view")
        if (
            obj.obj_type == "CallBehaviorAction"
            and diag_id
            and view_id
            and view_id in self.repo.diagrams
        ):
            if messagebox.askyesno("Open Diagram", "Open Behavior Diagram?\nChoose No for View"):
                chosen = diag_id
            else:
                chosen = view_id
        else:
            chosen = diag_id or view_id
        if not chosen or chosen not in self.repo.diagrams:
            return False
        # Avoid opening duplicate windows for the same diagram within the
        # current container. If a child frame already displays the chosen
        # diagram, simply return.
        for child in self.master.winfo_children():
            if getattr(child, "diagram_id", None) == chosen:
                return True
        diag = self.repo.diagrams[chosen]
        history = self.diagram_history + [self.diagram_id]
        if diag.diag_type == "Use Case Diagram":
            UseCaseDiagramWindow(self.master, self.app, diagram_id=chosen, history=history)
        elif diag.diag_type == "Activity Diagram":
            ActivityDiagramWindow(self.master, self.app, diagram_id=chosen, history=history)
        elif diag.diag_type == "Block Diagram":
            BlockDiagramWindow(self.master, self.app, diagram_id=chosen, history=history)
        elif diag.diag_type == "Internal Block Diagram":
            InternalBlockDiagramWindow(self.master, self.app, diagram_id=chosen, history=history)
        self._sync_to_repository()
        self.destroy()
        return True

    def _set_diagram_father(self) -> None:
        diag = self.repo.diagrams.get(self.diagram_id)
        if not diag or diag.diag_type != "Internal Block Diagram":
            return
        dlg = DiagramPropertiesDialog(self, diag)
        for data in getattr(dlg, "added_parts", []):
            self.objects.append(SysMLObject(**data))
        self._sync_to_repository()
        self.redraw()
        if self.app:
            self.app.update_views()

    def go_back(self):
        if not self.diagram_history:
            return
        prev_id = self.diagram_history.pop()
        diag = self.repo.diagrams.get(prev_id)
        if not diag:
            return
        if diag.diag_type == "Use Case Diagram":
            UseCaseDiagramWindow(
                self.master, self.app, diagram_id=prev_id, history=self.diagram_history
            )
        elif diag.diag_type == "Activity Diagram":
            ActivityDiagramWindow(
                self.master, self.app, diagram_id=prev_id, history=self.diagram_history
            )
        elif diag.diag_type == "Block Diagram":
            BlockDiagramWindow(
                self.master, self.app, diagram_id=prev_id, history=self.diagram_history
            )
        elif diag.diag_type == "Internal Block Diagram":
            InternalBlockDiagramWindow(
                self.master, self.app, diagram_id=prev_id, history=self.diagram_history
            )
        self._sync_to_repository()
        self.destroy()

    def on_ctrl_mousewheel(self, event):
        if event.delta > 0:
            self.zoom_in()
        else:
            self.zoom_out()

    # ------------------------------------------------------------
    # Utility methods
    # ------------------------------------------------------------
    def find_object(self, x: float, y: float, prefer_port: bool = False) -> SysMLObject | None:
        """Return the diagram object under ``(x, y)``.

        When ``prefer_port`` is ``True`` ports are looked up first so they
        are selected over overlapping parent objects like a Block Boundary.
        """
        if prefer_port:
            for obj in reversed(self.objects):
                if obj.obj_type != "Port":
                    continue
                ox = obj.x * self.zoom
                oy = obj.y * self.zoom
                w = obj.width * self.zoom / 2
                h = obj.height * self.zoom / 2
                if ox - w <= x <= ox + w and oy - h <= y <= oy + h:
                    return obj

        for obj in reversed(self.objects):
            ox = obj.x * self.zoom
            oy = obj.y * self.zoom
            w = obj.width * self.zoom / 2
            h = obj.height * self.zoom / 2
            if obj.obj_type in ("Initial", "Final"):
                r = min(w, h)
                if (x - ox) ** 2 + (y - oy) ** 2 <= r**2:
                    return obj
            elif ox - w <= x <= ox + w and oy - h <= y <= oy + h:
                return obj
        return None

    def hit_resize_handle(self, obj: SysMLObject, x: float, y: float) -> str | None:
        if obj.obj_type in (
            "Initial",
            "Final",
            "Actor",
            "Decision",
            "Merge",
        ):
            return None
        margin = 5
        ox = obj.x * self.zoom
        oy = obj.y * self.zoom
        w = obj.width * self.zoom / 2
        h = obj.height * self.zoom / 2
        left = ox - w
        right = ox + w
        top = oy - h
        bottom = oy + h
        near_left = abs(x - left) <= margin
        near_right = abs(x - right) <= margin
        near_top = abs(y - top) <= margin
        near_bottom = abs(y - bottom) <= margin
        if near_left and near_top:
            return "nw"
        if near_right and near_top:
            return "ne"
        if near_left and near_bottom:
            return "sw"
        if near_right and near_bottom:
            return "se"
        if near_left:
            return "w"
        if near_right:
            return "e"
        if near_top:
            return "n"
        if near_bottom:
            return "s"
        return None

    def _dist_to_segment(self, p, a, b) -> float:
        px, py = p
        ax, ay = a
        bx, by = b
        if ax == bx and ay == by:
            return ((px - ax) ** 2 + (py - ay) ** 2) ** 0.5
        t = ((px - ax) * (bx - ax) + (py - ay) * (by - ay)) / ((bx - ax) ** 2 + (by - ay) ** 2)
        t = max(0, min(1, t))
        lx = ax + t * (bx - ax)
        ly = ay + t * (by - ay)
        return ((px - lx) ** 2 + (py - ly) ** 2) ** 0.5

    def _segment_intersection(self, p1, p2, p3, p4):
        """Return intersection point (x, y, t) of segments *p1*-*p2* and *p3*-*p4* or None."""
        x1, y1 = p1
        x2, y2 = p2
        x3, y3 = p3
        x4, y4 = p4
        denom = (y4 - y3) * (x2 - x1) - (x4 - x3) * (y2 - y1)
        if denom == 0:
            return None
        t = ((x3 - x1) * (y4 - y3) - (y3 - y1) * (x4 - x3)) / denom
        u = ((x3 - x1) * (y2 - y1) - (y3 - y1) * (x2 - x1)) / denom
        if 0 <= t <= 1 and 0 <= u <= 1:
            ix = x1 + t * (x2 - x1)
            iy = y1 + t * (y2 - y1)
            return ix, iy, t
        return None

    def _nearest_diamond_corner(self, obj: SysMLObject, tx: float, ty: float) -> Tuple[float, float]:
        """Return the diamond corner of *obj* closest to the target (*tx*, *ty*)."""
        x = obj.x * self.zoom
        y = obj.y * self.zoom
        w = obj.width * self.zoom / 2
        h = obj.height * self.zoom / 2
        corners = [
            (x, y - h),
            (x + w, y),
            (x, y + h),
            (x - w, y),
        ]
        return min(corners, key=lambda p: (p[0] - tx) ** 2 + (p[1] - ty) ** 2)

    def find_connection(self, x: float, y: float) -> DiagramConnection | None:
        for conn in self.connections:
            src = self.get_object(conn.src)
            dst = self.get_object(conn.dst)
            if not src or not dst:
                continue
            sx, sy = self.edge_point(
                src,
                dst.x * self.zoom,
                dst.y * self.zoom,
                conn.src_pos,
            )
            points = [(sx, sy)]
            if conn.style == "Squared":
                if conn.points:
                    mx = conn.points[0][0] * self.zoom
                else:
                    mx = (src.x + dst.x) / 2 * self.zoom
                points.extend([(mx, points[-1][1]), (mx, dst.y * self.zoom)])
            elif conn.style == "Custom":
                for px, py in conn.points:
                    xpt = px * self.zoom
                    ypt = py * self.zoom
                    last = points[-1]
                    points.extend([(xpt, last[1]), (xpt, ypt)])
            ex, ey = self.edge_point(
                dst,
                src.x * self.zoom,
                src.y * self.zoom,
                conn.dst_pos,
            )
            points.append((ex, ey))
            for a, b in zip(points[:-1], points[1:]):
                if self._dist_to_segment((x, y), a, b) <= CONNECTION_SELECT_RADIUS:
                    return conn
        return None

    def snap_port_to_parent(self, port: SysMLObject, parent: SysMLObject) -> None:
        snap_port_to_parent_obj(port, parent)

    def edge_point(
        self,
        obj: SysMLObject,
        tx: float,
        ty: float,
        rel: tuple[float, float] | None = None,
        apply_radius: bool = True,
    ) -> Tuple[float, float]:
        cx = obj.x * self.zoom
        cy = obj.y * self.zoom
        if obj.obj_type == "Port":
            return cx, cy

        def _intersect(vx: float, vy: float, w: float, h: float, r: float) -> Tuple[float, float]:
            """Return intersection of a ray from the origin with a rounded rectangle."""
            if vx == 0 and vy == 0:
                return 0.0, 0.0

            wi, hi = w - r, h - r
            signx = 1 if vx >= 0 else -1
            signy = 1 if vy >= 0 else -1
            candidates: list[tuple[float, float, float]] = []

            if vx != 0:
                t_v = (signx * w) / vx
                if t_v >= 0:
                    y_v = vy * t_v
                    if abs(y_v) <= hi:
                        candidates.append((t_v, signx * w, y_v))

            if vy != 0:
                t_h = (signy * h) / vy
                if t_h >= 0:
                    x_h = vx * t_h
                    if abs(x_h) <= wi:
                        candidates.append((t_h, x_h, signy * h))

            if r > 0:
                cx_arc, cy_arc = signx * wi, signy * hi
                a = vx * vx + vy * vy
                b = -2 * (vx * cx_arc + vy * cy_arc)
                c = cx_arc * cx_arc + cy_arc * cy_arc - r * r
                disc = b * b - 4 * a * c
                if disc >= 0:
                    sqrt_disc = math.sqrt(disc)
                    for t_arc in ((-b - sqrt_disc) / (2 * a), (-b + sqrt_disc) / (2 * a)):
                        if t_arc >= 0:
                            x_arc = vx * t_arc
                            y_arc = vy * t_arc
                            if signx * x_arc >= wi and signy * y_arc >= hi:
                                candidates.append((t_arc, x_arc, y_arc))

            if not candidates:
                return 0.0, 0.0

            t, ix, iy = min(candidates, key=lambda c: c[0])
            return ix, iy

        w = obj.width * self.zoom / 2
        h = obj.height * self.zoom / 2
        radius = 0.0
        if apply_radius:
            if obj.obj_type == "Block":
                radius = 6 * self.zoom
            elif obj.obj_type == "System Boundary":
                radius = 12 * self.zoom
            elif obj.obj_type in ("Action Usage", "Action", "CallBehaviorAction"):
                radius = 8 * self.zoom

        if rel is not None:
            rx, ry = rel
            if obj.obj_type in ("Decision", "Merge"):
                if abs(rx) >= abs(ry):
                    return (cx + (w if rx >= 0 else -w), cy)
                else:
                    return (cx, cy + (h if ry >= 0 else -h))
            vx = rx * obj.width / 2 * self.zoom
            vy = ry * obj.height / 2 * self.zoom
            ix, iy = _intersect(vx, vy, w, h, radius if apply_radius else 0.0)
            return cx + ix, cy + iy

        dx = tx - cx
        dy = ty - cy
        if obj.obj_type in ("Initial", "Final"):
            r = min(w, h)
            dist = (dx**2 + dy**2) ** 0.5 or 1
            return cx + dx / dist * r, cy + dy / dist * r
        if obj.obj_type in ("Decision", "Merge"):
            points = [
                (cx, cy - h),
                (cx + w, cy),
                (cx, cy + h),
                (cx - w, cy),
            ]
            best = None
            for i in range(len(points)):
                p3 = points[i]
                p4 = points[(i + 1) % len(points)]
                inter = SysMLDiagramWindow._segment_intersection(
                    self, (cx, cy), (tx, ty), p3, p4
                )
                if inter:
                    ix, iy, t = inter
                    if best is None or t < best[2]:
                        best = (ix, iy, t)
            if best:
                return best[0], best[1]

        ix, iy = _intersect(dx, dy, w, h, radius)
        return cx + ix, cy + iy

    def sync_ports(self, part: SysMLObject) -> None:
        names: List[str] = []
        block_id = part.properties.get("definition")
        if block_id and block_id in self.repo.elements:
            block_elem = self.repo.elements[block_id]
            names.extend(
                [p.strip() for p in block_elem.properties.get("ports", "").split(",") if p.strip()]
            )
        names.extend([p.strip() for p in part.properties.get("ports", "").split(",") if p.strip()])
        existing = {
            o.properties.get("name"): o
            for o in self.objects
            if o.obj_type == "Port" and o.properties.get("parent") == str(part.obj_id)
        }
        for n in names:
            if n not in existing:
                port = SysMLObject(
                    _get_next_id(),
                    "Port",
                    part.x + part.width / 2 + 20,
                    part.y,
                    properties={
                        "name": n,
                        "parent": str(part.obj_id),
                        "side": "E",
                        "labelX": "8",
                        "labelY": "-8",
                    },
                )
                self.snap_port_to_parent(port, part)
                self.objects.append(port)
                existing[n] = port
        for n, obj in list(existing.items()):
            if n not in names:
                self.objects.remove(obj)
        self.sort_objects()

    def sync_boundary_ports(self, boundary: SysMLObject) -> None:
        names: List[str] = []
        block_id = boundary.element_id
        if block_id and block_id in self.repo.elements:
            block_elem = self.repo.elements[block_id]
            names.extend([
                p.strip() for p in block_elem.properties.get("ports", "").split(",") if p.strip()
            ])
        existing = {
            o.properties.get("name"): o
            for o in self.objects
            if o.obj_type == "Port" and o.properties.get("parent") == str(boundary.obj_id)
        }
        for n in names:
            if n not in existing:
                port = SysMLObject(
                    _get_next_id(),
                    "Port",
                    boundary.x + boundary.width / 2 + 20,
                    boundary.y,
                    properties={
                        "name": n,
                        "parent": str(boundary.obj_id),
                        "side": "E",
                        "labelX": "8",
                        "labelY": "-8",
                    },
                )
                self.snap_port_to_parent(port, boundary)
                self.objects.append(port)
                existing[n] = port
        for n, obj in list(existing.items()):
            if n not in names:
                self.objects.remove(obj)
        self.sort_objects()

    def zoom_in(self):
        self.zoom *= 1.2
        self.font.config(size=int(8 * self.zoom))
        self.redraw()

    def zoom_out(self):
        self.zoom /= 1.2
        self.font.config(size=int(8 * self.zoom))
        self.redraw()

    def _block_compartments(self, obj: SysMLObject) -> list[tuple[str, str]]:
        """Return the list of compartments displayed for a Block."""
        return [
            ("Parts", obj.properties.get("partProperties", "")),
            (
                "Operations",
                "; ".join(
                    format_operation(op)
                    for op in parse_operations(obj.properties.get("operations", ""))
                ),
            ),
            ("Ports", obj.properties.get("ports", "")),
            (
                "Reliability",
                " ".join(
                    f"{label}={obj.properties.get(key, '')}"
                    for label, key in (
                        ("FIT", "fit"),
                        ("Qual", "qualification"),
                        ("FM", "failureModes"),
                    )
                    if obj.properties.get(key, "")
                ),
            ),
            ("Requirements", "; ".join(r.get("id") for r in obj.requirements)),
        ]

    def _min_block_size(self, obj: SysMLObject) -> tuple[float, float]:
        """Return minimum width and height to display all Block text."""
        header = f"<<block>> {obj.properties.get('name', '')}".strip()
        width_px = self.font.measure(header) + 8 * self.zoom
        compartments = self._block_compartments(obj)
        for label, text in compartments:
            display = f"{label}: {text}" if text else f"{label}:"
            width_px = max(width_px, self.font.measure(display) + 8 * self.zoom)
        height_px = (1 + len(compartments)) * 20 * self.zoom
        return width_px / self.zoom, height_px / self.zoom

    def _wrap_text_to_width(self, text: str, width_px: float) -> list[str]:
        """Return *text* wrapped to fit within *width_px* pixels."""
        if self.font.measure(text) <= width_px:
            return [text]
        words = text.split()
        if not words:
            words = [text]

        if len(words) == 1 and self.font.measure(words[0]) > width_px:
            # single long word - wrap by characters
            lines: list[str] = []
            current = ""
            for ch in words[0]:
                if self.font.measure(current + ch) <= width_px:
                    current += ch
                else:
                    if current:
                        lines.append(current)
                    current = ch
            if current:
                lines.append(current)
            return lines

        lines: list[str] = []
        current = words[0]
        for word in words[1:]:
            candidate = current + " " + word
            if self.font.measure(candidate) <= width_px:
                current = candidate
            else:
                lines.append(current)
                if self.font.measure(word) <= width_px:
                    current = word
                else:
                    # break long word
                    part = ""
                    for ch in word:
                        if self.font.measure(part + ch) <= width_px:
                            part += ch
                        else:
                            if part:
                                lines.append(part)
                            part = ch
                    current = part
        if current:
            lines.append(current)
        return lines

    def _object_label_lines(self, obj: SysMLObject) -> list[str]:
        """Return the lines of text displayed inside *obj*."""
        if obj.obj_type == "System Boundary" or obj.obj_type == "Block Boundary":
            name = obj.properties.get("name", "")
            return [name] if name else []

        if obj.obj_type in ("Block", "Port"):
            # Blocks and ports use custom drawing logic
            return []

        name = obj.properties.get("name", "")
        has_name = False
        def_id = obj.properties.get("definition")
        if obj.element_id and obj.element_id in self.repo.elements:
            elem = self.repo.elements[obj.element_id]
            name = elem.name or elem.properties.get("component", "")
            def_id = def_id or elem.properties.get("definition")
            def_name = ""
            if def_id and def_id in self.repo.elements:
                def_name = self.repo.elements[def_id].name or def_id
            has_name = bool(name) and not _is_default_part_name(def_name, name)
<<<<<<< HEAD
=======

>>>>>>> a27abe20
        if not has_name:
            name = ""
        if obj.obj_type == "Part":
            asil = calculate_allocated_asil(obj.requirements)
            if obj.properties.get("asil") != asil:
                obj.properties["asil"] = asil
                if obj.element_id and obj.element_id in self.repo.elements:
                    self.repo.elements[obj.element_id].properties["asil"] = asil
            def_id = obj.properties.get("definition")
            mult = None
            if def_id and def_id in self.repo.elements:
                def_name = self.repo.elements[def_id].name or def_id
                diag = self.repo.diagrams.get(self.diagram_id)
                block_id = (
                    getattr(diag, "father", None)
                    or next(
                        (
                            eid
                            for eid, did in self.repo.element_diagrams.items()
                            if did == self.diagram_id
                        ),
                        None,
                    )
                )
                if block_id:
                    for rel in self.repo.relationships:
                        if (
                            rel.rel_type in ("Aggregation", "Composite Aggregation")
                            and rel.source == block_id
                            and rel.target == def_id
                        ):
                            mult = rel.properties.get("multiplicity")
                            break
                base = name
                index = None
                m = re.match(r"^(.*)\[(\d+)\]$", name)
                if m:
                    base = m.group(1)
                    index = int(m.group(2))
                if index is not None:
                    base = f"{base} {index}"
                name = base
                if mult:
                    if ".." in mult:
                        upper = mult.split("..", 1)[1] or "*"
                        disp = f"{index or 1}..{upper}"
                    elif mult == "*":
                        disp = f"{index or 1}..*"
                    else:
                        disp = f"{index or 1}..{mult}"
                    def_part = f"{def_name} [{disp}]"
                else:
                    def_part = def_name
                if name and def_part != name:
                    name = f"{name} : {def_part}"
                elif not name:
                    name = f" : {def_part}"

        lines: list[str] = []
        diag_id = self.repo.get_linked_diagram(obj.element_id)
        if diag_id and diag_id in self.repo.diagrams:
            diag = self.repo.diagrams[diag_id]
            diag_name = diag.name or diag_id
            lines.append(diag_name)

        if obj.obj_type in ("Action", "CallBehaviorAction") and name:
            max_width = obj.width * self.zoom - 6 * self.zoom
            if max_width > 0:
                wrapped = self._wrap_text_to_width(name, max_width)
                lines.extend(wrapped)
            else:
                lines.append(name)
        else:
            lines.append(name)

        key = obj.obj_type.replace(" ", "")
        if not key.endswith("Usage"):
            key += "Usage"
        for prop in SYSML_PROPERTIES.get(key, []):
            if obj.obj_type == "Part" and prop in (
                "fit",
                "qualification",
                "failureModes",
                "asil",
            ):
                continue
            val = obj.properties.get(prop)
            if val:
                lines.append(f"{prop}: {val}")

        if obj.obj_type == "Part":
            rel_items = []
            for lbl, key in (
                ("ASIL", "asil"),
                ("FIT", "fit"),
                ("Qual", "qualification"),
                ("FM", "failureModes"),
            ):
                val = obj.properties.get(key)
                if val:
                    rel_items.append(f"{lbl}: {val}")
            if rel_items:
                lines.extend(rel_items)
            reqs = "; ".join(r.get("id") for r in obj.requirements)
            if reqs:
                lines.append(f"Reqs: {reqs}")

        return lines

    def ensure_text_fits(self, obj: SysMLObject) -> None:
        """Expand the object's size so its label is fully visible."""
        if obj.obj_type == "Block":
            b_w, b_h = self._min_block_size(obj)
            min_w, min_h = b_w, b_h
        else:
            label_lines = self._object_label_lines(obj)
            if not label_lines:
                return

            text_width = max(self.font.measure(line) for line in label_lines)
            text_height = self.font.metrics("linespace") * len(label_lines)
            if obj.obj_type in ("Action", "CallBehaviorAction"):
                padding = 6 * self.zoom
                if text_width + padding <= obj.width * self.zoom:
                    min_w = obj.width
                else:
                    min_w = (text_width + padding) / self.zoom
            else:
                padding = 10 * self.zoom
                min_w = (text_width + padding) / self.zoom
            min_h = (text_height + padding) / self.zoom

        if obj.obj_type in ("Block",):
            # _min_block_size already accounts for text padding
            pass
        elif obj.obj_type in (
            "Fork",
            "Join",
            "Initial",
            "Final",
            "Decision",
            "Merge",
        ):
            min_h = obj.height  # height remains unchanged for these types
        if min_w > obj.width:
            obj.width = min_w
        if obj.obj_type not in (
            "Fork",
            "Join",
            "Initial",
            "Final",
            "Decision",
            "Merge",
        ) and min_h > obj.height:
            obj.height = min_h

    def sort_objects(self) -> None:
        """Order objects so boundaries render behind and their ports above."""

        def key(o: SysMLObject) -> int:
            if o.obj_type in ("System Boundary", "Block Boundary"):
                return 0
            if o.obj_type == "Port":
                parent_id = o.properties.get("parent")
                if parent_id:
                    try:
                        pid = int(parent_id)
                    except (TypeError, ValueError):
                        pid = None
                    if pid is not None:
                        for obj in self.objects:
                            if obj.obj_id == pid and obj.obj_type == "Block Boundary":
                                return 2
            return 1

        self.objects.sort(key=key)

    def redraw(self):
        self.canvas.delete("all")
        self.sort_objects()
        remove_orphan_ports(self.objects)
        for obj in list(self.objects):
            if getattr(obj, "hidden", False):
                continue
            if obj.obj_type == "Part":
                self.sync_ports(obj)
            if obj.obj_type == "Block Boundary":
                self.sync_boundary_ports(obj)
            self.ensure_text_fits(obj)
            self.draw_object(obj)
        for conn in self.connections:
            src = self.get_object(conn.src)
            dst = self.get_object(conn.dst)
            if (
                src
                and dst
                and not getattr(src, "hidden", False)
                and not getattr(dst, "hidden", False)
            ):
                if (
                    conn is self.selected_conn
                    and self.dragging_endpoint is not None
                    and self.endpoint_drag_pos
                ):
                    continue
                self.draw_connection(src, dst, conn, conn is self.selected_conn)
        if (
            self.selected_conn
            and self.dragging_endpoint is not None
            and self.endpoint_drag_pos
        ):
            other = (
                self.get_object(self.selected_conn.dst)
                if self.dragging_endpoint == "src"
                else self.get_object(self.selected_conn.src)
            )
            if other:
                rel = (
                    self.selected_conn.dst_pos
                    if self.dragging_endpoint == "src"
                    else self.selected_conn.src_pos
                )
                sx, sy = self.edge_point(other, *self.endpoint_drag_pos, rel)
                ex, ey = self.endpoint_drag_pos
                forward = self.selected_conn.arrow in ("forward", "both")
                backward = self.selected_conn.arrow in ("backward", "both")
                if self.dragging_endpoint == "src":
                    arrow_start = backward
                    arrow_end = forward
                else:
                    arrow_start = backward
                    arrow_end = forward
                if arrow_start and arrow_end:
                    style = tk.BOTH
                elif arrow_end:
                    style = tk.LAST
                elif arrow_start:
                    style = tk.FIRST
                else:
                    style = tk.NONE
                self.canvas.create_line(
                    sx,
                    sy,
                    ex,
                    ey,
                    dash=(2, 2),
                    arrow=style,
                    tags="connection",
                )
        if (
            self.start
            and self.temp_line_end
            and self.current_tool
            in (
                "Association",
                "Include",
                "Extend",
                "Flow",
                "Connector",
                "Generalization",
                "Generalize",
                "Communication Path",
                "Aggregation",
                "Composite Aggregation",
            )
        ):
            sx, sy = self.edge_point(self.start, *self.temp_line_end)
            ex, ey = self.temp_line_end
            self.canvas.create_line(
                sx, sy, ex, ey, dash=(2, 2), arrow=tk.LAST, tags="connection"
            )
        self.canvas.tag_raise("connection")
        self.canvas.config(scrollregion=self.canvas.bbox("all"))

    def _create_round_rect(self, x1, y1, x2, y2, radius=10, **kwargs):
        """Draw a rectangle with rounded corners on the canvas."""
        rad = min(radius, abs(x2 - x1) / 2, abs(y2 - y1) / 2)
        points = [
            x1 + rad,
            y1,
            x2 - rad,
            y1,
            x2,
            y1,
            x2,
            y1 + rad,
            x2,
            y2 - rad,
            x2,
            y2,
            x2 - rad,
            y2,
            x1 + rad,
            y2,
            x1,
            y2,
            x1,
            y2 - rad,
            x1,
            y1 + rad,
            x1,
            y1,
        ]
        return self.canvas.create_polygon(points, smooth=True, splinesteps=36, **kwargs)

    def _draw_open_arrow(
        self,
        start: Tuple[float, float],
        end: Tuple[float, float],
        color: str = "black",
        width: int = 1,
        tags: str = "connection",
    ) -> None:
        """Draw an open arrow head from *start* to *end*."""
        dx = end[0] - start[0]
        dy = end[1] - start[1]
        length = math.hypot(dx, dy)
        if length == 0:
            return
        size = 10 * self.zoom
        angle = math.atan2(dy, dx)
        spread = math.radians(20)
        p1 = (
            end[0] - size * math.cos(angle - spread),
            end[1] - size * math.sin(angle - spread),
        )
        p2 = (
            end[0] - size * math.cos(angle + spread),
            end[1] - size * math.sin(angle + spread),
        )
        self.canvas.create_polygon(
            end,
            p1,
            p2,
            fill=self.canvas.cget("background"),
            outline=color,
            width=width,
            tags=tags,
        )

    def _draw_filled_arrow(
        self,
        start: Tuple[float, float],
        end: Tuple[float, float],
        color: str = "black",
        width: int = 1,
        tags: str = "connection",
    ) -> None:
        """Draw a filled triangular arrow from *start* to *end*."""
        dx = end[0] - start[0]
        dy = end[1] - start[1]
        length = math.hypot(dx, dy)
        if length == 0:
            return
        size = 10 * self.zoom
        angle = math.atan2(dy, dx)
        spread = math.radians(20)
        p1 = (
            end[0] - size * math.cos(angle - spread),
            end[1] - size * math.sin(angle - spread),
        )
        p2 = (
            end[0] - size * math.cos(angle + spread),
            end[1] - size * math.sin(angle + spread),
        )
        self.canvas.create_polygon(
            end,
            p1,
            p2,
            fill=color,
            outline=color,
            width=width,
            tags=tags,
        )

    def _draw_open_diamond(
        self,
        start: Tuple[float, float],
        end: Tuple[float, float],
        color: str = "black",
        width: int = 1,
        tags: str = "connection",
    ) -> None:
        """Draw an open diamond from *start* to *end*."""
        dx = end[0] - start[0]
        dy = end[1] - start[1]
        length = math.hypot(dx, dy)
        if length == 0:
            return
        size = 10 * self.zoom
        angle = math.atan2(dy, dx)
        p1 = (
            end[0] - size * math.cos(angle),
            end[1] - size * math.sin(angle),
        )
        p2 = (
            p1[0] - size * math.sin(angle) / 2,
            p1[1] + size * math.cos(angle) / 2,
        )
        p3 = (
            end[0] - 2 * size * math.cos(angle),
            end[1] - 2 * size * math.sin(angle),
        )
        p4 = (
            p1[0] + size * math.sin(angle) / 2,
            p1[1] - size * math.cos(angle) / 2,
        )
        self.canvas.create_polygon(
            end,
            p2,
            p3,
            p4,
            fill=self.canvas.cget("background"),
            outline=color,
            width=width,
            tags=tags,
        )

    def _draw_filled_diamond(
        self,
        start: Tuple[float, float],
        end: Tuple[float, float],
        color: str = "black",
        width: int = 1,
        tags: str = "connection",
    ) -> None:
        """Draw a filled diamond from *start* to *end*."""
        dx = end[0] - start[0]
        dy = end[1] - start[1]
        length = math.hypot(dx, dy)
        if length == 0:
            return
        size = 10 * self.zoom
        angle = math.atan2(dy, dx)
        p1 = (
            end[0] - size * math.cos(angle),
            end[1] - size * math.sin(angle),
        )
        p2 = (
            p1[0] - size * math.sin(angle) / 2,
            p1[1] + size * math.cos(angle) / 2,
        )
        p3 = (
            end[0] - 2 * size * math.cos(angle),
            end[1] - 2 * size * math.sin(angle),
        )
        p4 = (
            p1[0] + size * math.sin(angle) / 2,
            p1[1] - size * math.cos(angle) / 2,
        )
        self.canvas.create_polygon(
            end,
            p2,
            p3,
            p4,
            fill=color,
            outline=color,
            width=width,
            tags=tags,
        )

    def _draw_center_triangle(
        self,
        start: Tuple[float, float],
        end: Tuple[float, float],
        color: str = "black",
        width: int = 1,
        tags: str = "connection",
    ) -> None:
        """Draw a small triangular arrow pointing from *start* to *end*.

        The triangle is centered on the line segment defined by the start
        and end points and scales with the current zoom level.
        """
        dx = end[0] - start[0]
        dy = end[1] - start[1]
        length = math.hypot(dx, dy)
        if length == 0:
            return
        mx = (start[0] + end[0]) / 2
        my = (start[1] + end[1]) / 2
        # Slightly enlarge the arrowhead to make flow direction clearer
        size = 10 * self.zoom
        angle = math.atan2(dy, dx)
        spread = math.radians(20)
        p1 = (mx, my)
        p2 = (
            mx - size * math.cos(angle - spread),
            my - size * math.sin(angle - spread),
        )
        p3 = (
            mx - size * math.cos(angle + spread),
            my - size * math.sin(angle + spread),
        )
        self.canvas.create_polygon(
            p1,
            p2,
            p3,
            fill=color,
            outline=color,
            width=width,
            tags=tags,
        )

    def draw_object(self, obj: SysMLObject):
        x = obj.x * self.zoom
        y = obj.y * self.zoom
        w = obj.width * self.zoom / 2
        h = obj.height * self.zoom / 2
        color = OBJECT_COLORS.get(obj.obj_type, "white")
        outline = "black"
        if obj.obj_type == "Actor":
            sx = obj.width / 80.0 * self.zoom
            sy = obj.height / 40.0 * self.zoom
            self.canvas.create_oval(
                x - 10 * sx,
                y - 30 * sy,
                x + 10 * sx,
                y - 10 * sy,
                outline=outline,
                fill=color,
            )
            self.canvas.create_line(x, y - 10 * sy, x, y + 20 * sy, fill=outline)
            self.canvas.create_line(x - 15 * sx, y, x + 15 * sx, y, fill=outline)
            self.canvas.create_line(
                x,
                y + 20 * sy,
                x - 10 * sx,
                y + 40 * sy,
                fill=outline,
            )
            self.canvas.create_line(
                x,
                y + 20 * sy,
                x + 10 * sx,
                y + 40 * sy,
                fill=outline,
            )
        elif obj.obj_type == "Use Case":
            self.canvas.create_oval(
                x - w,
                y - h,
                x + w,
                y + h,
                fill=color,
                outline=outline,
            )
        elif obj.obj_type == "System Boundary":
            self._create_round_rect(
                x - w,
                y - h,
                x + w,
                y + h,
                radius=12 * self.zoom,
                dash=(4, 2),
                outline=outline,
                fill=color,
            )
            label = obj.properties.get("name", "")
            if label:
                lx = x
                ly = y - h - 4 * self.zoom
                self.canvas.create_text(
                    lx,
                    ly,
                    text=label,
                    anchor="s",
                    font=self.font,
                )
        elif obj.obj_type == "Block Boundary":
            self._create_round_rect(
                x - w,
                y - h,
                x + w,
                y + h,
                radius=12 * self.zoom,
                dash=(4, 2),
                outline=outline,
                fill="",
            )
            label = obj.properties.get("name", "")
            if label:
                lx = x
                ly = y - h - 4 * self.zoom
                self.canvas.create_text(
                    lx,
                    ly,
                    text=label,
                    anchor="s",
                    font=self.font,
                )
        elif obj.obj_type in ("Action Usage", "Action", "CallBehaviorAction", "Part", "Port"):
            dash = ()
            fill = color
            if obj.obj_type == "Part":
                dash = (4, 2)
            if obj.obj_type == "Port":
                side = obj.properties.get("side", "E")
                sz = 6 * self.zoom
                self.canvas.create_rectangle(
                    x - sz,
                    y - sz,
                    x + sz,
                    y + sz,
                    fill=color,
                    outline=outline,
                )
                arrow_len = sz * 1.2
                half = arrow_len / 2
                direction = obj.properties.get("direction", "out")

                if side in ("E", "W"):
                    if side == "E":
                        inside = -half
                        outside = half
                    else:
                        inside = half
                        outside = -half
                    if direction == "in":
                        self.canvas.create_line(x + outside, y, x + inside, y, arrow=tk.LAST)
                    elif direction == "out":
                        self.canvas.create_line(x + inside, y, x + outside, y, arrow=tk.LAST)
                    else:
                        self.canvas.create_line(x - half, y, x + half, y, arrow=tk.BOTH)
                else:  # N or S
                    if side == "S":
                        inside = -half
                        outside = half
                    else:
                        inside = half
                        outside = -half
                    if direction == "in":
                        self.canvas.create_line(x, y + outside, x, y + inside, arrow=tk.LAST)
                    elif direction == "out":
                        self.canvas.create_line(x, y + inside, x, y + outside, arrow=tk.LAST)
                    else:
                        self.canvas.create_line(x, y - half, x, y + half, arrow=tk.BOTH)

                lx_off = _parse_float(obj.properties.get("labelX"), 8.0)
                ly_off = _parse_float(obj.properties.get("labelY"), -8.0)
                lx = x + lx_off * self.zoom
                ly = y + ly_off * self.zoom
                self.canvas.create_text(
                    lx,
                    ly,
                    text=obj.properties.get("name", ""),
                    anchor="center",
                    font=self.font,
                )
            else:
                if obj.obj_type in ("Action Usage", "Action", "CallBehaviorAction"):
                    self._create_round_rect(
                        x - w,
                        y - h,
                        x + w,
                        y + h,
                        radius=8 * self.zoom,
                        dash=dash,
                        fill=fill,
                        outline=outline,
                    )
                else:
                    self.canvas.create_rectangle(
                        x - w,
                        y - h,
                        x + w,
                        y + h,
                        dash=dash,
                        fill=fill,
                        outline=outline,
                    )
        elif obj.obj_type == "Block":
            left, top = x - w, y - h
            right, bottom = x + w, y + h
            self._create_round_rect(
                left,
                top,
                right,
                bottom,
                radius=6 * self.zoom,
                fill=color,
                outline=outline,
            )
            header = f"<<block>> {obj.properties.get('name', '')}".strip()
            self.canvas.create_line(left, top + 20 * self.zoom, right, top + 20 * self.zoom)
            self.canvas.create_text(
                left + 4 * self.zoom,
                top + 10 * self.zoom,
                text=header,
                anchor="w",
                font=self.font,
            )
            compartments = [
                ("Parts", obj.properties.get("partProperties", "")),
                (
                    "Operations",
                    "; ".join(
                        format_operation(op)
                        for op in parse_operations(obj.properties.get("operations", ""))
                    ),
                ),
                ("Ports", obj.properties.get("ports", "")),
                (
                    "Reliability",
                    " ".join(
                        f"{label}={obj.properties.get(key,'')}"
                        for label, key in (
                            ("FIT", "fit"),
                            ("Qual", "qualification"),
                            ("FM", "failureModes"),
                        )
                        if obj.properties.get(key, "")
                    ),
                ),
                (
                    "Requirements",
                    "; ".join(r.get("id") for r in obj.requirements),
                ),
            ]
            cy = top + 20 * self.zoom
            for label, text in compartments:
                self.canvas.create_line(left, cy, right, cy)
                display = f"{label}: {text}" if text else f"{label}:"
                self.canvas.create_text(
                    left + 4 * self.zoom,
                    cy + 10 * self.zoom,
                    text=display,
                    anchor="w",
                    font=self.font,
                )
                cy += 20 * self.zoom
        elif obj.obj_type in ("Initial", "Final"):
            if obj.obj_type == "Initial":
                r = min(obj.width, obj.height) / 2 * self.zoom
                self.canvas.create_oval(x - r, y - r, x + r, y + r, fill="black")
            else:
                r = min(obj.width, obj.height) / 2 * self.zoom
                inner = max(r - 5 * self.zoom, 0)
                self.canvas.create_oval(x - r, y - r, x + r, y + r)
                self.canvas.create_oval(x - inner, y - inner, x + inner, y + inner, fill="black")
        elif obj.obj_type in ("Decision", "Merge"):
            self.canvas.create_polygon(
                x,
                y - h,
                x + w,
                y,
                x,
                y + h,
                x - w,
                y,
                fill=color,
                outline=outline,
            )
        elif obj.obj_type in ("Fork", "Join"):
            half = obj.width / 2 * self.zoom
            self.canvas.create_rectangle(
                x - half, y - 5 * self.zoom, x + half, y + 5 * self.zoom, fill="black"
            )
        else:
            self._create_round_rect(
                x - w,
                y - h,
                x + w,
                y + h,
                radius=6 * self.zoom,
                fill=color,
                outline=outline,
            )

        if obj.obj_type not in ("Block", "System Boundary", "Block Boundary", "Port"):
            name = obj.properties.get("name", obj.obj_type)
            label = name
            if obj.obj_type == "Part":
                def_id = obj.properties.get("definition")
                if def_id and def_id in self.repo.elements:
                    def_name = self.repo.elements[def_id].name or def_id
                    label = f"{name} : {def_name}" if name else def_name
            diag_id = self.repo.get_linked_diagram(obj.element_id)
            label_lines = []
            if diag_id and diag_id in self.repo.diagrams:
                diag = self.repo.diagrams[diag_id]
                diag_name = diag.name or diag_id
                label_lines.append(diag_name)
            label_lines.append(label)
            key = obj.obj_type.replace(" ", "")
            if not key.endswith("Usage"):
                key += "Usage"
            for prop in SYSML_PROPERTIES.get(key, []):
                if obj.obj_type == "Part" and prop in (
                    "fit",
                    "qualification",
                    "failureModes",
                    "asil",
                ):
                    continue
                val = obj.properties.get(prop)
                if val:
                    label_lines.append(f"{prop}: {val}")
            if obj.obj_type == "Part":
                rel_items = []
                for lbl, key in (
                    ("ASIL", "asil"),
                    ("FIT", "fit"),
                    ("Qual", "qualification"),
                    ("FM", "failureModes"),
                ):
                    val = obj.properties.get(key)
                    if val:
                        rel_items.append(f"{lbl}: {val}")
                if rel_items:
                    label_lines.extend(rel_items)
                reqs = "; ".join(r.get("id") for r in obj.requirements)
                if reqs:
                    label_lines.append(f"Reqs: {reqs}")
            if obj.obj_type == "Actor":
                sy = obj.height / 40.0 * self.zoom
                label_x = x
                label_y = y + 40 * sy + 10 * self.zoom
                self.canvas.create_text(
                    label_x,
                    label_y,
                    text="\n".join(label_lines),
                    anchor="n",
                    font=self.font,
                )
            elif obj.obj_type in ("Initial", "Final"):
                label_y = y + obj.height / 2 * self.zoom + 10 * self.zoom
                self.canvas.create_text(
                    x,
                    label_y,
                    text="\n".join(label_lines),
                    anchor="n",
                    font=self.font,
                )
            else:
                self.canvas.create_text(
                    x,
                    y,
                    text="\n".join(label_lines),
                    anchor="center",
                    font=self.font,
                )

        if obj in self.selected_objs:
            bx = x - w
            by = y - h
            ex = x + w
            ey = y + h
            self.canvas.create_rectangle(bx, by, ex, ey, outline="red", dash=(2, 2))
            if obj == self.selected_obj and obj.obj_type != "Actor":
                s = 4
                for hx, hy in [(bx, by), (bx, ey), (ex, by), (ex, ey)]:
                    self.canvas.create_rectangle(
                        hx - s,
                        hy - s,
                        hx + s,
                        hy + s,
                        outline="red",
                        fill="white",
                    )

    def draw_connection(
        self, a: SysMLObject, b: SysMLObject, conn: DiagramConnection, selected: bool = False
    ):
        axc, ayc = a.x * self.zoom, a.y * self.zoom
        bxc, byc = b.x * self.zoom, b.y * self.zoom
        ax, ay = self.edge_point(a, bxc, byc, conn.src_pos)
        bx, by = self.edge_point(b, axc, ayc, conn.dst_pos)
        dash = ()
        label = conn.name or None
        if conn.conn_type in ("Include", "Extend"):
            dash = (4, 2)
            incl_label = f"<<{conn.conn_type.lower()}>>"
            label = f"{incl_label}\n{label}" if label else incl_label
        elif conn.conn_type in ("Generalize", "Generalization", "Communication Path"):
            dash = (2, 2)
        src_flow = a.properties.get("flow") if a.obj_type == "Port" else None
        dst_flow = b.properties.get("flow") if b.obj_type == "Port" else None
        points = [(ax, ay)]
        if conn.style == "Squared":
            if conn.points:
                mx = conn.points[0][0] * self.zoom
            else:
                mx = (ax + bx) / 2
            points.extend([(mx, ay), (mx, by)])
        elif conn.style == "Custom":
            for px, py in conn.points:
                x = px * self.zoom
                y = py * self.zoom
                last = points[-1]
                points.extend([(x, last[1]), (x, y)])
        points.append((bx, by))
        flat = [coord for pt in points for coord in pt]
        color = "red" if selected else "black"
        width = 2 if selected else 1
        arrow_style = tk.NONE
        open_arrow = conn.conn_type in ("Include", "Extend")
        diamond_src = conn.conn_type in ("Aggregation", "Composite Aggregation")
        filled_diamond = conn.conn_type == "Composite Aggregation"
        forward = conn.arrow in ("forward", "both")
        backward = conn.arrow in ("backward", "both")
        mid_forward = forward
        mid_backward = backward
        if conn.conn_type == "Connector" and (src_flow or dst_flow):
            arrow_style = tk.NONE
            conn.mid_arrow = True
            if src_flow and dst_flow:
                dir_a = a.properties.get("direction", "out").lower()
                dir_b = b.properties.get("direction", "out").lower()
                if dir_a == "out":
                    label = src_flow
                    mid_forward, mid_backward = True, False
                elif dir_b == "out":
                    label = dst_flow
                    mid_forward, mid_backward = False, True
                else:
                    label = src_flow
                    mid_forward, mid_backward = True, True
            elif src_flow:
                label = src_flow
                dir_attr = a.properties.get("direction", "out")
                if dir_attr == "in":
                    mid_forward, mid_backward = False, True
                elif dir_attr == "out":
                    mid_forward, mid_backward = True, False
                else:
                    mid_forward, mid_backward = True, True
            else:
                label = dst_flow
                dir_attr = b.properties.get("direction", "out")
                if dir_attr == "in":
                    mid_forward, mid_backward = True, False
                elif dir_attr == "out":
                    mid_forward, mid_backward = False, True
                else:
                    mid_forward, mid_backward = True, True
        self.canvas.create_line(
            *flat,
            arrow=arrow_style,
            dash=dash,
            fill=color,
            width=width,
            tags="connection",
        )
        if open_arrow:
            if forward:
                self._draw_open_arrow(
                    points[-2], points[-1], color=color, width=width, tags="connection"
                )
            if backward:
                self._draw_open_arrow(
                    points[1], points[0], color=color, width=width, tags="connection"
                )
        elif conn.conn_type in ("Generalize", "Generalization"):
            # SysML uses an open triangular arrow head for generalization
            # relationships. Use the open arrow drawing helper so the arrow
            # interior matches the canvas background (typically white).
            if forward:
                self._draw_open_arrow(
                    points[-2], points[-1], color=color, width=width, tags="connection"
                )
            if backward:
                self._draw_filled_arrow(
                    points[1], points[0], color=color, width=width, tags="connection"
                )
        elif diamond_src:
            if filled_diamond:
                self._draw_filled_diamond(
                    points[1], points[0], color=color, width=width, tags="connection"
                )
            else:
                self._draw_open_diamond(
                    points[1], points[0], color=color, width=width, tags="connection"
                )
        else:
            if forward:
                self._draw_filled_arrow(
                    points[-2], points[-1], color=color, width=width, tags="connection"
                )
            if backward:
                self._draw_filled_arrow(
                    points[1], points[0], color=color, width=width, tags="connection"
                )
        flow_port = None
        flow_name = ""
        if a.obj_type == "Port" and a.properties.get("flow"):
            flow_port = a
            flow_name = a.properties.get("flow", "")
        elif b.obj_type == "Port" and b.properties.get("flow"):
            flow_port = b
            flow_name = b.properties.get("flow", "")

        if conn.mid_arrow or flow_port:
            mid_idx = len(points) // 2
            if mid_idx > 0:
                mstart = points[mid_idx - 1]
                mend = points[mid_idx]
                if flow_port:
                    direction = flow_port.properties.get("direction", "")
                    if flow_port is b:
                        direction = "in" if direction == "out" else "out" if direction == "in" else direction
                    if direction == "inout":
                        self._draw_center_triangle(
                            mstart, mend, color=color, width=width, tags="connection"
                        )
                        self._draw_center_triangle(
                            mend, mstart, color=color, width=width, tags="connection"
                        )
                    elif direction == "in":
                        self._draw_center_triangle(
                            mend, mstart, color=color, width=width, tags="connection"
                        )
                    else:
                        self._draw_center_triangle(
                            mstart, mend, color=color, width=width, tags="connection"
                        )
                    mx = (mstart[0] + mend[0]) / 2
                    my = (mstart[1] + mend[1]) / 2
                    self.canvas.create_text(
                        mx,
                        my - 10 * self.zoom,
                        text=flow_name,
                        font=self.font,
                        tags="connection",
                    )
                else:
                    if mid_forward or not mid_backward:
                        self._draw_center_triangle(
                            mstart, mend, color=color, width=width, tags="connection"
                        )
                    if mid_backward:
                        self._draw_center_triangle(
                            mend, mstart, color=color, width=width, tags="connection"
                        )
        if selected:
            if conn.style == "Custom":
                for px, py in conn.points:
                    hx = px * self.zoom
                    hy = py * self.zoom
                    s = 3
                    self.canvas.create_rectangle(
                    hx - s,
                    hy - s,
                    hx + s,
                    hy + s,
                    outline="red",
                    fill="white",
                    tags="connection",
                )
            elif conn.style == "Squared":
                if conn.points:
                    mx = conn.points[0][0] * self.zoom
                else:
                    mx = (ax + bx) / 2
                hy = (ay + by) / 2
                s = 3
                self.canvas.create_rectangle(
                    mx - s,
                    hy - s,
                    mx + s,
                    hy + s,
                    outline="red",
                    fill="white",
                    tags="connection",
                )
            # draw endpoint handles
            for hx, hy in [(ax, ay), (bx, by)]:
                s = 3
                self.canvas.create_rectangle(
                    hx - s,
                    hy - s,
                    hx + s,
                    hy + s,
                    outline="red",
                    fill="white",
                    tags="connection",
                )
        if conn.multiplicity and conn.conn_type in ("Aggregation", "Composite Aggregation"):
            end_x, end_y = points[-1]
            prev_x, prev_y = points[-2]
            dx = prev_x - end_x
            dy = prev_y - end_y
            length = math.hypot(dx, dy)
            if length:
                offset = 15 * self.zoom
                mx = end_x + dx / length * offset
                my = end_y + dy / length * offset
            else:
                mx, my = end_x, end_y
            self.canvas.create_text(
                mx,
                my - 10 * self.zoom,
                text=conn.multiplicity,
                font=self.font,
                tags="connection",
            )
        if label:
            mx, my = (ax + bx) / 2, (ay + by) / 2
            self.canvas.create_text(
                mx,
                my - 10 * self.zoom,
                text=label,
                font=self.font,
                tags="connection",
            )

    def get_object(self, oid: int) -> SysMLObject | None:
        for o in self.objects:
            if o.obj_id == oid:
                return o
        return None

    def get_ibd_boundary(self) -> SysMLObject | None:
        """Return the Block Boundary object if present."""
        for o in self.objects:
            if o.obj_type == "Block Boundary":
                return o
        return None

    def _object_within(self, obj: SysMLObject, boundary: SysMLObject) -> bool:
        left = boundary.x - boundary.width / 2
        right = boundary.x + boundary.width / 2
        top = boundary.y - boundary.height / 2
        bottom = boundary.y + boundary.height / 2
        ox = obj.x
        oy = obj.y
        return left <= ox <= right and top <= oy <= bottom

    def find_boundary_for_obj(self, obj: SysMLObject) -> SysMLObject | None:
        for b in self.objects:
            if b.obj_type == "System Boundary" and self._object_within(obj, b):
                return b
        return None

    def _update_drag_selection(self, x: float, y: float) -> None:
        if not self.select_rect_start:
            return
        x0, y0 = self.select_rect_start
        left, right = sorted([x0, x])
        top, bottom = sorted([y0, y])
        selected: list[SysMLObject] = []
        for obj in self.objects:
            ox = obj.x * self.zoom
            oy = obj.y * self.zoom
            w = obj.width * self.zoom / 2
            h = obj.height * self.zoom / 2
            if left <= ox - w and ox + w <= right and top <= oy - h and oy + h <= bottom:
                selected.append(obj)
        self.selected_objs = selected
        self.selected_obj = selected[0] if len(selected) == 1 else None
        self.redraw()
        self.update_property_view()

    # ------------------------------------------------------------
    # Clipboard operations
    # ------------------------------------------------------------
    def copy_selected(self, _event=None):
        if self.selected_obj:
            import copy

            self.clipboard = copy.deepcopy(self.selected_obj)

    def cut_selected(self, _event=None):
        if self.selected_obj:
            import copy

            self.clipboard = copy.deepcopy(self.selected_obj)
            self.remove_object(self.selected_obj)
            self.selected_obj = None
            self._sync_to_repository()
            self.redraw()
            self.update_property_view()

    def paste_selected(self, _event=None):
        if self.clipboard:
            import copy

            new_obj = copy.deepcopy(self.clipboard)
            new_obj.obj_id = _get_next_id()
            new_obj.x += 20
            new_obj.y += 20
            if new_obj.obj_type == "System Boundary":
                self.objects.insert(0, new_obj)
            else:
                self.objects.append(new_obj)
            self.sort_objects()
            diag = self.repo.diagrams.get(self.diagram_id)
            if diag and new_obj.element_id and new_obj.element_id not in diag.elements:
                diag.elements.append(new_obj.element_id)
            self.selected_obj = new_obj
            self._sync_to_repository()
            self.redraw()
            self.update_property_view()

    def delete_selected(self, _event=None):
        if self.selected_objs:
            for obj in list(self.selected_objs):
                self.remove_object(obj)
            self.selected_objs = []
            self.selected_obj = None
            self._sync_to_repository()
            self.redraw()
            self.update_property_view()
            return
        if self.selected_conn:
            if self.selected_conn in self.connections:
                src_elem = self.get_object(self.selected_conn.src)
                dst_elem = self.get_object(self.selected_conn.dst)
                if (
                    self.selected_conn.conn_type == "Generalization"
                    and src_elem
                    and dst_elem
                ):
                    msg = (
                        "Removing this inheritance will delete all inherited parts, "
                        "properties and attributes. Continue?"
                    )
                    if not messagebox.askyesno("Remove Inheritance", msg):
                        return
                elif self.selected_conn.conn_type in (
                    "Aggregation",
                    "Composite Aggregation",
                ):
                    msg = "Delete aggregation and its part?"
                    if not messagebox.askyesno("Remove Aggregation", msg):
                        return
                self.connections.remove(self.selected_conn)
                # remove matching repository relationship
                if src_elem and dst_elem and src_elem.element_id and dst_elem.element_id:
                    for rel in list(self.repo.relationships):
                        if (
                            rel.source == src_elem.element_id
                            and rel.target == dst_elem.element_id
                            and rel.rel_type == self.selected_conn.conn_type
                        ):
                            self.repo.relationships.remove(rel)
                            diag = self.repo.diagrams.get(self.diagram_id)
                            if diag and rel.rel_id in diag.relationships:
                                diag.relationships.remove(rel.rel_id)
                            if self.selected_conn.conn_type == "Generalization":
                                remove_inherited_block_properties(
                                    self.repo, src_elem.element_id, dst_elem.element_id
                                )
                                inherit_block_properties(self.repo, src_elem.element_id)
                            elif self.selected_conn.conn_type in ("Aggregation", "Composite Aggregation"):
                                remove_aggregation_part(
                                    self.repo,
                                    src_elem.element_id,
                                    dst_elem.element_id,
                                    remove_object=self.selected_conn.conn_type == "Composite Aggregation",
                                    app=getattr(self, "app", None),
                                )
                            break
                self.selected_conn = None
                self._sync_to_repository()
                self.redraw()
                self.update_property_view()

    def remove_object(self, obj: SysMLObject) -> None:
        if getattr(obj, "locked", False):
            return
        removed_ids = {obj.obj_id}
        if obj in self.objects:
            self.objects.remove(obj)
        if obj.obj_type == "Part":
            before = {o.obj_id for o in self.objects}
            remove_orphan_ports(self.objects)
            removed_ids.update(before - {o.obj_id for o in self.objects})
        self.connections = [
            c for c in self.connections if c.src not in removed_ids and c.dst not in removed_ids
        ]
        diag = self.repo.diagrams.get(self.diagram_id)
        if diag and obj.element_id in diag.elements:
            diag.elements.remove(obj.element_id)

        prev_parts = None
        block_id = None
        if obj.obj_type == "Part" and diag:
            block_id = getattr(diag, "father", None) or next(
                (eid for eid, did in self.repo.element_diagrams.items() if did == self.diagram_id),
                None,
            )
            if block_id and block_id in self.repo.elements:
                block = self.repo.elements[block_id]
                prev_parts = block.properties.get("partProperties")

        self._sync_to_repository()

        if prev_parts is not None and block_id and block_id in self.repo.elements:
            block = self.repo.elements[block_id]
            if prev_parts:
                block.properties["partProperties"] = prev_parts
            else:
                block.properties.pop("partProperties", None)
            for d in self.repo.diagrams.values():
                for o in getattr(d, "objects", []):
                    if o.get("element_id") == block_id:
                        if prev_parts:
                            o.setdefault("properties", {})["partProperties"] = prev_parts
                        else:
                            o.setdefault("properties", {}).pop("partProperties", None)

    # ------------------------------------------------------------
    # Part removal helpers
    # ------------------------------------------------------------
    def remove_part_diagram(self, obj: SysMLObject) -> None:
        """Remove *obj* from the current diagram but keep it in the model."""
        if obj.obj_type != "Part":
            return
        obj.hidden = True
        self.selected_obj = None
        self._sync_to_repository()
        self.redraw()
        self.update_property_view()

    def remove_part_model(self, obj: SysMLObject) -> None:
        """Remove *obj* from the repository and all diagrams."""
        if obj.obj_type != "Part":
            return
        self.remove_object(obj)
        part_id = obj.element_id
        repo = self.repo
        # remove from other diagrams
        for diag in repo.diagrams.values():
            diag.objects = [o for o in getattr(diag, "objects", []) if o.get("element_id") != part_id]
            if part_id in getattr(diag, "elements", []):
                diag.elements.remove(part_id)
        # update any open windows
        app = getattr(self, "app", None)
        if app:
            for win in getattr(app, "ibd_windows", []):
                win.objects = [o for o in win.objects if o.element_id != part_id]
                remove_orphan_ports(win.objects)
                win.redraw()
                win._sync_to_repository()
        # update block properties
        diag = repo.diagrams.get(self.diagram_id)
        block_id = getattr(diag, "father", None) or next((eid for eid, did in repo.element_diagrams.items() if did == self.diagram_id), None)
        name = ""
        elem = repo.elements.get(part_id)
        if elem:
            name = elem.name or elem.properties.get("component", "")
            def_id = elem.properties.get("definition")
            if not name and def_id and def_id in repo.elements:
                name = repo.elements[def_id].name or def_id
        if block_id and name and block_id in repo.elements:
            block = repo.elements[block_id]
            parts = [p.strip() for p in block.properties.get("partProperties", "").split(",") if p.strip()]
            parts = [p for p in parts if p.split("[")[0].strip() != name]
            if parts:
                block.properties["partProperties"] = ", ".join(parts)
            else:
                block.properties.pop("partProperties", None)
            for d in repo.diagrams.values():
                for o in getattr(d, "objects", []):
                    if o.get("element_id") == block_id:
                        if parts:
                            o.setdefault("properties", {})["partProperties"] = ", ".join(parts)
                        else:
                            o.setdefault("properties", {}).pop("partProperties", None)
        repo.delete_element(part_id)
        self._sync_to_repository()
        self.redraw()
        self.update_property_view()

    def _sync_to_repository(self) -> None:
        """Persist current objects and connections back to the repository."""
        diag = self.repo.diagrams.get(self.diagram_id)
        if diag:
            diag.objects = [obj.__dict__ for obj in self.objects]
            diag.connections = [conn.__dict__ for conn in self.connections]
            update_block_parts_from_ibd(self.repo, diag)
            self.repo.touch_diagram(self.diagram_id)
            _sync_block_parts_from_ibd(self.repo, self.diagram_id)
            if diag.diag_type == "Internal Block Diagram":
                block_id = (
                    getattr(diag, "father", None)
                    or next(
                        (
                            eid
                            for eid, did in self.repo.element_diagrams.items()
                            if did == self.diagram_id
                        ),
                        None,
                    )
                )
                if block_id:
                    added_mult = _enforce_ibd_multiplicity(
                        self.repo, block_id, app=getattr(self, "app", None)
                    )
                    if added_mult and not getattr(self, "app", None):
                        for data in added_mult:
                            if not any(
                                o.obj_id == data["obj_id"] for o in self.objects
                            ):
                                self.objects.append(SysMLObject(**data))

    def refresh_from_repository(self, _event=None) -> None:
        """Reload diagram objects from the repository and redraw."""
        diag = self.repo.diagrams.get(self.diagram_id)
        if not diag:
            return
        self.objects = []
        for data in getattr(diag, "objects", []):
            if "requirements" not in data:
                data["requirements"] = []
            obj = SysMLObject(**data)
            if obj.obj_type == "Part":
                asil = calculate_allocated_asil(obj.requirements)
                obj.properties.setdefault("asil", asil)
                if obj.element_id and obj.element_id in self.repo.elements:
                    self.repo.elements[obj.element_id].properties.setdefault(
                        "asil", asil
                    )
            self.objects.append(obj)
        self.sort_objects()
        self.connections = [
            DiagramConnection(**data) for data in getattr(diag, "connections", [])
        ]
        if self.objects:
            global _next_obj_id
            _next_obj_id = max(o.obj_id for o in self.objects) + 1
        self.redraw()
        self.update_property_view()

    def on_close(self):
        self._sync_to_repository()
        self.destroy()


class SysMLObjectDialog(simpledialog.Dialog):
    """Simple dialog for editing AutoML object properties."""

    def __init__(self, master, obj: SysMLObject):
        if not hasattr(obj, "requirements"):
            obj.requirements = []
        self.obj = obj
        super().__init__(master, title=f"Edit {obj.obj_type}")

    class SelectRequirementsDialog(simpledialog.Dialog):
        def __init__(self, parent, title="Select Requirements"):
            self.selected_vars = {}
            super().__init__(parent, title=title)

        def body(self, master):
            ttk.Label(master, text="Select requirements:").pack(padx=5, pady=5)
            container = ttk.Frame(master)
            container.pack(fill=tk.BOTH, expand=True)
            canvas = tk.Canvas(container, borderwidth=0)
            scrollbar = ttk.Scrollbar(container, orient="vertical", command=canvas.yview)
            self.check_frame = ttk.Frame(canvas)
            self.check_frame.bind(
                "<Configure>", lambda e: canvas.configure(scrollregion=canvas.bbox("all"))
            )
            canvas.create_window((0, 0), window=self.check_frame, anchor="nw")
            canvas.configure(yscrollcommand=scrollbar.set)
            canvas.pack(side="left", fill="both", expand=True)
            scrollbar.pack(side="right", fill="y")
            for req_id, req in global_requirements.items():
                var = tk.BooleanVar(value=False)
                self.selected_vars[req_id] = var
                text = f"[{req['id']}] {req['text']}"
                ttk.Checkbutton(self.check_frame, text=text, variable=var).pack(
                    anchor="w", padx=2, pady=2
                )
            return self.check_frame

        def apply(self):
            self.result = [rid for rid, var in self.selected_vars.items() if var.get()]

    class SelectComponentsDialog(simpledialog.Dialog):
        """Dialog to choose which components should become parts."""

        def __init__(self, parent, components):
            self.components = components
            self.selected = {}
            super().__init__(parent, title="Select Components")

        def body(self, master):
            ttk.Label(master, text="Select components:").pack(padx=5, pady=5)
            frame = ttk.Frame(master)
            frame.pack(fill=tk.BOTH, expand=True)
            canvas = tk.Canvas(frame, borderwidth=0)
            scrollbar = ttk.Scrollbar(frame, orient="vertical", command=canvas.yview)
            self.check_frame = ttk.Frame(canvas)
            self.check_frame.bind(
                "<Configure>", lambda e: canvas.configure(scrollregion=canvas.bbox("all"))
            )
            canvas.create_window((0, 0), window=self.check_frame, anchor="nw")
            canvas.configure(yscrollcommand=scrollbar.set)
            canvas.pack(side="left", fill="both", expand=True)
            scrollbar.pack(side="right", fill="y")
            for comp in self.components:
                var = tk.BooleanVar(value=True)
                self.selected[comp] = var
                ttk.Checkbutton(self.check_frame, text=comp.name, variable=var).pack(
                    anchor="w", padx=2, pady=2
                )
            return self.check_frame

        def apply(self):
            self.result = [c for c, var in self.selected.items() if var.get()]

    class SelectNamesDialog(simpledialog.Dialog):
        """Dialog to choose which part names should be added."""

        def __init__(self, parent, names, title="Select Parts"):
            self.names = names
            self.selected = {}
            super().__init__(parent, title=title)

        def body(self, master):
            ttk.Label(master, text="Select parts:").pack(padx=5, pady=5)
            frame = ttk.Frame(master)
            frame.pack(fill=tk.BOTH, expand=True)
            canvas = tk.Canvas(frame, borderwidth=0)
            scrollbar = ttk.Scrollbar(frame, orient="vertical", command=canvas.yview)
            self.check_frame = ttk.Frame(canvas)
            self.check_frame.bind(
                "<Configure>", lambda e: canvas.configure(scrollregion=canvas.bbox("all"))
            )
            canvas.create_window((0, 0), window=self.check_frame, anchor="nw")
            canvas.configure(yscrollcommand=scrollbar.set)
            canvas.pack(side="left", fill="both", expand=True)
            scrollbar.pack(side="right", fill="y")
            for name in self.names:
                var = tk.BooleanVar(value=True)
                self.selected[name] = var
                ttk.Checkbutton(self.check_frame, text=name, variable=var).pack(
                    anchor="w", padx=2, pady=2
                )
            return self.check_frame

        def apply(self):
            self.result = [n for n, var in self.selected.items() if var.get()]

    class ManagePartsDialog(simpledialog.Dialog):
        """Dialog to toggle visibility of contained parts."""

        def __init__(self, parent, names, visible, hidden):
            self.names = names
            self.visible = visible
            self.hidden = hidden
            self.selected = {}
            super().__init__(parent, title="Add Contained Parts")

        def body(self, master):
            ttk.Label(master, text="Select parts to show:").pack(padx=5, pady=5)
            frame = ttk.Frame(master)
            frame.pack(fill=tk.BOTH, expand=True)
            canvas = tk.Canvas(frame, borderwidth=0)
            scrollbar = ttk.Scrollbar(frame, orient="vertical", command=canvas.yview)
            self.check_frame = ttk.Frame(canvas)
            self.check_frame.bind(
                "<Configure>", lambda e: canvas.configure(scrollregion=canvas.bbox("all"))
            )
            canvas.create_window((0, 0), window=self.check_frame, anchor="nw")
            canvas.configure(yscrollcommand=scrollbar.set)
            canvas.pack(side="left", fill="both", expand=True)
            scrollbar.pack(side="right", fill="y")
            for name in self.names:
                var = tk.BooleanVar(value=name in self.visible)
                self.selected[name] = var
                ttk.Checkbutton(self.check_frame, text=name, variable=var).pack(
                    anchor="w", padx=2, pady=2
                )
            return self.check_frame

        def apply(self):
            self.result = [n for n, var in self.selected.items() if var.get()]

    def body(self, master):
        # Disable window resizing so the layout remains consistent
        self.resizable(False, False)

        # Use a notebook to keep the dialog compact by grouping fields
        self.nb = ttk.Notebook(master)
        self.nb.grid(row=0, column=0, columnspan=3, sticky="nsew")

        gen_frame = ttk.Frame(self.nb)
        prop_frame = ttk.Frame(self.nb)
        rel_frame = ttk.Frame(self.nb)
        link_frame = ttk.Frame(self.nb)
        req_frame = ttk.Frame(self.nb)

        self.nb.add(gen_frame, text="General")
        self.nb.add(prop_frame, text="Properties")
        self.nb.add(rel_frame, text="Reliability")
        self.nb.add(link_frame, text="Links")
        self.nb.add(req_frame, text="Requirements")

        gen_row = 0
        ttk.Label(gen_frame, text="Name:").grid(row=gen_row, column=0, sticky="e", padx=4, pady=4)
        self.name_var = tk.StringVar(value=self.obj.properties.get("name", ""))
        ttk.Entry(gen_frame, textvariable=self.name_var).grid(row=gen_row, column=1, padx=4, pady=4)
        gen_row += 1
        ttk.Label(gen_frame, text="Width:").grid(row=gen_row, column=0, sticky="e", padx=4, pady=2)
        self.width_var = tk.StringVar(value=str(self.obj.width))
        width_state = (
            "readonly"
            if self.obj.obj_type in ("Initial", "Final", "Actor", "Decision", "Merge")
            else "normal"
        )
        ttk.Entry(gen_frame, textvariable=self.width_var, state=width_state).grid(
            row=gen_row, column=1, padx=4, pady=2
        )
        gen_row += 1
        if self.obj.obj_type not in ("Fork", "Join"):
            ttk.Label(gen_frame, text="Height:").grid(
                row=gen_row, column=0, sticky="e", padx=4, pady=2
            )
            self.height_var = tk.StringVar(value=str(self.obj.height))
            height_state = (
                "readonly"
                if self.obj.obj_type
                in ("Initial", "Final", "Actor", "Decision", "Merge")
                else "normal"
            )
            ttk.Entry(gen_frame, textvariable=self.height_var, state=height_state).grid(
                row=gen_row, column=1, padx=4, pady=2
            )
            gen_row += 1
        else:
            self.height_var = tk.StringVar(value=str(self.obj.height))
        self.entries = {}
        self.listboxes = {}
        self._operations: List[OperationDefinition] = []
        self._behaviors: List[BehaviorAssignment] = []
        prop_row = 0
        rel_row = 0
        if self.obj.obj_type == "Part":
            self.obj.properties.setdefault("asil", calculate_allocated_asil(self.obj.requirements))
        key = f"{self.obj.obj_type.replace(' ', '')}Usage"
        if key not in SYSML_PROPERTIES and self.obj.obj_type == "Block Boundary":
            key = "BlockUsage"
        list_props = {
            "ports",
            "operations",
            "behaviors",
            "failureModes",
        }
        editable_list_props = {"ports"}
        if self.obj.obj_type != "Block":
            list_props.add("partProperties")
            editable_list_props.add("partProperties")
        reliability_props = {
            "analysis",
            "component",
            "fit",
            "qualification",
            "failureModes",
            "asil",
        }
        app = getattr(self.master, "app", None)
        props = SYSML_PROPERTIES.get(key, [])
        if self.obj.obj_type == "Block":
            props = [p for p in props if p != "partProperties"]
        for prop in props:
            frame = rel_frame if prop in reliability_props else prop_frame
            row = rel_row if prop in reliability_props else prop_row
            ttk.Label(frame, text=f"{prop}:").grid(row=row, column=0, sticky="e", padx=4, pady=2)
            if prop == "operations":
                lb = tk.Listbox(frame, height=4)
                self._operations = parse_operations(self.obj.properties.get(prop, ""))
                for op in self._operations:
                    lb.insert(tk.END, format_operation(op))
                lb.grid(row=row, column=1, padx=4, pady=2, sticky="we")
                btnf = ttk.Frame(frame)
                btnf.grid(row=row, column=2, padx=2)
                ttk.Button(btnf, text="Add", command=self.add_operation).pack(side=tk.TOP)
                ttk.Button(btnf, text="Edit", command=self.edit_operation).pack(side=tk.TOP)
                ttk.Button(btnf, text="Remove", command=self.remove_operation).pack(side=tk.TOP)
                self.listboxes[prop] = lb
            elif prop == "behaviors":
                lb = tk.Listbox(frame, height=4)
                self._behaviors = parse_behaviors(self.obj.properties.get(prop, ""))
                repo = SysMLRepository.get_instance()
                for beh in self._behaviors:
                    name = repo.diagrams.get(beh.diagram)
                    label = f"{beh.operation} -> {name.name if name else beh.diagram}"
                    lb.insert(tk.END, label)
                lb.grid(row=row, column=1, padx=4, pady=2, sticky="we")
                btnf = ttk.Frame(frame)
                btnf.grid(row=row, column=2, padx=2)
                ttk.Button(btnf, text="Add", command=self.add_behavior).pack(side=tk.TOP)
                ttk.Button(btnf, text="Edit", command=self.edit_behavior).pack(side=tk.TOP)
                ttk.Button(btnf, text="Remove", command=self.remove_behavior).pack(side=tk.TOP)
                self.listboxes[prop] = lb
            elif prop in list_props:
                lb = tk.Listbox(frame, height=4)
                items = [
                    p.strip() for p in self.obj.properties.get(prop, "").split(",") if p.strip()
                ]
                for it in items:
                    lb.insert(tk.END, it)
                lb.grid(row=row, column=1, padx=4, pady=2, sticky="we")
                btnf = ttk.Frame(frame)
                btnf.grid(row=row, column=2, padx=2)
                if prop == "ports":
                    ttk.Button(btnf, text="Add", command=self.add_port).pack(side=tk.TOP)
                else:
                    ttk.Button(
                        btnf, text="Add", command=lambda p=prop: self.add_list_item(p)
                    ).pack(side=tk.TOP)
                if prop in editable_list_props:
                    if prop == "ports":
                        ttk.Button(btnf, text="Edit", command=self.edit_port).pack(side=tk.TOP)
                    else:
                        ttk.Button(
                            btnf, text="Edit", command=lambda p=prop: self.edit_list_item(p)
                        ).pack(side=tk.TOP)
                ttk.Button(
                    btnf, text="Remove", command=lambda p=prop: self.remove_list_item(p)
                ).pack(side=tk.TOP)
                self.listboxes[prop] = lb
            elif prop == "direction":
                var = tk.StringVar(value=self.obj.properties.get(prop, "in"))
                conns = [
                    c
                    for c in self.master.connections
                    if c.conn_type == "Connector" and self.obj.obj_id in (c.src, c.dst)
                ]
                state = "readonly" if conns else "normal"
                ttk.Combobox(
                    frame,
                    textvariable=var,
                    values=["in", "out", "inout"],
                    state=state,
                ).grid(row=row, column=1, padx=4, pady=2)
                self.entries[prop] = var
            elif self.obj.obj_type == "Use Case" and prop == "useCaseDefinition":
                repo = SysMLRepository.get_instance()
                diags = [
                    d
                    for d in repo.diagrams.values()
                    if d.diag_type == "Use Case Diagram" and d.diag_id != self.master.diagram_id
                ]
                idmap = {d.name or d.diag_id: d.diag_id for d in diags}
                self.ucdef_map = idmap
                cur_id = self.obj.properties.get(prop, "")
                cur_name = next((n for n, i in idmap.items() if i == cur_id), "")
                var = tk.StringVar(value=cur_name)
                ttk.Combobox(frame, textvariable=var, values=list(idmap.keys())).grid(
                    row=row, column=1, padx=4, pady=2
                )
                self.entries[prop] = var
            elif self.obj.obj_type == "Use Case" and prop == "includedUseCase":
                repo = SysMLRepository.get_instance()
                targets = [
                    repo.elements[t].name or t
                    for rel in repo.relationships
                    if rel.rel_type == "Include" and rel.source == self.obj.element_id
                    if (t := rel.target) in repo.elements
                ]
                ttk.Label(frame, text=", ".join(targets)).grid(
                    row=row, column=1, sticky="w", padx=4, pady=2
                )
            elif prop == "analysis" and app:
                analyses = getattr(app, "reliability_analyses", [])
                names = [ra.name for ra in analyses]
                var = tk.StringVar(value=self.obj.properties.get(prop, ""))
                cb = ttk.Combobox(frame, textvariable=var, values=names, state="readonly")
                cb.grid(row=row, column=1, padx=4, pady=2)
                self.entries[prop] = var
                self._analysis_map = {ra.name: ra for ra in analyses}

                def sync_analysis(_):
                    name = var.get()
                    ra = self._analysis_map.get(name)
                    if not ra:
                        return
                    if "fit" in self.entries:
                        self.entries["fit"].set(f"{ra.total_fit:.2f}")
                    else:
                        self.obj.properties["fit"] = f"{ra.total_fit:.2f}"
                    # update part list preview from analysis BOM
                    names = [c.name for c in ra.components]
                    joined = ", ".join(names)
                    if "partProperties" in self.listboxes:
                        lb = self.listboxes["partProperties"]
                        lb.delete(0, tk.END)
                        for n in names:
                            lb.insert(tk.END, n)
                    else:
                        self.obj.properties["partProperties"] = joined

                cb.bind("<<ComboboxSelected>>", sync_analysis)
            elif prop == "component" and app:
                comps = [
                    c
                    for ra in getattr(app, "reliability_analyses", [])
                    for c in ra.components
                    if c.comp_type != "circuit"
                ]
                comps.extend(
                    c
                    for c in getattr(app, "reliability_components", [])
                    if c.comp_type != "circuit"
                )
                names = list({c.name for c in comps})
                var = tk.StringVar(value=self.obj.properties.get(prop, ""))
                cb = ttk.Combobox(frame, textvariable=var, values=names, state="readonly")
                cb.grid(row=row, column=1, padx=4, pady=2)
                self.entries[prop] = var
                self._comp_map = {c.name: c for c in comps}

                def sync_component(_):
                    name = var.get()
                    comp = self._comp_map.get(name)
                    if not comp:
                        return
                    if "fit" in self.entries:
                        self.entries["fit"].set(f"{comp.fit:.2f}")
                    else:
                        self.obj.properties["fit"] = f"{comp.fit:.2f}"
                    if "qualification" in self.entries:
                        self.entries["qualification"].set(comp.qualification)
                    else:
                        self.obj.properties["qualification"] = comp.qualification
                    modes = self._get_failure_modes(app, comp.name)
                    if "failureModes" in self.entries:
                        self.entries["failureModes"].set(modes)
                    else:
                        self.obj.properties["failureModes"] = modes

                cb.bind("<<ComboboxSelected>>", sync_component)
            else:
                var = tk.StringVar(value=self.obj.properties.get(prop, ""))
                state = "normal"
                if self.obj.obj_type == "Block" and prop in ("fit", "qualification"):
                    state = "readonly"
                if self.obj.obj_type == "Part" and prop == "asil":
                    state = "readonly"
                ttk.Entry(frame, textvariable=var, state=state).grid(
                    row=row, column=1, padx=4, pady=2
                )
                self.entries[prop] = var
            if prop in reliability_props:
                rel_row += 1
            else:
                prop_row += 1

        # Display inherited reliability values only for Blocks
        if self.obj.obj_type == "Block":
            for prop in ("fit", "qualification"):
                if prop not in self.entries and self.obj.properties.get(prop, ""):
                    ttk.Label(rel_frame, text=f"{prop}:").grid(
                        row=rel_row, column=0, sticky="e", padx=4, pady=2
                    )
                    var = tk.StringVar(value=self.obj.properties.get(prop, ""))
                    ttk.Entry(rel_frame, textvariable=var, state="readonly").grid(
                        row=rel_row, column=1, padx=4, pady=2
                    )
                    self.entries[prop] = var
                    rel_row += 1

        repo = SysMLRepository.get_instance()
        link_row = 0
        if self.obj.obj_type == "Block":
            diags = [d for d in repo.diagrams.values() if d.diag_type == "Internal Block Diagram"]
            ids = {d.name or d.diag_id: d.diag_id for d in diags}
            ttk.Label(link_frame, text="Internal Block Diagram:").grid(
                row=link_row, column=0, sticky="e", padx=4, pady=2
            )
            self.diag_map = ids
            cur_id = repo.get_linked_diagram(self.obj.element_id)
            cur_name = next((n for n, i in ids.items() if i == cur_id), "")
            self.diagram_var = tk.StringVar(value=cur_name)
            ttk.Combobox(link_frame, textvariable=self.diagram_var, values=list(ids.keys())).grid(
                row=link_row, column=1, padx=4, pady=2
            )
            link_row += 1
        elif self.obj.obj_type == "Use Case":
            diagrams = [d for d in repo.diagrams.values() if d.diag_type == "Activity Diagram"]
            self.behavior_map = {d.name or d.diag_id: d.diag_id for d in diagrams}
            ttk.Label(link_frame, text="Behavior Diagram:").grid(
                row=link_row, column=0, sticky="e", padx=4, pady=2
            )
            cur_id = repo.get_linked_diagram(self.obj.element_id)
            cur_name = next((n for n, i in self.behavior_map.items() if i == cur_id), "")
            self.behavior_var = tk.StringVar(value=cur_name)
            ttk.Combobox(
                link_frame, textvariable=self.behavior_var, values=list(self.behavior_map.keys())
            ).grid(row=link_row, column=1, padx=4, pady=2)
            link_row += 1
        elif self.obj.obj_type in ("Action Usage", "Action"):
            diagrams = [d for d in repo.diagrams.values() if d.diag_type == "Activity Diagram"]
            self.behavior_map = {d.name or d.diag_id: d.diag_id for d in diagrams}
            ttk.Label(link_frame, text="Behavior Diagram:").grid(
                row=link_row, column=0, sticky="e", padx=4, pady=2
            )
            cur_id = repo.get_linked_diagram(self.obj.element_id)
            cur_name = next((n for n, i in self.behavior_map.items() if i == cur_id), "")
            self.behavior_var = tk.StringVar(value=cur_name)
            ttk.Combobox(
                link_frame, textvariable=self.behavior_var, values=list(self.behavior_map.keys())
            ).grid(row=link_row, column=1, padx=4, pady=2)
            link_row += 1
        elif self.obj.obj_type == "CallBehaviorAction":
            bdiags = [d for d in repo.diagrams.values() if d.diag_type == "Activity Diagram"]
            self.behavior_map = {d.name or d.diag_id: d.diag_id for d in bdiags}
            ttk.Label(link_frame, text="Behavior Diagram:").grid(
                row=link_row, column=0, sticky="e", padx=4, pady=2
            )
            cur_id = repo.get_linked_diagram(self.obj.element_id)
            cur_name = next((n for n, i in self.behavior_map.items() if i == cur_id), "")
            self.behavior_var = tk.StringVar(value=cur_name)
            ttk.Combobox(
                link_frame, textvariable=self.behavior_var, values=list(self.behavior_map.keys())
            ).grid(row=link_row, column=1, padx=4, pady=2)
            link_row += 1
            vdiags = [d for d in repo.diagrams.values() if d.diag_type == "Internal Block Diagram"]
            self.view_map = {d.name or d.diag_id: d.diag_id for d in vdiags}
            ttk.Label(link_frame, text="View:").grid(
                row=link_row, column=0, sticky="e", padx=4, pady=2
            )
            view_id = self.obj.properties.get("view", "")
            vname = next((n for n, i in self.view_map.items() if i == view_id), "")
            self.view_var = tk.StringVar(value=vname)
            ttk.Combobox(
                link_frame, textvariable=self.view_var, values=list(self.view_map.keys())
            ).grid(row=link_row, column=1, padx=4, pady=2)
            link_row += 1
        elif self.obj.obj_type == "Part":
            blocks = [e for e in repo.elements.values() if e.elem_type == "Block"]
            idmap = {b.name or b.elem_id: b.elem_id for b in blocks}
            ttk.Label(link_frame, text="Definition:").grid(
                row=link_row, column=0, sticky="e", padx=4, pady=2
            )
            self.def_map = idmap
            cur_id = self.obj.properties.get("definition", "")
            cur_name = next((n for n, i in idmap.items() if i == cur_id), "")
            self.def_var = tk.StringVar(value=cur_name)
            ttk.Combobox(link_frame, textvariable=self.def_var, values=list(idmap.keys())).grid(
                row=link_row, column=1, padx=4, pady=2
            )
            link_row += 1

        # Requirement allocation section
        req_row = 0
        ttk.Label(req_frame, text="Requirements:").grid(
            row=req_row, column=0, sticky="ne", padx=4, pady=2
        )
        self.req_list = tk.Listbox(req_frame, height=4)
        self.req_list.grid(row=req_row, column=1, padx=4, pady=2, sticky="we")
        btnf = ttk.Frame(req_frame)
        btnf.grid(row=req_row, column=2, padx=2)
        ttk.Button(btnf, text="Add", command=self.add_requirement).pack(side=tk.TOP)
        ttk.Button(btnf, text="Remove", command=self.remove_requirement).pack(side=tk.TOP)
        for r in self.obj.requirements:
            self.req_list.insert(tk.END, f"[{r.get('id')}] {r.get('text','')}")
        req_row += 1
        self._update_asil()

    def add_port(self):
        name = simpledialog.askstring("Port", "Name:", parent=self)
        if name:
            self.listboxes["ports"].insert(tk.END, name)

    def remove_port(self):
        sel = list(self.listboxes["ports"].curselection())
        for idx in reversed(sel):
            self.listboxes["ports"].delete(idx)

    def edit_port(self):
        lb = self.listboxes["ports"]
        sel = lb.curselection()
        if not sel:
            return
        idx = sel[0]
        cur = lb.get(idx)
        name = simpledialog.askstring("Port", "Name:", initialvalue=cur, parent=self)
        if name:
            lb.delete(idx)
            lb.insert(idx, name)

    def add_list_item(self, prop: str):
        val = simpledialog.askstring(prop, "Value:", parent=self)
        if val:
            self.listboxes[prop].insert(tk.END, val)

    def remove_list_item(self, prop: str):
        lb = self.listboxes[prop]
        sel = list(lb.curselection())
        for idx in reversed(sel):
            lb.delete(idx)

    def edit_list_item(self, prop: str):
        lb = self.listboxes[prop]
        sel = lb.curselection()
        if not sel:
            return
        idx = sel[0]
        cur = lb.get(idx)
        val = simpledialog.askstring(prop, "Value:", initialvalue=cur, parent=self)
        if val:
            lb.delete(idx)
            lb.insert(idx, val)

    class OperationDialog(simpledialog.Dialog):
        def __init__(self, parent, operation=None):
            self.operation = operation
            super().__init__(parent, title="Operation")

        def body(self, master):
            ttk.Label(master, text="Name:").grid(row=0, column=0, padx=4, pady=2, sticky="e")
            self.name_var = tk.StringVar(value=getattr(self.operation, "name", ""))
            ttk.Entry(master, textvariable=self.name_var).grid(row=0, column=1, padx=4, pady=2)
            ttk.Label(master, text="Parameters (name:type:dir)").grid(
                row=1, column=0, columnspan=2, padx=4, pady=2
            )
            self.param_text = tk.Text(master, height=4, width=30)
            if self.operation:
                lines = [f"{p.name}:{p.type}:{p.direction}" for p in self.operation.parameters]
                self.param_text.insert("1.0", "\n".join(lines))
            self.param_text.grid(row=2, column=0, columnspan=2, padx=4, pady=2)
            ttk.Label(master, text="Return type:").grid(row=3, column=0, padx=4, pady=2, sticky="e")
            self.ret_var = tk.StringVar(value=getattr(self.operation, "return_type", ""))
            ttk.Entry(master, textvariable=self.ret_var).grid(row=3, column=1, padx=4, pady=2)

        def apply(self):
            name = self.name_var.get().strip()
            params = []
            for line in self.param_text.get("1.0", tk.END).splitlines():
                line = line.strip()
                if not line:
                    continue
                parts = line.split(":")
                if len(parts) == 1:
                    params.append(OperationParameter(name=parts[0]))
                elif len(parts) == 2:
                    params.append(OperationParameter(name=parts[0], type=parts[1]))
                else:
                    params.append(
                        OperationParameter(name=parts[0], type=parts[1], direction=parts[2])
                    )
            self.result = OperationDefinition(name, params, self.ret_var.get().strip())

    class BehaviorDialog(simpledialog.Dialog):
        def __init__(self, parent, operations: list[str], diag_map: dict[str, str], assignment=None):
            self.operations = operations
            self.diag_map = diag_map
            self.assignment = assignment
            super().__init__(parent, title="Behavior")

        def body(self, master):
            ttk.Label(master, text="Operation:").grid(row=0, column=0, padx=4, pady=2, sticky="e")
            self.op_var = tk.StringVar(value=getattr(self.assignment, "operation", ""))
            ttk.Combobox(master, textvariable=self.op_var, values=self.operations, state="readonly").grid(
                row=0, column=1, padx=4, pady=2
            )
            ttk.Label(master, text="Diagram:").grid(row=1, column=0, padx=4, pady=2, sticky="e")
            cur_name = next((n for n, i in self.diag_map.items() if i == getattr(self.assignment, "diagram", "")), "")
            self.diag_var = tk.StringVar(value=cur_name)
            ttk.Combobox(master, textvariable=self.diag_var, values=list(self.diag_map.keys()), state="readonly").grid(
                row=1, column=1, padx=4, pady=2
            )

        def apply(self):
            op = self.op_var.get().strip()
            diag_id = self.diag_map.get(self.diag_var.get(), "")
            self.result = BehaviorAssignment(operation=op, diagram=diag_id)

    def add_operation(self):
        dlg = self.OperationDialog(self)
        if dlg.result:
            self._operations.append(dlg.result)
            self.listboxes["operations"].insert(tk.END, format_operation(dlg.result))

    def edit_operation(self):
        lb = self.listboxes["operations"]
        sel = lb.curselection()
        if not sel:
            return
        idx = sel[0]
        op = self._operations[idx]
        dlg = self.OperationDialog(self, op)
        if dlg.result:
            self._operations[idx] = dlg.result
            lb.delete(idx)
            lb.insert(idx, format_operation(dlg.result))

    def remove_operation(self):
        lb = self.listboxes["operations"]
        sel = list(lb.curselection())
        for idx in reversed(sel):
            lb.delete(idx)
            del self._operations[idx]

    def add_behavior(self):
        repo = SysMLRepository.get_instance()
        diagrams = [d for d in repo.diagrams.values() if d.diag_type == "Activity Diagram"]
        diag_map = {d.name or d.diag_id: d.diag_id for d in diagrams}
        ops = [op.name for op in self._operations]
        dlg = self.BehaviorDialog(self, ops, diag_map)
        if dlg.result:
            self._behaviors.append(dlg.result)
            name = repo.diagrams.get(dlg.result.diagram)
            label = f"{dlg.result.operation} -> {name.name if name else dlg.result.diagram}"
            self.listboxes["behaviors"].insert(tk.END, label)

    def edit_behavior(self):
        lb = self.listboxes["behaviors"]
        sel = lb.curselection()
        if not sel:
            return
        idx = sel[0]
        repo = SysMLRepository.get_instance()
        diagrams = [d for d in repo.diagrams.values() if d.diag_type == "Activity Diagram"]
        diag_map = {d.name or d.diag_id: d.diag_id for d in diagrams}
        ops = [op.name for op in self._operations]
        dlg = self.BehaviorDialog(self, ops, diag_map, self._behaviors[idx])
        if dlg.result:
            self._behaviors[idx] = dlg.result
            name = repo.diagrams.get(dlg.result.diagram)
            label = f"{dlg.result.operation} -> {name.name if name else dlg.result.diagram}"
            lb.delete(idx)
            lb.insert(idx, label)

    def remove_behavior(self):
        lb = self.listboxes["behaviors"]
        sel = list(lb.curselection())
        for idx in reversed(sel):
            lb.delete(idx)
            del self._behaviors[idx]

    def add_requirement(self):
        if not global_requirements:
            messagebox.showinfo("No Requirements", "No requirements defined.")
            return
        dialog = self.SelectRequirementsDialog(self)
        if dialog.result:
            for rid in dialog.result:
                req = global_requirements.get(rid)
                if req and not any(r.get("id") == rid for r in self.obj.requirements):
                    self.obj.requirements.append(req)
                    self.req_list.insert(tk.END, f"[{req['id']}] {req.get('text','')}")
        self._update_asil()

    def remove_requirement(self):
        sel = list(self.req_list.curselection())
        for idx in reversed(sel):
            del self.obj.requirements[idx]
            self.req_list.delete(idx)
        self._update_asil()

    def _update_asil(self) -> None:
        """Recompute ASIL based on allocated requirements."""
        if self.obj.obj_type != "Part":
            return
        asil = calculate_allocated_asil(self.obj.requirements)
        self.obj.properties["asil"] = asil
        if "asil" in self.entries:
            self.entries["asil"].set(asil)
        repo = SysMLRepository.get_instance()
        if self.obj.element_id and self.obj.element_id in repo.elements:
            repo.elements[self.obj.element_id].properties["asil"] = asil

    def _get_failure_modes(self, app, comp_name: str) -> str:
        """Return comma separated failure modes for a component name."""
        modes = set()
        for e in getattr(app, "fmea_entries", []):
            if getattr(e, "fmea_component", "") == comp_name:
                label = getattr(e, "description", "") or getattr(e, "user_name", "")
                if label:
                    modes.add(label)
        for fmea in getattr(app, "fmeas", []):
            for e in fmea.get("entries", []):
                if getattr(e, "fmea_component", "") == comp_name:
                    label = getattr(e, "description", "") or getattr(e, "user_name", "")
                    if label:
                        modes.add(label)
        return ", ".join(sorted(modes))

    def apply(self):
        new_name = self.name_var.get()
        self.obj.properties["name"] = new_name
        repo = SysMLRepository.get_instance()
        if self.obj.element_id and self.obj.element_id in repo.elements:
            elem = repo.elements[self.obj.element_id]
            if self.obj.obj_type in ("Block", "Block Boundary") and elem.elem_type == "Block":
                rename_block(repo, elem.elem_id, new_name)
            else:
                elem.name = new_name
        for prop, var in self.entries.items():
            self.obj.properties[prop] = var.get()
            if self.obj.element_id and self.obj.element_id in repo.elements:
                repo.elements[self.obj.element_id].properties[prop] = var.get()
        removed_parts = []
        prev_parts = []
        if (
            self.obj.element_id
            and self.obj.element_id in repo.elements
            and "partProperties" in repo.elements[self.obj.element_id].properties
        ):
            prev_parts = [
                p.strip()
                for p in repo.elements[self.obj.element_id]
                .properties.get("partProperties", "")
                .split(",")
                if p.strip()
            ]

        for prop, lb in self.listboxes.items():
            if prop == "operations":
                self.obj.properties[prop] = operations_to_json(self._operations)
                if self.obj.element_id and self.obj.element_id in repo.elements:
                    repo.elements[self.obj.element_id].properties[prop] = self.obj.properties[prop]
            elif prop == "behaviors":
                self.obj.properties[prop] = behaviors_to_json(self._behaviors)
                if self.obj.element_id and self.obj.element_id in repo.elements:
                    repo.elements[self.obj.element_id].properties[prop] = self.obj.properties[prop]
            else:
                items = [lb.get(i) for i in range(lb.size())]
                joined = ", ".join(items)
                self.obj.properties[prop] = joined
                if self.obj.element_id and self.obj.element_id in repo.elements:
                    repo.elements[self.obj.element_id].properties[prop] = joined
                if prop == "partProperties" and prev_parts:
                    prev_keys = {_part_prop_key(p) for p in prev_parts}
                    new_keys = {_part_prop_key(i) for i in items}
                    removed_parts = [p for p in prev_parts if _part_prop_key(p) not in new_keys]

        if self.obj.element_id and self.obj.element_id in repo.elements:
            elem_type = repo.elements[self.obj.element_id].elem_type
            if elem_type == "Block" and self.obj.obj_type in ("Block", "Block Boundary"):
                propagate_block_port_changes(repo, self.obj.element_id)
                propagate_block_part_changes(repo, self.obj.element_id)
                propagate_block_changes(repo, self.obj.element_id)
                app_ref = getattr(self.master, "app", None)
                added = _sync_ibd_partproperty_parts(
                    repo,
                    self.obj.element_id,
                    app=app_ref,
                    visible=True,
                )
                for data in added:
                    data["hidden"] = False
                _propagate_boundary_parts(repo, self.obj.element_id, added, app=app_ref)
                father_diag_id = repo.get_linked_diagram(self.obj.element_id)
                for diag in repo.diagrams.values():
                    if (
                        diag.diag_type == "Internal Block Diagram"
                        and getattr(diag, "father", None) == self.obj.element_id
                        and diag.diag_id != father_diag_id
                    ):
                        added_child = inherit_father_parts(repo, diag)
                        for obj in added_child:
                            if obj.get("obj_type") == "Part":
                                obj["hidden"] = False
                        if app_ref:
                            for win in getattr(app_ref, "ibd_windows", []):
                                if getattr(win, "diagram_id", None) == diag.diag_id:
                                    for obj in added_child:
                                        win.objects.append(SysMLObject(**obj))
                                    win.redraw()
                                    win._sync_to_repository()
        try:
            if self.obj.obj_type not in (
                "Initial",
                "Final",
                "Decision",
                "Merge",
            ):
                self.obj.width = float(self.width_var.get())
                self.obj.height = float(self.height_var.get())
        except ValueError:
            pass

        if hasattr(self.master, "ensure_text_fits"):
            self.master.ensure_text_fits(self.obj)

        self._update_asil()

        # ensure block shows BOM components as part names when an analysis is set
        if (
            self.obj.obj_type == "Block"
            and "analysis" in self.obj.properties
            and hasattr(self, "_analysis_map")
        ):
            ra = self._analysis_map.get(self.obj.properties["analysis"], None)
            if ra:
                cur = [
                    p.strip()
                    for p in self.obj.properties.get("partProperties", "").split(",")
                    if p.strip()
                ]
                names = [c.name for c in ra.components]
                for n in names:
                    if n not in cur:
                        cur.append(n)
                joined = ", ".join(cur)
                self.obj.properties["partProperties"] = joined
                if self.obj.element_id and self.obj.element_id in repo.elements:
                    repo.elements[self.obj.element_id].properties["partProperties"] = joined
                if self.obj.element_id:
                    inherit_block_properties(repo, self.obj.element_id)
                    self.obj.properties["partProperties"] = repo.elements[
                        self.obj.element_id
                    ].properties["partProperties"]

        # Update linked diagram if applicable
        link_id = None
        if hasattr(self, "behavior_var") and self.behavior_var.get():
            link_id = self.behavior_map.get(self.behavior_var.get())
        elif hasattr(self, "diagram_var"):
            link_id = self.diag_map.get(self.diagram_var.get())
        if hasattr(self, "behavior_var") or hasattr(self, "diagram_var"):
            if (
                self.obj.obj_type == "Block"
                and hasattr(self, "diagram_var")
                and link_id
                and link_id in repo.diagrams
                and repo.diagrams[link_id].diag_type == "Internal Block Diagram"
            ):
                link_block_to_ibd(
                    repo,
                    self.obj.element_id,
                    link_id,
                    app=getattr(self.master, "app", None),
                )
            else:
                repo.link_diagram(self.obj.element_id, link_id)
        if hasattr(self, "view_var"):
            view_id = self.view_map.get(self.view_var.get())
            if view_id:
                self.obj.properties["view"] = view_id
                if self.obj.element_id and self.obj.element_id in repo.elements:
                    repo.elements[self.obj.element_id].properties["view"] = view_id
            else:
                self.obj.properties.pop("view", None)
                if self.obj.element_id and self.obj.element_id in repo.elements:
                    repo.elements[self.obj.element_id].properties.pop("view", None)
        if hasattr(self, "def_var"):
            name = self.def_var.get()
            def_id = self.def_map.get(name)
            if def_id:
                parent_id = None
                if hasattr(self.master, "diagram_id"):
                    diag = repo.diagrams.get(self.master.diagram_id)
                    if diag and diag.diag_type == "Internal Block Diagram":
                        parent_id = getattr(diag, "father", None) or next(
                            (eid for eid, did in repo.element_diagrams.items() if did == diag.diag_id),
                            None,
                        )
                if parent_id:
                    rel = next(
                        (
                            r
                            for r in repo.relationships
                            if r.source == parent_id
                            and r.target == def_id
                            and r.rel_type in ("Aggregation", "Composite Aggregation")
                        ),
                        None,
                    )
<<<<<<< HEAD
                    limit_exceeded = _multiplicity_limit_exceeded(
                        repo,
                        parent_id,
                        def_id,
                        getattr(self.master, "objects", []),
                        self.obj.element_id,
                    )
                    if limit_exceeded:
                        messagebox.showinfo(
                            "Add Part",
                            "Maximum number of parts of that type has been reached",
                        )
                        def_id = None
=======
                    limit = None
                    if rel:
                        mult = rel.properties.get("multiplicity", "")
                        if mult:
                            low, high = _parse_multiplicity_range(mult)
                            limit = high if high is not None else low
                    if limit is not None:
                        existing = [
                            o
                            for o in repo.diagrams.get(diag.diag_id).objects
                            if o.get("obj_type") == "Part"
                            and o.get("properties", {}).get("definition") == def_id
                            and o.get("element_id") != self.obj.element_id
                        ]
                        if len(existing) >= limit:
                            messagebox.showinfo(
                                "Add Part",
                                "Maximum number of parts of that type has been reached",
                            )
                            def_id = None
>>>>>>> a27abe20
                if def_id:
                    self.obj.properties["definition"] = def_id
                    if self.obj.element_id and self.obj.element_id in repo.elements:
                        repo.elements[self.obj.element_id].properties["definition"] = def_id
        if hasattr(self, "ucdef_var"):
            name = self.ucdef_var.get()
            def_id = self.ucdef_map.get(name)
            if def_id:
                self.obj.properties["useCaseDefinition"] = def_id
                if self.obj.element_id and self.obj.element_id in repo.elements:
                    repo.elements[self.obj.element_id].properties["useCaseDefinition"] = def_id

        # ------------------------------------------------------------
        # Add parts from selected analysis BOM
        # ------------------------------------------------------------
        if (
            self.obj.obj_type == "Block"
            and "analysis" in self.obj.properties
            and hasattr(self, "diag_map")
        ):
            diag_id = repo.get_linked_diagram(self.obj.element_id)
            if diag_id:
                ra_name = self.obj.properties.get("analysis", "")
                ra = getattr(self, "_analysis_map", {}).get(ra_name)
                if ra and ra.components:
                    comps = list(ra.components)
                    dlg = self.SelectComponentsDialog(self, comps)
                    selected = dlg.result or []
                    if selected:
                        diag = repo.diagrams.get(diag_id)
                        if diag is not None:
                            diag.objects = getattr(diag, "objects", [])
                            existing = {
                                o.get("properties", {}).get("component")
                                for o in diag.objects
                                if o.get("obj_type") == "Part"
                            }
                            base_x = 50.0
                            base_y = 50.0
                            offset = 60.0
                            for idx, c in enumerate(selected):
                                if c.name in existing:
                                    continue
                                elem = repo.create_element(
                                    "Part",
                                    name=c.name,
                                    properties={
                                        "component": c.name,
                                        "fit": f"{c.fit:.2f}",
                                        "qualification": c.qualification,
                                        "failureModes": self._get_failure_modes(
                                            getattr(self.master, "app", None), c.name
                                        ),
                                    },
                                    owner=repo.root_package.elem_id,
                                )
                                repo.add_element_to_diagram(diag_id, elem.elem_id)
                                obj = SysMLObject(
                                    _get_next_id(),
                                    "Part",
                                    base_x,
                                    base_y + offset * idx,
                                    element_id=elem.elem_id,
                                    properties=elem.properties.copy(),
                                )
                                diag.objects.append(obj.__dict__)
                                # update any open windows for this diagram
                                app = getattr(self.master, "app", None)
                                if app:
                                    for win in getattr(app, "ibd_windows", []):
                                        if win.diagram_id == diag_id:
                                            win.objects.append(obj)
                                            win.redraw()
                                            win._sync_to_repository()
                            # update block partProperties with newly added components
                            new_names = [c.name for c in selected if c.name not in existing]
                            if new_names:
                                cur = self.obj.properties.get("partProperties", "")
                                names = [n.strip() for n in cur.split(",") if n.strip()]
                                for name in new_names:
                                    if name not in names:
                                        names.append(name)
                                joined = ", ".join(names)
                                self.obj.properties["partProperties"] = joined
                                if self.obj.element_id and self.obj.element_id in repo.elements:
                                    repo.elements[self.obj.element_id].properties[
                                        "partProperties"
                                    ] = joined
                                # update all diagram objects referencing this block element
                                for d in repo.diagrams.values():
                                    for o in getattr(d, "objects", []):
                                        if o.get("element_id") == self.obj.element_id:
                                            o.setdefault("properties", {})[
                                                "partProperties"
                                            ] = joined
                                # include parent block parts
                                if self.obj.element_id:
                                    inherit_block_properties(repo, self.obj.element_id)
                                    joined = repo.elements[self.obj.element_id].properties[
                                        "partProperties"
                                    ]
                                    self.obj.properties["partProperties"] = joined
                            repo.diagrams[diag_id] = diag
                            repo.touch_diagram(diag_id)
                            if self.obj.element_id:
                                repo.touch_element(self.obj.element_id)
                            if hasattr(self.master, "_sync_to_repository"):
                                self.master._sync_to_repository()


class ConnectionDialog(simpledialog.Dialog):
    """Edit connection style and custom routing points."""

    def __init__(self, master, connection: DiagramConnection):
        self.connection = connection
        super().__init__(master, title="Connection Properties")

    def body(self, master):
        # Disable window resizing so the property layout stays consistent
        self.resizable(False, False)
        ttk.Label(master, text="Name:").grid(row=0, column=0, sticky="e", padx=4, pady=4)
        self.name_var = tk.StringVar(value=self.connection.name)
        ttk.Entry(master, textvariable=self.name_var).grid(row=0, column=1, columnspan=2, padx=4, pady=4, sticky="we")

        ttk.Label(master, text="Style:").grid(row=1, column=0, sticky="e", padx=4, pady=4)
        self.style_var = tk.StringVar(value=self.connection.style)
        ttk.Combobox(master, textvariable=self.style_var,
                     values=["Straight", "Squared", "Custom"]).grid(row=1, column=1, padx=4, pady=4)

        ttk.Label(master, text="Points:").grid(row=2, column=0, sticky="ne", padx=4, pady=4)
        self.point_list = tk.Listbox(master, height=4)
        for px, py in self.connection.points:
            self.point_list.insert(tk.END, f"{px:.1f},{py:.1f}")
        self.point_list.grid(row=2, column=1, padx=4, pady=4, sticky="we")
        btnf = ttk.Frame(master)
        btnf.grid(row=2, column=2, padx=2)
        ttk.Button(btnf, text="Add", command=self.add_point).pack(side=tk.TOP)
        ttk.Button(btnf, text="Remove", command=self.remove_point).pack(side=tk.TOP)

        ttk.Label(master, text="Arrows:").grid(row=3, column=0, sticky="e", padx=4, pady=4)
        self.arrow_var = tk.StringVar(value=self.connection.arrow)
        self.arrow_cb = ttk.Combobox(
            master,
            textvariable=self.arrow_var,
            values=["none", "forward", "backward", "both"],
        )
        self.arrow_cb.grid(row=3, column=1, padx=4, pady=4)
        self.mid_var = tk.BooleanVar(value=self.connection.mid_arrow)
        self.mid_check = ttk.Checkbutton(
            master, text="Arrow", variable=self.mid_var
        )
        self.mid_check.grid(row=3, column=2, padx=4, pady=4)
        if self.connection.conn_type in (
            "Flow",
            "Generalize",
            "Generalization",
            "Include",
            "Extend",
        ):
            self.arrow_cb.configure(state="disabled")
            self.mid_check.configure(state="disabled")

        if self.connection.conn_type in ("Aggregation", "Composite Aggregation"):
            ttk.Label(master, text="Multiplicity:").grid(row=4, column=0, sticky="e", padx=4, pady=4)
            self.mult_var = tk.StringVar(value=self.connection.multiplicity)
            ttk.Combobox(
                master,
                textvariable=self.mult_var,
                values=["1", "0..1", "1..*", "0..*", "2", "3", "4", "5"],
            ).grid(row=4, column=1, padx=4, pady=4, sticky="we")

    def add_point(self):
        x = simpledialog.askfloat("Point", "X:", parent=self)
        y = simpledialog.askfloat("Point", "Y:", parent=self)
        if x is not None and y is not None:
            self.point_list.insert(tk.END, f"{x},{y}")

    def remove_point(self):
        sel = list(self.point_list.curselection())
        for idx in reversed(sel):
            self.point_list.delete(idx)

    def apply(self):
        self.connection.name = self.name_var.get()
        self.connection.style = self.style_var.get()
        pts = []
        for i in range(self.point_list.size()):
            txt = self.point_list.get(i)
            try:
                x_str, y_str = txt.split(",")
                pts.append((float(x_str), float(y_str)))
            except ValueError:
                continue
        self.connection.points = pts
        self.connection.arrow = self.arrow_var.get()
        self.connection.mid_arrow = self.mid_var.get()
        if hasattr(self, "mult_var"):
            self.connection.multiplicity = self.mult_var.get()
        if hasattr(self.master, "_sync_to_repository"):
            self.master._sync_to_repository()
        if self.connection.conn_type in ("Aggregation", "Composite Aggregation"):
            if hasattr(self.master, "repo"):
                whole = self.master.get_object(self.connection.src).element_id
                part = self.master.get_object(self.connection.dst).element_id
                if self.connection.conn_type == "Composite Aggregation":
                    add_composite_aggregation_part(
                        self.master.repo,
                        whole,
                        part,
                        self.connection.multiplicity,
                        app=getattr(self.master, "app", None),
                    )
                else:
                    add_aggregation_part(
                        self.master.repo,
                        whole,
                        part,
                        self.connection.multiplicity,
                        app=getattr(self.master, "app", None),
                    )
                if hasattr(self.master, "_sync_to_repository"):
                    self.master._sync_to_repository()


class UseCaseDiagramWindow(SysMLDiagramWindow):
    def __init__(self, master, app, diagram_id: str | None = None, history=None):
        tools = [
            "Actor",
            "Use Case",
            "System Boundary",
            "Association",
            "Communication Path",
            "Generalize",
            "Include",
            "Extend",
        ]
        super().__init__(master, "Use Case Diagram", tools, diagram_id, app=app, history=history)


class ActivityDiagramWindow(SysMLDiagramWindow):
    def __init__(self, master, app, diagram_id: str | None = None, history=None):
        tools = [
            "Action",
            "CallBehaviorAction",
            "Initial",
            "Final",
            "Decision",
            "Merge",
            "Fork",
            "Join",
            "Flow",
        ]
        super().__init__(master, "Activity Diagram", tools, diagram_id, app=app, history=history)
        ttk.Button(
            self.toolbox,
            text="Add Block Operations",
            command=self.add_block_operations,
        ).pack(fill=tk.X, padx=2, pady=2)

    class SelectOperationsDialog(simpledialog.Dialog):
        def __init__(self, parent, operations):
            self.operations = operations
            self.selected = {}
            super().__init__(parent, title="Select Operations")

        def body(self, master):
            ttk.Label(master, text="Select operations:").pack(padx=5, pady=5)
            frame = ttk.Frame(master)
            frame.pack(fill=tk.BOTH, expand=True)
            canvas = tk.Canvas(frame, borderwidth=0)
            scrollbar = ttk.Scrollbar(frame, orient="vertical", command=canvas.yview)
            self.check_frame = ttk.Frame(canvas)
            self.check_frame.bind("<Configure>", lambda e: canvas.configure(scrollregion=canvas.bbox("all")))
            canvas.create_window((0, 0), window=self.check_frame, anchor="nw")
            canvas.configure(yscrollcommand=scrollbar.set)
            canvas.pack(side="left", fill="both", expand=True)
            scrollbar.pack(side="right", fill="y")
            for label, op, diag in self.operations:
                var = tk.BooleanVar(value=True)
                self.selected[(op, diag)] = var
                ttk.Checkbutton(self.check_frame, text=label, variable=var).pack(anchor="w", padx=2, pady=2)
            return self.check_frame

        def apply(self):
            self.result = [(op, diag) for (op, diag), var in self.selected.items() if var.get()]

    def add_block_operations(self):
        repo = self.repo
        blocks = []
        for elem in repo.elements.values():
            if elem.elem_type != "Block":
                continue
            for beh in parse_behaviors(elem.properties.get("behaviors", "")):
                if beh.diagram == self.diagram_id:
                    blocks.append(elem)
                    break
        operations = []
        for blk in blocks:
            ops = parse_operations(blk.properties.get("operations", ""))
            behs = {b.operation: b.diagram for b in parse_behaviors(blk.properties.get("behaviors", ""))}
            for op in ops:
                diag_id = behs.get(op.name)
                if diag_id:
                    label = f"{blk.name}.{format_operation(op)}"
                    operations.append((label, op.name, diag_id))
        if not operations:
            messagebox.showinfo("Add Block Operations", "No operations available")
            return
        dlg = self.SelectOperationsDialog(self, operations)
        selected = dlg.result or []
        if not selected:
            return
        diag = repo.diagrams.get(self.diagram_id)
        base_x = 50.0
        base_y = 50.0
        offset = 60.0
        for idx, (op_name, d_id) in enumerate(selected):
            elem = repo.create_element("CallBehaviorAction", name=op_name, owner=diag.package)
            repo.add_element_to_diagram(self.diagram_id, elem.elem_id)
            repo.link_diagram(elem.elem_id, d_id)
            obj = SysMLObject(
                _get_next_id(),
                "CallBehaviorAction",
                base_x,
                base_y + offset * idx,
                element_id=elem.elem_id,
                properties={"name": op_name},
            )
            diag.objects.append(obj.__dict__)
            self.objects.append(obj)
        self.redraw()
        self._sync_to_repository()


class BlockDiagramWindow(SysMLDiagramWindow):
    def __init__(self, master, app, diagram_id: str | None = None, history=None):
        tools = [
            "Block",
            "Association",
            "Generalization",
            "Aggregation",
            "Composite Aggregation",
        ]
        super().__init__(master, "Block Diagram", tools, diagram_id, app=app, history=history)


class InternalBlockDiagramWindow(SysMLDiagramWindow):
    def __init__(self, master, app, diagram_id: str | None = None, history=None):
        tools = [
            "Part",
            "Port",
            "Connector",
        ]
        super().__init__(master, "Internal Block Diagram", tools, diagram_id, app=app, history=history)
        ttk.Button(
            self.toolbox,
            text="Add Contained Parts",
            command=self.add_contained_parts,
        ).pack(fill=tk.X, padx=2, pady=2)

    def _get_failure_modes(self, comp_name: str) -> str:
        """Return comma separated failure modes for a component name."""
        app = getattr(self, "app", None)
        modes = set()
        for e in getattr(app, "fmea_entries", []):
            if getattr(e, "fmea_component", "") == comp_name:
                label = getattr(e, "description", "") or getattr(e, "user_name", "")
                if label:
                    modes.add(label)
        for fmea in getattr(app, "fmeas", []):
            for entry in fmea.get("entries", []):
                if getattr(entry, "fmea_component", "") == comp_name:
                    label = getattr(entry, "description", "") or getattr(entry, "user_name", "")
                    if label:
                        modes.add(label)
        return ", ".join(sorted(modes))

    def _get_part_name(self, obj: SysMLObject) -> str:
        repo = self.repo
        name = ""
        has_name = False
        def_id = obj.properties.get("definition")
        if obj.element_id and obj.element_id in repo.elements:
            elem = repo.elements[obj.element_id]
            name = elem.name or elem.properties.get("component", "")
            def_id = def_id or elem.properties.get("definition")
            def_name = ""
            if def_id and def_id in repo.elements:
                def_name = repo.elements[def_id].name or def_id
            has_name = bool(name) and not _is_default_part_name(def_name, name)
        if not has_name:
            name = obj.properties.get("component", "")

        def_id = obj.properties.get("definition")
        def_name = ""
        mult = ""
        if def_id and def_id in repo.elements:
            def_name = repo.elements[def_id].name or def_id
            diag = repo.diagrams.get(self.diagram_id)
            block_id = (
                getattr(diag, "father", None)
                or next(
                    (eid for eid, did in repo.element_diagrams.items() if did == self.diagram_id),
                    None,
                )
            )
            if block_id:
                for rel in repo.relationships:
                    if (
                        rel.rel_type in ("Aggregation", "Composite Aggregation")
                        and rel.source == block_id
                        and rel.target == def_id
                    ):
                        mult = rel.properties.get("multiplicity", "")
                        break

        base = name
        index = None
        m = re.match(r"^(.*)\[(\d+)\]$", name)
        if m:
            base = m.group(1)
            index = int(m.group(2))
            base = f"{base} {index}"

        label = base
        if def_name:
            if mult:
                if ".." in mult:
                    upper = mult.split("..", 1)[1] or "*"
                    disp = f"{index or 1}..{upper}"
                elif mult == "*":
                    disp = f"{index or 1}..*"
                else:
                    disp = f"{index or 1}..{mult}"
                def_part = f"{def_name} [{disp}]"
            else:
                def_part = def_name
            if label and def_part != label:
                label = f"{label} : {def_part}"
            elif not label:
                label = f" : {def_part}"

        return label

    def _get_part_key(self, obj: SysMLObject) -> str:
        """Return canonical key for identifying ``obj`` regardless of renaming."""
        repo = self.repo
        def_id = obj.properties.get("definition")
        if not def_id and obj.element_id and obj.element_id in repo.elements:
            def_id = repo.elements[obj.element_id].properties.get("definition")
        name = ""
        if def_id and def_id in repo.elements:
            name = repo.elements[def_id].name or def_id
        else:
            name = self._get_part_name(obj)
        return _part_prop_key(name)

    def add_contained_parts(self) -> None:
        repo = self.repo
        block_id = next((eid for eid, did in repo.element_diagrams.items() if did == self.diagram_id), None)
        if not block_id or block_id not in repo.elements:
            messagebox.showinfo("Add Contained Parts", "No block is linked to this diagram")
            return
        block = repo.elements[block_id]
        diag = repo.diagrams.get(self.diagram_id)

        # inherit and sync aggregation/composite parts
        added_parent = inherit_father_parts(repo, diag) if diag else []
        for data in added_parent:
            self.objects.append(SysMLObject(**data))
        added_agg = _sync_ibd_aggregation_parts(repo, block_id, app=getattr(self, "app", None))
        added_comp = _sync_ibd_composite_parts(repo, block_id, app=getattr(self, "app", None))
        for data in added_agg + added_comp:
            self.objects.append(SysMLObject(**data))

        ra_name = block.properties.get("analysis", "")
        analyses = getattr(self.app, "reliability_analyses", [])
        ra_map = {ra.name: ra for ra in analyses}
        ra = ra_map.get(ra_name)
        if ra_name and (not ra or not ra.components):
            messagebox.showinfo("Add Contained Parts", "Analysis has no components")
            return
        comps = list(ra.components) if ra_name and ra and ra.components else []

        # existing parts on the diagram
        visible: dict[str, SysMLObject] = {}
        hidden: dict[str, SysMLObject] = {}
        def_objs: dict[str, list[SysMLObject]] = {}
        for obj in self.objects:
            if obj.obj_type != "Part":
                continue
            key = getattr(self, "_get_part_key", self._get_part_name)(obj)
            def_id = obj.properties.get("definition")
            def_objs.setdefault(def_id or "", []).append(obj)
            if getattr(obj, "hidden", False):
                hidden[key] = obj
            else:
                visible[key] = obj

        part_names = [n.strip() for n in block.properties.get("partProperties", "").split(",") if n.strip()]
        comp_names = [c.name for c in comps]
        prop_map = { _part_prop_key(n): n for n in part_names }
        all_keys = set(prop_map) | set(visible) | set(hidden) | { _part_prop_key(n) for n in comp_names }
        display_map: dict[str, str] = {}
        for key in all_keys:
            if key in prop_map:
                display_map[key] = prop_map[key]
            elif key in visible:
                display_map[key] = self._get_part_name(visible[key])
            elif key in hidden:
                display_map[key] = self._get_part_name(hidden[key])
            else:
                comp = next((c for c in comps if _part_prop_key(c.name) == key), None)
                display_map[key] = comp.name if comp else key

        names_list = [display_map[k] for k in sorted(display_map)]
        visible_names = {display_map[k] for k in visible}
        hidden_names = {display_map[k] for k in hidden}

        placeholder_map: dict[str, tuple[str, str]] = {}
        for rel in repo.relationships:
            if rel.rel_type in ("Aggregation", "Composite Aggregation") and rel.source == block_id:
                mult = rel.properties.get("multiplicity", "")
                if not mult:
                    continue
                target = rel.target
                low, high = _parse_multiplicity_range(mult)
                expected = high if high is not None else low
                existing = def_objs.get(target, [])
                for i in range(len(existing), expected):
                    def_name = repo.elements[target].name or target
                    if ".." in mult:
                        upper = mult.split("..", 1)[1] or "*"
                        disp = f"{i+1}..{upper}"
                    elif mult == "*":
                        disp = f"{i+1}..*"
                    elif mult.isdigit() and mult == str(expected):
                        disp = mult
                    else:
                        disp = f"{i+1}..{mult}"
                    label = f" : {def_name} [{disp}]"
                    placeholder_map[label] = (target, mult)
                    names_list.append(label)

        dlg = SysMLObjectDialog.ManagePartsDialog(self, names_list, visible_names, hidden_names)
        selected = dlg.result or []
        selected_keys = { _part_prop_key(n) for n in selected if n not in placeholder_map }
        selected_placeholders = [placeholder_map[n] for n in selected if n in placeholder_map]

        to_add_comps = [c for c in comps if _part_prop_key(c.name) in selected_keys and _part_prop_key(c.name) not in visible and _part_prop_key(c.name) not in hidden]
        to_add_names = [n for n in part_names if _part_prop_key(n) in selected_keys and _part_prop_key(n) not in visible and _part_prop_key(n) not in hidden]
        for def_id, mult in selected_placeholders:
            add_multiplicity_parts(repo, block_id, def_id, mult, count=1, app=getattr(self, "app", None))

        for key, obj in visible.items():
            if key not in selected_keys:
                obj.hidden = True
        for key, obj in hidden.items():
            if key in selected_keys:
                obj.hidden = False

        base_x = 50.0
        base_y = 50.0
        offset = 60.0
        added = []
        for idx, comp in enumerate(to_add_comps):
            elem = repo.create_element(
                "Part",
                name=comp.name,
                properties={
                    "component": comp.name,
                    "fit": f"{comp.fit:.2f}",
                    "qualification": comp.qualification,
                    "failureModes": self._get_failure_modes(comp.name),
                },
                owner=repo.root_package.elem_id,
            )
            repo.add_element_to_diagram(self.diagram_id, elem.elem_id)
            obj = SysMLObject(
                _get_next_id(),
                "Part",
                base_x,
                base_y + offset * idx,
                element_id=elem.elem_id,
                properties=elem.properties.copy(),
            )
            diag.objects.append(obj.__dict__)
            self.objects.append(obj)
            added.append(comp.name)

        if to_add_names:
            # Directly sync new part property parts to the repository without
            # updating windows. We then insert the returned objects ourselves so
            # we can ensure they are visible immediately.
            added_props = _sync_ibd_partproperty_parts(
                repo, block_id, names=to_add_names, app=None, hidden=True
            )
            for data in added_props:
                data["hidden"] = False
                # Avoid duplicates if the sync function already populated this
                # window via the application.
                if not any(o.obj_id == data["obj_id"] for o in self.objects):
                    self.objects.append(SysMLObject(**data))

        if added:
            names = [
                n.strip()
                for n in block.properties.get("partProperties", "").split(",")
                if n.strip()
            ]
            for name in added:
                if name not in names:
                    names.append(name)
            joined = ", ".join(names)
            block.properties["partProperties"] = joined
            inherit_block_properties(repo, block_id)
            joined = repo.elements[block_id].properties["partProperties"]
            for d in repo.diagrams.values():
                for o in getattr(d, "objects", []):
                    if o.get("element_id") == block_id:
                        o.setdefault("properties", {})["partProperties"] = joined

        # enforce multiplicity for aggregated parts
        added_mult = _enforce_ibd_multiplicity(
            repo, block_id, app=getattr(self, "app", None)
        )
        if added_mult and not self.app:
            for data in added_mult:
                if not any(o.obj_id == data["obj_id"] for o in self.objects):
                    self.objects.append(SysMLObject(**data))

        boundary = getattr(self, "get_ibd_boundary", lambda: None)()
        if boundary:
            ensure_boundary_contains_parts(boundary, self.objects)

        self.redraw()
        self._sync_to_repository()
        if self.app:
            self.app.update_views()

class NewDiagramDialog(simpledialog.Dialog):
    """Dialog to create a new diagram and assign a name and type."""

    def __init__(self, master):
        self.name = ""
        self.diag_type = "Use Case Diagram"
        super().__init__(master, title="New Diagram")

    def body(self, master):
        ttk.Label(master, text="Name:").grid(row=0, column=0, padx=4, pady=4, sticky="e")
        self.name_var = tk.StringVar()
        ttk.Entry(master, textvariable=self.name_var).grid(row=0, column=1, padx=4, pady=4)
        ttk.Label(master, text="Type:").grid(row=1, column=0, padx=4, pady=4, sticky="e")
        self.type_var = tk.StringVar(value=self.diag_type)
        ttk.Combobox(
            master,
            textvariable=self.type_var,
            values=[
                "Use Case Diagram",
                "Activity Diagram",
                "Block Diagram",
                "Internal Block Diagram",
            ],
        ).grid(row=1, column=1, padx=4, pady=4)

    def apply(self):
        self.name = self.name_var.get()
        self.diag_type = self.type_var.get()


class DiagramPropertiesDialog(simpledialog.Dialog):
    """Dialog to edit a diagram's metadata."""

    def __init__(self, master, diagram: SysMLDiagram):
        self.diagram = diagram
        self.added_parts: list[dict] = []
        super().__init__(master, title="Diagram Properties")

    def body(self, master):
        ttk.Label(master, text="Name:").grid(row=0, column=0, sticky="e", padx=4, pady=2)
        self.name_var = tk.StringVar(value=self.diagram.name)
        ttk.Entry(master, textvariable=self.name_var).grid(row=0, column=1, padx=4, pady=2)
        ttk.Label(master, text="Description:").grid(row=1, column=0, sticky="e", padx=4, pady=2)
        self.desc_var = tk.StringVar(value=getattr(self.diagram, "description", ""))
        ttk.Entry(master, textvariable=self.desc_var).grid(row=1, column=1, padx=4, pady=2)
        ttk.Label(master, text="Color:").grid(row=2, column=0, sticky="e", padx=4, pady=2)
        self.color_var = tk.StringVar(value=getattr(self.diagram, "color", "#FFFFFF"))
        ttk.Entry(master, textvariable=self.color_var).grid(row=2, column=1, padx=4, pady=2)
        if self.diagram.diag_type == "Internal Block Diagram":
            repo = SysMLRepository.get_instance()
            blocks = [e for e in repo.elements.values() if e.elem_type == "Block"]
            idmap = {b.name or b.elem_id: b.elem_id for b in blocks}
            ttk.Label(master, text="Father:").grid(row=3, column=0, sticky="e", padx=4, pady=2)
            self.father_map = idmap
            cur_id = getattr(self.diagram, "father", "")
            cur_name = next((n for n, i in idmap.items() if i == cur_id), "")
            self.father_var = tk.StringVar(value=cur_name)
            ttk.Combobox(master, textvariable=self.father_var, values=list(idmap.keys())).grid(
                row=3, column=1, padx=4, pady=2
            )
        else:
            self.father_map = {}
            self.father_var = tk.StringVar()

    def apply(self):
        self.diagram.name = self.name_var.get()
        self.diagram.description = self.desc_var.get()
        self.diagram.color = self.color_var.get()
        if self.diagram.diag_type == "Internal Block Diagram":
            father_id = self.father_map.get(self.father_var.get())
            repo = SysMLRepository.get_instance()
            self.added_parts = set_ibd_father(
                repo, self.diagram, father_id, app=getattr(self.master, "app", None)
            )
            self.added_parts.extend(inherit_father_parts(repo, self.diagram))


class PackagePropertiesDialog(simpledialog.Dialog):
    """Dialog to edit a package's name."""

    def __init__(self, master, package: SysMLElement):
        self.package = package
        super().__init__(master, title="Package Properties")

    def body(self, master):
        ttk.Label(master, text="Name:").grid(row=0, column=0, sticky="e", padx=4, pady=2)
        self.name_var = tk.StringVar(value=self.package.name)
        ttk.Entry(master, textvariable=self.name_var).grid(row=0, column=1, padx=4, pady=2)

    def apply(self):
        self.package.name = self.name_var.get()


class ElementPropertiesDialog(simpledialog.Dialog):
    """Dialog to edit a generic element's name and properties."""

    def __init__(self, master, element: SysMLElement):
        self.element = element
        super().__init__(master, title=f"{element.elem_type} Properties")

    def body(self, master):
        ttk.Label(master, text="Name:").grid(row=0, column=0, sticky="e", padx=4, pady=2)
        self.name_var = tk.StringVar(value=self.element.name)
        ttk.Entry(master, textvariable=self.name_var).grid(row=0, column=1, padx=4, pady=2)
        self.entries = {}
        key = f"{self.element.elem_type.replace(' ', '')}Usage"
        row = 1
        for prop in SYSML_PROPERTIES.get(key, []):
            if prop == "partProperties":
                # Part properties are configured through dedicated dialogs.
                # Skip them in the generic properties window.
                continue
            ttk.Label(master, text=f"{prop}:").grid(row=row, column=0, sticky="e", padx=4, pady=2)
            var = tk.StringVar(value=self.element.properties.get(prop, ""))
            ttk.Entry(master, textvariable=var).grid(row=row, column=1, padx=4, pady=2)
            self.entries[prop] = var
            row += 1

    def apply(self):
        repo = SysMLRepository.get_instance()
        new_name = self.name_var.get()
        if self.element.elem_type == "Block":
            rename_block(repo, self.element.elem_id, new_name)
        else:
            self.element.name = new_name
        for prop, var in self.entries.items():
            self.element.properties[prop] = var.get()


class ArchitectureManagerDialog(tk.Frame):
    """Manage packages and diagrams in a hierarchical tree."""

    def __init__(self, master, app=None):
        if isinstance(master, tk.Toplevel):
            container = master
        else:
            container = master
        super().__init__(container)
        self.app = app
        if isinstance(master, tk.Toplevel):
            master.title("AutoML Explorer")
            master.geometry("350x400")
            self.pack(fill=tk.BOTH, expand=True)
        self.repo = SysMLRepository.get_instance()

        tree_frame = ttk.Frame(self)
        tree_frame.pack(fill=tk.BOTH, expand=True, padx=4, pady=4)
        self.tree = ttk.Treeview(tree_frame)
        vsb = ttk.Scrollbar(tree_frame, orient="vertical", command=self.tree.yview)
        hsb = ttk.Scrollbar(tree_frame, orient="horizontal", command=self.tree.xview)
        self.tree.configure(yscrollcommand=vsb.set, xscrollcommand=hsb.set)
        self.tree.grid(row=0, column=0, sticky="nsew")
        vsb.grid(row=0, column=1, sticky="ns")
        hsb.grid(row=1, column=0, sticky="ew")
        tree_frame.rowconfigure(0, weight=1)
        tree_frame.columnconfigure(0, weight=1)

        # simple icons to visually distinguish packages, diagrams and objects
        self.pkg_icon = self._create_icon("folder", "#b8860b")
        self.diagram_icons = {
            "Use Case Diagram": self._create_icon("circle", "blue"),
            "Activity Diagram": self._create_icon("arrow", "green"),
            "Block Diagram": self._create_icon("rect", "orange"),
            "Internal Block Diagram": self._create_icon("nested", "purple"),
        }
        self.elem_icons = {
            "Actor": self._create_icon("circle"),
            "Use Case": self._create_icon("circle"),
            "Block": self._create_icon("rect"),
            "Part": self._create_icon("rect"),
            "Port": self._create_icon("circle"),
        }
        self.default_diag_icon = self._create_icon("rect")
        self.default_elem_icon = self._create_icon("rect")
        btns = ttk.Frame(self)
        btns.pack(fill=tk.X, padx=4, pady=4)
        ttk.Button(btns, text="Open", command=self.open).pack(side=tk.LEFT, padx=2)
        ttk.Button(btns, text="Properties", command=self.properties).pack(side=tk.LEFT, padx=2)
        ttk.Button(btns, text="New Package", command=self.new_package).pack(side=tk.LEFT, padx=2)
        ttk.Button(btns, text="New Diagram", command=self.new_diagram).pack(side=tk.LEFT, padx=2)
        ttk.Button(btns, text="Cut", command=self.cut).pack(side=tk.LEFT, padx=2)
        ttk.Button(btns, text="Paste", command=self.paste).pack(side=tk.LEFT, padx=2)
        ttk.Button(btns, text="Delete", command=self.delete).pack(side=tk.LEFT, padx=2)
        ttk.Button(btns, text="Close", command=self.destroy).pack(side=tk.RIGHT, padx=2)
        self.populate()
        self.tree.bind("<Button-3>", self.on_right_click)
        self.tree.bind("<Double-1>", self.on_double)
        self.tree.bind("<ButtonPress-1>", self.on_drag_start)
        self.tree.bind("<B1-Motion>", self.on_drag_motion)
        self.tree.bind("<ButtonRelease-1>", self.on_drag_release)
        self.bind("<FocusIn>", lambda _e: self.populate())
        self.drag_item = None
        self.cut_item = None

    def populate(self):
        """Populate the tree view with packages, diagrams and elements."""
        self.tree.delete(*self.tree.get_children())
        from collections import defaultdict

        rel_children = defaultdict(list)
        for rel in self.repo.relationships:
            rel_children[rel.source].append((rel.rel_id, rel.target, rel.rel_type))

        visited: set[str] = set()

        # collect all elements that already appear on a diagram so they don't
        # show up twice in the hierarchy
        diagram_elems = {
            elem_id
            for diag in self.repo.diagrams.values()
            for elem_id in (
                list(getattr(diag, "elements", []))
                + [
                    getattr(o, "element_id", o.get("element_id"))
                    for o in getattr(diag, "objects", [])
                    if getattr(o, "element_id", o.get("element_id"))
                ]
            )
        }

        def add_elem(elem_id: str, parent: str):
            if elem_id in visited:
                return
            visited.add(elem_id)
            elem = self.repo.elements[elem_id]
            icon = self.elem_icons.get(elem.elem_type, self.default_elem_icon)
            if self.tree.exists(elem_id):
                node = elem_id
            else:
                node = self.tree.insert(
                    parent,
                    "end",
                    iid=elem_id,
                    text=elem.name or elem_id,
                    values=(elem.elem_type,),
                    image=icon,
                )
            for rel_id, tgt_id, rtype in rel_children.get(elem_id, []):
                if tgt_id in self.repo.elements:
                    rel_iid = f"rel_{rel_id}"
                    if self.tree.exists(rel_iid):
                        rel_node = rel_iid
                    else:
                        rel_node = self.tree.insert(
                            node, "end", iid=rel_iid, text=rtype, values=("Relationship",)
                        )
                    add_elem(tgt_id, rel_node)
            visited.remove(elem_id)

        root_pkg = getattr(self.repo, "root_package", None)
        if not root_pkg or root_pkg.elem_id not in self.repo.elements:
            # ensure a valid root package exists
            self.repo.root_package = self.repo.create_element("Package", name="Root")
            root_pkg = self.repo.root_package

        def add_pkg(pkg_id, parent=""):
            pkg = self.repo.elements[pkg_id]
            if self.tree.exists(pkg_id):
                node = pkg_id
            else:
                node = self.tree.insert(
                    parent,
                    "end",
                    iid=pkg_id,
                    text=pkg.name or pkg_id,
                    open=True,
                    image=self.pkg_icon,
                )
            for p in self.repo.elements.values():
                if p.elem_type == "Package" and p.owner == pkg_id:
                    add_pkg(p.elem_id, node)
            for e in self.repo.elements.values():
                if (
                    e.owner == pkg_id
                    and e.elem_type not in ("Package", "Part")
                    and e.name
                    and e.elem_id not in diagram_elems
                ):
                    add_elem(e.elem_id, node)
            for d in self.repo.diagrams.values():
                if d.package == pkg_id:
                    label = d.name or d.diag_id
                    icon = self.diagram_icons.get(d.diag_type, self.default_diag_icon)
                    diag_iid = f"diag_{d.diag_id}"
                    if self.tree.exists(diag_iid):
                        diag_node = diag_iid
                    else:
                        diag_node = self.tree.insert(
                            node,
                            "end",
                            iid=diag_iid,
                            text=label,
                            values=(d.diag_type,),
                            image=icon,
                        )
                    objs = sorted(
                        d.objects,
                        key=lambda o: (
                            1 if getattr(o, "obj_type", o.get("obj_type")) == "Port" else 0
                        ),
                    )
                    for obj in objs:
                        props = getattr(obj, "properties", obj.get("properties", {}))
                        name = props.get("name", getattr(obj, "obj_type", obj.get("obj_type")))
                        oid = getattr(obj, "obj_id", obj.get("obj_id"))
                        otype = getattr(obj, "obj_type", obj.get("obj_type"))
                        icon = self.elem_icons.get(otype, self.default_elem_icon)
                        parent_node = diag_node
                        if (
                            otype == "Port"
                            and props.get("parent")
                            and self.tree.exists(f"obj_{d.diag_id}_{props.get('parent')}")
                        ):
                            parent_node = f"obj_{d.diag_id}_{props.get('parent')}"
                        obj_iid = f"obj_{d.diag_id}_{oid}"
                        if self.tree.exists(obj_iid):
                            continue
                        self.tree.insert(
                            parent_node,
                            "end",
                            iid=obj_iid,
                            text=name,
                            values=(obj.get("obj_type"),),
                            image=icon,
                        )

        add_pkg(root_pkg.elem_id)
        if self.app:
            self.app.update_views()

    def selected(self):
        sel = self.tree.selection()
        if sel:
            return sel[0]
        item = self.tree.focus()
        return item if item else None

    def open(self):
        item = self.selected()
        if not item:
            return
        if item.startswith("diag_"):
            self.open_diagram(item[5:])
        elif item.startswith("obj_"):
            diag_id, oid = item[4:].split("_", 1)
            win = self.open_diagram(diag_id)
            if win:
                for o in win.objects:
                    if o.obj_id == int(oid):
                        win.selected_obj = o
                        win.redraw()
                        break

    def on_double(self, event):
        item = self.tree.identify_row(event.y)
        if item:
            self.tree.selection_set(item)
            if item.startswith("diag_"):
                self.open_diagram(item[5:])
            elif item.startswith("obj_"):
                self.open()

    def open_diagram(self, diag_id: str):
        diag = self.repo.diagrams.get(diag_id)
        if not diag:
            return None

        # If an application instance is available, open the diagram using
        # the main document notebook so duplicate tabs are avoided.
        if self.app and hasattr(self.app, "diagram_tabs"):
            idx = next(
                (i for i, d in enumerate(self.app.arch_diagrams) if d.diag_id == diag_id),
                -1,
            )
            if idx != -1:
                self.app.open_arch_window(idx)
                tab = self.app.diagram_tabs.get(diag_id)
                if tab and tab.winfo_exists():
                    for child in tab.winfo_children():
                        if isinstance(child, SysMLDiagramWindow):
                            return child
                return None

        master = self.master if self.master else self
        win = None
        if diag.diag_type == "Use Case Diagram":
            win = UseCaseDiagramWindow(master, self.app, diagram_id=diag_id)
        elif diag.diag_type == "Activity Diagram":
            win = ActivityDiagramWindow(master, self.app, diagram_id=diag_id)
        elif diag.diag_type == "Block Diagram":
            win = BlockDiagramWindow(master, self.app, diagram_id=diag_id)
        elif diag.diag_type == "Internal Block Diagram":
            win = InternalBlockDiagramWindow(master, self.app, diagram_id=diag_id)
        return win

    def new_package(self):
        item = self.selected() or self.repo.root_package.elem_id
        if item.startswith("diag_"):
            item = self.repo.diagrams[item[5:]].package
        name = simpledialog.askstring("New Package", "Name:")
        if name:
            self.repo.create_package(name, parent=item)
            self.populate()

    def new_diagram(self):
        item = self.selected() or self.repo.root_package.elem_id
        if item.startswith("diag_"):
            item = self.repo.diagrams[item[5:]].package
        dlg = NewDiagramDialog(self)
        if dlg.name:
            self.repo.create_diagram(dlg.diag_type, name=dlg.name, package=item)
            self.populate()

    def delete(self):
        item = self.selected()
        if not item:
            return
        if item.startswith("diag_"):
            self.repo.delete_diagram(item[5:])
        elif item.startswith("obj_"):
            diag_id, oid = item[4:].split("_", 1)
            diag = self.repo.diagrams.get(diag_id)
            if diag:
                diag.objects = [o for o in diag.objects if str(o.get("obj_id")) != oid]
        else:
            if item == self.repo.root_package.elem_id:
                messagebox.showerror("Delete", "Cannot delete the root package.")
            else:
                self.repo.delete_package(item)
        self.populate()

    def properties(self):
        item = self.selected()
        if not item:
            return
        if item.startswith("diag_"):
            diag = self.repo.diagrams.get(item[5:])
            if diag:
                DiagramPropertiesDialog(self, diag)
                self.populate()
        elif item.startswith("obj_"):
            diag_id, oid = item[4:].split("_", 1)
            diag = self.repo.diagrams.get(diag_id)
            if diag:
                obj_data = next(
                    (o for o in diag.objects if str(o.get("obj_id")) == oid),
                    None,
                )
                if obj_data:
                    obj = SysMLObject(**obj_data)
                    SysMLObjectDialog(self, obj)
                    diag.objects = [
                        obj.__dict__ if str(o.get("obj_id")) == oid else o for o in diag.objects
                    ]
                self.populate()
        else:
            elem = self.repo.elements.get(item)
            if elem:
                if elem.elem_type == "Package":
                    PackagePropertiesDialog(self, elem)
                else:
                    ElementPropertiesDialog(self, elem)
                self.populate()

    def on_right_click(self, event):
        item = self.tree.identify_row(event.y)
        if not item:
            return
        self.tree.selection_set(item)
        menu = tk.Menu(self.tree, tearoff=0)
        menu.add_command(label="Rename", command=lambda: self.rename_item(item))
        menu.tk_popup(event.x_root, event.y_root)

    def rename_item(self, item=None):
        item = item or self.selected()
        if not item:
            return
        if item.startswith("diag_"):
            diag = self.repo.diagrams.get(item[5:])
            if diag:
                name = simpledialog.askstring("Rename Diagram", "Name:", initialvalue=diag.name)
                if name:
                    diag.name = name
                    self.populate()
        elif item.startswith("obj_"):
            return
        else:
            elem = self.repo.elements.get(item)
            if elem:
                name = simpledialog.askstring("Rename", "Name:", initialvalue=elem.name)
                if name:
                    if elem.elem_type == "Block":
                        rename_block(self.repo, elem.elem_id, name)
                    else:
                        elem.name = name
                    self.populate()

    # ------------------------------------------------------------------
    # Cut/Paste and Drag & Drop Handling
    # ------------------------------------------------------------------
    def cut(self):
        item = self.selected()
        if item:
            self.cut_item = item

    def paste(self):
        if not self.cut_item:
            return
        target = self.selected() or self.repo.root_package.elem_id
        if target.startswith("diag_"):
            target = self.repo.diagrams[target[5:]].package
        self._move_item(self.cut_item, target)
        self.cut_item = None
        self.populate()

    def on_drag_start(self, event):
        self.drag_item = self.tree.identify_row(event.y)
        if self.drag_item:
            self.tree.selection_set(self.drag_item)

    def on_drag_motion(self, _event):
        pass

    def on_drag_release(self, event):
        if not self.drag_item:
            return
        target = self.tree.identify_row(event.y)
        if not target:
            self.drag_item = None
            return
        if target == self.drag_item:
            self.drag_item = None
            return
        if self.drag_item.startswith("obj_"):
            messagebox.showerror("Drop Error", "Objects cannot be moved in the explorer.")
            self.drag_item = None
            return
        if target.startswith("obj_"):
            messagebox.showerror("Drop Error", "Cannot drop items on an object.")
            self.drag_item = None
            return
        region = self.tree.identify_region(event.x, event.y)
        if region in ("separator", "nothing"):
            parent = self.tree.parent(target)
            index = self.tree.index(target)
            self.tree.move(self.drag_item, parent, index)
            self._move_item(self.drag_item, parent)
        else:
            if target.startswith("diag_"):
                diag = self.repo.diagrams.get(target[5:])
                self._drop_on_diagram(self.drag_item, diag)
            else:
                self.tree.move(self.drag_item, target, "end")
                self._move_item(self.drag_item, target)
        self.drag_item = None
        self.populate()

    def _move_item(self, item, new_parent):
        if item.startswith("obj_") or new_parent.startswith("obj_"):
            messagebox.showerror("Drop Error", "Cannot drop items on an object.")
            return
        if new_parent == "":
            new_parent = self.repo.root_package.elem_id
        if item.startswith("diag_"):
            self.repo.diagrams[item[5:]].package = new_parent
        else:
            elem = self.repo.elements.get(item)
            if elem:
                elem.owner = new_parent

    def _drop_on_diagram(self, elem_id, diagram):
        repo = self.repo
        if elem_id.startswith("obj_"):
            messagebox.showerror("Drop Error", "Objects cannot be dropped on a diagram.")
            return
        # Dropping a diagram onto an Activity Diagram creates a CallBehaviorAction
        if elem_id.startswith("diag_"):
            src_diag = repo.diagrams.get(elem_id[5:])
            if (
                src_diag
                and diagram.diag_type == "Activity Diagram"
                and src_diag.diag_type in ("Activity Diagram", "Internal Block Diagram")
            ):
                act = repo.create_element(
                    "CallBehaviorAction", name=src_diag.name, owner=diagram.package
                )
                repo.add_element_to_diagram(diagram.diag_id, act.elem_id)
                props = {"name": src_diag.name}
                if src_diag.diag_type == "Internal Block Diagram":
                    props["view"] = src_diag.diag_id
                    repo.link_diagram(act.elem_id, None)
                else:
                    repo.link_diagram(act.elem_id, src_diag.diag_id)
                obj = SysMLObject(
                    _get_next_id(),
                    "CallBehaviorAction",
                    50.0,
                    50.0,
                    element_id=act.elem_id,
                    properties=props,
                )
                diagram.objects.append(obj.__dict__)
                return
            messagebox.showerror("Drop Error", "This item cannot be dropped on that diagram.")
            return

        allowed = diagram.diag_type == "Block Diagram"
        if allowed and repo.elements[elem_id].elem_type == "Package":
            block = repo.create_element("Block", name=repo.elements[elem_id].name, owner=elem_id)
            repo.add_element_to_diagram(diagram.diag_id, block.elem_id)
            obj = SysMLObject(_get_next_id(), "Block", 50.0, 50.0, element_id=block.elem_id)
            diagram.objects.append(obj.__dict__)
        else:
            messagebox.showerror("Drop Error", "This item cannot be dropped on that diagram.")

    def _create_icon(self, shape: str, color: str = "black") -> tk.PhotoImage:
        """Return a simple 16x16 PhotoImage representing the given shape."""
        size = 16
        img = tk.PhotoImage(width=size, height=size)
        img.put("white", to=(0, 0, size - 1, size - 1))
        c = color
        if shape == "circle":
            r = size // 2 - 2
            cx = cy = size // 2
            for y in range(size):
                for x in range(size):
                    if (x - cx) ** 2 + (y - cy) ** 2 <= r * r:
                        img.put(c, (x, y))
        elif shape == "arrow":
            mid = size // 2
            for x in range(2, mid + 1):
                img.put(c, to=(x, mid - 1, x + 1, mid + 1))
            for i in range(4):
                img.put(c, to=(mid + i, mid - 2 - i, mid + i + 1, mid - i))
                img.put(c, to=(mid + i, mid + i, mid + i + 1, mid + 2 + i))
        elif shape == "rect":
            for x in range(3, size - 3):
                img.put(c, (x, 3))
                img.put(c, (x, size - 4))
            for y in range(3, size - 3):
                img.put(c, (3, y))
                img.put(c, (size - 4, y))
        elif shape == "nested":
            for x in range(1, size - 1):
                img.put(c, (x, 1))
                img.put(c, (x, size - 2))
            for y in range(1, size - 1):
                img.put(c, (1, y))
                img.put(c, (size - 2, y))
            for x in range(5, size - 5):
                img.put(c, (x, 5))
                img.put(c, (x, size - 6))
            for y in range(5, size - 5):
                img.put(c, (5, y))
                img.put(c, (size - 6, y))
        elif shape == "folder":
            for x in range(1, size - 1):
                img.put(c, (x, 4))
                img.put(c, (x, size - 2))
            for y in range(4, size - 1):
                img.put(c, (1, y))
                img.put(c, (size - 2, y))
            for x in range(3, size - 3):
                img.put(c, (x, 2))
            img.put(c, to=(1, 3, size - 2, 4))
        else:
            img.put(c, to=(2, 2, size - 2, size - 2))
        return img<|MERGE_RESOLUTION|>--- conflicted
+++ resolved
@@ -262,8 +262,6 @@
     pattern = re.escape(def_name) + r"\[\d+\]$"
     return re.fullmatch(pattern, part_name) is not None
 
-
-<<<<<<< HEAD
 def _multiplicity_limit_exceeded(
     repo: SysMLRepository,
     parent_id: str,
@@ -310,9 +308,6 @@
 
     return count >= limit
 
-
-=======
->>>>>>> a27abe20
 def _find_generalization_children(repo: SysMLRepository, parent_id: str) -> set[str]:
     """Return all blocks that generalize ``parent_id``."""
     children: set[str] = set()
@@ -3877,10 +3872,7 @@
             if def_id and def_id in self.repo.elements:
                 def_name = self.repo.elements[def_id].name or def_id
             has_name = bool(name) and not _is_default_part_name(def_name, name)
-<<<<<<< HEAD
-=======
-
->>>>>>> a27abe20
+
         if not has_name:
             name = ""
         if obj.obj_type == "Part":
@@ -6237,7 +6229,6 @@
                         ),
                         None,
                     )
-<<<<<<< HEAD
                     limit_exceeded = _multiplicity_limit_exceeded(
                         repo,
                         parent_id,
@@ -6251,28 +6242,6 @@
                             "Maximum number of parts of that type has been reached",
                         )
                         def_id = None
-=======
-                    limit = None
-                    if rel:
-                        mult = rel.properties.get("multiplicity", "")
-                        if mult:
-                            low, high = _parse_multiplicity_range(mult)
-                            limit = high if high is not None else low
-                    if limit is not None:
-                        existing = [
-                            o
-                            for o in repo.diagrams.get(diag.diag_id).objects
-                            if o.get("obj_type") == "Part"
-                            and o.get("properties", {}).get("definition") == def_id
-                            and o.get("element_id") != self.obj.element_id
-                        ]
-                        if len(existing) >= limit:
-                            messagebox.showinfo(
-                                "Add Part",
-                                "Maximum number of parts of that type has been reached",
-                            )
-                            def_id = None
->>>>>>> a27abe20
                 if def_id:
                     self.obj.properties["definition"] = def_id
                     if self.obj.element_id and self.obj.element_id in repo.elements:
