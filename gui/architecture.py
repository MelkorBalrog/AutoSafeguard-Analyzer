--- conflicted
+++ resolved
@@ -262,10 +262,6 @@
     pattern = re.escape(def_name) + r"\[\d+\]$"
     return re.fullmatch(pattern, part_name) is not None
 
-<<<<<<< HEAD
-
-=======
->>>>>>> b4f4417e
 def _multiplicity_limit_exceeded(
     repo: SysMLRepository,
     parent_id: str,
@@ -300,7 +296,6 @@
     if limit is None:
         return False
 
-<<<<<<< HEAD
     # gather all diagrams containing parts for this block
     diag_ids: set[str] = set()
     linked = repo.get_linked_diagram(parent_id)
@@ -330,15 +325,11 @@
                     seen.add(elem_id)
                     count += 1
 
-=======
-    count = 0
->>>>>>> b4f4417e
     for obj in diagram_objects:
         data = obj.__dict__ if hasattr(obj, "__dict__") else obj
         if (
             data.get("obj_type") == "Part"
             and data.get("properties", {}).get("definition") == def_id
-<<<<<<< HEAD
         ):
             elem_id = data.get("element_id")
             if elem_id != self_elem_id and elem_id not in seen:
@@ -386,15 +377,6 @@
 
     return False
 
-
-=======
-            and data.get("element_id") != self_elem_id
-        ):
-            count += 1
-
-    return count >= limit
-
->>>>>>> b4f4417e
 def _find_generalization_children(repo: SysMLRepository, parent_id: str) -> set[str]:
     """Return all blocks that generalize ``parent_id``."""
     children: set[str] = set()
@@ -3959,10 +3941,7 @@
             if def_id and def_id in self.repo.elements:
                 def_name = self.repo.elements[def_id].name or def_id
             has_name = bool(name) and not _is_default_part_name(def_name, name)
-<<<<<<< HEAD
-=======
-
->>>>>>> b4f4417e
+
         if not has_name:
             name = ""
         if obj.obj_type == "Part":
@@ -4021,11 +4000,8 @@
                     def_part = f"{def_name} [{disp}]"
                 else:
                     def_part = def_name
-<<<<<<< HEAD
                 if comp:
                     def_part = f"{comp} / {def_part}"
-=======
->>>>>>> b4f4417e
                 if name and def_part != name:
                     name = f"{name} : {def_part}"
                 elif not name:
@@ -6796,11 +6772,8 @@
                 def_part = f"{def_name} [{disp}]"
             else:
                 def_part = def_name
-<<<<<<< HEAD
             if comp:
                 def_part = f"{comp} / {def_part}"
-=======
->>>>>>> b4f4417e
             if label and def_part != label:
                 label = f"{label} : {def_part}"
             elif not label:
