# Author: Miguel Marina <karel.capek.robotics@gmail.com>
import tkinter as tk
import tkinter.font as tkFont
from tkinter import ttk, simpledialog, messagebox
import json
import math
from dataclasses import dataclass, field, asdict
from typing import Dict, List, Tuple

from sysml.sysml_repository import SysMLRepository, SysMLDiagram, SysMLElement

from sysml.sysml_spec import SYSML_PROPERTIES
from analysis.models import global_requirements, ASIL_ORDER

# ---------------------------------------------------------------------------
# Appearance customization
# ---------------------------------------------------------------------------
# Basic fill colors for different AutoML object types. This provides a simple
# color palette so diagrams appear less bland and more professional.
OBJECT_COLORS: dict[str, str] = {
    "Actor": "#E0F7FA",
    "Use Case": "#FFF3E0",
    "System Boundary": "#ECEFF1",
    "Action Usage": "#E8F5E9",
    "Action": "#E8F5E9",
    "CallBehaviorAction": "#E8F5E9",
    "Part": "#FFFDE7",
    "Port": "#F3E5F5",
    "Block": "#E0E0E0",
    "Decision": "#E1F5FE",
    "Merge": "#E1F5FE",
    # Fork and Join bars remain black so are not listed here
}


_next_obj_id = 1


def _get_next_id() -> int:
    global _next_obj_id
    val = _next_obj_id
    _next_obj_id += 1
    return val


def _parse_float(val: str | None, default: float) -> float:
    """Convert *val* to ``float`` or return ``default`` if conversion fails."""
    try:
        return float(val)
    except (TypeError, ValueError):
        return default


def _find_parent_blocks(repo: SysMLRepository, block_id: str) -> set[str]:
    """Return all blocks that directly use ``block_id`` as a part or are
    associated with it."""
    parents: set[str] = set()
    # check IBDs for parts referencing this block
    for parent_id, diag_id in repo.element_diagrams.items():
        diag = repo.diagrams.get(diag_id)
        if not diag:
            continue
        for obj in getattr(diag, "objects", []):
            if obj.get("obj_type") != "Part":
                continue
            if obj.get("properties", {}).get("definition") == block_id:
                parents.add(parent_id)
                break
    # also follow Association and Generalization relationships
    for rel in repo.relationships:
        if rel.rel_type not in ("Association", "Generalization"):
            continue
        if rel.rel_type == "Generalization":
            if rel.source == block_id and rel.target in repo.elements:
                parents.add(rel.target)
            continue
        if rel.source == block_id and rel.target in repo.elements:
            parents.add(rel.target)
        elif rel.target == block_id and rel.source in repo.elements:
            parents.add(rel.source)
    # include father block from internal block diagram linkage
    diag_id = repo.get_linked_diagram(block_id)
    diag = repo.diagrams.get(diag_id)
    if diag and getattr(diag, "father", None) in repo.elements:
        parents.add(diag.father)
    return parents


def _collect_parent_parts(repo: SysMLRepository, block_id: str, visited=None) -> list[str]:
    """Recursively gather parts from all parent blocks of ``block_id``."""
    if visited is None:
        visited = set()
    parts: list[str] = []
    for parent in _find_parent_blocks(repo, block_id):
        if parent in visited:
            continue
        visited.add(parent)
        elem = repo.elements.get(parent)
        if elem:
            parts.extend(
                [
                    p.strip()
                    for p in elem.properties.get("partProperties", "").split(",")
                    if p.strip()
                ]
            )
        parts.extend(_collect_parent_parts(repo, parent, visited))
    seen = []
    for p in parts:
        if p not in seen:
            seen.append(p)
    return seen


def extend_block_parts_with_parents(repo: SysMLRepository, block_id: str) -> None:
    """Merge parent block parts into the given block's ``partProperties``."""
    block = repo.elements.get(block_id)
    if not block:
        return
    names = [p.strip() for p in block.properties.get("partProperties", "").split(",") if p.strip()]
    for p in _collect_parent_parts(repo, block_id):
        if p not in names:
            names.append(p)
    joined = ", ".join(names)
    block.properties["partProperties"] = joined
    for d in repo.diagrams.values():
        for o in getattr(d, "objects", []):
            if o.get("element_id") == block_id:
                o.setdefault("properties", {})["partProperties"] = joined


def inherit_block_properties(repo: SysMLRepository, block_id: str) -> None:
    """Merge parent block properties into the given block."""
    extend_block_parts_with_parents(repo, block_id)
    block = repo.elements.get(block_id)
    if not block:
        return
    for parent_id in _find_parent_blocks(repo, block_id):
        parent = repo.elements.get(parent_id)
        if not parent:
            continue
        for prop in SYSML_PROPERTIES.get("BlockUsage", []):
            if prop == "partProperties":
                continue
            if prop == "operations":
                child_ops = parse_operations(block.properties.get(prop, ""))
                child_names = {o.name for o in child_ops}
                for op in parse_operations(parent.properties.get(prop, "")):
                    if op.name not in child_names:
                        child_ops.append(op)
                        child_names.add(op.name)
                block.properties[prop] = operations_to_json(child_ops)
            else:
                child_vals = [
                    v.strip() for v in block.properties.get(prop, "").split(",") if v.strip()
                ]
                parent_vals = [
                    v.strip() for v in parent.properties.get(prop, "").split(",") if v.strip()
                ]
                for v in parent_vals:
                    if v not in child_vals:
                        child_vals.append(v)
                if child_vals:
                    block.properties[prop] = ", ".join(child_vals)
    for d in repo.diagrams.values():
        for o in getattr(d, "objects", []):
            if o.get("element_id") == block_id:
                o.setdefault("properties", {}).update(block.properties)


def remove_inherited_block_properties(repo: SysMLRepository, child_id: str, parent_id: str) -> None:
    """Remove properties of *parent_id* from *child_id* block."""
    child = repo.elements.get(child_id)
    parent = repo.elements.get(parent_id)
    if not child or not parent:
        return

    # handle partProperties separately
    child_parts = [
        v.strip() for v in child.properties.get("partProperties", "").split(",") if v.strip()
    ]
    parent_parts = [
        v.strip() for v in parent.properties.get("partProperties", "").split(",") if v.strip()
    ]
    child_parts = [v for v in child_parts if v not in parent_parts]
    if child_parts:
        child.properties["partProperties"] = ", ".join(child_parts)
    else:
        child.properties.pop("partProperties", None)

    for prop in SYSML_PROPERTIES.get("BlockUsage", []):
        if prop == "partProperties":
            continue
        if prop == "operations":
            child_ops = parse_operations(child.properties.get(prop, ""))
            parent_ops = parse_operations(parent.properties.get(prop, ""))
            parent_names = {o.name for o in parent_ops}
            child_ops = [op for op in child_ops if op.name not in parent_names]
            if child_ops:
                child.properties[prop] = operations_to_json(child_ops)
            else:
                child.properties.pop(prop, None)
        else:
            child_vals = [v.strip() for v in child.properties.get(prop, "").split(",") if v.strip()]
            parent_vals = [
                v.strip() for v in parent.properties.get(prop, "").split(",") if v.strip()
            ]
            child_vals = [v for v in child_vals if v not in parent_vals]
            if child_vals:
                child.properties[prop] = ", ".join(child_vals)
            else:
                child.properties.pop(prop, None)

    # propagate changes to diagrams referencing the child block
    for d in repo.diagrams.values():
        for o in getattr(d, "objects", []):
            if o.get("element_id") == child_id:
                o.setdefault("properties", {}).update(child.properties)


def inherit_father_parts(repo: SysMLRepository, diagram: SysMLDiagram) -> list[dict]:
    """Copy parts from the diagram's father block into the diagram.

    Returns a list with the inherited object dictionaries (parts and ports)."""
    father = getattr(diagram, "father", None)
    if not father:
        return []
    father_diag_id = repo.get_linked_diagram(father)
    father_diag = repo.diagrams.get(father_diag_id)
    if not father_diag:
        return []
    diagram.objects = getattr(diagram, "objects", [])
    added: list[dict] = []
    # Track existing parts by element id to avoid duplicates
    existing = {o.get("element_id") for o in diagram.objects if o.get("obj_type") == "Part"}

    # Map of source part obj_id -> new obj_id so ports can be updated
    part_map: dict[int, int] = {}

    # ------------------------------------------------------------------
    # Copy parts from the father diagram
    # ------------------------------------------------------------------
    for obj in getattr(father_diag, "objects", []):
        if obj.get("obj_type") != "Part":
            continue
        if obj.get("element_id") in existing:
            continue
        new_obj = obj.copy()
        new_obj["obj_id"] = _get_next_id()
        diagram.objects.append(new_obj)
        repo.add_element_to_diagram(diagram.diag_id, obj.get("element_id"))
        added.append(new_obj)
        part_map[obj.get("obj_id")] = new_obj["obj_id"]

    # ------------------------------------------------------------------
    # Copy ports belonging to the inherited parts so orientation and other
    # attributes are preserved. Only ports referencing a copied part are
    # considered.
    # ------------------------------------------------------------------
    for obj in getattr(father_diag, "objects", []):
        if obj.get("obj_type") != "Port":
            continue
        parent_id = obj.get("properties", {}).get("parent")
        if not parent_id:
            continue
        try:
            parent_id_int = int(parent_id)
        except Exception:
            continue
        new_parent = part_map.get(parent_id_int)
        if not new_parent:
            continue
        new_obj = obj.copy()
        new_obj["obj_id"] = _get_next_id()
        new_obj.setdefault("properties", {})["parent"] = str(new_parent)
        diagram.objects.append(new_obj)
        added.append(new_obj)
    # update child block partProperties with inherited names
    child_id = next(
        (eid for eid, did in repo.element_diagrams.items() if did == diagram.diag_id),
        None,
    )
    if child_id and father in repo.elements:
        child = repo.elements[child_id]
        father_elem = repo.elements[father]
        names = [
            p.strip() for p in child.properties.get("partProperties", "").split(",") if p.strip()
        ]
        father_names = [
            p.strip()
            for p in father_elem.properties.get("partProperties", "").split(",")
            if p.strip()
        ]
        for n in father_names:
            if n not in names:
                names.append(n)
        joined = ", ".join(names)
        child.properties["partProperties"] = joined
        for d in repo.diagrams.values():
            for o in getattr(d, "objects", []):
                if o.get("element_id") == child_id:
                    o.setdefault("properties", {})["partProperties"] = joined
        inherit_block_properties(repo, child_id)
    return added


@dataclass
class SysMLObject:
    obj_id: int
    obj_type: str
    x: float
    y: float
    element_id: str | None = None
    width: float = 80.0
    height: float = 40.0
    properties: Dict[str, str] = field(default_factory=dict)
    requirements: List[dict] = field(default_factory=list)


@dataclass
class OperationParameter:
    """Representation of a SysML parameter."""

    name: str
    type: str = ""
    direction: str = "in"


@dataclass
class OperationDefinition:
    """Operation with a list of parameters and an optional return type."""

    name: str
    parameters: List[OperationParameter] = field(default_factory=list)
    return_type: str = ""


def calculate_allocated_asil(requirements: List[dict]) -> str:
    """Return highest ASIL level from the given requirement list."""
    asil = "QM"
    for req in requirements:
        level = req.get("asil") or global_requirements.get(req.get("id"), {}).get("asil", "QM")
        if ASIL_ORDER.get(level, 0) > ASIL_ORDER.get(asil, 0):
            asil = level
    return asil


def remove_orphan_ports(objs: List[SysMLObject]) -> None:
    """Delete ports that don't reference an existing parent part."""
    part_ids = {o.obj_id for o in objs if o.obj_type == "Part"}
    filtered: List[SysMLObject] = []
    for o in objs:
        if o.obj_type == "Port":
            pid = o.properties.get("parent")
            if not pid or int(pid) not in part_ids:
                continue
        filtered.append(o)
    objs[:] = filtered


def snap_port_to_parent_obj(port: SysMLObject, parent: SysMLObject) -> None:
    """Position *port* along the closest edge of *parent*."""
    px = port.x
    py = port.y
    left = parent.x - parent.width / 2
    right = parent.x + parent.width / 2
    top = parent.y - parent.height / 2
    bottom = parent.y + parent.height / 2
    d_left = abs(px - left)
    d_right = abs(px - right)
    d_top = abs(py - top)
    d_bottom = abs(py - bottom)
    min_d = min(d_left, d_right, d_top, d_bottom)
    if min_d == d_left:
        port.x = left
        port.y = min(max(py, top), bottom)
        port.properties["side"] = "W"
    elif min_d == d_right:
        port.x = right
        port.y = min(max(py, top), bottom)
        port.properties["side"] = "E"
    elif min_d == d_top:
        port.y = top
        port.x = min(max(px, left), right)
        port.properties["side"] = "N"
    else:
        port.y = bottom
        port.x = min(max(px, left), right)
        port.properties["side"] = "S"


def update_ports_for_part(part: SysMLObject, objs: List[SysMLObject]) -> None:
    """Snap all ports referencing *part* to its border."""
    for o in objs:
        if o.obj_type == "Port" and o.properties.get("parent") == str(part.obj_id):
            snap_port_to_parent_obj(o, part)


def parse_operations(raw: str) -> List[OperationDefinition]:
    """Return a list of operations parsed from *raw* JSON or comma text."""
    if not raw:
        return []
    try:
        data = json.loads(raw)
        ops = []
        for o in data:
            params = [OperationParameter(**p) for p in o.get("parameters", [])]
            ops.append(OperationDefinition(o.get("name", ""), params, o.get("return_type", "")))
        return ops
    except Exception:
        return [OperationDefinition(n) for n in [p.strip() for p in raw.split(",") if p.strip()]]


def format_operation(op: OperationDefinition) -> str:
    """Return a readable string for an operation."""
    plist = ", ".join(f"{p.name}: {p.type}" if p.type else p.name for p in op.parameters)
    ret = f" : {op.return_type}" if op.return_type else ""
    return f"{op.name}({plist}){ret}"


def operations_to_json(ops: List[OperationDefinition]) -> str:
    return json.dumps([asdict(o) for o in ops])


@dataclass
class DiagramConnection:
    src: int
    dst: int
    conn_type: str
    style: str = "Straight"  # Straight, Squared, Custom
    points: List[Tuple[float, float]] = field(default_factory=list)
    src_pos: Tuple[float, float] | None = None  # relative anchor (x,y)
    dst_pos: Tuple[float, float] | None = None
    name: str = ""
    arrow: str = "none"  # none, forward, backward, both
    mid_arrow: bool = False


class SysMLDiagramWindow(tk.Frame):
    """Base frame for AutoML diagrams with zoom and pan support."""

    def __init__(self, master, title, tools, diagram_id: str | None = None, app=None, history=None):
        super().__init__(master)
        self.app = app
        self.diagram_history: list[str] = list(history) if history else []
        self.master.title(title) if isinstance(self.master, tk.Toplevel) else None
        if isinstance(self.master, tk.Toplevel):
            self.master.geometry("800x600")

        self.repo = SysMLRepository.get_instance()
        if diagram_id and diagram_id in self.repo.diagrams:
            diagram = self.repo.diagrams[diagram_id]
        else:
            diagram = self.repo.create_diagram(title, name=title, diag_id=diagram_id)
        self.diagram_id = diagram.diag_id
        if isinstance(self.master, tk.Toplevel):
            self.master.protocol("WM_DELETE_WINDOW", self.on_close)
        else:
            # When embedded in another window, provide a small X button so
            # the user can close the frame.
            close_btn = ttk.Button(self, text="x", width=2, command=self.on_close)
            close_btn.place(relx=1.0, x=-4, y=4, anchor="ne")

        # Load any saved objects and connections for this diagram
        self.objects: List[SysMLObject] = []
        for data in getattr(diagram, "objects", []):
            if "requirements" not in data:
                data["requirements"] = []
            self.objects.append(SysMLObject(**data))
        self.sort_objects()
        self.connections: List[DiagramConnection] = [
            DiagramConnection(**data) for data in getattr(diagram, "connections", [])
        ]
        if self.objects:
            global _next_obj_id
            _next_obj_id = max(o.obj_id for o in self.objects) + 1

        self.zoom = 1.0
        self.font = tkFont.Font(family="Arial", size=int(8 * self.zoom))
        self.current_tool = None
        self.start = None
        self.selected_obj: SysMLObject | None = None
        self.selected_objs: list[SysMLObject] = []
        self.selected_conn: DiagramConnection | None = None
        self.drag_offset = (0, 0)
        self.dragging_point_index: int | None = None
        self.dragging_endpoint: str | None = None  # "src" or "dst"
        self.conn_drag_offset: tuple[float, float] | None = None
        self.clipboard: SysMLObject | None = None
        self.resizing_obj: SysMLObject | None = None
        self.resize_edge: str | None = None
        self.select_rect_start: tuple[float, float] | None = None
        self.select_rect_id: int | None = None
        self.temp_line_end: tuple[float, float] | None = None
        self.rc_dragged = False

        self.toolbox = ttk.Frame(self)
        self.toolbox.pack(side=tk.LEFT, fill=tk.Y)

        self.back_btn = ttk.Button(self.toolbox, text="Go Back", command=self.go_back)
        self.back_btn.pack(fill=tk.X, padx=2, pady=2)
        self.back_btn.configure(state=tk.NORMAL if self.diagram_history else tk.DISABLED)

        # Always provide a select tool
        tools = ["Select"] + tools
        for tool in tools:
            ttk.Button(self.toolbox, text=tool, command=lambda t=tool: self.select_tool(t)).pack(
                fill=tk.X, padx=2, pady=2
            )

        self.prop_frame = ttk.LabelFrame(self.toolbox, text="Properties")
        self.prop_frame.pack(fill=tk.BOTH, expand=True, padx=2, pady=2)
        self.prop_view = ttk.Treeview(
            self.prop_frame,
            columns=("field", "value"),
            show="headings",
            height=8,
        )
        self.prop_view.heading("field", text="Field")
        self.prop_view.heading("value", text="Value")
        self.prop_view.column("field", width=80, anchor="w")
        self.prop_view.column("value", width=120, anchor="w")
        self.prop_view.pack(fill=tk.BOTH, expand=True)

        self.canvas = tk.Canvas(self, bg="white")
        self.canvas.pack(side=tk.RIGHT, fill=tk.BOTH, expand=True)

        if not isinstance(self.master, tk.Toplevel):
            # When a diagram is embedded in another window, add a small
            # close button over the canvas so the frame can be closed.
            self.close_btn = ttk.Button(self.canvas, text="x", width=2, command=self.on_close)
            self.close_btn.place(relx=1.0, x=-4, y=4, anchor="ne")
            self.close_btn.lift()

        self.canvas.bind("<Button-1>", self.on_left_press)
        self.canvas.bind("<B1-Motion>", self.on_left_drag)
        self.canvas.bind("<ButtonRelease-1>", self.on_left_release)
        self.canvas.bind("<Double-Button-1>", self.on_double_click)
        self.canvas.bind("<ButtonPress-3>", self.on_rc_press)
        self.canvas.bind("<B3-Motion>", self.on_rc_drag)
        self.canvas.bind("<ButtonRelease-3>", self.on_rc_release)
        self.canvas.bind("<Motion>", self.on_mouse_move)
        self.canvas.bind("<Control-MouseWheel>", self.on_ctrl_mousewheel)
        self.bind("<Control-c>", self.copy_selected)
        self.bind("<Control-x>", self.cut_selected)
        self.bind("<Control-v>", self.paste_selected)
        self.bind("<Delete>", self.delete_selected)

        self.redraw()
        self.update_property_view()
        if not isinstance(self.master, tk.Toplevel):
            self.pack(fill=tk.BOTH, expand=True)

    def update_property_view(self) -> None:
        """Display properties and metadata for the selected object."""
        if not hasattr(self, "prop_view"):
            return
        self.prop_view.delete(*self.prop_view.get_children())
        obj = self.selected_obj
        if not obj:
            return
        self.prop_view.insert("", "end", values=("Type", obj.obj_type))
        name = obj.properties.get("name", "")
        if name:
            self.prop_view.insert("", "end", values=("Name", name))
        for k, v in obj.properties.items():
            if k == "name":
                continue
            self.prop_view.insert("", "end", values=(k, v))
        if obj.element_id:
            elem = self.repo.elements.get(obj.element_id)
            if elem:
                self.prop_view.insert("", "end", values=("Author", getattr(elem, "author", "")))
                self.prop_view.insert("", "end", values=("Created", getattr(elem, "created", "")))
                self.prop_view.insert("", "end", values=("Modified", getattr(elem, "modified", "")))
                self.prop_view.insert("", "end", values=("ModifiedBy", getattr(elem, "modified_by", "")))

    def select_tool(self, tool):
        self.current_tool = tool
        self.start = None
        self.temp_line_end = None
        self.selected_obj = None
        self.selected_objs = []
        self.selected_conn = None
        self.dragging_point_index = None
        self.dragging_endpoint = None
        self.conn_drag_offset = None
        cursor = "arrow"
        if tool != "Select":
            cursor = (
                "crosshair"
                if tool
                in (
                    "Association",
                    "Include",
                    "Extend",
                    "Flow",
                    "Connector",
                    "Generalize",
                    "Generalization",
                    "Communication Path",
                )
                else "tcross"
            )
        self.canvas.configure(cursor=cursor)
        self.update_property_view()

    # ------------------------------------------------------------
    # Event handlers
    # ------------------------------------------------------------
    def validate_connection(
        self, src: SysMLObject, dst: SysMLObject, conn_type: str
    ) -> tuple[bool, str]:
        """Return (valid, message) for a potential connection."""
        diag = self.repo.diagrams.get(self.diagram_id)
        diag_type = diag.diag_type if diag else ""

        if conn_type in (
            "Association",
            "Include",
            "Extend",
            "Flow",
            "Connector",
            "Generalize",
            "Generalization",
            "Communication Path",
        ):
            if src == dst:
                return False, "Cannot connect an element to itself"

        if diag_type == "Use Case Diagram":
            if conn_type == "Association":
                actors = {"Actor"}
                if not (
                    (src.obj_type in actors and dst.obj_type == "Use Case")
                    or (dst.obj_type in actors and src.obj_type == "Use Case")
                ):
                    return False, "Associations must connect an Actor and a Use Case"
            elif conn_type in ("Include", "Extend"):
                if src.obj_type != "Use Case" or dst.obj_type != "Use Case":
                    return False, f"{conn_type} relationships must connect two Use Cases"
            elif conn_type == "Generalize":
                if src.obj_type != dst.obj_type or src.obj_type not in ("Actor", "Use Case"):
                    return False, "Generalizations must link two Actors or two Use Cases"
            elif conn_type == "Communication Path":
                if src.obj_type != "Actor" or dst.obj_type != "Actor":
                    return False, "Communication Paths must connect two Actors"

        elif diag_type == "Block Diagram":
            if conn_type == "Association":
                if src.obj_type != "Block" or dst.obj_type != "Block":
                    return False, "Associations in block diagrams must connect Blocks"
            elif conn_type == "Generalization":
                if src.obj_type != "Block" or dst.obj_type != "Block":
                    return False, "Generalizations in block diagrams must connect Blocks"

        elif diag_type == "Internal Block Diagram":
            if conn_type == "Connector":
                if src.obj_type not in ("Port", "Part") or dst.obj_type not in (
                    "Port",
                    "Part",
                ):
                    return False, "Connectors must link Parts or Ports"
                if src.obj_type == "Port" and dst.obj_type == "Port":
                    src_dir = src.properties.get("direction")
                    dst_dir = dst.properties.get("direction")
                    if {src_dir, dst_dir} == {"in", "out"}:
                        return False, "Ports must have compatible directions"
                    s_flow = src.properties.get("flow")
                    d_flow = dst.properties.get("flow")
                    if s_flow and d_flow and s_flow != d_flow:
                        return False, "Connected ports must use the same flow"

        elif diag_type == "Activity Diagram":
            # Basic control flow rules
            allowed = {
                "Initial": {
                    "Action",
                    "CallBehaviorAction",
                    "Decision",
                    "Merge",
                    "Fork",
                    "Join",
                },
                "Action": {
                    "Action",
                    "CallBehaviorAction",
                    "Decision",
                    "Merge",
                    "Fork",
                    "Join",
                    "Final",
                },
                "CallBehaviorAction": {
                    "Action",
                    "CallBehaviorAction",
                    "Decision",
                    "Merge",
                    "Fork",
                    "Join",
                    "Final",
                },
                "Decision": {
                    "Action",
                    "CallBehaviorAction",
                    "Decision",
                    "Merge",
                    "Fork",
                    "Join",
                    "Final",
                },
                "Merge": {
                    "Action",
                    "CallBehaviorAction",
                    "Decision",
                    "Fork",
                    "Join",
                },
                "Fork": {
                    "Action",
                    "CallBehaviorAction",
                    "Decision",
                    "Merge",
                    "Fork",
                    "Join",
                },
                "Join": {
                    "Action",
                    "CallBehaviorAction",
                    "Decision",
                    "Merge",
                },
                "Final": set(),
            }
            if src.obj_type == "Final":
                return False, "Flows cannot originate from Final nodes"
            if dst.obj_type == "Initial":
                return False, "Flows cannot terminate at an Initial node"
            valid_targets = allowed.get(src.obj_type)
            if valid_targets and dst.obj_type not in valid_targets:
                return (
                    False,
                    f"Flow from {src.obj_type} to {dst.obj_type} is not allowed",
                )

        return True, ""

    def on_left_press(self, event):
        x = self.canvas.canvasx(event.x)
        y = self.canvas.canvasy(event.y)
        obj = self.find_object(x, y)
        t = self.current_tool

        if t in (
            "Association",
            "Include",
            "Extend",
            "Flow",
            "Connector",
            "Generalize",
            "Generalization",
            "Communication Path",
        ):
            if self.start is None:
                if obj:
                    self.start = obj
                    # Do not highlight objects while adding a connection
                    self.selected_obj = None
                    self.update_property_view()
                    self.temp_line_end = (x, y)
                    self.redraw()
            else:
                if obj and obj != self.start:
                    valid, msg = self.validate_connection(self.start, obj, t)
                    if valid:
                        arrow_default = (
                            "forward"
                            if t in (
                                "Flow",
                                "Generalize",
                                "Generalization",
                                "Include",
                                "Extend",
                            )
                            else "none"
                        )
                        conn = DiagramConnection(
                            self.start.obj_id,
                            obj.obj_id,
                            t,
                            arrow=arrow_default,
                        )
                        self.connections.append(conn)
                        src_id = self.start.element_id
                        dst_id = obj.element_id
                        if src_id and dst_id:
                            rel = self.repo.create_relationship(t, src_id, dst_id)
                            self.repo.add_relationship_to_diagram(self.diagram_id, rel.rel_id)
                        self._sync_to_repository()
                        ConnectionDialog(self, conn)
                    else:
                        messagebox.showwarning("Invalid Connection", msg)
                self.start = None
                self.temp_line_end = None
                self.selected_obj = None
                self.update_property_view()
                # Return to select mode after completing a connection
                self.current_tool = "Select"
                self.canvas.configure(cursor="arrow")
                self.redraw()
        elif t and t != "Select":
            if t == "Port":
                parent_obj = obj if obj and obj.obj_type == "Part" else None
                if parent_obj is None:
                    return
            pkg = self.repo.diagrams[self.diagram_id].package
            element = self.repo.create_element(t, owner=pkg)
            self.repo.add_element_to_diagram(self.diagram_id, element.elem_id)
            new_obj = SysMLObject(
                _get_next_id(),
                t,
                x / self.zoom,
                y / self.zoom,
                element_id=element.elem_id,
            )
            if t == "Block":
                new_obj.height = 140.0
                new_obj.width = 160.0
            elif t == "System Boundary":
                new_obj.width = 200.0
                new_obj.height = 120.0
            elif t in ("Decision", "Merge"):
                new_obj.width = 40.0
                new_obj.height = 40.0
            elif t == "Initial":
                new_obj.width = 20.0
                new_obj.height = 20.0
            elif t == "Final":
                new_obj.width = 30.0
                new_obj.height = 30.0
            elif t in ("Fork", "Join"):
                new_obj.width = 60.0
                new_obj.height = 10.0
            key = f"{t.replace(' ', '')}Usage"

            for prop in SYSML_PROPERTIES.get(key, []):
                new_obj.properties.setdefault(prop, "")
            if t == "Port":
                new_obj.properties.setdefault("labelX", "8")
                new_obj.properties.setdefault("labelY", "-8")
                if parent_obj:
                    new_obj.properties["parent"] = str(parent_obj.obj_id)
                    self.snap_port_to_parent(new_obj, parent_obj)
                    # Persist the port by adding it to the parent part's list
                    pname = new_obj.properties.get("name") or ""
                    ports = [
                        p.strip()
                        for p in parent_obj.properties.get("ports", "").split(",")
                        if p.strip()
                    ]
                    if not pname:
                        base = "Port"
                        idx = 1
                        existing = set(ports)
                        existing.update(
                            p.properties.get("name")
                            for p in self.objects
                            if p.obj_type == "Port"
                            and p.properties.get("parent") == str(parent_obj.obj_id)
                        )
                        pname = base
                        while pname in existing:
                            pname = f"{base}{idx}"
                            idx += 1
                        new_obj.properties["name"] = pname
                        element.name = pname
                    if pname not in ports:
                        ports.append(pname)
                        parent_obj.properties["ports"] = ", ".join(ports)
                        if parent_obj.element_id and parent_obj.element_id in self.repo.elements:
                            self.repo.elements[parent_obj.element_id].properties["ports"] = (
                                parent_obj.properties["ports"]
                            )
            element.properties.update(new_obj.properties)
            self.ensure_text_fits(new_obj)
            if t == "System Boundary":
                self.objects.insert(0, new_obj)
            else:
                self.objects.append(new_obj)
            self.sort_objects()
            self._sync_to_repository()
            self.selected_obj = new_obj
            # After placing one object, revert to select mode so additional
            # clicks do not keep adding elements unintentionally
            self.current_tool = "Select"
            self.canvas.configure(cursor="arrow")
            self.redraw()
            self.update_property_view()
        else:
            if obj:
                self.selected_obj = obj
                self.selected_objs = [obj]
                self.drag_offset = (x / self.zoom - obj.x, y / self.zoom - obj.y)
                self.resizing_obj = None
                self.resize_edge = self.hit_resize_handle(obj, x, y)
                if self.resize_edge:
                    self.resizing_obj = obj
                self.redraw()
                self.update_property_view()
            else:
                conn = self.find_connection(x, y)
                if conn:
                    if (event.state & 0x0001) and conn.style == "Custom":
                        conn.points.append((x / self.zoom, y / self.zoom))
                        self._sync_to_repository()
                    self.selected_conn = conn
                    self.selected_obj = None
                    self.selected_objs = []
                    self.dragging_point_index = None
                    self.dragging_endpoint = None
                    self.update_property_view()
                    if conn.style == "Custom":
                        for idx, (px, py) in enumerate(conn.points):
                            hx = px * self.zoom
                            hy = py * self.zoom
                            if abs(hx - x) <= 4 and abs(hy - y) <= 4:
                                self.dragging_point_index = idx
                                self.conn_drag_offset = (x - hx, y - hy)
                                break
                    elif conn.style == "Squared":
                        src_obj = self.get_object(conn.src)
                        dst_obj = self.get_object(conn.dst)
                        if src_obj and dst_obj:
                            mx = (
                                conn.points[0][0] * self.zoom
                                if conn.points
                                else ((src_obj.x + dst_obj.x) / 2 * self.zoom)
                            )
                            my = (src_obj.y + dst_obj.y) / 2 * self.zoom
                            if abs(mx - x) <= 4 and abs(my - y) <= 4:
                                self.dragging_point_index = 0
                                self.conn_drag_offset = (x - mx, 0)
                    # check for dragging endpoints
                    src_obj = self.get_object(conn.src)
                    dst_obj = self.get_object(conn.dst)
                    if src_obj and dst_obj:
                        sx, sy = self.edge_point(
                            src_obj,
                            dst_obj.x * self.zoom,
                            dst_obj.y * self.zoom,
                            conn.src_pos,
                        )
                        dxp, dyp = self.edge_point(
                            dst_obj,
                            src_obj.x * self.zoom,
                            src_obj.y * self.zoom,
                            conn.dst_pos,
                        )
                        if abs(sx - x) <= 6 and abs(sy - y) <= 6:
                            self.dragging_endpoint = "src"
                            self.conn_drag_offset = (x - sx, y - sy)
                        elif abs(dxp - x) <= 6 and abs(dyp - y) <= 6:
                            self.dragging_endpoint = "dst"
                            self.conn_drag_offset = (x - dxp, y - dyp)
                    self.redraw()
                else:
                    # allow clicking on the resize handle even if outside the object
                    if self.selected_obj:
                        self.resize_edge = self.hit_resize_handle(self.selected_obj, x, y)
                        if self.resize_edge:
                            self.resizing_obj = self.selected_obj
                            return
                    self.selected_obj = None
                    self.selected_objs = []
                    self.selected_conn = None
                    self.resizing_obj = None
                    self.resize_edge = None
                    if self.current_tool == "Select":
                        self.select_rect_start = (x, y)
                        self.select_rect_id = self.canvas.create_rectangle(
                            x, y, x, y, dash=(2, 2), outline="blue"
                        )
                    self.redraw()
                    self.update_property_view()

    def on_left_drag(self, event):
        if self.start and self.current_tool in (
            "Association",
            "Include",
            "Extend",
            "Flow",
            "Connector",
            "Generalization",
            "Generalize",
            "Communication Path",
        ):
            x = self.canvas.canvasx(event.x)
            y = self.canvas.canvasy(event.y)
            self.temp_line_end = (x, y)
            self.redraw()
            return
        if self.select_rect_start:
            x = self.canvas.canvasx(event.x)
            y = self.canvas.canvasy(event.y)
            self.canvas.coords(
                self.select_rect_id,
                self.select_rect_start[0],
                self.select_rect_start[1],
                x,
                y,
            )
            self._update_drag_selection(x, y)
            return
        if (
            self.dragging_endpoint is not None
            and self.selected_conn
            and self.current_tool == "Select"
        ):
            x = self.canvas.canvasx(event.x) - self.conn_drag_offset[0]
            y = self.canvas.canvasy(event.y) - self.conn_drag_offset[1]
            if self.dragging_endpoint == "src":
                obj = self.get_object(self.selected_conn.src)
                if obj:
                    ex, ey = self.edge_point(obj, x, y)
                    rx = (ex / self.zoom - obj.x) / (obj.width / 2)
                    ry = (ey / self.zoom - obj.y) / (obj.height / 2)
                    self.selected_conn.src_pos = (rx, ry)
            else:
                obj = self.get_object(self.selected_conn.dst)
                if obj:
                    ex, ey = self.edge_point(obj, x, y)
                    rx = (ex / self.zoom - obj.x) / (obj.width / 2)
                    ry = (ey / self.zoom - obj.y) / (obj.height / 2)
                    self.selected_conn.dst_pos = (rx, ry)
            self.redraw()
            return
        if (
            self.dragging_point_index is not None
            and self.selected_conn
            and self.current_tool == "Select"
        ):
            x = self.canvas.canvasx(event.x)
            y = self.canvas.canvasy(event.y)
            px = (x - self.conn_drag_offset[0]) / self.zoom
            py = (y - self.conn_drag_offset[1]) / self.zoom
            if self.selected_conn.style == "Squared":
                if not self.selected_conn.points:
                    self.selected_conn.points.append((px, 0))
                else:
                    self.selected_conn.points[0] = (px, 0)
            else:
                self.selected_conn.points[self.dragging_point_index] = (px, py)
            self.redraw()
            return
        if not self.selected_obj:
            return
        x = self.canvas.canvasx(event.x)
        y = self.canvas.canvasy(event.y)
        if self.resizing_obj:
            obj = self.resizing_obj
            if obj.obj_type in ("Initial", "Final"):
                return
            cx = obj.x * self.zoom
            cy = obj.y * self.zoom
            new_w = obj.width
            new_h = obj.height
            min_w, min_h = (10.0, 10.0)
            if obj.obj_type == "Block":
                min_w, min_h = self._min_block_size(obj)
            if "e" in self.resize_edge or "w" in self.resize_edge:
                desired_w = 2 * abs(x - cx) / self.zoom
                new_w = max(min_w, desired_w)
            if "n" in self.resize_edge or "s" in self.resize_edge:
                if obj.obj_type not in ("Fork", "Join"):
                    desired_h = 2 * abs(y - cy) / self.zoom
                    new_h = max(min_h, desired_h)
            if obj.obj_type in ("Initial", "Final"):
                size = max(new_w, new_h)
                new_w = new_h = size
            obj.width = new_w
            obj.height = new_h
            if obj.obj_type == "Part":
                update_ports_for_part(obj, self.objects)
            self.redraw()
            return
        if self.selected_obj.obj_type == "Port" and "parent" in self.selected_obj.properties:
            parent = self.get_object(int(self.selected_obj.properties["parent"]))
            if parent:
                self.selected_obj.x = x / self.zoom
                self.selected_obj.y = y / self.zoom
                self.snap_port_to_parent(self.selected_obj, parent)
        else:
            old_x = self.selected_obj.x
            old_y = self.selected_obj.y
            self.selected_obj.x = x / self.zoom - self.drag_offset[0]
            self.selected_obj.y = y / self.zoom - self.drag_offset[1]
            dx = self.selected_obj.x - old_x
            dy = self.selected_obj.y - old_y
            if self.selected_obj.obj_type == "Part":
                for p in self.objects:
                    if p.obj_type == "Port" and p.properties.get("parent") == str(
                        self.selected_obj.obj_id
                    ):
                        p.x += dx
                        p.y += dy
                        self.snap_port_to_parent(p, self.selected_obj)
            if self.selected_obj.obj_type == "System Boundary":
                for o in self.objects:
                    if o.properties.get("boundary") == str(self.selected_obj.obj_id):
                        o.x += dx
                        o.y += dy
            else:
                b_id = self.selected_obj.properties.get("boundary")
                if b_id:
                    b = self.get_object(int(b_id))
                    if b:
                        b.x += dx
                        b.y += dy
                        for o in self.objects:
                            if o is not self.selected_obj and o.properties.get("boundary") == b_id:
                                o.x += dx
                                o.y += dy
        self.redraw()
        self._sync_to_repository()

    def on_left_release(self, event):
        if self.start and self.current_tool in (
            "Association",
            "Include",
            "Extend",
            "Flow",
            "Connector",
            "Generalization",
            "Generalize",
            "Communication Path",
        ):
            x = self.canvas.canvasx(event.x)
            y = self.canvas.canvasy(event.y)
            obj = self.find_object(x, y)
            if obj and obj != self.start:
                valid, msg = self.validate_connection(self.start, obj, self.current_tool)
                if valid:
                    arrow_default = (
                        "forward"
                        if self.current_tool
                        in (
                            "Flow",
                            "Generalize",
                            "Generalization",
                            "Include",
                            "Extend",
                        )
                        else "none"
                    )
                    conn = DiagramConnection(
                        self.start.obj_id,
                        obj.obj_id,
                        self.current_tool,
                        arrow=arrow_default,
                    )
                    self.connections.append(conn)
                    if self.start.element_id and obj.element_id:
                        rel = self.repo.create_relationship(
                            self.current_tool, self.start.element_id, obj.element_id
                        )
                        self.repo.add_relationship_to_diagram(self.diagram_id, rel.rel_id)
                        if self.current_tool == "Generalization":
                            inherit_block_properties(self.repo, self.start.element_id)
                    self._sync_to_repository()
                    ConnectionDialog(self, conn)
                else:
                    messagebox.showwarning("Invalid Connection", msg)
        if self.select_rect_start:
            x = self.canvas.canvasx(event.x)
            y = self.canvas.canvasy(event.y)
            self.canvas.coords(
                self.select_rect_id,
                self.select_rect_start[0],
                self.select_rect_start[1],
                x,
                y,
            )
            self._update_drag_selection(x, y)
            self.canvas.delete(self.select_rect_id)
            self.select_rect_start = None
            self.select_rect_id = None
        self.start = None
        self.temp_line_end = None
        # Return to select mode after completing a connection
        self.current_tool = "Select"
        self.canvas.configure(cursor="arrow")
        self.resizing_obj = None
        self.resize_edge = None
        if self.dragging_point_index is not None and self.selected_conn:
            self._sync_to_repository()
        self.dragging_point_index = None
        if self.dragging_endpoint is not None and self.selected_conn:
            x = self.canvas.canvasx(event.x)
            y = self.canvas.canvasy(event.y)
            obj = self.find_object(x, y)
            src_obj = self.get_object(self.selected_conn.src)
            dst_obj = self.get_object(self.selected_conn.dst)
            if obj and obj not in (src_obj, dst_obj):
                if self.dragging_endpoint == "src":
                    valid, msg = self.validate_connection(
                        obj, dst_obj, self.selected_conn.conn_type
                    )
                else:
                    valid, msg = self.validate_connection(
                        src_obj, obj, self.selected_conn.conn_type
                    )
                if valid and src_obj and dst_obj and obj.element_id:
                    for rel in self.repo.relationships:
                        if (
                            rel.source == src_obj.element_id
                            and rel.target == dst_obj.element_id
                            and rel.rel_type == self.selected_conn.conn_type
                        ):
                            if self.selected_conn.conn_type == "Generalization":
                                if self.dragging_endpoint == "dst":
                                    msgbox = "Changing inheritance will remove all inherited parts, properties and attributes. Continue?"
                                    if not messagebox.askyesno("Change Inheritance", msgbox):
                                        break
                                    remove_inherited_block_properties(
                                        self.repo, src_obj.element_id, dst_obj.element_id
                                    )
                                    rel.target = obj.element_id
                                    self.selected_conn.dst = obj.obj_id
                                    inherit_block_properties(self.repo, src_obj.element_id)
                                else:
                                    msgbox = "Changing inheritance will remove all inherited parts, properties and attributes. Continue?"
                                    if not messagebox.askyesno("Change Inheritance", msgbox):
                                        break
                                    remove_inherited_block_properties(
                                        self.repo, src_obj.element_id, dst_obj.element_id
                                    )
                                    rel.source = obj.element_id
                                    self.selected_conn.src = obj.obj_id
                                    inherit_block_properties(self.repo, obj.element_id)
                            else:
                                if self.dragging_endpoint == "dst":
                                    rel.target = obj.element_id
                                    self.selected_conn.dst = obj.obj_id
                                else:
                                    rel.source = obj.element_id
                                    self.selected_conn.src = obj.obj_id
                            break
                    self._sync_to_repository()
                elif not valid:
                    messagebox.showwarning("Invalid Connection", msg)
            else:
                self._sync_to_repository()
            self.dragging_endpoint = None
            self.conn_drag_offset = None
        else:
            self.dragging_endpoint = None
            self.conn_drag_offset = None
        if self.selected_obj and self.current_tool == "Select":
            if self.selected_obj.obj_type != "System Boundary":
                b = self.find_boundary_for_obj(self.selected_obj)
                if b:
                    self.selected_obj.properties["boundary"] = str(b.obj_id)
                else:
                    self.selected_obj.properties.pop("boundary", None)
            self._sync_to_repository()
        self.redraw()

    def on_mouse_move(self, event):
        if self.start and self.current_tool in (
            "Association",
            "Include",
            "Extend",
            "Flow",
            "Connector",
            "Generalization",
            "Generalize",
            "Communication Path",
        ):
            x = self.canvas.canvasx(event.x)
            y = self.canvas.canvasy(event.y)
            self.temp_line_end = (x, y)
            self.redraw()

    def on_mouse_move(self, event):
        if self.start and self.current_tool in (
            "Association",
            "Include",
            "Extend",
            "Flow",
            "Connector",
            "Generalization",
            "Generalize",
            "Communication Path",
        ):
            x = self.canvas.canvasx(event.x)
            y = self.canvas.canvasy(event.y)
            self.temp_line_end = (x, y)
            self.redraw()

    def on_double_click(self, event):
        x = self.canvas.canvasx(event.x)
        y = self.canvas.canvasy(event.y)
        obj = self.find_object(x, y)
        if obj:
            if self._open_linked_diagram(obj):
                return
            SysMLObjectDialog(self, obj)
            self.redraw()
        else:
            conn = self.find_connection(x, y)
            if conn:
                ConnectionDialog(self, conn)
                self.redraw()

    def on_rc_press(self, event):
        self.rc_dragged = False
        self.canvas.scan_mark(event.x, event.y)

    def on_rc_drag(self, event):
        self.rc_dragged = True
        self.canvas.scan_dragto(event.x, event.y, gain=1)

    def on_rc_release(self, event):
        if not self.rc_dragged:
            self.show_context_menu(event)

    def show_context_menu(self, event):
        x = self.canvas.canvasx(event.x)
        y = self.canvas.canvasy(event.y)
        obj = self.find_object(x, y)
        conn = None
        if not obj:
            conn = self.find_connection(x, y)
            if not conn:
                diag = self.repo.diagrams.get(self.diagram_id)
                if diag and diag.diag_type == "Internal Block Diagram":
                    menu = tk.Menu(self, tearoff=0)
                    menu.add_command(label="Set Father", command=self._set_diagram_father)
                    menu.tk_popup(event.x_root, event.y_root)
                return
        self.selected_obj = obj
        self.selected_conn = conn
        menu = tk.Menu(self, tearoff=0)
        if obj:
            menu.add_command(label="Properties", command=lambda: self._edit_object(obj))
            diag_id = self.repo.get_linked_diagram(obj.element_id)
            if diag_id and diag_id in self.repo.diagrams or obj.properties.get("view"):
                menu.add_command(
                    label="Open Linked Diagram", command=lambda: self._open_linked_diagram(obj)
                )
            menu.add_separator()
            menu.add_command(label="Copy", command=self.copy_selected)
            menu.add_command(label="Cut", command=self.cut_selected)
            menu.add_command(label="Paste", command=self.paste_selected)
        menu.add_command(label="Delete", command=self.delete_selected)
        menu.tk_popup(event.x_root, event.y_root)

    def _edit_object(self, obj):
        SysMLObjectDialog(self, obj)
        self._sync_to_repository()
        self.redraw()
        self.update_property_view()

    def _open_linked_diagram(self, obj) -> bool:
        diag_id = self.repo.get_linked_diagram(obj.element_id)
        view_id = obj.properties.get("view")
        if (
            obj.obj_type == "CallBehaviorAction"
            and diag_id
            and view_id
            and view_id in self.repo.diagrams
        ):
            if messagebox.askyesno("Open Diagram", "Open Behavior Diagram?\nChoose No for View"):
                chosen = diag_id
            else:
                chosen = view_id
        else:
            chosen = diag_id or view_id
        if not chosen or chosen not in self.repo.diagrams:
            return False
        # Avoid opening duplicate windows for the same diagram within the
        # current container. If a child frame already displays the chosen
        # diagram, simply return.
        for child in self.master.winfo_children():
            if getattr(child, "diagram_id", None) == chosen:
                return True
        diag = self.repo.diagrams[chosen]
        history = self.diagram_history + [self.diagram_id]
        if diag.diag_type == "Use Case Diagram":
            UseCaseDiagramWindow(self.master, self.app, diagram_id=chosen, history=history)
        elif diag.diag_type == "Activity Diagram":
            ActivityDiagramWindow(self.master, self.app, diagram_id=chosen, history=history)
        elif diag.diag_type == "Block Diagram":
            BlockDiagramWindow(self.master, self.app, diagram_id=chosen, history=history)
        elif diag.diag_type == "Internal Block Diagram":
            InternalBlockDiagramWindow(self.master, self.app, diagram_id=chosen, history=history)
        self._sync_to_repository()
        self.destroy()
        return True

    def _set_diagram_father(self) -> None:
        diag = self.repo.diagrams.get(self.diagram_id)
        if not diag or diag.diag_type != "Internal Block Diagram":
            return
        dlg = DiagramPropertiesDialog(self, diag)
        for data in getattr(dlg, "added_parts", []):
            self.objects.append(SysMLObject(**data))
        self._sync_to_repository()
        self.redraw()

    def go_back(self):
        if not self.diagram_history:
            return
        prev_id = self.diagram_history.pop()
        diag = self.repo.diagrams.get(prev_id)
        if not diag:
            return
        if diag.diag_type == "Use Case Diagram":
            UseCaseDiagramWindow(
                self.master, self.app, diagram_id=prev_id, history=self.diagram_history
            )
        elif diag.diag_type == "Activity Diagram":
            ActivityDiagramWindow(
                self.master, self.app, diagram_id=prev_id, history=self.diagram_history
            )
        elif diag.diag_type == "Block Diagram":
            BlockDiagramWindow(
                self.master, self.app, diagram_id=prev_id, history=self.diagram_history
            )
        elif diag.diag_type == "Internal Block Diagram":
            InternalBlockDiagramWindow(
                self.master, self.app, diagram_id=prev_id, history=self.diagram_history
            )
        self._sync_to_repository()
        self.destroy()

    def on_ctrl_mousewheel(self, event):
        if event.delta > 0:
            self.zoom_in()
        else:
            self.zoom_out()

    # ------------------------------------------------------------
    # Utility methods
    # ------------------------------------------------------------
    def find_object(self, x: float, y: float) -> SysMLObject | None:
        for obj in reversed(self.objects):
            ox = obj.x * self.zoom
            oy = obj.y * self.zoom
            w = obj.width * self.zoom / 2
            h = obj.height * self.zoom / 2
            if obj.obj_type in ("Initial", "Final"):
                r = min(w, h)
                if (x - ox) ** 2 + (y - oy) ** 2 <= r**2:
                    return obj
            elif ox - w <= x <= ox + w and oy - h <= y <= oy + h:
                return obj
        return None

    def hit_resize_handle(self, obj: SysMLObject, x: float, y: float) -> str | None:
        if obj.obj_type in ("Initial", "Final"):
            return None
        margin = 5
        ox = obj.x * self.zoom
        oy = obj.y * self.zoom
        w = obj.width * self.zoom / 2
        h = obj.height * self.zoom / 2
        left = ox - w
        right = ox + w
        top = oy - h
        bottom = oy + h
        near_left = abs(x - left) <= margin
        near_right = abs(x - right) <= margin
        near_top = abs(y - top) <= margin
        near_bottom = abs(y - bottom) <= margin
        if near_left and near_top:
            return "nw"
        if near_right and near_top:
            return "ne"
        if near_left and near_bottom:
            return "sw"
        if near_right and near_bottom:
            return "se"
        if near_left:
            return "w"
        if near_right:
            return "e"
        if near_top:
            return "n"
        if near_bottom:
            return "s"
        return None

    def _dist_to_segment(self, p, a, b) -> float:
        px, py = p
        ax, ay = a
        bx, by = b
        if ax == bx and ay == by:
            return ((px - ax) ** 2 + (py - ay) ** 2) ** 0.5
        t = ((px - ax) * (bx - ax) + (py - ay) * (by - ay)) / ((bx - ax) ** 2 + (by - ay) ** 2)
        t = max(0, min(1, t))
        lx = ax + t * (bx - ax)
        ly = ay + t * (by - ay)
        return ((px - lx) ** 2 + (py - ly) ** 2) ** 0.5

    def _segment_intersection(self, p1, p2, p3, p4):
        """Return intersection point (x, y, t) of segments *p1*-*p2* and *p3*-*p4* or None."""
        x1, y1 = p1
        x2, y2 = p2
        x3, y3 = p3
        x4, y4 = p4
        denom = (y4 - y3) * (x2 - x1) - (x4 - x3) * (y2 - y1)
        if denom == 0:
            return None
        t = ((x3 - x1) * (y4 - y3) - (y3 - y1) * (x4 - x3)) / denom
        u = ((x3 - x1) * (y2 - y1) - (y3 - y1) * (x2 - x1)) / denom
        if 0 <= t <= 1 and 0 <= u <= 1:
            ix = x1 + t * (x2 - x1)
            iy = y1 + t * (y2 - y1)
            return ix, iy, t
        return None

    def find_connection(self, x: float, y: float) -> DiagramConnection | None:
        for conn in self.connections:
            src = self.get_object(conn.src)
            dst = self.get_object(conn.dst)
            if not src or not dst:
                continue
            sx, sy = self.edge_point(
                src,
                dst.x * self.zoom,
                dst.y * self.zoom,
                conn.src_pos,
            )
            points = [(sx, sy)]
            if conn.style == "Squared":
                if conn.points:
                    mx = conn.points[0][0] * self.zoom
                else:
                    mx = (src.x + dst.x) / 2 * self.zoom
                points.extend([(mx, points[-1][1]), (mx, dst.y * self.zoom)])
            elif conn.style == "Custom":
                for px, py in conn.points:
                    xpt = px * self.zoom
                    ypt = py * self.zoom
                    last = points[-1]
                    points.extend([(xpt, last[1]), (xpt, ypt)])
            ex, ey = self.edge_point(
                dst,
                src.x * self.zoom,
                src.y * self.zoom,
                conn.dst_pos,
            )
            points.append((ex, ey))
            for a, b in zip(points[:-1], points[1:]):
                if self._dist_to_segment((x, y), a, b) <= 8:
                    return conn
        return None

    def snap_port_to_parent(self, port: SysMLObject, parent: SysMLObject) -> None:
        snap_port_to_parent_obj(port, parent)

    def edge_point(
        self,
        obj: SysMLObject,
        tx: float,
        ty: float,
        rel: tuple[float, float] | None = None,
    ) -> Tuple[float, float]:
        x = obj.x * self.zoom
        y = obj.y * self.zoom
        if obj.obj_type == "Port":
            return x, y
        if rel is not None:
            rx, ry = rel
            return (
                (obj.x + rx * obj.width / 2) * self.zoom,
                (obj.y + ry * obj.height / 2) * self.zoom,
            )
        w = obj.width * self.zoom / 2
        h = obj.height * self.zoom / 2
        dx = tx - x
        dy = ty - y
        if obj.obj_type in ("Initial", "Final"):
            r = min(w, h)
            dist = (dx**2 + dy**2) ** 0.5 or 1
            return x + dx / dist * r, y + dy / dist * r
        if obj.obj_type in ("Decision", "Merge"):
            points = [
                (x, y - h),
                (x + w, y),
                (x, y + h),
                (x - w, y),
            ]
            best = None
            for i in range(len(points)):
                p3 = points[i]
                p4 = points[(i + 1) % len(points)]
                inter = self._segment_intersection((x, y), (tx, ty), p3, p4)
                if inter:
                    ix, iy, t = inter
                    if best is None or t < best[2]:
                        best = (ix, iy, t)
            if best:
                return best[0], best[1]
        if abs(dx) > abs(dy):
            if dx > 0:
                x += w
                y += dy * (w / abs(dx)) if dx != 0 else 0
            else:
                x -= w
                y += dy * (w / abs(dx)) if dx != 0 else 0
        else:
            if dy > 0:
                y += h
                x += dx * (h / abs(dy)) if dy != 0 else 0
            else:
                y -= h
                x += dx * (h / abs(dy)) if dy != 0 else 0
        return x, y

    def sync_ports(self, part: SysMLObject) -> None:
        names: List[str] = []
        block_id = part.properties.get("definition")
        if block_id and block_id in self.repo.elements:
            block_elem = self.repo.elements[block_id]
            names.extend(
                [p.strip() for p in block_elem.properties.get("ports", "").split(",") if p.strip()]
            )
        names.extend([p.strip() for p in part.properties.get("ports", "").split(",") if p.strip()])
        existing = {
            o.properties.get("name"): o
            for o in self.objects
            if o.obj_type == "Port" and o.properties.get("parent") == str(part.obj_id)
        }
        for n in names:
            if n not in existing:
                port = SysMLObject(
                    _get_next_id(),
                    "Port",
                    part.x + part.width / 2 + 20,
                    part.y,
                    properties={
                        "name": n,
                        "parent": str(part.obj_id),
                        "side": "E",
                        "labelX": "8",
                        "labelY": "-8",
                    },
                )
                self.snap_port_to_parent(port, part)
                self.objects.append(port)
                existing[n] = port
        for n, obj in list(existing.items()):
            if n not in names:
                self.objects.remove(obj)
        self.sort_objects()

    def zoom_in(self):
        self.zoom *= 1.2
        self.font.config(size=int(8 * self.zoom))
        self.redraw()

    def zoom_out(self):
        self.zoom /= 1.2
        self.font.config(size=int(8 * self.zoom))
        self.redraw()

    def _block_compartments(self, obj: SysMLObject) -> list[tuple[str, str]]:
        """Return the list of compartments displayed for a Block."""
        return [
            ("Attributes", obj.properties.get("valueProperties", "")),
            ("Parts", obj.properties.get("partProperties", "")),
            ("References", obj.properties.get("referenceProperties", "")),
            (
                "Operations",
                "; ".join(
                    format_operation(op)
                    for op in parse_operations(obj.properties.get("operations", ""))
                ),
            ),
            ("Constraints", obj.properties.get("constraintProperties", "")),
            ("Ports", obj.properties.get("ports", "")),
            (
                "Reliability",
                " ".join(
                    f"{label}={obj.properties.get(key, '')}"
                    for label, key in (
                        ("FIT", "fit"),
                        ("Qual", "qualification"),
                        ("FM", "failureModes"),
                    )
                    if obj.properties.get(key, "")
                ),
            ),
            ("Requirements", "; ".join(r.get("id") for r in obj.requirements)),
        ]

    def _min_block_size(self, obj: SysMLObject) -> tuple[float, float]:
        """Return minimum width and height to display all Block text."""
        header = f"<<block>> {obj.properties.get('name', '')}".strip()
        width_px = self.font.measure(header) + 8 * self.zoom
        compartments = self._block_compartments(obj)
        for label, text in compartments:
            display = f"{label}: {text}" if text else f"{label}:"
            width_px = max(width_px, self.font.measure(display) + 8 * self.zoom)
        height_px = (1 + len(compartments)) * 20 * self.zoom
        return width_px / self.zoom, height_px / self.zoom

    def ensure_text_fits(self, obj: SysMLObject) -> None:
        """Expand the object's size so its label is fully visible."""
        label_lines: list[str] = []
        if obj.obj_type == "System Boundary":
            name = obj.properties.get("name", "")
            if name:
                label_lines.append(name)
        else:
            name = obj.properties.get("name", obj.obj_type)
            if obj.obj_type == "Part":
                def_id = obj.properties.get("definition")
                if def_id and def_id in self.repo.elements:
                    def_name = self.repo.elements[def_id].name or def_id
                    name = f"{name} : {def_name}" if name else def_name
            diag_id = self.repo.get_linked_diagram(obj.element_id)
            if diag_id and diag_id in self.repo.diagrams:
                diag = self.repo.diagrams[diag_id]
                diag_name = diag.name or diag_id
                label_lines.append(diag_name)
            label_lines.append(name)

        if not label_lines:
            return

        text_width = max(self.font.measure(line) for line in label_lines)
        text_height = self.font.metrics("linespace") * len(label_lines)
        padding = 10 * self.zoom
        min_w = (text_width + padding) / self.zoom
        min_h = (text_height + padding) / self.zoom

        if obj.obj_type == "Block":
            b_w, b_h = self._min_block_size(obj)
            min_w = max(min_w, b_w)
            min_h = max(min_h, b_h)

        if min_w > obj.width:
            obj.width = min_w
        if obj.obj_type not in ("Fork", "Join", "Initial", "Final") and min_h > obj.height:
            obj.height = min_h

    def sort_objects(self) -> None:
        """Ensure System Boundaries are drawn and selected behind others."""
        self.objects.sort(key=lambda o: 0 if o.obj_type == "System Boundary" else 1)

    def redraw(self):
        self.canvas.delete("all")
        self.sort_objects()
        remove_orphan_ports(self.objects)
        for obj in list(self.objects):
            if obj.obj_type == "Part":
                self.sync_ports(obj)
            self.ensure_text_fits(obj)
            self.draw_object(obj)
        for conn in self.connections:
            src = self.get_object(conn.src)
            dst = self.get_object(conn.dst)
            if src and dst:
                self.draw_connection(src, dst, conn, conn is self.selected_conn)
        if (
            self.start
            and self.temp_line_end
            and self.current_tool
            in (
                "Association",
                "Include",
                "Extend",
                "Flow",
                "Connector",
                "Generalization",
            )
        ):
            sx, sy = self.edge_point(self.start, *self.temp_line_end)
            ex, ey = self.temp_line_end
            self.canvas.create_line(sx, sy, ex, ey, dash=(2, 2), arrow=tk.LAST)
        self.canvas.config(scrollregion=self.canvas.bbox("all"))

    def _create_round_rect(self, x1, y1, x2, y2, radius=10, **kwargs):
        """Draw a rectangle with rounded corners on the canvas."""
        rad = min(radius, abs(x2 - x1) / 2, abs(y2 - y1) / 2)
        points = [
            x1 + rad,
            y1,
            x2 - rad,
            y1,
            x2,
            y1,
            x2,
            y1 + rad,
            x2,
            y2 - rad,
            x2,
            y2,
            x2 - rad,
            y2,
            x1 + rad,
            y2,
            x1,
            y2,
            x1,
            y2 - rad,
            x1,
            y1 + rad,
            x1,
            y1,
        ]
        return self.canvas.create_polygon(points, smooth=True, splinesteps=36, **kwargs)

    def _draw_open_arrow(
        self,
        start: Tuple[float, float],
        end: Tuple[float, float],
        color: str = "black",
        width: int = 1,
    ) -> None:
        """Draw an open arrow head from *start* to *end*."""
        dx = end[0] - start[0]
        dy = end[1] - start[1]
        length = math.hypot(dx, dy)
        if length == 0:
            return
        size = 10 * self.zoom
        angle = math.atan2(dy, dx)
        spread = math.radians(20)
        p1 = (
            end[0] - size * math.cos(angle - spread),
            end[1] - size * math.sin(angle - spread),
        )
        p2 = (
            end[0] - size * math.cos(angle + spread),
            end[1] - size * math.sin(angle + spread),
        )
        self.canvas.create_polygon(
            end,
            p1,
            p2,
            fill=self.canvas.cget("background"),
            outline=color,
            width=width,
        )

    def _draw_filled_arrow(
        self,
        start: Tuple[float, float],
        end: Tuple[float, float],
        color: str = "black",
        width: int = 1,
    ) -> None:
        """Draw a filled triangular arrow from *start* to *end*."""
        dx = end[0] - start[0]
        dy = end[1] - start[1]
        length = math.hypot(dx, dy)
        if length == 0:
            return
        size = 10 * self.zoom
        angle = math.atan2(dy, dx)
        spread = math.radians(20)
        p1 = (
            end[0] - size * math.cos(angle - spread),
            end[1] - size * math.sin(angle - spread),
        )
        p2 = (
            end[0] - size * math.cos(angle + spread),
            end[1] - size * math.sin(angle + spread),
        )
        self.canvas.create_polygon(
            end,
            p1,
            p2,
            fill=color,
            outline=color,
            width=width,
        )

    def draw_object(self, obj: SysMLObject):
        x = obj.x * self.zoom
        y = obj.y * self.zoom
        w = obj.width * self.zoom / 2
        h = obj.height * self.zoom / 2
        color = OBJECT_COLORS.get(obj.obj_type, "white")
        outline = "black"
        if obj.obj_type == "Actor":
            sx = obj.width / 80.0 * self.zoom
            sy = obj.height / 40.0 * self.zoom
            self.canvas.create_oval(
                x - 10 * sx,
                y - 30 * sy,
                x + 10 * sx,
                y - 10 * sy,
                outline=outline,
                fill=color,
            )
            self.canvas.create_line(x, y - 10 * sy, x, y + 20 * sy, fill=outline)
            self.canvas.create_line(x - 15 * sx, y, x + 15 * sx, y, fill=outline)
            self.canvas.create_line(
                x,
                y + 20 * sy,
                x - 10 * sx,
                y + 40 * sy,
                fill=outline,
            )
            self.canvas.create_line(
                x,
                y + 20 * sy,
                x + 10 * sx,
                y + 40 * sy,
                fill=outline,
            )
        elif obj.obj_type == "Use Case":
            self.canvas.create_oval(
                x - w,
                y - h,
                x + w,
                y + h,
                fill=color,
                outline=outline,
            )
        elif obj.obj_type == "System Boundary":
            self._create_round_rect(
                x - w,
                y - h,
                x + w,
                y + h,
                radius=12 * self.zoom,
                dash=(4, 2),
                outline=outline,
                fill=color,
            )
            label = obj.properties.get("name", "")
            if label:
                lx = x
                ly = y - h - 4 * self.zoom
                self.canvas.create_text(
                    lx,
                    ly,
                    text=label,
                    anchor="s",
                    font=self.font,
                )
        elif obj.obj_type in ("Action Usage", "Action", "CallBehaviorAction", "Part", "Port"):
            dash = ()
            fill = color
            if obj.obj_type == "Part":
                dash = (4, 2)
            if obj.obj_type == "Port":
                side = obj.properties.get("side", "E")
                sz = 6 * self.zoom
                self.canvas.create_rectangle(
                    x - sz,
                    y - sz,
                    x + sz,
                    y + sz,
                    fill=color,
                    outline=outline,
                )
                arrow_len = sz * 1.2
                half = arrow_len / 2
                direction = obj.properties.get("direction", "out")

                if side in ("E", "W"):
                    if side == "E":
                        inside = -half
                        outside = half
                    else:
                        inside = half
                        outside = -half
                    if direction == "in":
                        self.canvas.create_line(x + outside, y, x + inside, y, arrow=tk.LAST)
                    elif direction == "out":
                        self.canvas.create_line(x + inside, y, x + outside, y, arrow=tk.LAST)
                    else:
                        self.canvas.create_line(x - half, y, x + half, y, arrow=tk.BOTH)
                else:  # N or S
                    if side == "S":
                        inside = -half
                        outside = half
                    else:
                        inside = half
                        outside = -half
                    if direction == "in":
                        self.canvas.create_line(x, y + outside, x, y + inside, arrow=tk.LAST)
                    elif direction == "out":
                        self.canvas.create_line(x, y + inside, x, y + outside, arrow=tk.LAST)
                    else:
                        self.canvas.create_line(x, y - half, x, y + half, arrow=tk.BOTH)

                lx_off = _parse_float(obj.properties.get("labelX"), 8.0)
                ly_off = _parse_float(obj.properties.get("labelY"), -8.0)
                lx = x + lx_off * self.zoom
                ly = y + ly_off * self.zoom
                self.canvas.create_text(
                    lx,
                    ly,
                    text=obj.properties.get("name", ""),
                    anchor="center",
                    font=self.font,
                )
            else:
                if obj.obj_type in ("Action Usage", "Action", "CallBehaviorAction"):
                    self._create_round_rect(
                        x - w,
                        y - h,
                        x + w,
                        y + h,
                        radius=8 * self.zoom,
                        dash=dash,
                        fill=fill,
                        outline=outline,
                    )
                else:
                    self.canvas.create_rectangle(
                        x - w,
                        y - h,
                        x + w,
                        y + h,
                        dash=dash,
                        fill=fill,
                        outline=outline,
                    )
        elif obj.obj_type == "Block":
            left, top = x - w, y - h
            right, bottom = x + w, y + h
            self._create_round_rect(
                left,
                top,
                right,
                bottom,
                radius=6 * self.zoom,
                fill=color,
                outline=outline,
            )
            header = f"<<block>> {obj.properties.get('name', '')}".strip()
            self.canvas.create_line(left, top + 20 * self.zoom, right, top + 20 * self.zoom)
            self.canvas.create_text(
                left + 4 * self.zoom,
                top + 10 * self.zoom,
                text=header,
                anchor="w",
                font=self.font,
            )
            compartments = [
                ("Attributes", obj.properties.get("valueProperties", "")),
                ("Parts", obj.properties.get("partProperties", "")),
                ("References", obj.properties.get("referenceProperties", "")),
                (
                    "Operations",
                    "; ".join(
                        format_operation(op)
                        for op in parse_operations(obj.properties.get("operations", ""))
                    ),
                ),
                ("Constraints", obj.properties.get("constraintProperties", "")),
                ("Ports", obj.properties.get("ports", "")),
                (
                    "Reliability",
                    " ".join(
                        f"{label}={obj.properties.get(key,'')}"
                        for label, key in (
                            ("FIT", "fit"),
                            ("Qual", "qualification"),
                            ("FM", "failureModes"),
                        )
                        if obj.properties.get(key, "")
                    ),
                ),
                (
                    "Requirements",
                    "; ".join(r.get("id") for r in obj.requirements),
                ),
            ]
            cy = top + 20 * self.zoom
            for label, text in compartments:
                self.canvas.create_line(left, cy, right, cy)
                display = f"{label}: {text}" if text else f"{label}:"
                self.canvas.create_text(
                    left + 4 * self.zoom,
                    cy + 10 * self.zoom,
                    text=display,
                    anchor="w",
                    font=self.font,
                )
                cy += 20 * self.zoom
        elif obj.obj_type in ("Initial", "Final"):
            if obj.obj_type == "Initial":
                r = min(obj.width, obj.height) / 2 * self.zoom
                self.canvas.create_oval(x - r, y - r, x + r, y + r, fill="black")
            else:
                r = min(obj.width, obj.height) / 2 * self.zoom
                inner = max(r - 5 * self.zoom, 0)
                self.canvas.create_oval(x - r, y - r, x + r, y + r)
                self.canvas.create_oval(x - inner, y - inner, x + inner, y + inner, fill="black")
        elif obj.obj_type in ("Decision", "Merge"):
            self.canvas.create_polygon(
                x,
                y - h,
                x + w,
                y,
                x,
                y + h,
                x - w,
                y,
                fill=color,
                outline=outline,
            )
        elif obj.obj_type in ("Fork", "Join"):
            half = obj.width / 2 * self.zoom
            self.canvas.create_rectangle(
                x - half, y - 5 * self.zoom, x + half, y + 5 * self.zoom, fill="black"
            )
        else:
            self._create_round_rect(
                x - w,
                y - h,
                x + w,
                y + h,
                radius=6 * self.zoom,
                fill=color,
                outline=outline,
            )

        if obj.obj_type not in ("Block", "System Boundary", "Port"):
            name = obj.properties.get("name", obj.obj_type)
            label = name
            if obj.obj_type == "Part":
                def_id = obj.properties.get("definition")
                if def_id and def_id in self.repo.elements:
                    def_name = self.repo.elements[def_id].name or def_id
                    label = f"{name} : {def_name}" if name else def_name
            diag_id = self.repo.get_linked_diagram(obj.element_id)
            label_lines = []
            if diag_id and diag_id in self.repo.diagrams:
                diag = self.repo.diagrams[diag_id]
                diag_name = diag.name or diag_id
                label_lines.append(diag_name)
            label_lines.append(label)
            key = obj.obj_type.replace(" ", "")
            if not key.endswith("Usage"):
                key += "Usage"
            for prop in SYSML_PROPERTIES.get(key, []):
                if obj.obj_type == "Part" and prop in (
                    "fit",
                    "qualification",
                    "failureModes",
                    "asil",
                ):
                    continue
                val = obj.properties.get(prop)
                if val:
                    label_lines.append(f"{prop}: {val}")
            if obj.obj_type == "Part":
                rel_items = []
                for lbl, key in (
                    ("ASIL", "asil"),
                    ("FIT", "fit"),
                    ("Qual", "qualification"),
                    ("FM", "failureModes"),
                ):
                    val = obj.properties.get(key)
                    if val:
                        rel_items.append(f"{lbl}: {val}")
                if rel_items:
                    label_lines.extend(rel_items)
                reqs = "; ".join(r.get("id") for r in obj.requirements)
                if reqs:
                    label_lines.append(f"Reqs: {reqs}")
            if obj.obj_type == "Actor":
                sy = obj.height / 40.0 * self.zoom
                label_x = x
                label_y = y + 40 * sy + 10 * self.zoom
                self.canvas.create_text(label_x, label_y, text="\n".join(label_lines), anchor="n")
            elif obj.obj_type in ("Initial", "Final"):
                label_y = y + obj.height / 2 * self.zoom + 10 * self.zoom
                self.canvas.create_text(x, label_y, text="\n".join(label_lines), anchor="n")
            else:
                self.canvas.create_text(x, y, text="\n".join(label_lines), anchor="center")

        if obj in self.selected_objs:
            bx = x - w
            by = y - h
            ex = x + w
            ey = y + h
            self.canvas.create_rectangle(bx, by, ex, ey, outline="red", dash=(2, 2))
            if obj == self.selected_obj:
                s = 4
                for hx, hy in [(bx, by), (bx, ey), (ex, by), (ex, ey)]:
                    self.canvas.create_rectangle(
                        hx - s,
                        hy - s,
                        hx + s,
                        hy + s,
                        outline="red",
                        fill="white",
                    )

    def draw_connection(
        self, a: SysMLObject, b: SysMLObject, conn: DiagramConnection, selected: bool = False
    ):
        axc, ayc = a.x * self.zoom, a.y * self.zoom
        bxc, byc = b.x * self.zoom, b.y * self.zoom
        ax, ay = self.edge_point(a, bxc, byc, conn.src_pos)
        bx, by = self.edge_point(b, axc, ayc, conn.dst_pos)
        dash = ()
        label = conn.name or None
        if conn.conn_type in ("Include", "Extend"):
            dash = (4, 2)
            incl_label = f"<<{conn.conn_type.lower()}>>"
            label = f"{incl_label}\n{label}" if label else incl_label
        elif conn.conn_type in ("Generalize", "Generalization", "Communication Path"):
            dash = (2, 2)
        points = [(ax, ay)]
        if conn.style == "Squared":
            if conn.points:
                mx = conn.points[0][0] * self.zoom
            else:
                mx = (ax + bx) / 2
            points.extend([(mx, ay), (mx, by)])
        elif conn.style == "Custom":
            for px, py in conn.points:
                x = px * self.zoom
                y = py * self.zoom
                last = points[-1]
                points.extend([(x, last[1]), (x, y)])
        points.append((bx, by))
        flat = [coord for pt in points for coord in pt]
        color = "red" if selected else "black"
        width = 2 if selected else 1
        arrow_style = tk.NONE
        open_arrow = conn.conn_type in ("Include", "Extend")
        if not open_arrow and conn.conn_type not in ("Generalize", "Generalization"):
            if conn.arrow == "forward":
                arrow_style = tk.LAST
            elif conn.arrow == "backward":
                arrow_style = tk.FIRST
            elif conn.arrow == "both":
                arrow_style = tk.BOTH
        self.canvas.create_line(
            *flat, arrow=arrow_style, dash=dash, fill=color, width=width
        )
        forward = conn.arrow in ("forward", "both")
        backward = conn.arrow in ("backward", "both")
        if open_arrow:
            if forward:
                self._draw_open_arrow(points[-2], points[-1], color=color, width=width)
            if backward:
                self._draw_open_arrow(points[1], points[0], color=color, width=width)
        elif conn.conn_type in ("Generalize", "Generalization"):
            # SysML uses an open triangular arrow head for generalization
            # relationships. Use the open arrow drawing helper so the arrow
            # interior matches the canvas background (typically white).
            if forward:
                self._draw_open_arrow(points[-2], points[-1], color=color, width=width)
            if backward:
<<<<<<< HEAD
                self._draw_filled_arrow(points[1], points[0], color=color, width=width)
        flow_port = None
        flow_name = ""
        if a.obj_type == "Port" and a.properties.get("flow"):
            flow_port = a
            flow_name = a.properties.get("flow", "")
        elif b.obj_type == "Port" and b.properties.get("flow"):
            flow_port = b
            flow_name = b.properties.get("flow", "")

        if conn.mid_arrow or flow_port:
=======
                self._draw_open_arrow(points[1], points[0], color=color, width=width)
        if conn.mid_arrow:
>>>>>>> 505166fe
            mid_idx = len(points) // 2
            if mid_idx > 0:
                mstart = points[mid_idx - 1]
                mend = points[mid_idx]
                if open_arrow or conn.conn_type in ("Generalize", "Generalization"):
                    if forward:
                        self._draw_open_arrow(mstart, mend, color=color, width=width)
                    elif backward:
                        self._draw_open_arrow(mend, mstart, color=color, width=width)
                else:
                    if forward or not backward:
                        self.canvas.create_line(
                            mstart[0],
                            mstart[1],
                            mend[0],
                            mend[1],
                            arrow=tk.LAST,
                            fill=color,
                            width=width,
                        )
                    if backward:
                        self.canvas.create_line(
                            mend[0],
                            mend[1],
                            mstart[0],
                            mstart[1],
                            arrow=tk.LAST,
                            fill=color,
                            width=width,
                        )
                if flow_port:
                    direction = flow_port.properties.get("direction", "")
                    if flow_port is b:
                        direction = "in" if direction == "out" else "out" if direction == "in" else direction
                    if direction == "inout":
                        self.canvas.create_line(
                            mstart[0],
                            mstart[1],
                            mend[0],
                            mend[1],
                            arrow=tk.BOTH,
                            fill=color,
                            width=width,
                        )
                    elif direction == "in":
                        self.canvas.create_line(
                            mend[0],
                            mend[1],
                            mstart[0],
                            mstart[1],
                            arrow=tk.LAST,
                            fill=color,
                            width=width,
                        )
                    else:
                        self.canvas.create_line(
                            mstart[0],
                            mstart[1],
                            mend[0],
                            mend[1],
                            arrow=tk.LAST,
                            fill=color,
                            width=width,
                        )
                    mx = (mstart[0] + mend[0]) / 2
                    my = (mstart[1] + mend[1]) / 2
                    self.canvas.create_text(
                        mx,
                        my - 10 * self.zoom,
                        text=flow_name,
                        font=self.font,
                    )
        if selected:
            if conn.style == "Custom":
                for px, py in conn.points:
                    hx = px * self.zoom
                    hy = py * self.zoom
                    s = 3
                    self.canvas.create_rectangle(
                        hx - s, hy - s, hx + s, hy + s, outline="red", fill="white"
                    )
            elif conn.style == "Squared":
                if conn.points:
                    mx = conn.points[0][0] * self.zoom
                else:
                    mx = (ax + bx) / 2
                hy = (ay + by) / 2
                s = 3
                self.canvas.create_rectangle(
                    mx - s, hy - s, mx + s, hy + s, outline="red", fill="white"
                )
            # draw endpoint handles
            for hx, hy in [(ax, ay), (bx, by)]:
                s = 3
                self.canvas.create_rectangle(
                    hx - s, hy - s, hx + s, hy + s, outline="red", fill="white"
                )
        if label:
            mx, my = (ax + bx) / 2, (ay + by) / 2
            self.canvas.create_text(
                mx,
                my - 10 * self.zoom,
                text=label,
                font=self.font,
            )

    def get_object(self, oid: int) -> SysMLObject | None:
        for o in self.objects:
            if o.obj_id == oid:
                return o
        return None

    def _object_within(self, obj: SysMLObject, boundary: SysMLObject) -> bool:
        left = boundary.x - boundary.width / 2
        right = boundary.x + boundary.width / 2
        top = boundary.y - boundary.height / 2
        bottom = boundary.y + boundary.height / 2
        ox = obj.x
        oy = obj.y
        return left <= ox <= right and top <= oy <= bottom

    def find_boundary_for_obj(self, obj: SysMLObject) -> SysMLObject | None:
        for b in self.objects:
            if b.obj_type == "System Boundary" and self._object_within(obj, b):
                return b
        return None

    def _update_drag_selection(self, x: float, y: float) -> None:
        if not self.select_rect_start:
            return
        x0, y0 = self.select_rect_start
        left, right = sorted([x0, x])
        top, bottom = sorted([y0, y])
        selected: list[SysMLObject] = []
        for obj in self.objects:
            ox = obj.x * self.zoom
            oy = obj.y * self.zoom
            w = obj.width * self.zoom / 2
            h = obj.height * self.zoom / 2
            if left <= ox - w and ox + w <= right and top <= oy - h and oy + h <= bottom:
                selected.append(obj)
        self.selected_objs = selected
        self.selected_obj = selected[0] if len(selected) == 1 else None
        self.redraw()
        self.update_property_view()

    # ------------------------------------------------------------
    # Clipboard operations
    # ------------------------------------------------------------
    def copy_selected(self, _event=None):
        if self.selected_obj:
            import copy

            self.clipboard = copy.deepcopy(self.selected_obj)

    def cut_selected(self, _event=None):
        if self.selected_obj:
            import copy

            self.clipboard = copy.deepcopy(self.selected_obj)
            self.remove_object(self.selected_obj)
            self.selected_obj = None
            self._sync_to_repository()
            self.redraw()
            self.update_property_view()

    def paste_selected(self, _event=None):
        if self.clipboard:
            import copy

            new_obj = copy.deepcopy(self.clipboard)
            new_obj.obj_id = _get_next_id()
            new_obj.x += 20
            new_obj.y += 20
            if new_obj.obj_type == "System Boundary":
                self.objects.insert(0, new_obj)
            else:
                self.objects.append(new_obj)
            self.sort_objects()
            diag = self.repo.diagrams.get(self.diagram_id)
            if diag and new_obj.element_id and new_obj.element_id not in diag.elements:
                diag.elements.append(new_obj.element_id)
            self.selected_obj = new_obj
            self._sync_to_repository()
            self.redraw()
            self.update_property_view()

    def delete_selected(self, _event=None):
        if self.selected_objs:
            for obj in list(self.selected_objs):
                self.remove_object(obj)
            self.selected_objs = []
            self.selected_obj = None
            self._sync_to_repository()
            self.redraw()
            self.update_property_view()
            return
        if self.selected_conn:
            if self.selected_conn in self.connections:
                src_elem = self.get_object(self.selected_conn.src)
                dst_elem = self.get_object(self.selected_conn.dst)
                if self.selected_conn.conn_type == "Generalization" and src_elem and dst_elem:
                    msg = (
                        "Removing this inheritance will delete all inherited parts, "
                        "properties and attributes. Continue?"
                    )
                    if not messagebox.askyesno("Remove Inheritance", msg):
                        return
                self.connections.remove(self.selected_conn)
                # remove matching repository relationship
                if src_elem and dst_elem and src_elem.element_id and dst_elem.element_id:
                    for rel in list(self.repo.relationships):
                        if (
                            rel.source == src_elem.element_id
                            and rel.target == dst_elem.element_id
                            and rel.rel_type == self.selected_conn.conn_type
                        ):
                            self.repo.relationships.remove(rel)
                            diag = self.repo.diagrams.get(self.diagram_id)
                            if diag and rel.rel_id in diag.relationships:
                                diag.relationships.remove(rel.rel_id)
                            if self.selected_conn.conn_type == "Generalization":
                                remove_inherited_block_properties(
                                    self.repo, src_elem.element_id, dst_elem.element_id
                                )
                                inherit_block_properties(self.repo, src_elem.element_id)
                            break
                self.selected_conn = None
                self._sync_to_repository()
                self.redraw()
                self.update_property_view()

    def remove_object(self, obj: SysMLObject) -> None:
        removed_ids = {obj.obj_id}
        if obj in self.objects:
            self.objects.remove(obj)
        if obj.obj_type == "Part":
            before = {o.obj_id for o in self.objects}
            remove_orphan_ports(self.objects)
            removed_ids.update(before - {o.obj_id for o in self.objects})
        self.connections = [
            c for c in self.connections if c.src not in removed_ids and c.dst not in removed_ids
        ]
        diag = self.repo.diagrams.get(self.diagram_id)
        if diag and obj.element_id in diag.elements:
            diag.elements.remove(obj.element_id)
        self._sync_to_repository()

    def _sync_to_repository(self) -> None:
        """Persist current objects and connections back to the repository."""
        diag = self.repo.diagrams.get(self.diagram_id)
        if diag:
            diag.objects = [obj.__dict__ for obj in self.objects]
            diag.connections = [conn.__dict__ for conn in self.connections]
            self.repo.touch_diagram(self.diagram_id)

    def on_close(self):
        self._sync_to_repository()
        self.destroy()


class SysMLObjectDialog(simpledialog.Dialog):
    """Simple dialog for editing AutoML object properties."""

    def __init__(self, master, obj: SysMLObject):
        if not hasattr(obj, "requirements"):
            obj.requirements = []
        self.obj = obj
        super().__init__(master, title=f"Edit {obj.obj_type}")

    class SelectRequirementsDialog(simpledialog.Dialog):
        def __init__(self, parent, title="Select Requirements"):
            self.selected_vars = {}
            super().__init__(parent, title=title)

        def body(self, master):
            ttk.Label(master, text="Select requirements:").pack(padx=5, pady=5)
            container = ttk.Frame(master)
            container.pack(fill=tk.BOTH, expand=True)
            canvas = tk.Canvas(container, borderwidth=0)
            scrollbar = ttk.Scrollbar(container, orient="vertical", command=canvas.yview)
            self.check_frame = ttk.Frame(canvas)
            self.check_frame.bind(
                "<Configure>", lambda e: canvas.configure(scrollregion=canvas.bbox("all"))
            )
            canvas.create_window((0, 0), window=self.check_frame, anchor="nw")
            canvas.configure(yscrollcommand=scrollbar.set)
            canvas.pack(side="left", fill="both", expand=True)
            scrollbar.pack(side="right", fill="y")
            for req_id, req in global_requirements.items():
                var = tk.BooleanVar(value=False)
                self.selected_vars[req_id] = var
                text = f"[{req['id']}] {req['text']}"
                ttk.Checkbutton(self.check_frame, text=text, variable=var).pack(
                    anchor="w", padx=2, pady=2
                )
            return self.check_frame

        def apply(self):
            self.result = [rid for rid, var in self.selected_vars.items() if var.get()]

    class SelectComponentsDialog(simpledialog.Dialog):
        """Dialog to choose which components should become parts."""

        def __init__(self, parent, components):
            self.components = components
            self.selected = {}
            super().__init__(parent, title="Select Components")

        def body(self, master):
            ttk.Label(master, text="Select components:").pack(padx=5, pady=5)
            frame = ttk.Frame(master)
            frame.pack(fill=tk.BOTH, expand=True)
            canvas = tk.Canvas(frame, borderwidth=0)
            scrollbar = ttk.Scrollbar(frame, orient="vertical", command=canvas.yview)
            self.check_frame = ttk.Frame(canvas)
            self.check_frame.bind(
                "<Configure>", lambda e: canvas.configure(scrollregion=canvas.bbox("all"))
            )
            canvas.create_window((0, 0), window=self.check_frame, anchor="nw")
            canvas.configure(yscrollcommand=scrollbar.set)
            canvas.pack(side="left", fill="both", expand=True)
            scrollbar.pack(side="right", fill="y")
            for comp in self.components:
                var = tk.BooleanVar(value=True)
                self.selected[comp] = var
                ttk.Checkbutton(self.check_frame, text=comp.name, variable=var).pack(
                    anchor="w", padx=2, pady=2
                )
            return self.check_frame

        def apply(self):
            self.result = [c for c, var in self.selected.items() if var.get()]

    def body(self, master):
        # Disable window resizing so the layout remains consistent
        self.resizable(False, False)

        # Use a notebook to keep the dialog compact by grouping fields
        self.nb = ttk.Notebook(master)
        self.nb.grid(row=0, column=0, columnspan=3, sticky="nsew")

        gen_frame = ttk.Frame(self.nb)
        prop_frame = ttk.Frame(self.nb)
        rel_frame = ttk.Frame(self.nb)
        link_frame = ttk.Frame(self.nb)
        req_frame = ttk.Frame(self.nb)

        self.nb.add(gen_frame, text="General")
        self.nb.add(prop_frame, text="Properties")
        self.nb.add(rel_frame, text="Reliability")
        self.nb.add(link_frame, text="Links")
        self.nb.add(req_frame, text="Requirements")

        gen_row = 0
        ttk.Label(gen_frame, text="Name:").grid(row=gen_row, column=0, sticky="e", padx=4, pady=4)
        self.name_var = tk.StringVar(value=self.obj.properties.get("name", ""))
        ttk.Entry(gen_frame, textvariable=self.name_var).grid(row=gen_row, column=1, padx=4, pady=4)
        gen_row += 1
        ttk.Label(gen_frame, text="Width:").grid(row=gen_row, column=0, sticky="e", padx=4, pady=2)
        self.width_var = tk.StringVar(value=str(self.obj.width))
        width_state = "readonly" if self.obj.obj_type in ("Initial", "Final") else "normal"
        ttk.Entry(gen_frame, textvariable=self.width_var, state=width_state).grid(
            row=gen_row, column=1, padx=4, pady=2
        )
        gen_row += 1
        if self.obj.obj_type not in ("Fork", "Join"):
            ttk.Label(gen_frame, text="Height:").grid(
                row=gen_row, column=0, sticky="e", padx=4, pady=2
            )
            self.height_var = tk.StringVar(value=str(self.obj.height))
            height_state = "readonly" if self.obj.obj_type in ("Initial", "Final") else "normal"
            ttk.Entry(gen_frame, textvariable=self.height_var, state=height_state).grid(
                row=gen_row, column=1, padx=4, pady=2
            )
            gen_row += 1
        else:
            self.height_var = tk.StringVar(value=str(self.obj.height))
        self.entries = {}
        self.listboxes = {}
        self._operations: List[OperationDefinition] = []
        prop_row = 0
        rel_row = 0
        if self.obj.obj_type == "Part":
            self.obj.properties.setdefault("asil", calculate_allocated_asil(self.obj.requirements))
        key = f"{self.obj.obj_type.replace(' ', '')}Usage"
        list_props = {
            "ports",
            "partProperties",
            "referenceProperties",
            "valueProperties",
            "constraintProperties",
            "operations",
            "failureModes",
        }
        reliability_props = {
            "analysis",
            "component",
            "fit",
            "qualification",
            "failureModes",
            "asil",
        }
        app = getattr(self.master, "app", None)
        for prop in SYSML_PROPERTIES.get(key, []):
            frame = rel_frame if prop in reliability_props else prop_frame
            row = rel_row if prop in reliability_props else prop_row
            ttk.Label(frame, text=f"{prop}:").grid(row=row, column=0, sticky="e", padx=4, pady=2)
            if prop == "operations":
                lb = tk.Listbox(frame, height=4)
                self._operations = parse_operations(self.obj.properties.get(prop, ""))
                for op in self._operations:
                    lb.insert(tk.END, format_operation(op))
                lb.grid(row=row, column=1, padx=4, pady=2, sticky="we")
                btnf = ttk.Frame(frame)
                btnf.grid(row=row, column=2, padx=2)
                ttk.Button(btnf, text="Add", command=self.add_operation).pack(side=tk.TOP)
                ttk.Button(btnf, text="Edit", command=self.edit_operation).pack(side=tk.TOP)
                ttk.Button(btnf, text="Remove", command=self.remove_operation).pack(side=tk.TOP)
                self.listboxes[prop] = lb
            elif prop in list_props:
                lb = tk.Listbox(frame, height=4)
                items = [
                    p.strip() for p in self.obj.properties.get(prop, "").split(",") if p.strip()
                ]
                for it in items:
                    lb.insert(tk.END, it)
                lb.grid(row=row, column=1, padx=4, pady=2, sticky="we")
                btnf = ttk.Frame(frame)
                btnf.grid(row=row, column=2, padx=2)
                ttk.Button(btnf, text="Add", command=lambda p=prop: self.add_list_item(p)).pack(
                    side=tk.TOP
                )
                ttk.Button(
                    btnf, text="Remove", command=lambda p=prop: self.remove_list_item(p)
                ).pack(side=tk.TOP)
                self.listboxes[prop] = lb
            elif prop == "direction":
                var = tk.StringVar(value=self.obj.properties.get(prop, "in"))
                ttk.Combobox(frame, textvariable=var, values=["in", "out", "inout"]).grid(
                    row=row, column=1, padx=4, pady=2
                )
                self.entries[prop] = var
            elif self.obj.obj_type == "Use Case" and prop == "useCaseDefinition":
                repo = SysMLRepository.get_instance()
                diags = [
                    d
                    for d in repo.diagrams.values()
                    if d.diag_type == "Use Case Diagram" and d.diag_id != self.master.diagram_id
                ]
                idmap = {d.name or d.diag_id: d.diag_id for d in diags}
                self.ucdef_map = idmap
                cur_id = self.obj.properties.get(prop, "")
                cur_name = next((n for n, i in idmap.items() if i == cur_id), "")
                var = tk.StringVar(value=cur_name)
                ttk.Combobox(frame, textvariable=var, values=list(idmap.keys())).grid(
                    row=row, column=1, padx=4, pady=2
                )
                self.entries[prop] = var
            elif self.obj.obj_type == "Use Case" and prop == "includedUseCase":
                repo = SysMLRepository.get_instance()
                targets = [
                    repo.elements[t].name or t
                    for rel in repo.relationships
                    if rel.rel_type == "Include" and rel.source == self.obj.element_id
                    if (t := rel.target) in repo.elements
                ]
                ttk.Label(frame, text=", ".join(targets)).grid(
                    row=row, column=1, sticky="w", padx=4, pady=2
                )
            elif prop == "analysis" and app:
                analyses = getattr(app, "reliability_analyses", [])
                names = [ra.name for ra in analyses]
                var = tk.StringVar(value=self.obj.properties.get(prop, ""))
                cb = ttk.Combobox(frame, textvariable=var, values=names, state="readonly")
                cb.grid(row=row, column=1, padx=4, pady=2)
                self.entries[prop] = var
                self._analysis_map = {ra.name: ra for ra in analyses}

                def sync_analysis(_):
                    name = var.get()
                    ra = self._analysis_map.get(name)
                    if not ra:
                        return
                    if "fit" in self.entries:
                        self.entries["fit"].set(f"{ra.total_fit:.2f}")
                    else:
                        self.obj.properties["fit"] = f"{ra.total_fit:.2f}"
                    # update part list preview from analysis BOM
                    names = [c.name for c in ra.components]
                    joined = ", ".join(names)
                    if "partProperties" in self.listboxes:
                        lb = self.listboxes["partProperties"]
                        lb.delete(0, tk.END)
                        for n in names:
                            lb.insert(tk.END, n)
                    else:
                        self.obj.properties["partProperties"] = joined

                cb.bind("<<ComboboxSelected>>", sync_analysis)
            elif prop == "component" and app:
                comps = [
                    c
                    for ra in getattr(app, "reliability_analyses", [])
                    for c in ra.components
                    if c.comp_type != "circuit"
                ]
                comps.extend(
                    c
                    for c in getattr(app, "reliability_components", [])
                    if c.comp_type != "circuit"
                )
                names = list({c.name for c in comps})
                var = tk.StringVar(value=self.obj.properties.get(prop, ""))
                cb = ttk.Combobox(frame, textvariable=var, values=names, state="readonly")
                cb.grid(row=row, column=1, padx=4, pady=2)
                self.entries[prop] = var
                self._comp_map = {c.name: c for c in comps}

                def sync_component(_):
                    name = var.get()
                    comp = self._comp_map.get(name)
                    if not comp:
                        return
                    if "fit" in self.entries:
                        self.entries["fit"].set(f"{comp.fit:.2f}")
                    else:
                        self.obj.properties["fit"] = f"{comp.fit:.2f}"
                    if "qualification" in self.entries:
                        self.entries["qualification"].set(comp.qualification)
                    else:
                        self.obj.properties["qualification"] = comp.qualification
                    modes = self._get_failure_modes(app, comp.name)
                    if "failureModes" in self.entries:
                        self.entries["failureModes"].set(modes)
                    else:
                        self.obj.properties["failureModes"] = modes

                cb.bind("<<ComboboxSelected>>", sync_component)
            else:
                var = tk.StringVar(value=self.obj.properties.get(prop, ""))
                state = "normal"
                if self.obj.obj_type == "Block" and prop in ("fit", "qualification"):
                    state = "readonly"
                if self.obj.obj_type == "Part" and prop == "asil":
                    state = "readonly"
                ttk.Entry(frame, textvariable=var, state=state).grid(
                    row=row, column=1, padx=4, pady=2
                )
                self.entries[prop] = var
            if prop in reliability_props:
                rel_row += 1
            else:
                prop_row += 1

        # Display inherited reliability values only for Blocks
        if self.obj.obj_type == "Block":
            for prop in ("fit", "qualification"):
                if prop not in self.entries and self.obj.properties.get(prop, ""):
                    ttk.Label(rel_frame, text=f"{prop}:").grid(
                        row=rel_row, column=0, sticky="e", padx=4, pady=2
                    )
                    var = tk.StringVar(value=self.obj.properties.get(prop, ""))
                    ttk.Entry(rel_frame, textvariable=var, state="readonly").grid(
                        row=rel_row, column=1, padx=4, pady=2
                    )
                    self.entries[prop] = var
                    rel_row += 1

        repo = SysMLRepository.get_instance()
        link_row = 0
        if self.obj.obj_type == "Block":
            diags = [d for d in repo.diagrams.values() if d.diag_type == "Internal Block Diagram"]
            ids = {d.name or d.diag_id: d.diag_id for d in diags}
            ttk.Label(link_frame, text="Internal Block Diagram:").grid(
                row=link_row, column=0, sticky="e", padx=4, pady=2
            )
            self.diag_map = ids
            cur_id = repo.get_linked_diagram(self.obj.element_id)
            cur_name = next((n for n, i in ids.items() if i == cur_id), "")
            self.diagram_var = tk.StringVar(value=cur_name)
            ttk.Combobox(link_frame, textvariable=self.diagram_var, values=list(ids.keys())).grid(
                row=link_row, column=1, padx=4, pady=2
            )
            link_row += 1
        elif self.obj.obj_type == "Use Case":
            diagrams = [d for d in repo.diagrams.values() if d.diag_type == "Activity Diagram"]
            self.behavior_map = {d.name or d.diag_id: d.diag_id for d in diagrams}
            ttk.Label(link_frame, text="Behavior Diagram:").grid(
                row=link_row, column=0, sticky="e", padx=4, pady=2
            )
            cur_id = repo.get_linked_diagram(self.obj.element_id)
            cur_name = next((n for n, i in self.behavior_map.items() if i == cur_id), "")
            self.behavior_var = tk.StringVar(value=cur_name)
            ttk.Combobox(
                link_frame, textvariable=self.behavior_var, values=list(self.behavior_map.keys())
            ).grid(row=link_row, column=1, padx=4, pady=2)
            link_row += 1
        elif self.obj.obj_type in ("Action Usage", "Action"):
            diagrams = [d for d in repo.diagrams.values() if d.diag_type == "Activity Diagram"]
            self.behavior_map = {d.name or d.diag_id: d.diag_id for d in diagrams}
            ttk.Label(link_frame, text="Behavior Diagram:").grid(
                row=link_row, column=0, sticky="e", padx=4, pady=2
            )
            cur_id = repo.get_linked_diagram(self.obj.element_id)
            cur_name = next((n for n, i in self.behavior_map.items() if i == cur_id), "")
            self.behavior_var = tk.StringVar(value=cur_name)
            ttk.Combobox(
                link_frame, textvariable=self.behavior_var, values=list(self.behavior_map.keys())
            ).grid(row=link_row, column=1, padx=4, pady=2)
            link_row += 1
        elif self.obj.obj_type == "CallBehaviorAction":
            bdiags = [d for d in repo.diagrams.values() if d.diag_type == "Activity Diagram"]
            self.behavior_map = {d.name or d.diag_id: d.diag_id for d in bdiags}
            ttk.Label(link_frame, text="Behavior Diagram:").grid(
                row=link_row, column=0, sticky="e", padx=4, pady=2
            )
            cur_id = repo.get_linked_diagram(self.obj.element_id)
            cur_name = next((n for n, i in self.behavior_map.items() if i == cur_id), "")
            self.behavior_var = tk.StringVar(value=cur_name)
            ttk.Combobox(
                link_frame, textvariable=self.behavior_var, values=list(self.behavior_map.keys())
            ).grid(row=link_row, column=1, padx=4, pady=2)
            link_row += 1
            vdiags = [d for d in repo.diagrams.values() if d.diag_type == "Internal Block Diagram"]
            self.view_map = {d.name or d.diag_id: d.diag_id for d in vdiags}
            ttk.Label(link_frame, text="View:").grid(
                row=link_row, column=0, sticky="e", padx=4, pady=2
            )
            view_id = self.obj.properties.get("view", "")
            vname = next((n for n, i in self.view_map.items() if i == view_id), "")
            self.view_var = tk.StringVar(value=vname)
            ttk.Combobox(
                link_frame, textvariable=self.view_var, values=list(self.view_map.keys())
            ).grid(row=link_row, column=1, padx=4, pady=2)
            link_row += 1
        elif self.obj.obj_type == "Part":
            blocks = [e for e in repo.elements.values() if e.elem_type == "Block"]
            idmap = {b.name or b.elem_id: b.elem_id for b in blocks}
            ttk.Label(link_frame, text="Definition:").grid(
                row=link_row, column=0, sticky="e", padx=4, pady=2
            )
            self.def_map = idmap
            cur_id = self.obj.properties.get("definition", "")
            cur_name = next((n for n, i in idmap.items() if i == cur_id), "")
            self.def_var = tk.StringVar(value=cur_name)
            ttk.Combobox(link_frame, textvariable=self.def_var, values=list(idmap.keys())).grid(
                row=link_row, column=1, padx=4, pady=2
            )
            link_row += 1

        # Requirement allocation section
        req_row = 0
        ttk.Label(req_frame, text="Requirements:").grid(
            row=req_row, column=0, sticky="ne", padx=4, pady=2
        )
        self.req_list = tk.Listbox(req_frame, height=4)
        self.req_list.grid(row=req_row, column=1, padx=4, pady=2, sticky="we")
        btnf = ttk.Frame(req_frame)
        btnf.grid(row=req_row, column=2, padx=2)
        ttk.Button(btnf, text="Add", command=self.add_requirement).pack(side=tk.TOP)
        ttk.Button(btnf, text="Remove", command=self.remove_requirement).pack(side=tk.TOP)
        for r in self.obj.requirements:
            self.req_list.insert(tk.END, f"[{r.get('id')}] {r.get('text','')}")
        req_row += 1
        self._update_asil()

    def add_port(self):
        name = simpledialog.askstring("Port", "Name:", parent=self)
        if name:
            self.listboxes["ports"].insert(tk.END, name)

    def remove_port(self):
        sel = list(self.listboxes["ports"].curselection())
        for idx in reversed(sel):
            self.listboxes["ports"].delete(idx)

    def add_list_item(self, prop: str):
        val = simpledialog.askstring(prop, "Value:", parent=self)
        if val:
            self.listboxes[prop].insert(tk.END, val)

    def remove_list_item(self, prop: str):
        lb = self.listboxes[prop]
        sel = list(lb.curselection())
        for idx in reversed(sel):
            lb.delete(idx)

    class OperationDialog(simpledialog.Dialog):
        def __init__(self, parent, operation=None):
            self.operation = operation
            super().__init__(parent, title="Operation")

        def body(self, master):
            ttk.Label(master, text="Name:").grid(row=0, column=0, padx=4, pady=2, sticky="e")
            self.name_var = tk.StringVar(value=getattr(self.operation, "name", ""))
            ttk.Entry(master, textvariable=self.name_var).grid(row=0, column=1, padx=4, pady=2)
            ttk.Label(master, text="Parameters (name:type:dir)").grid(
                row=1, column=0, columnspan=2, padx=4, pady=2
            )
            self.param_text = tk.Text(master, height=4, width=30)
            if self.operation:
                lines = [f"{p.name}:{p.type}:{p.direction}" for p in self.operation.parameters]
                self.param_text.insert("1.0", "\n".join(lines))
            self.param_text.grid(row=2, column=0, columnspan=2, padx=4, pady=2)
            ttk.Label(master, text="Return type:").grid(row=3, column=0, padx=4, pady=2, sticky="e")
            self.ret_var = tk.StringVar(value=getattr(self.operation, "return_type", ""))
            ttk.Entry(master, textvariable=self.ret_var).grid(row=3, column=1, padx=4, pady=2)

        def apply(self):
            name = self.name_var.get().strip()
            params = []
            for line in self.param_text.get("1.0", tk.END).splitlines():
                line = line.strip()
                if not line:
                    continue
                parts = line.split(":")
                if len(parts) == 1:
                    params.append(OperationParameter(name=parts[0]))
                elif len(parts) == 2:
                    params.append(OperationParameter(name=parts[0], type=parts[1]))
                else:
                    params.append(
                        OperationParameter(name=parts[0], type=parts[1], direction=parts[2])
                    )
            self.result = OperationDefinition(name, params, self.ret_var.get().strip())

    def add_operation(self):
        dlg = self.OperationDialog(self)
        if dlg.result:
            self._operations.append(dlg.result)
            self.listboxes["operations"].insert(tk.END, format_operation(dlg.result))

    def edit_operation(self):
        lb = self.listboxes["operations"]
        sel = lb.curselection()
        if not sel:
            return
        idx = sel[0]
        op = self._operations[idx]
        dlg = self.OperationDialog(self, op)
        if dlg.result:
            self._operations[idx] = dlg.result
            lb.delete(idx)
            lb.insert(idx, format_operation(dlg.result))

    def remove_operation(self):
        lb = self.listboxes["operations"]
        sel = list(lb.curselection())
        for idx in reversed(sel):
            lb.delete(idx)
            del self._operations[idx]

    def add_requirement(self):
        if not global_requirements:
            messagebox.showinfo("No Requirements", "No requirements defined.")
            return
        dialog = self.SelectRequirementsDialog(self)
        if dialog.result:
            for rid in dialog.result:
                req = global_requirements.get(rid)
                if req and not any(r.get("id") == rid for r in self.obj.requirements):
                    self.obj.requirements.append(req)
                    self.req_list.insert(tk.END, f"[{req['id']}] {req.get('text','')}")
        self._update_asil()

    def remove_requirement(self):
        sel = list(self.req_list.curselection())
        for idx in reversed(sel):
            del self.obj.requirements[idx]
            self.req_list.delete(idx)
        self._update_asil()

    def _update_asil(self) -> None:
        """Recompute ASIL based on allocated requirements."""
        if self.obj.obj_type != "Part":
            return
        asil = calculate_allocated_asil(self.obj.requirements)
        self.obj.properties["asil"] = asil
        if "asil" in self.entries:
            self.entries["asil"].set(asil)
        repo = SysMLRepository.get_instance()
        if self.obj.element_id and self.obj.element_id in repo.elements:
            repo.elements[self.obj.element_id].properties["asil"] = asil

    def _get_failure_modes(self, app, comp_name: str) -> str:
        """Return comma separated failure modes for a component name."""
        modes = set()
        for e in getattr(app, "fmea_entries", []):
            if getattr(e, "fmea_component", "") == comp_name:
                label = getattr(e, "description", "") or getattr(e, "user_name", "")
                if label:
                    modes.add(label)
        for fmea in getattr(app, "fmeas", []):
            for e in fmea.get("entries", []):
                if getattr(e, "fmea_component", "") == comp_name:
                    label = getattr(e, "description", "") or getattr(e, "user_name", "")
                    if label:
                        modes.add(label)
        return ", ".join(sorted(modes))

    def apply(self):
        self.obj.properties["name"] = self.name_var.get()
        repo = SysMLRepository.get_instance()
        if self.obj.element_id and self.obj.element_id in repo.elements:
            repo.elements[self.obj.element_id].name = self.name_var.get()
        for prop, var in self.entries.items():
            self.obj.properties[prop] = var.get()
            if self.obj.element_id and self.obj.element_id in repo.elements:
                repo.elements[self.obj.element_id].properties[prop] = var.get()
        for prop, lb in self.listboxes.items():
            if prop == "operations":
                self.obj.properties[prop] = operations_to_json(self._operations)
                if self.obj.element_id and self.obj.element_id in repo.elements:
                    repo.elements[self.obj.element_id].properties[prop] = self.obj.properties[prop]
            else:
                items = [lb.get(i) for i in range(lb.size())]
                joined = ", ".join(items)
                self.obj.properties[prop] = joined
                if self.obj.element_id and self.obj.element_id in repo.elements:
                    repo.elements[self.obj.element_id].properties[prop] = joined
        try:
            if self.obj.obj_type not in ("Initial", "Final"):
                self.obj.width = float(self.width_var.get())
                self.obj.height = float(self.height_var.get())
        except ValueError:
            pass

        if hasattr(self.master, "ensure_text_fits"):
            self.master.ensure_text_fits(self.obj)

        self._update_asil()

        # ensure block shows BOM components as part names when an analysis is set
        if (
            self.obj.obj_type == "Block"
            and "analysis" in self.obj.properties
            and hasattr(self, "_analysis_map")
        ):
            ra = self._analysis_map.get(self.obj.properties["analysis"], None)
            if ra:
                cur = [
                    p.strip()
                    for p in self.obj.properties.get("partProperties", "").split(",")
                    if p.strip()
                ]
                names = [c.name for c in ra.components]
                for n in names:
                    if n not in cur:
                        cur.append(n)
                joined = ", ".join(cur)
                self.obj.properties["partProperties"] = joined
                if self.obj.element_id and self.obj.element_id in repo.elements:
                    repo.elements[self.obj.element_id].properties["partProperties"] = joined
                if self.obj.element_id:
                    inherit_block_properties(repo, self.obj.element_id)
                    self.obj.properties["partProperties"] = repo.elements[
                        self.obj.element_id
                    ].properties["partProperties"]

        # Update linked diagram if applicable
        link_id = None
        if hasattr(self, "behavior_var") and self.behavior_var.get():
            link_id = self.behavior_map.get(self.behavior_var.get())
        elif hasattr(self, "diagram_var"):
            link_id = self.diag_map.get(self.diagram_var.get())
        if hasattr(self, "behavior_var") or hasattr(self, "diagram_var"):
            repo.link_diagram(self.obj.element_id, link_id)
        if hasattr(self, "view_var"):
            view_id = self.view_map.get(self.view_var.get())
            if view_id:
                self.obj.properties["view"] = view_id
                if self.obj.element_id and self.obj.element_id in repo.elements:
                    repo.elements[self.obj.element_id].properties["view"] = view_id
            else:
                self.obj.properties.pop("view", None)
                if self.obj.element_id and self.obj.element_id in repo.elements:
                    repo.elements[self.obj.element_id].properties.pop("view", None)
        if hasattr(self, "def_var"):
            name = self.def_var.get()
            def_id = self.def_map.get(name)
            if def_id:
                self.obj.properties["definition"] = def_id
                if self.obj.element_id and self.obj.element_id in repo.elements:
                    repo.elements[self.obj.element_id].properties["definition"] = def_id
        if hasattr(self, "ucdef_var"):
            name = self.ucdef_var.get()
            def_id = self.ucdef_map.get(name)
            if def_id:
                self.obj.properties["useCaseDefinition"] = def_id
                if self.obj.element_id and self.obj.element_id in repo.elements:
                    repo.elements[self.obj.element_id].properties["useCaseDefinition"] = def_id

        # ------------------------------------------------------------
        # Add parts from selected analysis BOM
        # ------------------------------------------------------------
        if (
            self.obj.obj_type == "Block"
            and "analysis" in self.obj.properties
            and hasattr(self, "diag_map")
        ):
            diag_id = repo.get_linked_diagram(self.obj.element_id)
            if diag_id:
                ra_name = self.obj.properties.get("analysis", "")
                ra = getattr(self, "_analysis_map", {}).get(ra_name)
                if ra and ra.components:
                    comps = list(ra.components)
                    dlg = self.SelectComponentsDialog(self, comps)
                    selected = dlg.result or []
                    if selected:
                        diag = repo.diagrams.get(diag_id)
                        if diag is not None:
                            diag.objects = getattr(diag, "objects", [])
                            existing = {
                                o.get("properties", {}).get("component")
                                for o in diag.objects
                                if o.get("obj_type") == "Part"
                            }
                            base_x = 50.0
                            base_y = 50.0
                            offset = 60.0
                            for idx, c in enumerate(selected):
                                if c.name in existing:
                                    continue
                                elem = repo.create_element(
                                    "Part",
                                    name=c.name,
                                    properties={
                                        "component": c.name,
                                        "fit": f"{c.fit:.2f}",
                                        "qualification": c.qualification,
                                        "failureModes": self._get_failure_modes(
                                            getattr(self.master, "app", None), c.name
                                        ),
                                    },
                                    owner=repo.root_package.elem_id,
                                )
                                repo.add_element_to_diagram(diag_id, elem.elem_id)
                                obj = SysMLObject(
                                    _get_next_id(),
                                    "Part",
                                    base_x,
                                    base_y + offset * idx,
                                    element_id=elem.elem_id,
                                    properties=elem.properties.copy(),
                                )
                                diag.objects.append(obj.__dict__)
                                # update any open windows for this diagram
                                app = getattr(self.master, "app", None)
                                if app:
                                    for win in getattr(app, "ibd_windows", []):
                                        if win.diagram_id == diag_id:
                                            win.objects.append(obj)
                                            win.redraw()
                                            win._sync_to_repository()
                            # update block partProperties with newly added components
                            new_names = [c.name for c in selected if c.name not in existing]
                            if new_names:
                                cur = self.obj.properties.get("partProperties", "")
                                names = [n.strip() for n in cur.split(",") if n.strip()]
                                for name in new_names:
                                    if name not in names:
                                        names.append(name)
                                joined = ", ".join(names)
                                self.obj.properties["partProperties"] = joined
                                if self.obj.element_id and self.obj.element_id in repo.elements:
                                    repo.elements[self.obj.element_id].properties[
                                        "partProperties"
                                    ] = joined
                                # update all diagram objects referencing this block element
                                for d in repo.diagrams.values():
                                    for o in getattr(d, "objects", []):
                                        if o.get("element_id") == self.obj.element_id:
                                            o.setdefault("properties", {})[
                                                "partProperties"
                                            ] = joined
                                # include parent block parts
                                if self.obj.element_id:
                                    inherit_block_properties(repo, self.obj.element_id)
                                    joined = repo.elements[self.obj.element_id].properties[
                                        "partProperties"
                                    ]
                                    self.obj.properties["partProperties"] = joined
                            repo.diagrams[diag_id] = diag
                            repo.touch_diagram(diag_id)
                            if self.obj.element_id:
                                repo.touch_element(self.obj.element_id)
                            if hasattr(self.master, "_sync_to_repository"):
                                self.master._sync_to_repository()


class ConnectionDialog(simpledialog.Dialog):
    """Edit connection style and custom routing points."""

    def __init__(self, master, connection: DiagramConnection):
        self.connection = connection
        super().__init__(master, title="Connection Properties")

    def body(self, master):
        ttk.Label(master, text="Name:").grid(row=0, column=0, sticky="e", padx=4, pady=4)
        self.name_var = tk.StringVar(value=self.connection.name)
        ttk.Entry(master, textvariable=self.name_var).grid(row=0, column=1, columnspan=2, padx=4, pady=4, sticky="we")

        ttk.Label(master, text="Style:").grid(row=1, column=0, sticky="e", padx=4, pady=4)
        self.style_var = tk.StringVar(value=self.connection.style)
        ttk.Combobox(master, textvariable=self.style_var,
                     values=["Straight", "Squared", "Custom"]).grid(row=1, column=1, padx=4, pady=4)

        ttk.Label(master, text="Points:").grid(row=2, column=0, sticky="ne", padx=4, pady=4)
        self.point_list = tk.Listbox(master, height=4)
        for px, py in self.connection.points:
            self.point_list.insert(tk.END, f"{px:.1f},{py:.1f}")
        self.point_list.grid(row=2, column=1, padx=4, pady=4, sticky="we")
        btnf = ttk.Frame(master)
        btnf.grid(row=2, column=2, padx=2)
        ttk.Button(btnf, text="Add", command=self.add_point).pack(side=tk.TOP)
        ttk.Button(btnf, text="Remove", command=self.remove_point).pack(side=tk.TOP)

        ttk.Label(master, text="Arrows:").grid(row=3, column=0, sticky="e", padx=4, pady=4)
        self.arrow_var = tk.StringVar(value=self.connection.arrow)
        self.arrow_cb = ttk.Combobox(
            master,
            textvariable=self.arrow_var,
            values=["none", "forward", "backward", "both"],
        )
        self.arrow_cb.grid(row=3, column=1, padx=4, pady=4)
        self.mid_var = tk.BooleanVar(value=self.connection.mid_arrow)
        self.mid_check = ttk.Checkbutton(
            master, text="Middle Arrow", variable=self.mid_var
        )
        self.mid_check.grid(row=3, column=2, padx=4, pady=4)
        if self.connection.conn_type in (
            "Flow",
            "Generalize",
            "Generalization",
            "Include",
            "Extend",
        ):
            self.arrow_cb.configure(state="disabled")
            self.mid_check.configure(state="disabled")

    def add_point(self):
        x = simpledialog.askfloat("Point", "X:", parent=self)
        y = simpledialog.askfloat("Point", "Y:", parent=self)
        if x is not None and y is not None:
            self.point_list.insert(tk.END, f"{x},{y}")

    def remove_point(self):
        sel = list(self.point_list.curselection())
        for idx in reversed(sel):
            self.point_list.delete(idx)

    def apply(self):
        self.connection.name = self.name_var.get()
        self.connection.style = self.style_var.get()
        pts = []
        for i in range(self.point_list.size()):
            txt = self.point_list.get(i)
            try:
                x_str, y_str = txt.split(",")
                pts.append((float(x_str), float(y_str)))
            except ValueError:
                continue
        self.connection.points = pts
        self.connection.arrow = self.arrow_var.get()
        self.connection.mid_arrow = self.mid_var.get()
        if hasattr(self.master, "_sync_to_repository"):
            self.master._sync_to_repository()


class UseCaseDiagramWindow(SysMLDiagramWindow):
    def __init__(self, master, app, diagram_id: str | None = None, history=None):
        tools = [
            "Actor",
            "Use Case",
            "System Boundary",
            "Association",
            "Communication Path",
            "Generalize",
            "Include",
            "Extend",
        ]
        super().__init__(master, "Use Case Diagram", tools, diagram_id, app=app, history=history)


class ActivityDiagramWindow(SysMLDiagramWindow):
    def __init__(self, master, app, diagram_id: str | None = None, history=None):
        tools = [
            "Action",
            "CallBehaviorAction",
            "Initial",
            "Final",
            "Decision",
            "Merge",
            "Fork",
            "Join",
            "Flow",
        ]
        super().__init__(master, "Activity Diagram", tools, diagram_id, app=app, history=history)


class BlockDiagramWindow(SysMLDiagramWindow):
    def __init__(self, master, app, diagram_id: str | None = None, history=None):
        tools = [
            "Block",
            "Association",
            "Generalization",
        ]
        super().__init__(master, "Block Diagram", tools, diagram_id, app=app, history=history)


class InternalBlockDiagramWindow(SysMLDiagramWindow):
    def __init__(self, master, app, diagram_id: str | None = None, history=None):
        tools = [
            "Part",
            "Port",
            "Connector",
        ]
        super().__init__(master, "Internal Block Diagram", tools, diagram_id, app=app, history=history)
        ttk.Button(
            self.toolbox,
            text="Add Inherited Parts",
            command=self.add_inherited_parts,
        ).pack(fill=tk.X, padx=2, pady=2)

    def _get_failure_modes(self, comp_name: str) -> str:
        """Return comma separated failure modes for a component name."""
        app = getattr(self, "app", None)
        modes = set()
        for e in getattr(app, "fmea_entries", []):
            if getattr(e, "fmea_component", "") == comp_name:
                label = getattr(e, "description", "") or getattr(e, "user_name", "")
                if label:
                    modes.add(label)
        for fmea in getattr(app, "fmeas", []):
            for entry in fmea.get("entries", []):
                if getattr(entry, "fmea_component", "") == comp_name:
                    label = getattr(entry, "description", "") or getattr(entry, "user_name", "")
                    if label:
                        modes.add(label)
        return ", ".join(sorted(modes))

    def add_inherited_parts(self) -> None:
        repo = self.repo
        block_id = next((eid for eid, did in repo.element_diagrams.items() if did == self.diagram_id), None)
        if not block_id or block_id not in repo.elements:
            messagebox.showinfo("Add Inherited Parts", "No block is linked to this diagram")
            return
        block = repo.elements[block_id]
        diag = repo.diagrams.get(self.diagram_id)

        # ------------------------------------------------------------
        # Always inherit parts from the father block if assigned
        # ------------------------------------------------------------
        if diag:
            added_parent = inherit_father_parts(repo, diag)
            for data in added_parent:
                self.objects.append(SysMLObject(**data))

        # ------------------------------------------------------------
        # If the represented block has a reliability analysis with
        # components, allow the user to select which components to add
        # ------------------------------------------------------------
        ra_name = block.properties.get("analysis", "")
        analyses = getattr(self.app, "reliability_analyses", [])
        ra_map = {ra.name: ra for ra in analyses}
        ra = ra_map.get(ra_name)
        if ra_name and (not ra or not ra.components):
            messagebox.showinfo("Add Inherited Parts", "Analysis has no components")
            return
        comps = list(ra.components) if ra_name and ra and ra.components else []

        # If there are neither reliability components nor a father block,
        # there is nothing to inherit
        if not comps and not getattr(diag, "father", None):
            messagebox.showinfo("Add Inherited Parts", "Block has no reliability analysis assigned")
            return

        selected = []
        if comps:
            dlg = SysMLObjectDialog.SelectComponentsDialog(self, comps)
            selected = dlg.result or []

        if not selected and not comps:
            # No reliability components to add, only parent parts were inherited
            self.redraw()
            self._sync_to_repository()
            return

        if diag is None:
            return
        diag.objects = getattr(diag, "objects", [])
        existing = {
            o.get("properties", {}).get("component")
            for o in diag.objects
            if o.get("obj_type") == "Part"
        }
        base_x = 50.0
        base_y = 50.0
        offset = 60.0
        added = []
        for idx, c in enumerate(selected):
            if c.name in existing:
                continue
            elem = repo.create_element(
                "Part",
                name=c.name,
                properties={
                    "component": c.name,
                    "fit": f"{c.fit:.2f}",
                    "qualification": c.qualification,
                    "failureModes": self._get_failure_modes(c.name),
                },
                owner=repo.root_package.elem_id,
            )
            repo.add_element_to_diagram(self.diagram_id, elem.elem_id)
            obj = SysMLObject(
                _get_next_id(),
                "Part",
                base_x,
                base_y + offset * idx,
                element_id=elem.elem_id,
                properties=elem.properties.copy(),
            )
            diag.objects.append(obj.__dict__)
            self.objects.append(obj)
            added.append(c.name)
        self.redraw()
        self._sync_to_repository()
        if added:
            names = [
                n.strip()
                for n in block.properties.get("partProperties", "").split(",")
                if n.strip()
            ]
            for name in added:
                if name not in names:
                    names.append(name)
            joined = ", ".join(names)
            block.properties["partProperties"] = joined
            inherit_block_properties(repo, block_id)
            joined = repo.elements[block_id].properties["partProperties"]
            for d in repo.diagrams.values():
                for o in getattr(d, "objects", []):
                    if o.get("element_id") == block_id:
                        o.setdefault("properties", {})["partProperties"] = joined

class NewDiagramDialog(simpledialog.Dialog):
    """Dialog to create a new diagram and assign a name and type."""

    def __init__(self, master):
        self.name = ""
        self.diag_type = "Use Case Diagram"
        super().__init__(master, title="New Diagram")

    def body(self, master):
        ttk.Label(master, text="Name:").grid(row=0, column=0, padx=4, pady=4, sticky="e")
        self.name_var = tk.StringVar()
        ttk.Entry(master, textvariable=self.name_var).grid(row=0, column=1, padx=4, pady=4)
        ttk.Label(master, text="Type:").grid(row=1, column=0, padx=4, pady=4, sticky="e")
        self.type_var = tk.StringVar(value=self.diag_type)
        ttk.Combobox(
            master,
            textvariable=self.type_var,
            values=[
                "Use Case Diagram",
                "Activity Diagram",
                "Block Diagram",
                "Internal Block Diagram",
            ],
        ).grid(row=1, column=1, padx=4, pady=4)

    def apply(self):
        self.name = self.name_var.get()
        self.diag_type = self.type_var.get()


class DiagramPropertiesDialog(simpledialog.Dialog):
    """Dialog to edit a diagram's metadata."""

    def __init__(self, master, diagram: SysMLDiagram):
        self.diagram = diagram
        self.added_parts: list[dict] = []
        super().__init__(master, title="Diagram Properties")

    def body(self, master):
        ttk.Label(master, text="Name:").grid(row=0, column=0, sticky="e", padx=4, pady=2)
        self.name_var = tk.StringVar(value=self.diagram.name)
        ttk.Entry(master, textvariable=self.name_var).grid(row=0, column=1, padx=4, pady=2)
        ttk.Label(master, text="Description:").grid(row=1, column=0, sticky="e", padx=4, pady=2)
        self.desc_var = tk.StringVar(value=getattr(self.diagram, "description", ""))
        ttk.Entry(master, textvariable=self.desc_var).grid(row=1, column=1, padx=4, pady=2)
        ttk.Label(master, text="Color:").grid(row=2, column=0, sticky="e", padx=4, pady=2)
        self.color_var = tk.StringVar(value=getattr(self.diagram, "color", "#FFFFFF"))
        ttk.Entry(master, textvariable=self.color_var).grid(row=2, column=1, padx=4, pady=2)
        if self.diagram.diag_type == "Internal Block Diagram":
            repo = SysMLRepository.get_instance()
            blocks = [e for e in repo.elements.values() if e.elem_type == "Block"]
            idmap = {b.name or b.elem_id: b.elem_id for b in blocks}
            ttk.Label(master, text="Father:").grid(row=3, column=0, sticky="e", padx=4, pady=2)
            self.father_map = idmap
            cur_id = getattr(self.diagram, "father", "")
            cur_name = next((n for n, i in idmap.items() if i == cur_id), "")
            self.father_var = tk.StringVar(value=cur_name)
            ttk.Combobox(master, textvariable=self.father_var, values=list(idmap.keys())).grid(
                row=3, column=1, padx=4, pady=2
            )
        else:
            self.father_map = {}
            self.father_var = tk.StringVar()

    def apply(self):
        self.diagram.name = self.name_var.get()
        self.diagram.description = self.desc_var.get()
        self.diagram.color = self.color_var.get()
        if self.diagram.diag_type == "Internal Block Diagram":
            father_id = self.father_map.get(self.father_var.get())
            self.diagram.father = father_id
            self.added_parts = inherit_father_parts(SysMLRepository.get_instance(), self.diagram)


class PackagePropertiesDialog(simpledialog.Dialog):
    """Dialog to edit a package's name."""

    def __init__(self, master, package: SysMLElement):
        self.package = package
        super().__init__(master, title="Package Properties")

    def body(self, master):
        ttk.Label(master, text="Name:").grid(row=0, column=0, sticky="e", padx=4, pady=2)
        self.name_var = tk.StringVar(value=self.package.name)
        ttk.Entry(master, textvariable=self.name_var).grid(row=0, column=1, padx=4, pady=2)

    def apply(self):
        self.package.name = self.name_var.get()


class ElementPropertiesDialog(simpledialog.Dialog):
    """Dialog to edit a generic element's name and properties."""

    def __init__(self, master, element: SysMLElement):
        self.element = element
        super().__init__(master, title=f"{element.elem_type} Properties")

    def body(self, master):
        ttk.Label(master, text="Name:").grid(row=0, column=0, sticky="e", padx=4, pady=2)
        self.name_var = tk.StringVar(value=self.element.name)
        ttk.Entry(master, textvariable=self.name_var).grid(row=0, column=1, padx=4, pady=2)
        self.entries = {}
        key = f"{self.element.elem_type.replace(' ', '')}Usage"
        row = 1
        for prop in SYSML_PROPERTIES.get(key, []):
            ttk.Label(master, text=f"{prop}:").grid(row=row, column=0, sticky="e", padx=4, pady=2)
            var = tk.StringVar(value=self.element.properties.get(prop, ""))
            ttk.Entry(master, textvariable=var).grid(row=row, column=1, padx=4, pady=2)
            self.entries[prop] = var
            row += 1

    def apply(self):
        self.element.name = self.name_var.get()
        for prop, var in self.entries.items():
            self.element.properties[prop] = var.get()


class ArchitectureManagerDialog(tk.Frame):
    """Manage packages and diagrams in a hierarchical tree."""

    def __init__(self, master, app=None):
        if isinstance(master, tk.Toplevel):
            container = master
        else:
            container = master
        super().__init__(container)
        self.app = app
        if isinstance(master, tk.Toplevel):
            master.title("AutoML Explorer")
            master.geometry("350x400")
            self.pack(fill=tk.BOTH, expand=True)
        self.repo = SysMLRepository.get_instance()

        tree_frame = ttk.Frame(self)
        tree_frame.pack(fill=tk.BOTH, expand=True, padx=4, pady=4)
        self.tree = ttk.Treeview(tree_frame)
        vsb = ttk.Scrollbar(tree_frame, orient="vertical", command=self.tree.yview)
        hsb = ttk.Scrollbar(tree_frame, orient="horizontal", command=self.tree.xview)
        self.tree.configure(yscrollcommand=vsb.set, xscrollcommand=hsb.set)
        self.tree.grid(row=0, column=0, sticky="nsew")
        vsb.grid(row=0, column=1, sticky="ns")
        hsb.grid(row=1, column=0, sticky="ew")
        tree_frame.rowconfigure(0, weight=1)
        tree_frame.columnconfigure(0, weight=1)

        # simple icons to visually distinguish packages, diagrams and objects
        self.pkg_icon = self._create_icon("folder", "#b8860b")
        self.diagram_icons = {
            "Use Case Diagram": self._create_icon("circle", "blue"),
            "Activity Diagram": self._create_icon("arrow", "green"),
            "Block Diagram": self._create_icon("rect", "orange"),
            "Internal Block Diagram": self._create_icon("nested", "purple"),
        }
        self.elem_icons = {
            "Actor": self._create_icon("circle"),
            "Use Case": self._create_icon("circle"),
            "Block": self._create_icon("rect"),
            "Part": self._create_icon("rect"),
            "Port": self._create_icon("circle"),
        }
        self.default_diag_icon = self._create_icon("rect")
        self.default_elem_icon = self._create_icon("rect")
        btns = ttk.Frame(self)
        btns.pack(fill=tk.X, padx=4, pady=4)
        ttk.Button(btns, text="Open", command=self.open).pack(side=tk.LEFT, padx=2)
        ttk.Button(btns, text="Properties", command=self.properties).pack(side=tk.LEFT, padx=2)
        ttk.Button(btns, text="New Package", command=self.new_package).pack(side=tk.LEFT, padx=2)
        ttk.Button(btns, text="New Diagram", command=self.new_diagram).pack(side=tk.LEFT, padx=2)
        ttk.Button(btns, text="Cut", command=self.cut).pack(side=tk.LEFT, padx=2)
        ttk.Button(btns, text="Paste", command=self.paste).pack(side=tk.LEFT, padx=2)
        ttk.Button(btns, text="Delete", command=self.delete).pack(side=tk.LEFT, padx=2)
        ttk.Button(btns, text="Close", command=self.destroy).pack(side=tk.RIGHT, padx=2)
        self.populate()
        self.tree.bind("<Button-3>", self.on_right_click)
        self.tree.bind("<Double-1>", self.on_double)
        self.tree.bind("<ButtonPress-1>", self.on_drag_start)
        self.tree.bind("<B1-Motion>", self.on_drag_motion)
        self.tree.bind("<ButtonRelease-1>", self.on_drag_release)
        self.bind("<FocusIn>", lambda _e: self.populate())
        self.drag_item = None
        self.cut_item = None

    def populate(self):
        """Populate the tree view with packages, diagrams and elements."""
        self.tree.delete(*self.tree.get_children())
        from collections import defaultdict

        rel_children = defaultdict(list)
        for rel in self.repo.relationships:
            rel_children[rel.source].append((rel.rel_id, rel.target, rel.rel_type))

        visited: set[str] = set()

        # collect all elements that already appear on a diagram so they don't
        # show up twice in the hierarchy
        diagram_elems = {
            elem_id
            for diag in self.repo.diagrams.values()
            for elem_id in (
                list(getattr(diag, "elements", []))
                + [
                    getattr(o, "element_id", o.get("element_id"))
                    for o in getattr(diag, "objects", [])
                    if getattr(o, "element_id", o.get("element_id"))
                ]
            )
        }

        def add_elem(elem_id: str, parent: str):
            if elem_id in visited:
                return
            visited.add(elem_id)
            elem = self.repo.elements[elem_id]
            icon = self.elem_icons.get(elem.elem_type, self.default_elem_icon)
            if self.tree.exists(elem_id):
                node = elem_id
            else:
                node = self.tree.insert(
                    parent,
                    "end",
                    iid=elem_id,
                    text=elem.name or elem_id,
                    values=(elem.elem_type,),
                    image=icon,
                )
            for rel_id, tgt_id, rtype in rel_children.get(elem_id, []):
                if tgt_id in self.repo.elements:
                    rel_iid = f"rel_{rel_id}"
                    if self.tree.exists(rel_iid):
                        rel_node = rel_iid
                    else:
                        rel_node = self.tree.insert(
                            node, "end", iid=rel_iid, text=rtype, values=("Relationship",)
                        )
                    add_elem(tgt_id, rel_node)
            visited.remove(elem_id)

        root_pkg = getattr(self.repo, "root_package", None)
        if not root_pkg or root_pkg.elem_id not in self.repo.elements:
            # ensure a valid root package exists
            self.repo.root_package = self.repo.create_element("Package", name="Root")
            root_pkg = self.repo.root_package

        def add_pkg(pkg_id, parent=""):
            pkg = self.repo.elements[pkg_id]
            if self.tree.exists(pkg_id):
                node = pkg_id
            else:
                node = self.tree.insert(
                    parent,
                    "end",
                    iid=pkg_id,
                    text=pkg.name or pkg_id,
                    open=True,
                    image=self.pkg_icon,
                )
            for p in self.repo.elements.values():
                if p.elem_type == "Package" and p.owner == pkg_id:
                    add_pkg(p.elem_id, node)
            for e in self.repo.elements.values():
                if (
                    e.owner == pkg_id
                    and e.elem_type not in ("Package", "Part")
                    and e.name
                    and e.elem_id not in diagram_elems
                ):
                    add_elem(e.elem_id, node)
            for d in self.repo.diagrams.values():
                if d.package == pkg_id:
                    label = d.name or d.diag_id
                    icon = self.diagram_icons.get(d.diag_type, self.default_diag_icon)
                    diag_iid = f"diag_{d.diag_id}"
                    if self.tree.exists(diag_iid):
                        diag_node = diag_iid
                    else:
                        diag_node = self.tree.insert(
                            node,
                            "end",
                            iid=diag_iid,
                            text=label,
                            values=(d.diag_type,),
                            image=icon,
                        )
                    objs = sorted(
                        d.objects,
                        key=lambda o: (
                            1 if getattr(o, "obj_type", o.get("obj_type")) == "Port" else 0
                        ),
                    )
                    for obj in objs:
                        props = getattr(obj, "properties", obj.get("properties", {}))
                        name = props.get("name", getattr(obj, "obj_type", obj.get("obj_type")))
                        oid = getattr(obj, "obj_id", obj.get("obj_id"))
                        otype = getattr(obj, "obj_type", obj.get("obj_type"))
                        icon = self.elem_icons.get(otype, self.default_elem_icon)
                        parent_node = diag_node
                        if (
                            otype == "Port"
                            and props.get("parent")
                            and self.tree.exists(f"obj_{d.diag_id}_{props.get('parent')}")
                        ):
                            parent_node = f"obj_{d.diag_id}_{props.get('parent')}"
                        obj_iid = f"obj_{d.diag_id}_{oid}"
                        if self.tree.exists(obj_iid):
                            continue
                        self.tree.insert(
                            parent_node,
                            "end",
                            iid=obj_iid,
                            text=name,
                            values=(obj.get("obj_type"),),
                            image=icon,
                        )

        add_pkg(root_pkg.elem_id)
        if self.app:
            self.app.update_views()

    def selected(self):
        sel = self.tree.selection()
        if sel:
            return sel[0]
        item = self.tree.focus()
        return item if item else None

    def open(self):
        item = self.selected()
        if not item:
            return
        if item.startswith("diag_"):
            self.open_diagram(item[5:])
        elif item.startswith("obj_"):
            diag_id, oid = item[4:].split("_", 1)
            win = self.open_diagram(diag_id)
            if win:
                for o in win.objects:
                    if o.obj_id == int(oid):
                        win.selected_obj = o
                        win.redraw()
                        break

    def on_double(self, event):
        item = self.tree.identify_row(event.y)
        if item:
            self.tree.selection_set(item)
            if item.startswith("diag_"):
                self.open_diagram(item[5:])
            elif item.startswith("obj_"):
                self.open()

    def open_diagram(self, diag_id: str):
        diag = self.repo.diagrams.get(diag_id)
        if not diag:
            return None

        # If an application instance is available, open the diagram using
        # the main document notebook so duplicate tabs are avoided.
        if self.app and hasattr(self.app, "diagram_tabs"):
            idx = next(
                (i for i, d in enumerate(self.app.arch_diagrams) if d.diag_id == diag_id),
                -1,
            )
            if idx != -1:
                self.app.open_arch_window(idx)
                tab = self.app.diagram_tabs.get(diag_id)
                if tab and tab.winfo_exists():
                    for child in tab.winfo_children():
                        if isinstance(child, SysMLDiagramWindow):
                            return child
                return None

        master = self.master if self.master else self
        win = None
        if diag.diag_type == "Use Case Diagram":
            win = UseCaseDiagramWindow(master, self.app, diagram_id=diag_id)
        elif diag.diag_type == "Activity Diagram":
            win = ActivityDiagramWindow(master, self.app, diagram_id=diag_id)
        elif diag.diag_type == "Block Diagram":
            win = BlockDiagramWindow(master, self.app, diagram_id=diag_id)
        elif diag.diag_type == "Internal Block Diagram":
            win = InternalBlockDiagramWindow(master, self.app, diagram_id=diag_id)
        return win

    def new_package(self):
        item = self.selected() or self.repo.root_package.elem_id
        if item.startswith("diag_"):
            item = self.repo.diagrams[item[5:]].package
        name = simpledialog.askstring("New Package", "Name:")
        if name:
            self.repo.create_package(name, parent=item)
            self.populate()

    def new_diagram(self):
        item = self.selected() or self.repo.root_package.elem_id
        if item.startswith("diag_"):
            item = self.repo.diagrams[item[5:]].package
        dlg = NewDiagramDialog(self)
        if dlg.name:
            self.repo.create_diagram(dlg.diag_type, name=dlg.name, package=item)
            self.populate()

    def delete(self):
        item = self.selected()
        if not item:
            return
        if item.startswith("diag_"):
            self.repo.delete_diagram(item[5:])
        elif item.startswith("obj_"):
            diag_id, oid = item[4:].split("_", 1)
            diag = self.repo.diagrams.get(diag_id)
            if diag:
                diag.objects = [o for o in diag.objects if str(o.get("obj_id")) != oid]
        else:
            if item == self.repo.root_package.elem_id:
                messagebox.showerror("Delete", "Cannot delete the root package.")
            else:
                self.repo.delete_package(item)
        self.populate()

    def properties(self):
        item = self.selected()
        if not item:
            return
        if item.startswith("diag_"):
            diag = self.repo.diagrams.get(item[5:])
            if diag:
                DiagramPropertiesDialog(self, diag)
                self.populate()
        elif item.startswith("obj_"):
            diag_id, oid = item[4:].split("_", 1)
            diag = self.repo.diagrams.get(diag_id)
            if diag:
                obj_data = next(
                    (o for o in diag.objects if str(o.get("obj_id")) == oid),
                    None,
                )
                if obj_data:
                    obj = SysMLObject(**obj_data)
                    SysMLObjectDialog(self, obj)
                    diag.objects = [
                        obj.__dict__ if str(o.get("obj_id")) == oid else o for o in diag.objects
                    ]
                self.populate()
        else:
            elem = self.repo.elements.get(item)
            if elem:
                if elem.elem_type == "Package":
                    PackagePropertiesDialog(self, elem)
                else:
                    ElementPropertiesDialog(self, elem)
                self.populate()

    def on_right_click(self, event):
        item = self.tree.identify_row(event.y)
        if not item:
            return
        self.tree.selection_set(item)
        menu = tk.Menu(self.tree, tearoff=0)
        menu.add_command(label="Rename", command=lambda: self.rename_item(item))
        menu.tk_popup(event.x_root, event.y_root)

    def rename_item(self, item=None):
        item = item or self.selected()
        if not item:
            return
        if item.startswith("diag_"):
            diag = self.repo.diagrams.get(item[5:])
            if diag:
                name = simpledialog.askstring("Rename Diagram", "Name:", initialvalue=diag.name)
                if name:
                    diag.name = name
                    self.populate()
        elif item.startswith("obj_"):
            return
        else:
            elem = self.repo.elements.get(item)
            if elem:
                name = simpledialog.askstring("Rename", "Name:", initialvalue=elem.name)
                if name:
                    elem.name = name
                    self.populate()

    # ------------------------------------------------------------------
    # Cut/Paste and Drag & Drop Handling
    # ------------------------------------------------------------------
    def cut(self):
        item = self.selected()
        if item:
            self.cut_item = item

    def paste(self):
        if not self.cut_item:
            return
        target = self.selected() or self.repo.root_package.elem_id
        if target.startswith("diag_"):
            target = self.repo.diagrams[target[5:]].package
        self._move_item(self.cut_item, target)
        self.cut_item = None
        self.populate()

    def on_drag_start(self, event):
        self.drag_item = self.tree.identify_row(event.y)
        if self.drag_item:
            self.tree.selection_set(self.drag_item)

    def on_drag_motion(self, _event):
        pass

    def on_drag_release(self, event):
        if not self.drag_item:
            return
        target = self.tree.identify_row(event.y)
        if not target:
            self.drag_item = None
            return
        if target == self.drag_item:
            self.drag_item = None
            return
        if self.drag_item.startswith("obj_"):
            messagebox.showerror("Drop Error", "Objects cannot be moved in the explorer.")
            self.drag_item = None
            return
        if target.startswith("obj_"):
            messagebox.showerror("Drop Error", "Cannot drop items on an object.")
            self.drag_item = None
            return
        region = self.tree.identify_region(event.x, event.y)
        if region in ("separator", "nothing"):
            parent = self.tree.parent(target)
            index = self.tree.index(target)
            self.tree.move(self.drag_item, parent, index)
            self._move_item(self.drag_item, parent)
        else:
            if target.startswith("diag_"):
                diag = self.repo.diagrams.get(target[5:])
                self._drop_on_diagram(self.drag_item, diag)
            else:
                self.tree.move(self.drag_item, target, "end")
                self._move_item(self.drag_item, target)
        self.drag_item = None
        self.populate()

    def _move_item(self, item, new_parent):
        if item.startswith("obj_") or new_parent.startswith("obj_"):
            messagebox.showerror("Drop Error", "Cannot drop items on an object.")
            return
        if new_parent == "":
            new_parent = self.repo.root_package.elem_id
        if item.startswith("diag_"):
            self.repo.diagrams[item[5:]].package = new_parent
        else:
            elem = self.repo.elements.get(item)
            if elem:
                elem.owner = new_parent

    def _drop_on_diagram(self, elem_id, diagram):
        repo = self.repo
        if elem_id.startswith("obj_"):
            messagebox.showerror("Drop Error", "Objects cannot be dropped on a diagram.")
            return
        # Dropping a diagram onto an Activity Diagram creates a CallBehaviorAction
        if elem_id.startswith("diag_"):
            src_diag = repo.diagrams.get(elem_id[5:])
            if (
                src_diag
                and diagram.diag_type == "Activity Diagram"
                and src_diag.diag_type in ("Activity Diagram", "Internal Block Diagram")
            ):
                act = repo.create_element(
                    "CallBehaviorAction", name=src_diag.name, owner=diagram.package
                )
                repo.add_element_to_diagram(diagram.diag_id, act.elem_id)
                props = {"name": src_diag.name}
                if src_diag.diag_type == "Internal Block Diagram":
                    props["view"] = src_diag.diag_id
                    repo.link_diagram(act.elem_id, None)
                else:
                    repo.link_diagram(act.elem_id, src_diag.diag_id)
                obj = SysMLObject(
                    _get_next_id(),
                    "CallBehaviorAction",
                    50.0,
                    50.0,
                    element_id=act.elem_id,
                    properties=props,
                )
                diagram.objects.append(obj.__dict__)
                return
            messagebox.showerror("Drop Error", "This item cannot be dropped on that diagram.")
            return

        allowed = diagram.diag_type == "Block Diagram"
        if allowed and repo.elements[elem_id].elem_type == "Package":
            block = repo.create_element("Block", name=repo.elements[elem_id].name, owner=elem_id)
            repo.add_element_to_diagram(diagram.diag_id, block.elem_id)
            obj = SysMLObject(_get_next_id(), "Block", 50.0, 50.0, element_id=block.elem_id)
            diagram.objects.append(obj.__dict__)
        else:
            messagebox.showerror("Drop Error", "This item cannot be dropped on that diagram.")

    def _create_icon(self, shape: str, color: str = "black") -> tk.PhotoImage:
        """Return a simple 16x16 PhotoImage representing the given shape."""
        size = 16
        img = tk.PhotoImage(width=size, height=size)
        img.put("white", to=(0, 0, size - 1, size - 1))
        c = color
        if shape == "circle":
            r = size // 2 - 2
            cx = cy = size // 2
            for y in range(size):
                for x in range(size):
                    if (x - cx) ** 2 + (y - cy) ** 2 <= r * r:
                        img.put(c, (x, y))
        elif shape == "arrow":
            mid = size // 2
            for x in range(2, mid + 1):
                img.put(c, to=(x, mid - 1, x + 1, mid + 1))
            for i in range(4):
                img.put(c, to=(mid + i, mid - 2 - i, mid + i + 1, mid - i))
                img.put(c, to=(mid + i, mid + i, mid + i + 1, mid + 2 + i))
        elif shape == "rect":
            for x in range(3, size - 3):
                img.put(c, (x, 3))
                img.put(c, (x, size - 4))
            for y in range(3, size - 3):
                img.put(c, (3, y))
                img.put(c, (size - 4, y))
        elif shape == "nested":
            for x in range(1, size - 1):
                img.put(c, (x, 1))
                img.put(c, (x, size - 2))
            for y in range(1, size - 1):
                img.put(c, (1, y))
                img.put(c, (size - 2, y))
            for x in range(5, size - 5):
                img.put(c, (x, 5))
                img.put(c, (x, size - 6))
            for y in range(5, size - 5):
                img.put(c, (5, y))
                img.put(c, (size - 6, y))
        elif shape == "folder":
            for x in range(1, size - 1):
                img.put(c, (x, 4))
                img.put(c, (x, size - 2))
            for y in range(4, size - 1):
                img.put(c, (1, y))
                img.put(c, (size - 2, y))
            for x in range(3, size - 3):
                img.put(c, (x, 2))
            img.put(c, to=(1, 3, size - 2, 4))
        else:
            img.put(c, to=(2, 2, size - 2, size - 2))
        return img<|MERGE_RESOLUTION|>--- conflicted
+++ resolved
@@ -2258,7 +2258,6 @@
             if forward:
                 self._draw_open_arrow(points[-2], points[-1], color=color, width=width)
             if backward:
-<<<<<<< HEAD
                 self._draw_filled_arrow(points[1], points[0], color=color, width=width)
         flow_port = None
         flow_name = ""
@@ -2270,10 +2269,6 @@
             flow_name = b.properties.get("flow", "")
 
         if conn.mid_arrow or flow_port:
-=======
-                self._draw_open_arrow(points[1], points[0], color=color, width=width)
-        if conn.mid_arrow:
->>>>>>> 505166fe
             mid_idx = len(points) // 2
             if mid_idx > 0:
                 mstart = points[mid_idx - 1]
