--- conflicted
+++ resolved
@@ -662,7 +662,6 @@
                 ):
                     return False, "Connectors must link Parts or Ports"
                 if src.obj_type == "Port" and dst.obj_type == "Port":
-<<<<<<< HEAD
                     dir_a = src.properties.get("direction", "inout").lower()
                     dir_b = dst.properties.get("direction", "inout").lower()
                     if {dir_a, dir_b} != {"in", "out"}:
@@ -694,16 +693,6 @@
                             ex = flow_dir(c, dst.obj_id)
                             if ex and ex != new_dir_b:
                                 return False, "Inconsistent data flow on port"
-=======
-                    src_dir = src.properties.get("direction")
-                    dst_dir = dst.properties.get("direction")
-                    if {src_dir, dst_dir} == {"in", "out"}:
-                        return False, "Ports must have compatible directions"
-                    s_flow = src.properties.get("flow")
-                    d_flow = dst.properties.get("flow")
-                    if s_flow and d_flow and s_flow != d_flow:
-                        return False, "Connected ports must use the same flow"
->>>>>>> bf5ff701
 
         elif diag_type == "Activity Diagram":
             # Basic control flow rules
