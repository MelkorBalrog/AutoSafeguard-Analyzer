--- conflicted
+++ resolved
@@ -9591,11 +9591,7 @@
         if hasattr(self.toolbox, "tk"):
             selector = ttk.Combobox(
                 self.toolbox,
-<<<<<<< HEAD
                 values=["Governance", "Safety & AI Lifecycle", "Stakeholders", "KPIs"],
-=======
-                values=["Governance", "Stakeholder", "KPI", "Safety & AI Lifecycle"],
->>>>>>> 093f1c2e
                 state="readonly",
                 textvariable=self.toolbox_var,
             )
@@ -9639,11 +9635,6 @@
             )
 
         # Create Stakeholder toolbox frame
-<<<<<<< HEAD
-=======
-        st_nodes = STAKEHOLDER_NODES
-        st_relations = STAKEHOLDER_RELATIONS
->>>>>>> 093f1c2e
         if hasattr(self.toolbox, "tk"):
             self.stakeholder_tools_frame = ttk.Frame(self.toolbox)
             ttk.Button(
@@ -9651,7 +9642,6 @@
                 text="Select",
                 command=lambda: self.select_tool("Select"),
             ).pack(fill=tk.X, padx=2, pady=2)
-<<<<<<< HEAD
             ttk.Button(
                 self.stakeholder_tools_frame,
                 text="Stakeholder",
@@ -9665,34 +9655,12 @@
                 command=lambda: self.select_tool("Flow"),
             ).pack(fill=tk.X, padx=2, pady=2)
         else:
-=======
-            for name in st_nodes:
-                ttk.Button(
-                    self.stakeholder_tools_frame,
-                    text=name,
-                    command=lambda t=name: self.select_tool(t),
-                ).pack(fill=tk.X, padx=2, pady=2)
-            rel_frame = ttk.LabelFrame(self.stakeholder_tools_frame, text="Relationships")
-            rel_frame.pack(fill=tk.X, padx=2, pady=2)
-            for name in st_relations:
-                ttk.Button(
-                    rel_frame,
-                    text=name,
-                    command=lambda t=name: self.select_tool(t),
-                ).pack(fill=tk.X, padx=2, pady=2)
-        else:  # pragma: no cover - headless tests
->>>>>>> 093f1c2e
             self.stakeholder_tools_frame = types.SimpleNamespace(
                 pack=lambda *a, **k: None,
                 pack_forget=lambda *a, **k: None,
             )
 
         # Create KPI toolbox frame
-<<<<<<< HEAD
-=======
-        kpi_nodes = KPI_NODES
-        kpi_relations = KPI_RELATIONS
->>>>>>> 093f1c2e
         if hasattr(self.toolbox, "tk"):
             self.kpi_tools_frame = ttk.Frame(self.toolbox)
             ttk.Button(
@@ -9700,7 +9668,6 @@
                 text="Select",
                 command=lambda: self.select_tool("Select"),
             ).pack(fill=tk.X, padx=2, pady=2)
-<<<<<<< HEAD
             ttk.Button(
                 self.kpi_tools_frame,
                 text="KPI",
@@ -9714,23 +9681,6 @@
                 command=lambda: self.select_tool("Flow"),
             ).pack(fill=tk.X, padx=2, pady=2)
         else:
-=======
-            for name in kpi_nodes:
-                ttk.Button(
-                    self.kpi_tools_frame,
-                    text=name,
-                    command=lambda t=name: self.select_tool(t),
-                ).pack(fill=tk.X, padx=2, pady=2)
-            rel_frame = ttk.LabelFrame(self.kpi_tools_frame, text="Relationships")
-            rel_frame.pack(fill=tk.X, padx=2, pady=2)
-            for name in kpi_relations:
-                ttk.Button(
-                    rel_frame,
-                    text=name,
-                    command=lambda t=name: self.select_tool(t),
-                ).pack(fill=tk.X, padx=2, pady=2)
-        else:  # pragma: no cover - headless tests
->>>>>>> 093f1c2e
             self.kpi_tools_frame = types.SimpleNamespace(
                 pack=lambda *a, **k: None,
                 pack_forget=lambda *a, **k: None,
@@ -9829,7 +9779,6 @@
         choice = self.toolbox_var.get()
         before = self.prop_frame if hasattr(self, "prop_frame") else None
         frames = {
-<<<<<<< HEAD
             "Governance": [self.gov_tools_frame, self.gov_rel_frame],
             "Safety & AI Lifecycle": [self.ai_tools_frame],
             "Stakeholders": [getattr(self, "stakeholder_tools_frame", None)],
@@ -9850,29 +9799,6 @@
                     frame.pack(fill=tk.X, padx=2, pady=2, before=before)
                 else:
                     frame.pack(fill=tk.X, padx=2, pady=2)
-=======
-            "Governance": (self.gov_tools_frame, self.gov_rel_frame),
-            "Safety & AI Lifecycle": (self.ai_tools_frame, None),
-            "Stakeholder": (self.stakeholder_tools_frame, None),
-            "KPI": (self.kpi_tools_frame, None),
-        }
-        for name, (frame, rel) in frames.items():
-            if name == choice:
-                if before and hasattr(frame, "pack"):
-                    frame.pack(fill=tk.X, padx=2, pady=2, before=before)
-                    if rel and hasattr(rel, "pack"):
-                        rel.pack(fill=tk.X, padx=2, pady=2, before=before)
-                else:
-                    if hasattr(frame, "pack"):
-                        frame.pack(fill=tk.X, padx=2, pady=2)
-                    if rel and hasattr(rel, "pack"):
-                        rel.pack(fill=tk.X, padx=2, pady=2)
-            else:
-                if hasattr(frame, "pack_forget"):
-                    frame.pack_forget()
-                if rel and hasattr(rel, "pack_forget"):
-                    rel.pack_forget()
->>>>>>> 093f1c2e
 
     class _SelectDialog(simpledialog.Dialog):  # pragma: no cover - requires tkinter
         def __init__(self, parent, title: str, options: list[str]):
