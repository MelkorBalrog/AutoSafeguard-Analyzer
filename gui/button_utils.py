--- conflicted
+++ resolved
@@ -98,7 +98,6 @@
     *,
     bottom_factor: float = 1.8,
     bottom_ratio: float = 0.3,
-<<<<<<< HEAD
     top_alpha: float = 0.7,
     bottom_alpha: float = 0.9,
 ) -> tk.PhotoImage:
@@ -108,18 +107,6 @@
     to seed a visible glow.  The blended colour is then lightened by ``factor``
     (with an extra ``bottom_factor`` boost for lower pixels) so the tint remains
     bright.  Alpha values are preserved where present.
-=======
-    top_alpha: float = 0.5,
-    bottom_alpha: float = 0.5,
-) -> tk.PhotoImage:
-    """Return a new image with all pixels lightened.
-
-    The default factors intentionally apply a strong boost so the hover image is
-    visually distinct.  The bottom portion receives both a higher lightening
-    factor and a green-tinted blend, creating a pronounced glow effect.  Even
-    fully black capsules are brightened so the hover state is immediately
-    noticeable.
->>>>>>> cd1978e8
     """
     w, h = img.width(), img.height()
     new_img = tk.PhotoImage(width=w, height=h)
@@ -142,7 +129,6 @@
             overlay = (179, 255, 179) if y >= highlight_start else (255, 255, 255)
             alpha = bottom_alpha if y >= highlight_start else top_alpha
 
-<<<<<<< HEAD
             # Blend first to inject the glow colour, then lighten so the tint is
             # preserved yet brighter.
             blended = _blend_with(pixel, overlay, alpha)
@@ -152,19 +138,6 @@
                 new_img.put(f"{light}{alpha_px:02x}", (x, y))
             else:
                 new_img.put(light, (x, y))
-=======
-            if pixel.lower() == "#000000":
-                # Seed black pixels with a blend first so the lightening factor
-                # can meaningfully brighten them, producing a visibly lighter
-                # capsule image.
-                blended = _blend_with(pixel, overlay, alpha)
-                light = _lighten_color(blended, lf)
-            else:
-                light = _lighten_color(pixel, lf)
-                light = _blend_with(light, overlay, alpha)
-
-            new_img.put(light, (x, y))
->>>>>>> cd1978e8
     return new_img
 
 
