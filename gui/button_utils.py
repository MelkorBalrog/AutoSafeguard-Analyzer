--- conflicted
+++ resolved
@@ -171,7 +171,6 @@
     """
 
     def _lb_on_motion(event: tk.Event) -> None:
-<<<<<<< HEAD
         lb = event.widget
         if isinstance(lb, str):
             resolver = getattr(root, "nametowidget", lambda name: name)
@@ -180,18 +179,6 @@
         # lightweight stand-ins without requiring a full tk.Listbox instance.
         required = {"size", "nearest", "itemconfig", "itemcget", "cget"}
         if not all(hasattr(lb, attr) for attr in required):
-=======
-        lb_widget = event.widget
-        if isinstance(lb_widget, str):
-            try:
-                lb_widget = root.nametowidget(lb_widget)
-            except Exception:
-                return
-        lb = lb_widget
-        try:
-            size = lb.size()
-        except Exception:
->>>>>>> 7165b8b8
             return
         if size == 0:
             return
@@ -212,22 +199,12 @@
         lb._hover_index = index  # type: ignore[attr-defined]
 
     def _lb_on_leave(event: tk.Event) -> None:
-<<<<<<< HEAD
         lb = event.widget
         if isinstance(lb, str):
             resolver = getattr(root, "nametowidget", lambda name: name)
             lb = resolver(lb)
         if not hasattr(lb, "itemconfig"):
             return
-=======
-        lb_widget = event.widget
-        if isinstance(lb_widget, str):
-            try:
-                lb_widget = root.nametowidget(lb_widget)
-            except Exception:
-                return
-        lb = lb_widget
->>>>>>> 7165b8b8
         prev = getattr(lb, "_hover_index", None)
         if prev is not None:
             lb.itemconfig(prev, background=getattr(lb, "_default_bg", "white"))
