--- conflicted
+++ resolved
@@ -38,32 +38,6 @@
         except Exception:  # pragma: no cover - defensive
             pass
 
-
-<<<<<<< HEAD
-=======
-def _lighten_color(color: str, factor: float = 1.2) -> str:
-    """Return *color* lightened by *factor* while clamping to valid range."""
-    r = int(color[1:3], 16)
-    g = int(color[3:5], 16)
-    b = int(color[5:7], 16)
-    r = min(int(r * factor), 255)
-    g = min(int(g * factor), 255)
-    b = min(int(b * factor), 255)
-    return f"#{r:02x}{g:02x}{b:02x}"
-
-
-def _blend_with(color: str, overlay: tuple[int, int, int], alpha: float) -> str:
-    """Blend *color* towards *overlay* by *alpha*."""
-    r = int(color[1:3], 16)
-    g = int(color[3:5], 16)
-    b = int(color[5:7], 16)
-    r = int(r + (overlay[0] - r) * alpha)
-    g = int(g + (overlay[1] - g) * alpha)
-    b = int(b + (overlay[2] - b) * alpha)
-    return f"#{r:02x}{g:02x}{b:02x}"
-
-
->>>>>>> b8471151
 def _lighten_image(
     img: tk.PhotoImage,
     factor: float = 1.2,
@@ -96,16 +70,7 @@
                 new_img.put(pixel, (x, y))
             else:
                 lf = factor * bottom_factor if y >= highlight_start else factor
-<<<<<<< HEAD
                 new_img.put(_lighten(pixel, lf), (x, y))
-=======
-                light = _lighten_color(pixel, lf)
-                if y >= highlight_start:
-                    blend = _blend_with(light, (179, 255, 179), 0.3)
-                else:
-                    blend = _blend_with(light, (255, 255, 255), 0.3)
-                new_img.put(blend, (x, y))
->>>>>>> b8471151
     return new_img
 
 
