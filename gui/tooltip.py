import tkinter as tk
from tkinter import ttk

class ToolTip:
    """Simple tooltip for Tkinter widgets.

    By default the tooltip is displayed when the mouse hovers over the
    associated widget.  The ``show`` and ``hide`` methods can also be used to
    control the tooltip manually (e.g. for notebook tabs).
    """

    def __init__(self, widget, text: str, delay: int = 500, *, automatic: bool = True):
        self.widget = widget
        self.text = text
        self.delay = delay
        self.tipwindow = None
        self.id = None
        if automatic:
            widget.bind("<Enter>", self._schedule)
            widget.bind("<Leave>", self._hide)

    def _schedule(self, _event=None):
        self._unschedule()
        self.id = self.widget.after(self.delay, self._show)

    def _show(self, _x: int | None = None, _y: int | None = None):
        if self.tipwindow or not self.text:
            return
<<<<<<< HEAD
        if x is None:
            x, y = self.widget.winfo_pointerxy()
            # Offset slightly so the cursor stays over the widget, otherwise
            # some widgets (e.g. notebook tabs) immediately receive a <Leave>
            # event when the tooltip window appears on top of the pointer.
            x += 1
            y += 1
=======

        x = self.widget.winfo_pointerx()
        y = self.widget.winfo_pointery()

>>>>>>> 1efc949f
        self.tipwindow = tw = tk.Toplevel(self.widget)
        tw.wm_overrideredirect(True)
        # Ensure the tooltip stays above other windows
        try:
            tw.wm_attributes("-topmost", True)
            tw.wm_attributes("-alpha", 0.9)
        except tk.TclError:
            pass
        # Add slight transparency
        try:
            tw.wm_attributes("-alpha", 0.9)
        except tk.TclError:
            pass

        lines = self.text.split("\n")
        max_len = max((len(line) for line in lines), default=1)
        width = min(max_len, 80)
        height = min(len(lines), 20)
        need_h = max_len > width
        need_v = len(lines) > height

        text = tk.Text(
            tw,
            width=width,
            height=height,
            background="#ffffe0",
            relief="solid",
            borderwidth=1,
            wrap="none",
<<<<<<< HEAD
            # Use a fixed-width font so table-like tooltip content stays aligned
            font=("TkFixedFont", 8),
=======
            font=("TkDefaultFont", 8),
>>>>>>> 1efc949f
        )
        vbar = ttk.Scrollbar(tw, orient="vertical", command=text.yview)
        hbar = ttk.Scrollbar(tw, orient="horizontal", command=text.xview)
        if need_v:
            text.configure(yscrollcommand=vbar.set)
            vbar.grid(row=0, column=1, sticky="ns")
        if need_h:
            text.configure(xscrollcommand=hbar.set)
            hbar.grid(row=1, column=0, sticky="ew")
        text.insert("1.0", self.text)
        text.configure(state="disabled")
        text.grid(row=0, column=0, sticky="nsew")
        tw.grid_columnconfigure(0, weight=1)
        tw.grid_rowconfigure(0, weight=1)
        tw.wm_geometry(f"+{x}+{y}")

    def show(self, x: int | None = None, y: int | None = None):
        """Show the tooltip immediately."""
        self._hide()
        self._show()

    def hide(self):
        """Hide the tooltip immediately."""
        self._hide()

    def _hide(self, _event=None):
        self._unschedule()
        if self.tipwindow:
            self.tipwindow.destroy()
            self.tipwindow = None

    def _unschedule(self):
        if self.id:
            self.widget.after_cancel(self.id)
            self.id = None<|MERGE_RESOLUTION|>--- conflicted
+++ resolved
@@ -26,7 +26,6 @@
     def _show(self, _x: int | None = None, _y: int | None = None):
         if self.tipwindow or not self.text:
             return
-<<<<<<< HEAD
         if x is None:
             x, y = self.widget.winfo_pointerxy()
             # Offset slightly so the cursor stays over the widget, otherwise
@@ -34,12 +33,6 @@
             # event when the tooltip window appears on top of the pointer.
             x += 1
             y += 1
-=======
-
-        x = self.widget.winfo_pointerx()
-        y = self.widget.winfo_pointery()
-
->>>>>>> 1efc949f
         self.tipwindow = tw = tk.Toplevel(self.widget)
         tw.wm_overrideredirect(True)
         # Ensure the tooltip stays above other windows
@@ -69,12 +62,8 @@
             relief="solid",
             borderwidth=1,
             wrap="none",
-<<<<<<< HEAD
             # Use a fixed-width font so table-like tooltip content stays aligned
             font=("TkFixedFont", 8),
-=======
-            font=("TkDefaultFont", 8),
->>>>>>> 1efc949f
         )
         vbar = ttk.Scrollbar(tw, orient="vertical", command=text.yview)
         hbar = ttk.Scrollbar(tw, orient="horizontal", command=text.xview)
