import tkinter as tk
from tkinter import ttk
from pathlib import Path
import json
import textwrap
import re
from config import (
    load_diagram_rules,
    validate_diagram_rules,
    load_requirement_patterns,
    validate_requirement_patterns,
)
from gui import messagebox


PLACEHOLDER_COLORS = {
    "subject": "#2e86c1",
    "action": "#27ae60",
    "object": "#d35400",
    "constraint": "#8e44ad",
}


def _extract_action(trigger: str) -> str:
<<<<<<< HEAD
    """Return the action name from a trigger string.

    The action in a trigger is typically wrapped in square brackets, e.g.
    ``System --[Approves]--> Document``.  To make comparisons with template
    placeholders case insensitive, the returned action is normalised to lower
    case.
    """

    match = re.search(r"\[([^\]]+)\]", trigger)
    if not match:
        return ""
    act = match.group(1).lower()
    if act.endswith("ies"):
        act = act[:-3] + "y"
    elif act.endswith("es") and len(act) > 3:
        act = act[:-2]
    elif act.endswith("s") and len(act) > 3:
        act = act[:-1]
    return act
=======
    """Return the action name from a trigger string."""
    match = re.search(r"\[([^\]]+)\]", trigger)
    return match.group(1) if match else ""
>>>>>>> da1eced3


def highlight_placeholders(widget: tk.Text, action_word: str = "") -> None:
    """Apply color and bold styling to requirement placeholders in ``widget``.

    Parameters
    ----------
    widget:
        Text widget containing the template.
    action_word:
        Optional action verb to highlight when no ``<action>`` placeholder is
        present.
    """

    text = widget.get("1.0", "end-1c")
    for tag, color in PLACEHOLDER_COLORS.items():
        widget.tag_remove(tag, "1.0", "end")
        widget.tag_configure(tag, foreground=color, font=(None, -12, "bold"))
        for m in re.finditer(rf"<{tag}[^>]*>", text):
            start = f"1.0+{m.start()}c"
            end = f"1.0+{m.end()}c"
            widget.tag_add(tag, start, end)

    if action_word and "<action" not in text:
        widget.tag_remove("action_word", "1.0", "end")
        widget.tag_configure(
            "action_word",
            foreground=PLACEHOLDER_COLORS["action"],
            font=(None, -12, "bold"),
        )
        for m in re.finditer(re.escape(action_word), text, re.IGNORECASE):
            start = f"1.0+{m.start()}c"
            end = f"1.0+{m.end()}c"
            widget.tag_add("action_word", start, end)


class PatternConfig(tk.Toplevel):
    """Dialog for editing a requirement pattern's fields."""

    def __init__(self, master, pattern: dict):
        super().__init__(master)
        self.title("Edit Requirement Pattern")
        self.pattern = pattern
        self.result: dict | None = None

        self.columnconfigure(1, weight=1)

        self.pid_var = tk.StringVar(value=pattern.get("Pattern ID", ""))
        self.trigger_var = tk.StringVar(value=pattern.get("Trigger", ""))
        tmpl = pattern.get("Template", "")
        self.template_text = tk.Text(self, height=3, wrap="word")
        self.template_text.insert("1.0", tmpl)
        self.vars_var = tk.StringVar(
            value=", ".join(pattern.get("Variables", []))
        )
        self.notes_var = tk.StringVar(value=pattern.get("Notes", ""))
        self._highlight_template(self.template_text, pattern.get("Trigger", ""))

        row = 0
        tk.Label(self, text="Pattern ID:").grid(
            row=row, column=0, sticky="e", padx=4, pady=4
        )
        ttk.Entry(self, textvariable=self.pid_var).grid(
            row=row, column=1, sticky="ew", padx=4, pady=4
        )
        row += 1

        tk.Label(self, text="Trigger:").grid(
            row=row, column=0, sticky="e", padx=4, pady=4
        )
        ttk.Entry(self, textvariable=self.trigger_var).grid(
            row=row, column=1, sticky="ew", padx=4, pady=4
        )
        row += 1

        tk.Label(self, text="Template:").grid(
            row=row, column=0, sticky="ne", padx=4, pady=4
        )
        self.template_text.grid(row=row, column=1, sticky="ew", padx=4, pady=4)
        self.template_text.bind(
            "<KeyRelease>",
            lambda _e: self._highlight_template(self.template_text, self.trigger_var.get()),
        )
        row += 1

        tk.Label(self, text="Variables:").grid(
            row=row, column=0, sticky="e", padx=4, pady=4
        )
        ttk.Entry(self, textvariable=self.vars_var).grid(
            row=row, column=1, sticky="ew", padx=4, pady=4
        )
        row += 1

        tk.Label(self, text="Notes:").grid(
            row=row, column=0, sticky="e", padx=4, pady=4
        )
        ttk.Entry(self, textvariable=self.notes_var).grid(
            row=row, column=1, sticky="ew", padx=4, pady=4
        )
        row += 1

        btns = ttk.Frame(self)
        btns.grid(row=row, column=0, columnspan=2, pady=4)
        ttk.Button(btns, text="OK", command=self._on_ok).pack(
            side=tk.LEFT, padx=4
        )
        ttk.Button(btns, text="Cancel", command=self.destroy).pack(
            side=tk.LEFT, padx=4
        )

        self.transient(master)
        self.grab_set()

    def _on_ok(self) -> None:
        self.result = {
            "Pattern ID": self.pid_var.get().strip(),
            "Trigger": self.trigger_var.get().strip(),
            "Template": self.template_text.get("1.0", "end-1c").strip(),
            "Variables": [
                v.strip() for v in self.vars_var.get().split(",") if v.strip()
            ],
            "Notes": self.notes_var.get().strip(),
        }
        self.destroy()

    def _highlight_template(self, widget: tk.Text, trigger: str) -> None:
        action = _extract_action(trigger)
        highlight_placeholders(widget, action)


class RuleConfig(tk.Toplevel):
    """Dialog for editing a requirement rule definition."""

    def __init__(self, master, rule: dict | None = None):
        super().__init__(master)
        rule = rule or {}
        self.title("Edit Requirement Rule")
        self.result: dict | None = None

        self.columnconfigure(1, weight=1)

        self.label_var = tk.StringVar(value=rule.get("label", ""))
        self.action_var = tk.StringVar(value=rule.get("action", ""))
        self.subject_var = tk.StringVar(value=rule.get("subject", ""))
        self.targets_var = tk.IntVar(value=rule.get("targets", 1))
        tmpl = rule.get("template", "")
        self.template_text = tk.Text(self, height=3, wrap="word")
        self.template_text.insert("1.0", tmpl)
        self.vars_var = tk.StringVar(
            value=", ".join(rule.get("variables", []))
        )
        self.constraint_var = tk.BooleanVar(value=rule.get("constraint", False))

        row = 0
        tk.Label(self, text="Label:").grid(
            row=row, column=0, sticky="e", padx=4, pady=4
        )
        ttk.Entry(self, textvariable=self.label_var).grid(
            row=row, column=1, sticky="ew", padx=4, pady=4
        )
        row += 1

        tk.Label(self, text="Action:").grid(
            row=row, column=0, sticky="e", padx=4, pady=4
        )
        ttk.Entry(self, textvariable=self.action_var).grid(
            row=row, column=1, sticky="ew", padx=4, pady=4
        )
        row += 1

        tk.Label(self, text="Subject:").grid(
            row=row, column=0, sticky="e", padx=4, pady=4
        )
        ttk.Entry(self, textvariable=self.subject_var).grid(
            row=row, column=1, sticky="ew", padx=4, pady=4
        )
        row += 1

        tk.Label(self, text="Template:").grid(
            row=row, column=0, sticky="ne", padx=4, pady=4
        )
        self.template_text.grid(row=row, column=1, sticky="ew", padx=4, pady=4)
        self.template_text.bind(
            "<KeyRelease>",
            lambda _e: highlight_placeholders(self.template_text, self.action_var.get()),
        )
        highlight_placeholders(self.template_text, self.action_var.get())
        row += 1

        tk.Label(self, text="Variables:").grid(
            row=row, column=0, sticky="e", padx=4, pady=4
        )
        ttk.Entry(self, textvariable=self.vars_var).grid(
            row=row, column=1, sticky="ew", padx=4, pady=4
        )
        row += 1

        tk.Label(self, text="Targets:").grid(
            row=row, column=0, sticky="e", padx=4, pady=4
        )
        ttk.Spinbox(self, from_=1, to=10, textvariable=self.targets_var, width=5).grid(
            row=row, column=1, sticky="w", padx=4, pady=4
        )
        row += 1

        ttk.Checkbutton(
            self, text="Requires constraint", variable=self.constraint_var
        ).grid(row=row, column=1, sticky="w", padx=4, pady=4)
        row += 1

        btns = ttk.Frame(self)
        btns.grid(row=row, column=0, columnspan=2, pady=4)
        ttk.Button(btns, text="OK", command=self._on_ok).pack(
            side=tk.LEFT, padx=4
        )
        ttk.Button(btns, text="Cancel", command=self.destroy).pack(
            side=tk.LEFT, padx=4
        )

        self.transient(master)
        self.grab_set()

    def _on_ok(self) -> None:
        label = self.label_var.get().strip()
        action = self.action_var.get().strip()
        if not label or not action:
            self.destroy()
            return
        res = {"label": label, "action": action}
        subj = self.subject_var.get().strip()
        if subj:
            res["subject"] = subj
        tmpl = self.template_text.get("1.0", "end-1c").strip()
        if tmpl:
            res["template"] = tmpl
            vars_ = [v.strip() for v in self.vars_var.get().split(",") if v.strip()]
            if vars_:
                res["variables"] = vars_
        tgt = self.targets_var.get()
        if tgt > 1:
            res["targets"] = tgt
        if self.constraint_var.get():
            res["constraint"] = True
        self.result = res
        self.destroy()


class SequenceConfig(tk.Toplevel):
    """Dialog for editing a requirement sequence definition."""

    def __init__(self, master, seq: dict | None = None):
        super().__init__(master)
        seq = seq or {}
        self.title("Edit Sequence Rule")
        self.result: dict | None = None

        self.columnconfigure(1, weight=1)

        self.label_var = tk.StringVar(value=seq.get("label", ""))
        self.rels_var = tk.StringVar(
            value=", ".join(seq.get("relations", []))
        )
        self.action_var = tk.StringVar(value=seq.get("action", ""))
        self.subject_var = tk.StringVar(value=seq.get("subject", ""))
        self.template_var = tk.StringVar(value=seq.get("template", ""))
        self.vars_var = tk.StringVar(
            value=", ".join(seq.get("variables", []))
        )

        row = 0
        tk.Label(self, text="Label:").grid(
            row=row, column=0, sticky="e", padx=4, pady=4
        )
        ttk.Entry(self, textvariable=self.label_var).grid(
            row=row, column=1, sticky="ew", padx=4, pady=4
        )
        row += 1

        tk.Label(self, text="Relations:").grid(
            row=row, column=0, sticky="e", padx=4, pady=4
        )
        ttk.Entry(self, textvariable=self.rels_var).grid(
            row=row, column=1, sticky="ew", padx=4, pady=4
        )
        row += 1

        tk.Label(self, text="Action:").grid(
            row=row, column=0, sticky="e", padx=4, pady=4
        )
        ttk.Entry(self, textvariable=self.action_var).grid(
            row=row, column=1, sticky="ew", padx=4, pady=4
        )
        row += 1

        tk.Label(self, text="Subject:").grid(
            row=row, column=0, sticky="e", padx=4, pady=4
        )
        ttk.Entry(self, textvariable=self.subject_var).grid(
            row=row, column=1, sticky="ew", padx=4, pady=4
        )
        row += 1

        tk.Label(self, text="Template:").grid(
            row=row, column=0, sticky="e", padx=4, pady=4
        )
        ttk.Entry(self, textvariable=self.template_var).grid(
            row=row, column=1, sticky="ew", padx=4, pady=4
        )
        row += 1

        tk.Label(self, text="Variables:").grid(
            row=row, column=0, sticky="e", padx=4, pady=4
        )
        ttk.Entry(self, textvariable=self.vars_var).grid(
            row=row, column=1, sticky="ew", padx=4, pady=4
        )
        row += 1

        btns = ttk.Frame(self)
        btns.grid(row=row, column=0, columnspan=2, pady=4)
        ttk.Button(btns, text="OK", command=self._on_ok).pack(
            side=tk.LEFT, padx=4
        )
        ttk.Button(btns, text="Cancel", command=self.destroy).pack(
            side=tk.LEFT, padx=4
        )

        self.transient(master)
        self.grab_set()

    def _on_ok(self) -> None:
        label = self.label_var.get().strip()
        rels = [r.strip() for r in self.rels_var.get().split(",") if r.strip()]
        if not label or len(rels) < 2:
            self.destroy()
            return
        res = {"label": label, "relations": rels}
        act = self.action_var.get().strip()
        if act:
            res["action"] = act
        subj = self.subject_var.get().strip()
        if subj:
            res["subject"] = subj
        tmpl = self.template_var.get().strip()
        if tmpl:
            res["template"] = tmpl
            vars_ = [v.strip() for v in self.vars_var.get().split(",") if v.strip()]
            if vars_:
                res["variables"] = vars_
        self.result = res
        self.destroy()

class RequirementPatternsEditor(tk.Frame):
    """Visual editor for requirement pattern configuration and rules."""

    def __init__(self, master, app, config_path: Path | None = None):
        super().__init__(master)
        self.app = app
        self.config_path = Path(
            config_path
            or Path(__file__).resolve().parents[1] / "config/requirement_patterns.json"
        )
        self.rules_path = (
            Path(__file__).resolve().parents[1] / "config/diagram_rules.json"
        )
        try:
            self.data = load_requirement_patterns(self.config_path)
        except Exception as exc:  # pragma: no cover - GUI fallback
            messagebox.showerror(
                "Requirement Patterns", f"Failed to load configuration:\n{exc}"
            )
            self.data = []
        try:
            self.rules_cfg = load_diagram_rules(self.rules_path)
            self.req_rules = self.rules_cfg.get("requirement_rules", {})
            self.req_seqs = self.rules_cfg.get("requirement_sequences", {})
        except Exception as exc:  # pragma: no cover - GUI fallback
            messagebox.showerror(
                "Requirement Rules", f"Failed to load configuration:\n{exc}"
            )
            self.rules_cfg = {}
            self.req_rules = {}
            self.req_seqs = {}

        self._ensure_role_subject_variants()

        self.columnconfigure(0, weight=1)
        self.rowconfigure(0, weight=1)

        nb = ttk.Notebook(self)
        nb.grid(row=0, column=0, sticky="nsew")

        # ------------------------------------------------------------------
        # Patterns tab
        # ------------------------------------------------------------------
        pat_frame = ttk.Frame(nb)
        pat_frame.rowconfigure(0, weight=1)
        pat_frame.columnconfigure(0, weight=1)
        nb.add(pat_frame, text="Patterns")

        tree_frame = ttk.Frame(pat_frame)
        tree_frame.grid(row=0, column=0, sticky="nsew")
        tree_frame.rowconfigure(0, weight=1)
        tree_frame.columnconfigure(0, weight=1)

        self.tree = ttk.Treeview(
            tree_frame, columns=("idx", "trigger", "template"), show="headings"
        )
        self.tree.heading("idx", text="#")
        self.tree.heading("trigger", text="Trigger")
        self.tree.heading("template", text="Template")
        self.tree.column("idx", width=30, stretch=False, anchor="center")
        self.tree.column("trigger", width=250, stretch=True)
        self.tree.column("template", width=250, stretch=True)
        self.tree.bind("<Double-1>", self._edit_item)
        self.tree.grid(row=0, column=0, sticky="nsew")

        # Containers for template Text widgets that overlay the Treeview cells
        self._pat_templates: dict[str, tk.Text] = {}

        def _pat_yscroll(*args):
            ybar.set(*args)
            self._position_pattern_templates()

        def _pat_xscroll(*args):
            xbar.set(*args)
            self._position_pattern_templates()

        ybar = ttk.Scrollbar(tree_frame, orient="vertical")
        xbar = ttk.Scrollbar(tree_frame, orient="horizontal")
        ybar.config(command=lambda *a: (self.tree.yview(*a), self._position_pattern_templates()))
        xbar.config(command=lambda *a: (self.tree.xview(*a), self._position_pattern_templates()))
        self.tree.configure(yscrollcommand=_pat_yscroll, xscrollcommand=_pat_xscroll)
        ybar.grid(row=0, column=1, sticky="ns")
        xbar.grid(row=1, column=0, sticky="ew")
        self.tree.bind("<Configure>", lambda _e: self._position_pattern_templates())

        btn_frame = ttk.Frame(pat_frame)
        btn_frame.grid(row=1, column=0, sticky="e", pady=4, padx=4)
        ttk.Button(btn_frame, text="Add", command=self.add_pattern).pack(
            side=tk.LEFT, padx=2
        )
        ttk.Button(btn_frame, text="Delete", command=self.delete_pattern).pack(
            side=tk.LEFT, padx=2
        )
        ttk.Button(btn_frame, text="Save", command=self.save_patterns).pack(
            side=tk.LEFT, padx=2
        )

        # ------------------------------------------------------------------
        # Rules tab
        # ------------------------------------------------------------------
        rule_frame = ttk.Frame(nb)
        rule_frame.rowconfigure(0, weight=1)
        rule_frame.columnconfigure(0, weight=1)
        nb.add(rule_frame, text="Rules")

        r_tree_frame = ttk.Frame(rule_frame)
        r_tree_frame.grid(row=0, column=0, sticky="nsew")
        r_tree_frame.rowconfigure(0, weight=1)
        r_tree_frame.columnconfigure(0, weight=1)

        self.rule_tree = ttk.Treeview(
            r_tree_frame,
            columns=("idx", "label", "action", "subject", "template", "targets", "constraint"),
            show="headings",
        )
        for col, text in (
            ("idx", "#"),
            ("label", "Label"),
            ("action", "Action"),
            ("subject", "Subject"),
            ("template", "Template"),
            ("targets", "Targets"),
            ("constraint", "Constraint"),
        ):
            self.rule_tree.heading(col, text=text)
            if col == "idx":
                self.rule_tree.column(col, width=30, stretch=False, anchor="center")
            else:
                self.rule_tree.column(col, width=120, stretch=True)
        self.rule_tree.bind("<Double-1>", self._edit_rule)
        self.rule_tree.grid(row=0, column=0, sticky="nsew")

        self._rule_templates: dict[str, tk.Text] = {}

        def _rule_yscroll(*args):
            rybar.set(*args)
            self._position_rule_templates()

        def _rule_xscroll(*args):
            rxbar.set(*args)
            self._position_rule_templates()

        rybar = ttk.Scrollbar(r_tree_frame, orient="vertical")
        rxbar = ttk.Scrollbar(r_tree_frame, orient="horizontal")
        rybar.config(command=lambda *a: (self.rule_tree.yview(*a), self._position_rule_templates()))
        rxbar.config(command=lambda *a: (self.rule_tree.xview(*a), self._position_rule_templates()))
        self.rule_tree.configure(yscrollcommand=_rule_yscroll, xscrollcommand=_rule_xscroll)
        rybar.grid(row=0, column=1, sticky="ns")
        rxbar.grid(row=1, column=0, sticky="ew")
        self.rule_tree.bind("<Configure>", lambda _e: self._position_rule_templates())

        r_btn = ttk.Frame(rule_frame)
        r_btn.grid(row=1, column=0, sticky="e", pady=4, padx=4)
        ttk.Button(r_btn, text="Add", command=self.add_rule).pack(
            side=tk.LEFT, padx=2
        )
        ttk.Button(r_btn, text="Delete", command=self.delete_rule).pack(
            side=tk.LEFT, padx=2
        )
        ttk.Button(r_btn, text="Save", command=self.save_rules).pack(
            side=tk.LEFT, padx=2
        )

        # ------------------------------------------------------------------
        # Sequences tab
        # ------------------------------------------------------------------
        seq_frame = ttk.Frame(nb)
        seq_frame.rowconfigure(0, weight=1)
        seq_frame.columnconfigure(0, weight=1)
        nb.add(seq_frame, text="Sequences")

        s_tree_frame = ttk.Frame(seq_frame)
        s_tree_frame.grid(row=0, column=0, sticky="nsew")
        s_tree_frame.rowconfigure(0, weight=1)
        s_tree_frame.columnconfigure(0, weight=1)

        self.seq_tree = ttk.Treeview(
            s_tree_frame,
            columns=(
                "idx",
                "label",
                "relations",
                "action",
                "subject",
                "role_subject",
                "template",
            ),
            show="headings",
        )
        for col, text in (
            ("idx", "#"),
            ("label", "Label"),
            ("relations", "Relations"),
            ("action", "Action"),
            ("subject", "Subject"),
            ("role_subject", "Role Subject"),
            ("template", "Template"),
        ):
            self.seq_tree.heading(col, text=text)
            if col == "idx":
                self.seq_tree.column(col, width=30, stretch=False, anchor="center")
            else:
                self.seq_tree.column(col, width=120, stretch=True)
        self.seq_tree.bind("<Double-1>", self._edit_sequence)
        self.seq_tree.grid(row=0, column=0, sticky="nsew")

        self._seq_templates: dict[str, tk.Text] = {}

        def _seq_yscroll(*args):
            sybar.set(*args)
            self._position_seq_templates()

        def _seq_xscroll(*args):
            sxbar.set(*args)
            self._position_seq_templates()

        sybar = ttk.Scrollbar(s_tree_frame, orient="vertical")
        sxbar = ttk.Scrollbar(s_tree_frame, orient="horizontal")
        sybar.config(command=lambda *a: (self.seq_tree.yview(*a), self._position_seq_templates()))
        sxbar.config(command=lambda *a: (self.seq_tree.xview(*a), self._position_seq_templates()))
        self.seq_tree.configure(yscrollcommand=_seq_yscroll, xscrollcommand=_seq_xscroll)
        sybar.grid(row=0, column=1, sticky="ns")
        sxbar.grid(row=1, column=0, sticky="ew")
        self.seq_tree.bind("<Configure>", lambda _e: self._position_seq_templates())

        s_btn = ttk.Frame(seq_frame)
        s_btn.grid(row=1, column=0, sticky="e", pady=4, padx=4)
        ttk.Button(s_btn, text="Add", command=self.add_sequence).pack(
            side=tk.LEFT, padx=2
        )
        ttk.Button(s_btn, text="Delete", command=self.delete_sequence).pack(
            side=tk.LEFT, padx=2
        )
        ttk.Button(s_btn, text="Save", command=self.save_rules).pack(
            side=tk.LEFT, padx=2
        )

        self._populate_pattern_tree()
        self._populate_rule_tree()
        self._populate_seq_tree()

    # ------------------------------------------------------------------
    # Pattern helpers
    # ------------------------------------------------------------------
    def _populate_pattern_tree(self):
        for widget in self._pat_templates.values():
            widget.destroy()
        self._pat_templates.clear()

        self.tree.delete(*self.tree.get_children(""))
        wrapped: list[tuple[int, str, str, str]] = []
        max_lines = 1
        for idx, pat in enumerate(self.data):
            trig = textwrap.fill(pat.get("Trigger", ""), 40)
            tmpl_raw = pat.get("Template", "")
            act = _extract_action(pat.get("Trigger", ""))
<<<<<<< HEAD
            if act:
                if re.search(r"<action>", tmpl_raw, re.IGNORECASE):
                    tmpl_raw = re.sub(r"<action>", f"<action : {act}>", tmpl_raw, flags=re.IGNORECASE)
                else:
                    tmpl_raw = re.sub(re.escape(act), f"<action : {act}>", tmpl_raw, flags=re.IGNORECASE)
=======
            if act and act in tmpl_raw:
                tmpl_raw = tmpl_raw.replace(act, f"<action : {act}>")
>>>>>>> da1eced3
            tmpl = textwrap.fill(tmpl_raw, 40)
            lines = max(trig.count("\n") + 1, tmpl.count("\n") + 1)
            max_lines = max(max_lines, lines)
            wrapped.append((idx, trig, tmpl, act))

        style = ttk.Style(self.tree)
        base = style.lookup("Treeview", "rowheight") or 20
        try:
            base_h = int(base)
        except Exception:
            base_h = 20
        style.configure("PatternTree.Treeview", rowheight=base_h * max_lines)
        self.tree.configure(style="PatternTree.Treeview")

        for idx, trig, tmpl, act in wrapped:
            iid = str(idx)
            self.tree.insert("", "end", iid=iid, values=(idx + 1, trig, ""))
            txt = tk.Text(
                self.tree,
                wrap="word",
                height=tmpl.count("\n") + 1,
                padx=0,
                pady=0,
                bd=0,
                highlightthickness=0,
            )
            txt.insert("1.0", tmpl)
            highlight_placeholders(txt, act)
            txt.configure(state="disabled")
            txt.bind(
                "<Button-1>",
                lambda _e, item=iid: (self.tree.selection_set(item), self.tree.focus(item)),
            )
            self._pat_templates[iid] = txt

        self._position_pattern_templates()

    def _position_pattern_templates(self) -> None:
        """Position template ``Text`` widgets over their Treeview cells."""
        for iid, widget in self._pat_templates.items():
            bbox = self.tree.bbox(iid, "template")
            if bbox:
                widget.place(x=bbox[0], y=bbox[1], width=bbox[2], height=bbox[3])
            else:
                widget.place_forget()

    def _edit_item(self, _event=None):
        item = self.tree.focus()
        if not item:
            return
        idx = int(item)
        pat = self.data[idx]
        dlg = PatternConfig(self, pat)
        self.wait_window(dlg)
        if dlg.result is None:
            return
        pat.update(dlg.result)
        self._populate_pattern_tree()

    def add_pattern(self):
        self.data.append({})
        self._populate_pattern_tree()
        self.tree.selection_set(str(len(self.data) - 1))
        self._edit_item()

    def delete_pattern(self):
        item = self.tree.focus()
        if not item:
            return
        idx = int(item)
        del self.data[idx]
        self._populate_pattern_tree()

    def save_patterns(self):
        try:
            validate_requirement_patterns(self.data)
        except ValueError as exc:  # pragma: no cover - GUI feedback
            messagebox.showerror(
                "Requirement Patterns", f"Invalid configuration:\n{exc}"
            )
            return
        try:
            self.config_path.write_text(json.dumps(self.data, indent=2) + "\n")
            if hasattr(self.app, "reload_config"):
                self.app.reload_config()
            messagebox.showinfo("Requirement Patterns", "Configuration saved")
            self._populate_pattern_tree()
        except Exception as exc:  # pragma: no cover - GUI feedback
            messagebox.showerror(
                "Requirement Patterns", f"Failed to save configuration:\n{exc}"
            )
    # Backwards compatibility
    save = save_patterns

    # ------------------------------------------------------------------
    # Rule helpers
    # ------------------------------------------------------------------
    def _populate_rule_tree(self):
        for widget in self._rule_templates.values():
            widget.destroy()
        self._rule_templates.clear()

        self.rule_tree.delete(*self.rule_tree.get_children(""))
        wrapped: list[tuple[str, int, str, str, str]] = []
        max_lines = 1
        for idx, (label, info) in enumerate(sorted(self.req_rules.items()), 1):
            tmpl = info.get("template", "")
            act = info.get("action", "")
<<<<<<< HEAD
            if act:
                if re.search(r"<action>", tmpl, re.IGNORECASE):
                    tmpl = re.sub(r"<action>", f"<action : {act}>", tmpl, flags=re.IGNORECASE)
                else:
                    tmpl = re.sub(re.escape(act), f"<action : {act}>", tmpl, flags=re.IGNORECASE)
            lines = tmpl.count("\n") + 1
            max_lines = max(max_lines, lines)
            wrapped.append((label, idx, act, info.get("subject", ""), tmpl))

        style = ttk.Style(self.rule_tree)
        base = style.lookup("Treeview", "rowheight") or 20
        try:
            base_h = int(base)
        except Exception:
            base_h = 20
        style.configure("RuleTree.Treeview", rowheight=base_h * max_lines)
        self.rule_tree.configure(style="RuleTree.Treeview")

        for label, idx, act, subj, tmpl in wrapped:
=======
            if act and act in tmpl:
                tmpl = tmpl.replace(act, f"<action : {act}>")
>>>>>>> da1eced3
            self.rule_tree.insert(
                "",
                "end",
                iid=label,
                values=(
                    idx,
                    label,
                    act,
<<<<<<< HEAD
                    subj,
                    "",
                    self.req_rules[label].get("targets", 1),
                    "yes" if self.req_rules[label].get("constraint") else "",
=======
                    info.get("subject", ""),
                    tmpl,
                    info.get("targets", 1),
                    "yes" if info.get("constraint") else "",
>>>>>>> da1eced3
                ),
            )
            txt = tk.Text(
                self.rule_tree,
                wrap="word",
                height=tmpl.count("\n") + 1,
                padx=0,
                pady=0,
                bd=0,
                highlightthickness=0,
            )
            txt.insert("1.0", tmpl)
            highlight_placeholders(txt, act)
            txt.configure(state="disabled")
            txt.bind(
                "<Button-1>",
                lambda _e, item=label: (
                    self.rule_tree.selection_set(item),
                    self.rule_tree.focus(item),
                ),
            )
            self._rule_templates[label] = txt

        self._position_rule_templates()

    def _position_rule_templates(self) -> None:
        for iid, widget in self._rule_templates.items():
            bbox = self.rule_tree.bbox(iid, "template")
            if bbox:
                widget.place(x=bbox[0], y=bbox[1], width=bbox[2], height=bbox[3])
            else:
                widget.place_forget()

    def _edit_rule(self, _event=None):
        item = self.rule_tree.focus()
        if not item:
            return
        label = self.rule_tree.set(item, "label")
        info = dict(self.req_rules.get(label, {}))
        info["label"] = label
        dlg = RuleConfig(self, info)
        self.wait_window(dlg)
        if dlg.result is None:
            return
        new_label = dlg.result.pop("label")
        tgt = dlg.result.pop("targets", 1)
        if label in self.req_rules:
            del self.req_rules[label]
        if tgt > 1:
            dlg.result["targets"] = tgt
        self.req_rules[new_label] = dlg.result
        self._populate_rule_tree()

    def add_rule(self):
        dlg = RuleConfig(self, {})
        self.wait_window(dlg)
        if dlg.result is None:
            return
        label = dlg.result.pop("label")
        tgt = dlg.result.pop("targets", 1)
        if tgt > 1:
            dlg.result["targets"] = tgt
        self.req_rules[label] = dlg.result
        self._populate_rule_tree()

    def delete_rule(self):
        item = self.rule_tree.focus()
        if not item:
            return
        label = self.rule_tree.set(item, "label")
        if label in self.req_rules:
            del self.req_rules[label]
        self._populate_rule_tree()

    def save_rules(self):
        self._ensure_role_subject_variants()
        self.rules_cfg["requirement_rules"] = self.req_rules
        self.rules_cfg["requirement_sequences"] = self.req_seqs
        try:
            validate_diagram_rules(self.rules_cfg)
        except ValueError as exc:  # pragma: no cover - GUI feedback
            messagebox.showerror(
                "Requirement Rules", f"Invalid configuration:\n{exc}"
            )
            return
        try:
            self.rules_path.write_text(
                json.dumps(self.rules_cfg, indent=2) + "\n"
            )
            if hasattr(self.app, "reload_config"):
                self.app.reload_config()
            # Refresh patterns after regeneration
            try:
                self.data = load_requirement_patterns(self.config_path)
            except Exception:
                pass
            self._populate_pattern_tree()
            self._populate_seq_tree()
            messagebox.showinfo("Requirement Rules", "Configuration saved")
        except Exception as exc:  # pragma: no cover - GUI feedback
            messagebox.showerror(
                "Requirement Rules", f"Failed to save configuration:\n{exc}"
            )

    # ------------------------------------------------------------------
    # Sequence helpers
    # ------------------------------------------------------------------
    def _ensure_role_subject_variants(self) -> None:
        variants: dict[str, dict] = {}
        for label, info in list(self.req_seqs.items()):
            if info.get("role_subject") or label.endswith("_role_subject"):
                continue
            if info.get("subject"):
                role_label = f"{label}_role_subject"
                variant = dict(info)
                variant.pop("subject", None)
                variant["role_subject"] = True
                variants[role_label] = variant
        self.req_seqs.update(variants)

    def _populate_seq_tree(self):
        self._ensure_role_subject_variants()
        for widget in self._seq_templates.values():
            widget.destroy()
        self._seq_templates.clear()

        self.seq_tree.delete(*self.seq_tree.get_children(""))
        wrapped: list[tuple[str, int, str, str, str, bool]] = []
        max_lines = 1
        for idx, (label, info) in enumerate(sorted(self.req_seqs.items()), 1):
            rels = " -> ".join(info.get("relations", []))
            tmpl = info.get("template", "")
            act = info.get("action", "")
            if act:
                if re.search(r"<action>", tmpl, re.IGNORECASE):
                    tmpl = re.sub(r"<action>", f"<action : {act}>", tmpl, flags=re.IGNORECASE)
                else:
                    tmpl = re.sub(re.escape(act), f"<action : {act}>", tmpl, flags=re.IGNORECASE)
            lines = tmpl.count("\n") + 1
            max_lines = max(max_lines, lines)
            wrapped.append(
                (
                    label,
                    idx,
                    rels,
                    act,
                    info.get("subject", ""),
                    info.get("role_subject", False),
                    tmpl,
                )
            )

        style = ttk.Style(self.seq_tree)
        base = style.lookup("Treeview", "rowheight") or 20
        try:
            base_h = int(base)
        except Exception:
            base_h = 20
        style.configure("SeqTree.Treeview", rowheight=base_h * max_lines)
        self.seq_tree.configure(style="SeqTree.Treeview")

        for label, idx, rels, act, subj, role_subj, tmpl in wrapped:
            self.seq_tree.insert(
                "",
                "end",
                iid=label,
                values=(
                    idx,
                    label,
                    rels,
                    act,
                    subj,
                    "Y" if role_subj else "",
                    "",
                ),
            )
            txt = tk.Text(
                self.seq_tree,
                wrap="word",
                height=tmpl.count("\n") + 1,
                padx=0,
                pady=0,
                bd=0,
                highlightthickness=0,
            )
            txt.insert("1.0", tmpl)
            highlight_placeholders(txt, act)
            txt.configure(state="disabled")
            txt.bind(
                "<Button-1>",
                lambda _e, item=label: (
                    self.seq_tree.selection_set(item),
                    self.seq_tree.focus(item),
                ),
            )
            self._seq_templates[label] = txt

        self._position_seq_templates()

    def _position_seq_templates(self) -> None:
        for iid, widget in self._seq_templates.items():
            bbox = self.seq_tree.bbox(iid, "template")
            if bbox:
                widget.place(x=bbox[0], y=bbox[1], width=bbox[2], height=bbox[3])
            else:
                widget.place_forget()

    def _edit_sequence(self, _event=None):
        item = self.seq_tree.focus()
        if not item:
            return
        label = self.seq_tree.set(item, "label")
        if label.endswith("_role_subject"):
            return
        info = dict(self.req_seqs.get(label, {}))
        info["label"] = label
        dlg = SequenceConfig(self, info)
        self.wait_window(dlg)
        if dlg.result is None:
            return
        new_label = dlg.result.pop("label")
        rels = dlg.result.pop("relations", [])
        if label in self.req_seqs:
            del self.req_seqs[label]
            self.req_seqs.pop(f"{label}_role_subject", None)
        dlg.result["relations"] = rels
        self.req_seqs[new_label] = dlg.result
        self._populate_seq_tree()

    def add_sequence(self):
        dlg = SequenceConfig(self, {})
        self.wait_window(dlg)
        if dlg.result is None:
            return
        label = dlg.result.pop("label")
        rels = dlg.result.pop("relations", [])
        dlg.result["relations"] = rels
        if label in self.req_seqs:
            del self.req_seqs[label]
        self.req_seqs.pop(f"{label}_role_subject", None)
        self.req_seqs[label] = dlg.result
        self._populate_seq_tree()

    def delete_sequence(self):
        item = self.seq_tree.focus()
        if not item:
            return
        label = self.seq_tree.set(item, "label")
        if label in self.req_seqs:
            del self.req_seqs[label]
        if label.endswith("_role_subject"):
            base_label = label[: -len("_role_subject")]
            self.req_seqs.pop(base_label, None)
        else:
            self.req_seqs.pop(f"{label}_role_subject", None)
        self._populate_seq_tree()<|MERGE_RESOLUTION|>--- conflicted
+++ resolved
@@ -22,7 +22,6 @@
 
 
 def _extract_action(trigger: str) -> str:
-<<<<<<< HEAD
     """Return the action name from a trigger string.
 
     The action in a trigger is typically wrapped in square brackets, e.g.
@@ -42,11 +41,6 @@
     elif act.endswith("s") and len(act) > 3:
         act = act[:-1]
     return act
-=======
-    """Return the action name from a trigger string."""
-    match = re.search(r"\[([^\]]+)\]", trigger)
-    return match.group(1) if match else ""
->>>>>>> da1eced3
 
 
 def highlight_placeholders(widget: tk.Text, action_word: str = "") -> None:
@@ -655,16 +649,12 @@
             trig = textwrap.fill(pat.get("Trigger", ""), 40)
             tmpl_raw = pat.get("Template", "")
             act = _extract_action(pat.get("Trigger", ""))
-<<<<<<< HEAD
             if act:
                 if re.search(r"<action>", tmpl_raw, re.IGNORECASE):
                     tmpl_raw = re.sub(r"<action>", f"<action : {act}>", tmpl_raw, flags=re.IGNORECASE)
                 else:
                     tmpl_raw = re.sub(re.escape(act), f"<action : {act}>", tmpl_raw, flags=re.IGNORECASE)
-=======
-            if act and act in tmpl_raw:
-                tmpl_raw = tmpl_raw.replace(act, f"<action : {act}>")
->>>>>>> da1eced3
+
             tmpl = textwrap.fill(tmpl_raw, 40)
             lines = max(trig.count("\n") + 1, tmpl.count("\n") + 1)
             max_lines = max(max_lines, lines)
@@ -773,7 +763,6 @@
         for idx, (label, info) in enumerate(sorted(self.req_rules.items()), 1):
             tmpl = info.get("template", "")
             act = info.get("action", "")
-<<<<<<< HEAD
             if act:
                 if re.search(r"<action>", tmpl, re.IGNORECASE):
                     tmpl = re.sub(r"<action>", f"<action : {act}>", tmpl, flags=re.IGNORECASE)
@@ -793,10 +782,6 @@
         self.rule_tree.configure(style="RuleTree.Treeview")
 
         for label, idx, act, subj, tmpl in wrapped:
-=======
-            if act and act in tmpl:
-                tmpl = tmpl.replace(act, f"<action : {act}>")
->>>>>>> da1eced3
             self.rule_tree.insert(
                 "",
                 "end",
@@ -805,17 +790,10 @@
                     idx,
                     label,
                     act,
-<<<<<<< HEAD
                     subj,
                     "",
                     self.req_rules[label].get("targets", 1),
                     "yes" if self.req_rules[label].get("constraint") else "",
-=======
-                    info.get("subject", ""),
-                    tmpl,
-                    info.get("targets", 1),
-                    "yes" if info.get("constraint") else "",
->>>>>>> da1eced3
                 ),
             )
             txt = tk.Text(
