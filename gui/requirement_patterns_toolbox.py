import tkinter as tk
from tkinter import ttk
from pathlib import Path
import json
from config import (
    load_diagram_rules,
    validate_diagram_rules,
    load_requirement_patterns,
    validate_requirement_patterns,
)
from gui import messagebox


class PatternConfig(tk.Toplevel):
    """Dialog for editing a requirement pattern's fields."""

    def __init__(self, master, pattern: dict):
        super().__init__(master)
        self.title("Edit Requirement Pattern")
        self.pattern = pattern
        self.result: dict | None = None

        self.columnconfigure(1, weight=1)

        self.pid_var = tk.StringVar(value=pattern.get("Pattern ID", ""))
        self.trigger_var = tk.StringVar(value=pattern.get("Trigger", ""))
        self.template_var = tk.StringVar(value=pattern.get("Template", ""))
        self.vars_var = tk.StringVar(
            value=", ".join(pattern.get("Variables", []))
        )
        self.notes_var = tk.StringVar(value=pattern.get("Notes", ""))

        row = 0
        tk.Label(self, text="Pattern ID:").grid(
            row=row, column=0, sticky="e", padx=4, pady=4
        )
        ttk.Entry(self, textvariable=self.pid_var).grid(
            row=row, column=1, sticky="ew", padx=4, pady=4
        )
        row += 1

        tk.Label(self, text="Trigger:").grid(
            row=row, column=0, sticky="e", padx=4, pady=4
        )
        ttk.Entry(self, textvariable=self.trigger_var).grid(
            row=row, column=1, sticky="ew", padx=4, pady=4
        )
        row += 1

        tk.Label(self, text="Template:").grid(
            row=row, column=0, sticky="e", padx=4, pady=4
        )
        ttk.Entry(self, textvariable=self.template_var).grid(
            row=row, column=1, sticky="ew", padx=4, pady=4
        )
        row += 1

        tk.Label(self, text="Variables:").grid(
            row=row, column=0, sticky="e", padx=4, pady=4
        )
        ttk.Entry(self, textvariable=self.vars_var).grid(
            row=row, column=1, sticky="ew", padx=4, pady=4
        )
        row += 1

        tk.Label(self, text="Notes:").grid(
            row=row, column=0, sticky="e", padx=4, pady=4
        )
        ttk.Entry(self, textvariable=self.notes_var).grid(
            row=row, column=1, sticky="ew", padx=4, pady=4
        )
        row += 1

        btns = ttk.Frame(self)
        btns.grid(row=row, column=0, columnspan=2, pady=4)
        ttk.Button(btns, text="OK", command=self._on_ok).pack(
            side=tk.LEFT, padx=4
        )
        ttk.Button(btns, text="Cancel", command=self.destroy).pack(
            side=tk.LEFT, padx=4
        )

        self.transient(master)
        self.grab_set()

    def _on_ok(self) -> None:
        self.result = {
            "Pattern ID": self.pid_var.get().strip(),
            "Trigger": self.trigger_var.get().strip(),
            "Template": self.template_var.get().strip(),
            "Variables": [
                v.strip() for v in self.vars_var.get().split(",") if v.strip()
            ],
            "Notes": self.notes_var.get().strip(),
        }
        self.destroy()


class RuleConfig(tk.Toplevel):
    """Dialog for editing a requirement rule definition."""

    def __init__(self, master, rule: dict | None = None):
        super().__init__(master)
        rule = rule or {}
        self.title("Edit Requirement Rule")
        self.result: dict | None = None

        self.columnconfigure(1, weight=1)

        self.label_var = tk.StringVar(value=rule.get("label", ""))
        self.action_var = tk.StringVar(value=rule.get("action", ""))
        self.subject_var = tk.StringVar(value=rule.get("subject", ""))
<<<<<<< HEAD
        self.targets_var = tk.IntVar(value=rule.get("targets", 1))
=======
>>>>>>> 8fe7aefe
        self.constraint_var = tk.BooleanVar(value=rule.get("constraint", False))

        row = 0
        tk.Label(self, text="Label:").grid(
            row=row, column=0, sticky="e", padx=4, pady=4
        )
        ttk.Entry(self, textvariable=self.label_var).grid(
            row=row, column=1, sticky="ew", padx=4, pady=4
        )
        row += 1

        tk.Label(self, text="Action:").grid(
            row=row, column=0, sticky="e", padx=4, pady=4
        )
        ttk.Entry(self, textvariable=self.action_var).grid(
            row=row, column=1, sticky="ew", padx=4, pady=4
        )
        row += 1

        tk.Label(self, text="Subject:").grid(
            row=row, column=0, sticky="e", padx=4, pady=4
        )
        ttk.Entry(self, textvariable=self.subject_var).grid(
            row=row, column=1, sticky="ew", padx=4, pady=4
        )
        row += 1

<<<<<<< HEAD
        tk.Label(self, text="Targets:").grid(
            row=row, column=0, sticky="e", padx=4, pady=4
        )
        ttk.Spinbox(self, from_=1, to=10, textvariable=self.targets_var, width=5).grid(
            row=row, column=1, sticky="w", padx=4, pady=4
        )
        row += 1

=======
>>>>>>> 8fe7aefe
        ttk.Checkbutton(
            self, text="Requires constraint", variable=self.constraint_var
        ).grid(row=row, column=1, sticky="w", padx=4, pady=4)
        row += 1

        btns = ttk.Frame(self)
        btns.grid(row=row, column=0, columnspan=2, pady=4)
        ttk.Button(btns, text="OK", command=self._on_ok).pack(
            side=tk.LEFT, padx=4
        )
        ttk.Button(btns, text="Cancel", command=self.destroy).pack(
            side=tk.LEFT, padx=4
        )

        self.transient(master)
        self.grab_set()

    def _on_ok(self) -> None:
        label = self.label_var.get().strip()
        action = self.action_var.get().strip()
        if not label or not action:
            self.destroy()
            return
        res = {"label": label, "action": action}
        subj = self.subject_var.get().strip()
        if subj:
            res["subject"] = subj
<<<<<<< HEAD
        tgt = self.targets_var.get()
        if tgt > 1:
            res["targets"] = tgt
=======
>>>>>>> 8fe7aefe
        if self.constraint_var.get():
            res["constraint"] = True
        self.result = res
        self.destroy()

class RequirementPatternsEditor(tk.Frame):
    """Visual editor for requirement pattern configuration and rules."""

    def __init__(self, master, app, config_path: Path | None = None):
        super().__init__(master)
        self.app = app
        self.config_path = Path(
            config_path
            or Path(__file__).resolve().parents[1] / "config/requirement_patterns.json"
        )
        self.rules_path = (
            Path(__file__).resolve().parents[1] / "config/diagram_rules.json"
        )
        try:
            self.data = load_requirement_patterns(self.config_path)
        except Exception as exc:  # pragma: no cover - GUI fallback
            messagebox.showerror(
                "Requirement Patterns", f"Failed to load configuration:\n{exc}"
            )
            self.data = []
        try:
            self.rules_cfg = load_diagram_rules(self.rules_path)
            self.req_rules = self.rules_cfg.get("requirement_rules", {})
        except Exception as exc:  # pragma: no cover - GUI fallback
            messagebox.showerror(
                "Requirement Rules", f"Failed to load configuration:\n{exc}"
            )
            self.rules_cfg = {}
            self.req_rules = {}

        self.columnconfigure(0, weight=1)
        self.rowconfigure(0, weight=1)

        nb = ttk.Notebook(self)
        nb.grid(row=0, column=0, sticky="nsew")

        # ------------------------------------------------------------------
        # Patterns tab
        # ------------------------------------------------------------------
        pat_frame = ttk.Frame(nb)
        pat_frame.rowconfigure(0, weight=1)
        pat_frame.columnconfigure(0, weight=1)
        nb.add(pat_frame, text="Patterns")

        tree_frame = ttk.Frame(pat_frame)
        tree_frame.grid(row=0, column=0, sticky="nsew")
        tree_frame.rowconfigure(0, weight=1)
        tree_frame.columnconfigure(0, weight=1)

        self.tree = ttk.Treeview(
            tree_frame, columns=("trigger", "template"), show="headings"
        )
        self.tree.heading("trigger", text="Trigger")
        self.tree.heading("template", text="Template")
        self.tree.column("trigger", width=250, stretch=True)
        self.tree.column("template", width=250, stretch=True)
        self.tree.bind("<Double-1>", self._edit_item)
        self.tree.grid(row=0, column=0, sticky="nsew")

        ybar = ttk.Scrollbar(tree_frame, orient="vertical", command=self.tree.yview)
        xbar = ttk.Scrollbar(tree_frame, orient="horizontal", command=self.tree.xview)
        self.tree.configure(yscrollcommand=ybar.set, xscrollcommand=xbar.set)
        ybar.grid(row=0, column=1, sticky="ns")
        xbar.grid(row=1, column=0, sticky="ew")

        btn_frame = ttk.Frame(pat_frame)
        btn_frame.grid(row=1, column=0, sticky="e", pady=4, padx=4)
        ttk.Button(btn_frame, text="Add", command=self.add_pattern).pack(
            side=tk.LEFT, padx=2
        )
        ttk.Button(btn_frame, text="Delete", command=self.delete_pattern).pack(
            side=tk.LEFT, padx=2
        )
        ttk.Button(btn_frame, text="Save", command=self.save_patterns).pack(
            side=tk.LEFT, padx=2
        )
<<<<<<< HEAD

        # ------------------------------------------------------------------
        # Rules tab
        # ------------------------------------------------------------------
        rule_frame = ttk.Frame(nb)
        rule_frame.rowconfigure(0, weight=1)
        rule_frame.columnconfigure(0, weight=1)
        nb.add(rule_frame, text="Rules")

=======

        # ------------------------------------------------------------------
        # Rules tab
        # ------------------------------------------------------------------
        rule_frame = ttk.Frame(nb)
        rule_frame.rowconfigure(0, weight=1)
        rule_frame.columnconfigure(0, weight=1)
        nb.add(rule_frame, text="Rules")

>>>>>>> 8fe7aefe
        r_tree_frame = ttk.Frame(rule_frame)
        r_tree_frame.grid(row=0, column=0, sticky="nsew")
        r_tree_frame.rowconfigure(0, weight=1)
        r_tree_frame.columnconfigure(0, weight=1)
<<<<<<< HEAD

        self.rule_tree = ttk.Treeview(
            r_tree_frame,
            columns=("label", "action", "subject", "targets", "constraint"),
            show="headings",
        )
        for col, text in (
            ("label", "Label"),
            ("action", "Action"),
            ("subject", "Subject"),
            ("targets", "Targets"),
            ("constraint", "Constraint"),
        ):
            self.rule_tree.heading(col, text=text)
            self.rule_tree.column(col, width=120, stretch=True)
        self.rule_tree.bind("<Double-1>", self._edit_rule)
        self.rule_tree.grid(row=0, column=0, sticky="nsew")

=======

        self.rule_tree = ttk.Treeview(
            r_tree_frame,
            columns=("label", "action", "subject", "constraint"),
            show="headings",
        )
        for col, text in (
            ("label", "Label"),
            ("action", "Action"),
            ("subject", "Subject"),
            ("constraint", "Constraint"),
        ):
            self.rule_tree.heading(col, text=text)
            self.rule_tree.column(col, width=150, stretch=True)
        self.rule_tree.bind("<Double-1>", self._edit_rule)
        self.rule_tree.grid(row=0, column=0, sticky="nsew")

>>>>>>> 8fe7aefe
        rybar = ttk.Scrollbar(r_tree_frame, orient="vertical", command=self.rule_tree.yview)
        rxbar = ttk.Scrollbar(r_tree_frame, orient="horizontal", command=self.rule_tree.xview)
        self.rule_tree.configure(yscrollcommand=rybar.set, xscrollcommand=rxbar.set)
        rybar.grid(row=0, column=1, sticky="ns")
        rxbar.grid(row=1, column=0, sticky="ew")

        r_btn = ttk.Frame(rule_frame)
        r_btn.grid(row=1, column=0, sticky="e", pady=4, padx=4)
        ttk.Button(r_btn, text="Add", command=self.add_rule).pack(
            side=tk.LEFT, padx=2
        )
        ttk.Button(r_btn, text="Delete", command=self.delete_rule).pack(
            side=tk.LEFT, padx=2
        )
        ttk.Button(r_btn, text="Save", command=self.save_rules).pack(
            side=tk.LEFT, padx=2
        )

        self._populate_pattern_tree()
        self._populate_rule_tree()

    # ------------------------------------------------------------------
    # Pattern helpers
    # ------------------------------------------------------------------
    def _populate_pattern_tree(self):
        self.tree.delete(*self.tree.get_children(""))
        for idx, pat in enumerate(self.data):
            trig = pat.get("Trigger", "")
            tmpl = pat.get("Template", "")
            self.tree.insert("", "end", iid=str(idx), values=(trig, tmpl))

    def _edit_item(self, _event=None):
        item = self.tree.focus()
        if not item:
            return
        idx = int(item)
        pat = self.data[idx]
        dlg = PatternConfig(self, pat)
        self.wait_window(dlg)
        if dlg.result is None:
            return
        pat.update(dlg.result)
        self._populate_pattern_tree()

    def add_pattern(self):
        self.data.append({})
        self._populate_pattern_tree()
        self.tree.selection_set(str(len(self.data) - 1))
        self._edit_item()

    def delete_pattern(self):
        item = self.tree.focus()
        if not item:
            return
        idx = int(item)
        del self.data[idx]
        self._populate_pattern_tree()

    def save_patterns(self):
        try:
            validate_requirement_patterns(self.data)
        except ValueError as exc:  # pragma: no cover - GUI feedback
            messagebox.showerror(
                "Requirement Patterns", f"Invalid configuration:\n{exc}"
            )
            return
        try:
            self.config_path.write_text(json.dumps(self.data, indent=2) + "\n")
            if hasattr(self.app, "reload_config"):
                self.app.reload_config()
            messagebox.showinfo("Requirement Patterns", "Configuration saved")
            self._populate_pattern_tree()
        except Exception as exc:  # pragma: no cover - GUI feedback
            messagebox.showerror(
                "Requirement Patterns", f"Failed to save configuration:\n{exc}"
            )
    # Backwards compatibility
    save = save_patterns

    # ------------------------------------------------------------------
    # Rule helpers
    # ------------------------------------------------------------------
    def _populate_rule_tree(self):
        self.rule_tree.delete(*self.rule_tree.get_children(""))
        for label, info in sorted(self.req_rules.items()):
            self.rule_tree.insert(
                "",
                "end",
                iid=label,
                values=(
                    label,
                    info.get("action", ""),
                    info.get("subject", ""),
<<<<<<< HEAD
                    info.get("targets", 1),
=======
>>>>>>> 8fe7aefe
                    "yes" if info.get("constraint") else "",
                ),
            )

    def _edit_rule(self, _event=None):
        item = self.rule_tree.focus()
        if not item:
            return
        label = self.rule_tree.set(item, "label")
        info = dict(self.req_rules.get(label, {}))
        info["label"] = label
        dlg = RuleConfig(self, info)
        self.wait_window(dlg)
        if dlg.result is None:
            return
        new_label = dlg.result.pop("label")
<<<<<<< HEAD
        tgt = dlg.result.pop("targets", 1)
        if label in self.req_rules:
            del self.req_rules[label]
        if tgt > 1:
            dlg.result["targets"] = tgt
=======
        if label in self.req_rules:
            del self.req_rules[label]
>>>>>>> 8fe7aefe
        self.req_rules[new_label] = dlg.result
        self._populate_rule_tree()

    def add_rule(self):
        dlg = RuleConfig(self, {})
        self.wait_window(dlg)
        if dlg.result is None:
            return
        label = dlg.result.pop("label")
<<<<<<< HEAD
        tgt = dlg.result.pop("targets", 1)
        if tgt > 1:
            dlg.result["targets"] = tgt
=======
>>>>>>> 8fe7aefe
        self.req_rules[label] = dlg.result
        self._populate_rule_tree()

    def delete_rule(self):
        item = self.rule_tree.focus()
        if not item:
            return
        label = self.rule_tree.set(item, "label")
        if label in self.req_rules:
            del self.req_rules[label]
        self._populate_rule_tree()

    def save_rules(self):
        self.rules_cfg["requirement_rules"] = self.req_rules
        try:
            validate_diagram_rules(self.rules_cfg)
        except ValueError as exc:  # pragma: no cover - GUI feedback
            messagebox.showerror(
                "Requirement Rules", f"Invalid configuration:\n{exc}"
            )
            return
        try:
            self.rules_path.write_text(
                json.dumps(self.rules_cfg, indent=2) + "\n"
            )
            if hasattr(self.app, "reload_config"):
                self.app.reload_config()
            # Refresh patterns after regeneration
            try:
                self.data = load_requirement_patterns(self.config_path)
            except Exception:
                pass
            self._populate_pattern_tree()
            messagebox.showinfo("Requirement Rules", "Configuration saved")
        except Exception as exc:  # pragma: no cover - GUI feedback
            messagebox.showerror(
                "Requirement Rules", f"Failed to save configuration:\n{exc}"
            )<|MERGE_RESOLUTION|>--- conflicted
+++ resolved
@@ -110,10 +110,7 @@
         self.label_var = tk.StringVar(value=rule.get("label", ""))
         self.action_var = tk.StringVar(value=rule.get("action", ""))
         self.subject_var = tk.StringVar(value=rule.get("subject", ""))
-<<<<<<< HEAD
         self.targets_var = tk.IntVar(value=rule.get("targets", 1))
-=======
->>>>>>> 8fe7aefe
         self.constraint_var = tk.BooleanVar(value=rule.get("constraint", False))
 
         row = 0
@@ -141,7 +138,6 @@
         )
         row += 1
 
-<<<<<<< HEAD
         tk.Label(self, text="Targets:").grid(
             row=row, column=0, sticky="e", padx=4, pady=4
         )
@@ -149,9 +145,7 @@
             row=row, column=1, sticky="w", padx=4, pady=4
         )
         row += 1
-
-=======
->>>>>>> 8fe7aefe
+        
         ttk.Checkbutton(
             self, text="Requires constraint", variable=self.constraint_var
         ).grid(row=row, column=1, sticky="w", padx=4, pady=4)
@@ -179,12 +173,9 @@
         subj = self.subject_var.get().strip()
         if subj:
             res["subject"] = subj
-<<<<<<< HEAD
         tgt = self.targets_var.get()
         if tgt > 1:
             res["targets"] = tgt
-=======
->>>>>>> 8fe7aefe
         if self.constraint_var.get():
             res["constraint"] = True
         self.result = res
@@ -266,7 +257,6 @@
         ttk.Button(btn_frame, text="Save", command=self.save_patterns).pack(
             side=tk.LEFT, padx=2
         )
-<<<<<<< HEAD
 
         # ------------------------------------------------------------------
         # Rules tab
@@ -276,22 +266,10 @@
         rule_frame.columnconfigure(0, weight=1)
         nb.add(rule_frame, text="Rules")
 
-=======
-
-        # ------------------------------------------------------------------
-        # Rules tab
-        # ------------------------------------------------------------------
-        rule_frame = ttk.Frame(nb)
-        rule_frame.rowconfigure(0, weight=1)
-        rule_frame.columnconfigure(0, weight=1)
-        nb.add(rule_frame, text="Rules")
-
->>>>>>> 8fe7aefe
         r_tree_frame = ttk.Frame(rule_frame)
         r_tree_frame.grid(row=0, column=0, sticky="nsew")
         r_tree_frame.rowconfigure(0, weight=1)
         r_tree_frame.columnconfigure(0, weight=1)
-<<<<<<< HEAD
 
         self.rule_tree = ttk.Treeview(
             r_tree_frame,
@@ -309,26 +287,6 @@
             self.rule_tree.column(col, width=120, stretch=True)
         self.rule_tree.bind("<Double-1>", self._edit_rule)
         self.rule_tree.grid(row=0, column=0, sticky="nsew")
-
-=======
-
-        self.rule_tree = ttk.Treeview(
-            r_tree_frame,
-            columns=("label", "action", "subject", "constraint"),
-            show="headings",
-        )
-        for col, text in (
-            ("label", "Label"),
-            ("action", "Action"),
-            ("subject", "Subject"),
-            ("constraint", "Constraint"),
-        ):
-            self.rule_tree.heading(col, text=text)
-            self.rule_tree.column(col, width=150, stretch=True)
-        self.rule_tree.bind("<Double-1>", self._edit_rule)
-        self.rule_tree.grid(row=0, column=0, sticky="nsew")
-
->>>>>>> 8fe7aefe
         rybar = ttk.Scrollbar(r_tree_frame, orient="vertical", command=self.rule_tree.yview)
         rxbar = ttk.Scrollbar(r_tree_frame, orient="horizontal", command=self.rule_tree.xview)
         self.rule_tree.configure(yscrollcommand=rybar.set, xscrollcommand=rxbar.set)
@@ -422,10 +380,7 @@
                     label,
                     info.get("action", ""),
                     info.get("subject", ""),
-<<<<<<< HEAD
                     info.get("targets", 1),
-=======
->>>>>>> 8fe7aefe
                     "yes" if info.get("constraint") else "",
                 ),
             )
@@ -442,16 +397,11 @@
         if dlg.result is None:
             return
         new_label = dlg.result.pop("label")
-<<<<<<< HEAD
         tgt = dlg.result.pop("targets", 1)
         if label in self.req_rules:
             del self.req_rules[label]
         if tgt > 1:
             dlg.result["targets"] = tgt
-=======
-        if label in self.req_rules:
-            del self.req_rules[label]
->>>>>>> 8fe7aefe
         self.req_rules[new_label] = dlg.result
         self._populate_rule_tree()
 
@@ -461,12 +411,9 @@
         if dlg.result is None:
             return
         label = dlg.result.pop("label")
-<<<<<<< HEAD
         tgt = dlg.result.pop("targets", 1)
         if tgt > 1:
             dlg.result["targets"] = tgt
-=======
->>>>>>> 8fe7aefe
         self.req_rules[label] = dlg.result
         self._populate_rule_tree()
 
