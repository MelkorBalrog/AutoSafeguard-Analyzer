"""Configuration dialog for editing GSN node properties."""
from __future__ import annotations

import tkinter as tk
from tkinter import ttk

from gsn import GSNNode, GSNDiagram


def _collect_work_products(diagram: GSNDiagram, app=None) -> list[str]:
    """Return sorted unique work product names for *diagram*.

    The list includes ``work_product`` attributes from existing solution
    nodes and any registered work products from the application's safety
    management toolbox.  When supplied, *app* should provide a
    ``safety_mgmt_toolbox`` attribute with a ``get_work_products`` method.
    """

    products = {
        getattr(n, "work_product", "")
        for n in getattr(diagram, "nodes", [])
        if getattr(n, "work_product", "")
    }

    if app is None:
        app = getattr(diagram, "app", None)
    toolbox = getattr(app, "safety_mgmt_toolbox", None)
    if toolbox:
        for wp in getattr(toolbox, "get_work_products", lambda: [])():
            name = " - ".join(
                filter(None, [getattr(wp, "diagram", ""), getattr(wp, "analysis", "")])
            )
            if name:
                products.add(name)

    return sorted(products)

<<<<<<< HEAD
def _collect_spi_targets(diagram: GSNDiagram, app=None) -> list[str]:
    """Return sorted list of SPI targets available for *diagram*.

    Besides existing solution nodes in the diagram, this also includes
    validation targets defined on the application's top level product goals
    when an ``app`` instance is provided.  Duplicates and empty entries are
    removed.  If a product goal lacks a target description, fall back to the
    safety goal description or the node's name so that at least one identifier
    is presented to the user.
=======

def _collect_spi_targets(diagram: GSNDiagram, app=None) -> list[str]:
    """Return sorted list of SPI targets available for *diagram*.

    Besides existing solution nodes in the diagram, this also includes
    validation targets defined on the application's top level product goals
    when an ``app`` instance is provided.  Duplicates and empty entries are
    removed.
>>>>>>> 56fd888f
    """

    targets = {
        getattr(n, "spi_target", "")
        for n in getattr(diagram, "nodes", [])
        if getattr(n, "spi_target", "")
    }
    if app is None:
        app = getattr(diagram, "app", None)
<<<<<<< HEAD
    if app:
        if hasattr(app, "get_spi_targets"):
            targets.update(app.get_spi_targets())
        else:
            for te in getattr(app, "top_events", []):
                name = (
                    getattr(te, "validation_desc", "")
                    or getattr(te, "safety_goal_description", "")
                    or getattr(te, "user_name", "")
                )
                if name:
                    targets.add(name)
=======
    top_events = getattr(app, "top_events", []) if app else []
    targets.update(
        getattr(te, "validation_desc", "")
        for te in top_events
        if getattr(te, "validation_desc", "")
    )
>>>>>>> 56fd888f
    return sorted(targets)


class GSNElementConfig(tk.Toplevel):
    """Simple dialog to edit a GSN element's properties."""

    def __init__(self, master, node: GSNNode, diagram: GSNDiagram):
        super().__init__(master)
        self.node = node
        self.diagram = diagram
        self.title("Edit GSN Element")
        self.geometry("400x280")
        self.columnconfigure(1, weight=1)
        self.rowconfigure(2, weight=1)
        tk.Label(self, text="Name:").grid(row=0, column=0, sticky="e", padx=4, pady=4)
        self.name_var = tk.StringVar(value=node.user_name)
        tk.Entry(self, textvariable=self.name_var, width=40).grid(
            row=0, column=1, padx=4, pady=4, sticky="ew"
        )
        tk.Label(self, text="Description:").grid(row=1, column=0, sticky="ne", padx=4, pady=4)
        self.desc_text = tk.Text(self, width=40, height=5)
        self.desc_text.insert("1.0", getattr(node, "description", ""))
        self.desc_text.grid(row=1, column=1, padx=4, pady=4, sticky="nsew")

        self.work_var = tk.StringVar(value=getattr(node, "work_product", ""))
        self.link_var = tk.StringVar(value=getattr(node, "evidence_link", ""))
        row = 2
        self.spi_var = tk.StringVar(value=getattr(node, "spi_target", ""))
        if node.node_type == "Solution":
            tk.Label(self, text="Work Product:").grid(
                row=row, column=0, sticky="e", padx=4, pady=4
            )
            work_products = _collect_work_products(diagram, getattr(master, "app", None))
            if self.work_var.get() and self.work_var.get() not in work_products:
                work_products.append(self.work_var.get())
            wp_cb = ttk.Combobox(
                self,
                textvariable=self.work_var,
                state="readonly",
            )
            wp_cb.grid(row=row, column=1, padx=4, pady=4, sticky="ew")
            # Explicitly configure the combobox values after creation so Tk
            # updates the drop-down list reliably across platforms.  Passing
            # ``values`` to the constructor can result in an empty list on
            # some systems.
            wp_cb.configure(values=work_products)
            if not self.work_var.get() and work_products:
                self.work_var.set(work_products[0])
            row += 1
            tk.Label(self, text="Evidence Link:").grid(
                row=row, column=0, sticky="e", padx=4, pady=4
            )
            tk.Entry(self, textvariable=self.link_var, width=40).grid(
                row=row, column=1, padx=4, pady=4, sticky="ew"
            )
            row += 1
            tk.Label(self, text="SPI Target:").grid(
                row=row, column=0, sticky="e", padx=4, pady=4
            )
            spi_targets = _collect_spi_targets(diagram, getattr(master, "app", None))
            if self.spi_var.get() and self.spi_var.get() not in spi_targets:
                spi_targets.append(self.spi_var.get())
            spi_cb = ttk.Combobox(
                self,
                textvariable=self.spi_var,
                state="readonly",
            )
            spi_cb.grid(row=row, column=1, padx=4, pady=4, sticky="ew")
            spi_cb.configure(values=spi_targets)
            if not self.spi_var.get() and spi_targets:
                self.spi_var.set(spi_targets[0])
            row += 1
        btns = ttk.Frame(self)
        btns.grid(row=row, column=0, columnspan=2, pady=4)
        ttk.Button(btns, text="OK", command=self._on_ok).pack(side=tk.LEFT, padx=4)
        ttk.Button(btns, text="Cancel", command=self.destroy).pack(side=tk.LEFT, padx=4)
        self.transient(master)
        self.grab_set()
        self.wait_window(self)

    def _on_ok(self):
        self.node.user_name = self.name_var.get()
        self.node.description = self.desc_text.get("1.0", tk.END).strip()
        if self.node.node_type == "Solution":
            # ``GSNElementConfig`` is sometimes instantiated in tests without
            # running ``__init__``.  Guard against missing StringVar
            # attributes so :meth:`_on_ok` can operate on these lightweight
            # instances as well.
            work_var = getattr(self, "work_var", None)
            link_var = getattr(self, "link_var", None)
            spi_var = getattr(self, "spi_var", None)

            if work_var:
                self.node.work_product = work_var.get()
            if link_var:
                self.node.evidence_link = link_var.get()
            if spi_var:
                self.node.spi_target = spi_var.get()
            # search for existing solution with same work product and SPI target
            for n in self.diagram.nodes:
                if (
                    n is not self.node
                    and n.node_type == "Solution"
                    and getattr(n, "work_product", "") == self.node.work_product
                    and getattr(n, "spi_target", "") == self.node.spi_target
                ):
                    original = n if n.is_primary_instance else n.original
                    self.node.user_name = original.user_name
                    self.node.description = getattr(original, "description", "")
                    self.node.unique_id = original.unique_id
                    self.node.original = original
                    self.node.spi_target = getattr(original, "spi_target", "")
                    self.node.is_primary_instance = False
                    break
            else:
                self.node.is_primary_instance = True
                self.node.original = self.node
        self.destroy()<|MERGE_RESOLUTION|>--- conflicted
+++ resolved
@@ -35,7 +35,6 @@
 
     return sorted(products)
 
-<<<<<<< HEAD
 def _collect_spi_targets(diagram: GSNDiagram, app=None) -> list[str]:
     """Return sorted list of SPI targets available for *diagram*.
 
@@ -45,16 +44,6 @@
     removed.  If a product goal lacks a target description, fall back to the
     safety goal description or the node's name so that at least one identifier
     is presented to the user.
-=======
-
-def _collect_spi_targets(diagram: GSNDiagram, app=None) -> list[str]:
-    """Return sorted list of SPI targets available for *diagram*.
-
-    Besides existing solution nodes in the diagram, this also includes
-    validation targets defined on the application's top level product goals
-    when an ``app`` instance is provided.  Duplicates and empty entries are
-    removed.
->>>>>>> 56fd888f
     """
 
     targets = {
@@ -64,7 +53,6 @@
     }
     if app is None:
         app = getattr(diagram, "app", None)
-<<<<<<< HEAD
     if app:
         if hasattr(app, "get_spi_targets"):
             targets.update(app.get_spi_targets())
@@ -77,14 +65,6 @@
                 )
                 if name:
                     targets.add(name)
-=======
-    top_events = getattr(app, "top_events", []) if app else []
-    targets.update(
-        getattr(te, "validation_desc", "")
-        for te in top_events
-        if getattr(te, "validation_desc", "")
-    )
->>>>>>> 56fd888f
     return sorted(targets)
 
 
