--- conflicted
+++ resolved
@@ -168,7 +168,6 @@
             color = f"#{r:02x}{g:02x}{b:02x}"
             self.canvas.create_line(0, i, self.canvas_size, i, fill=color)
 
-<<<<<<< HEAD
         # Add subtle lighting and shadow on the floor to avoid a flat black look
         cx = self.canvas_size / 2
         cy = self.canvas_size
@@ -195,18 +194,6 @@
             stipple="gray25",
             tags="floor",
         )
-=======
-    def _draw_floor(self):
-        """Add a darkening gradient at the bottom to mimic a horizon."""
-        horizon = int(self.canvas_size * 0.6)
-        steps = self.canvas_size - horizon
-        for i in range(steps):
-            ratio = i / steps
-            level = int(40 * (1 - ratio))
-            color = f"#{level:02x}{level:02x}{level:02x}"
-            y = horizon + i
-            self.canvas.create_line(0, y, self.canvas_size, y, fill=color, tags="floor")
->>>>>>> 9658f7cb
 
     def _project(self, x, y, z):
         """Project 3D point onto 2D canvas."""
