--- conflicted
+++ resolved
@@ -47,10 +47,6 @@
         )
         self.canvas.pack()
         self._draw_gradient()
-<<<<<<< HEAD
-=======
-        self._draw_cloud()
->>>>>>> 1dafb382
         self._draw_floor()
         self._center()
         # Initialize cube geometry
