# Author: ChatGPT
import tkinter as tk
from tkinter import ttk, simpledialog

from gui import messagebox
from gui.toolboxes import configure_table_style
from analysis.models import (
    AttackPath,
    DamageScenario,
    FunctionThreat,
    ThreatScenario,
    ThreatEntry,
)
from sysml.sysml_repository import SysMLRepository


class ThreatDialog(simpledialog.Dialog):
    """Dialog for creating or editing a threat analysis entry."""

    def __init__(self, parent, app, entry=None):
        self.app = app
        self.entry = entry if entry else ThreatEntry("", [])
        super().__init__(parent, title="Edit Threat Entry")

    # ------------------------------------------------------------------
    def body(self, master):
        master.columnconfigure(0, weight=1)
        master.rowconfigure(0, weight=1)

        nb = ttk.Notebook(master)
        nb.grid(row=0, column=0, sticky="nsew")

        # Asset Identification tab --------------------------------------
        asset_tab = ttk.Frame(nb)
        nb.add(asset_tab, text="Asset Identification")
        asset_tab.columnconfigure(0, weight=1)
        asset_tab.rowconfigure(2, weight=1)
        asset_tab.rowconfigure(4, weight=1)

        ai_top = ttk.Frame(asset_tab)
        ai_top.grid(row=0, column=0, sticky="ew")
        ai_top.columnconfigure(1, weight=1)
        ttk.Label(ai_top, text="Asset:").grid(row=0, column=0, sticky="w")
        self.asset_var = tk.StringVar(value=self.entry.asset)
        assets = self._get_assets(getattr(self.app.active_threat, "diagram", ""))
        self.asset_cb = ttk.Combobox(
            ai_top,
            textvariable=self.asset_var,
            values=assets,
            state="readonly",
        )
        self.asset_cb.grid(row=0, column=1, sticky="ew", padx=2)
        if self.asset_var.get() not in assets:
            self.asset_var.set("")

        func_frame = ttk.Frame(asset_tab)
        func_frame.grid(row=1, column=0, sticky="ew", pady=2)
        func_frame.columnconfigure(1, weight=1)
        ttk.Label(func_frame, text="Function:").grid(row=0, column=0, sticky="w")
        self.func_var = tk.StringVar()
        self.func_cb = ttk.Combobox(
            func_frame,
            textvariable=self.func_var,
            values=self._get_functions(),
            state="readonly",
        )
        self.func_cb.grid(row=0, column=1, sticky="ew", padx=2)
        ttk.Button(func_frame, text="Add", command=self.add_function).grid(
            row=0, column=2, padx=2
        )

        configure_table_style("Threat.Functions.Treeview")
        self.func_tree = ttk.Treeview(
            asset_tab,
            columns=("function",),
            show="headings",
            style="Threat.Functions.Treeview",
        )
        self.func_tree.heading("function", text="Function")
        self.func_tree.column("function", width=680, stretch=True)
        self.func_tree.grid(row=2, column=0, sticky="nsew", padx=2)
        fscroll = ttk.Scrollbar(asset_tab, orient="vertical", command=self.func_tree.yview)
        self.func_tree.configure(yscrollcommand=fscroll.set)
        fscroll.grid(row=2, column=1, sticky="ns")
        self.func_tree.bind("<<TreeviewSelect>>", self.on_func_select)
        ttk.Button(asset_tab, text="Remove Function", command=self.remove_function).grid(
            row=3, column=0, sticky="w", padx=2, pady=2
        )
        for fn in self.entry.functions:
            self.func_tree.insert("", tk.END, values=(fn.name,))
        if self.entry.functions:
            first = self.func_tree.get_children()[0]
            self.func_tree.selection_set(first)
            self.func_tree.focus(first)

        ds_frame = ttk.Frame(asset_tab)
        ds_frame.grid(row=4, column=0, sticky="nsew")
        configure_table_style("Threat.Damage.Treeview")
        self.ds_tree = ttk.Treeview(
            ds_frame,
            columns=("scenario", "type"),
            show="headings",
            style="Threat.Damage.Treeview",
        )
        self.ds_tree.heading("scenario", text="Damage Scenario")
        self.ds_tree.heading("type", text="Type")
        self.ds_tree.column("scenario", width=560, stretch=True)
        self.ds_tree.column("type", width=120, stretch=True)
        self.ds_tree.pack(side=tk.LEFT, fill=tk.BOTH, expand=True)
        ds_scroll = ttk.Scrollbar(ds_frame, orient="vertical", command=self.ds_tree.yview)
        self.ds_tree.configure(yscrollcommand=ds_scroll.set)
        ds_scroll.pack(side=tk.RIGHT, fill=tk.Y)
        self.ds_tree.bind("<<TreeviewSelect>>", self.on_ds_select)

        ds_edit = ttk.Frame(asset_tab)
        ds_edit.grid(row=5, column=0, sticky="ew", pady=2)
        ds_edit.columnconfigure(1, weight=1)
        ds_edit.columnconfigure(3, weight=1)
        ttk.Label(ds_edit, text="Damage Scenario:").grid(row=0, column=0, sticky="w")
        self.ds_scenario_var = tk.StringVar()
        ttk.Entry(ds_edit, textvariable=self.ds_scenario_var).grid(row=0, column=1, sticky="ew", padx=2)
        ttk.Label(ds_edit, text="Type:").grid(row=0, column=2, sticky="w")
        self.ds_type_var = tk.StringVar()
        self.ds_type_cb = ttk.Combobox(
            ds_edit,
            textvariable=self.ds_type_var,
            values=["Confidentiality", "Integrity", "Availability"],
            state="readonly",
        )
        self.ds_type_cb.grid(row=0, column=3, sticky="ew", padx=2)

        ds_btn = ttk.Frame(asset_tab)
        ds_btn.grid(row=6, column=0, sticky="ew")
        ttk.Button(ds_btn, text="Add", command=self.add_damage_scenario).pack(
            side=tk.LEFT, padx=2, pady=2
        )
        ttk.Button(ds_btn, text="Update", command=self.update_damage_scenario).pack(
            side=tk.LEFT, padx=2, pady=2
        )
        ttk.Button(ds_btn, text="Delete", command=self.del_damage_scenario).pack(
            side=tk.LEFT, padx=2, pady=2
        )

        # Threat Analysis tab -------------------------------------------
        threat_tab = ttk.Frame(nb)
        nb.add(threat_tab, text="Threat Analysis")
        threat_tab.columnconfigure(0, weight=1)
        threat_tab.rowconfigure(0, weight=1)

        ta_frame = ttk.Frame(threat_tab)
        ta_frame.grid(row=0, column=0, sticky="nsew")
        ta_frame.columnconfigure(0, weight=1)
        ta_frame.rowconfigure(0, weight=1)
        ta_frame.rowconfigure(1, weight=1)
        configure_table_style("Threat.Scenarios.Treeview")
        self.threat_tree = ttk.Treeview(
            ta_frame,
            columns=("stride", "scenario"),
            show="headings",
            style="Threat.Scenarios.Treeview",
        )
        self.threat_tree.heading("stride", text="STRIDE")
        self.threat_tree.heading("scenario", text="Threat Scenario")
        self.threat_tree.column("stride", width=120, stretch=True)
        self.threat_tree.column("scenario", width=560, stretch=True)
        self.threat_tree.bind("<<TreeviewSelect>>", self.on_threat_select)
        self.threat_tree.grid(row=0, column=0, sticky="nsew")
        tscroll = ttk.Scrollbar(ta_frame, orient="vertical", command=self.threat_tree.yview)
        self.threat_tree.configure(yscrollcommand=tscroll.set)
        tscroll.grid(row=0, column=1, sticky="ns")

        configure_table_style("Threat.Paths.Treeview")
        self.path_tree = ttk.Treeview(
            ta_frame,
            columns=("path",),
            show="headings",
            style="Threat.Paths.Treeview",
        )
        self.path_tree.heading("path", text="Attack Path")
        self.path_tree.column("path", width=680, stretch=True)
        self.path_tree.grid(row=1, column=0, sticky="nsew")
        pscroll = ttk.Scrollbar(ta_frame, orient="vertical", command=self.path_tree.yview)
        self.path_tree.configure(yscrollcommand=pscroll.set)
        pscroll.grid(row=1, column=1, sticky="ns")
        self.path_tree.bind("<<TreeviewSelect>>", self.on_path_select)

        ts_edit = ttk.Frame(threat_tab)
        ts_edit.grid(row=1, column=0, sticky="ew", pady=2)
        ts_edit.columnconfigure(1, weight=1)
        ts_edit.columnconfigure(3, weight=1)
        ttk.Label(ts_edit, text="STRIDE:").grid(row=0, column=0, sticky="w")
        self.threat_stride_var = tk.StringVar()
        self.threat_stride_cb = ttk.Combobox(
            ts_edit,
            textvariable=self.threat_stride_var,
            values=[
                "Spoofing",
                "Tampering",
                "Repudiation",
                "Information disclosure",
                "Denial of service",
                "Elevation of privilege",
            ],
            state="readonly",
        )
        self.threat_stride_cb.grid(row=0, column=1, sticky="ew", padx=2)
        ttk.Label(ts_edit, text="Threat Scenario:").grid(row=0, column=2, sticky="w")
        self.threat_scenario_var = tk.StringVar()
        ttk.Entry(ts_edit, textvariable=self.threat_scenario_var).grid(
            row=0, column=3, sticky="ew", padx=2
        )

        ts_btn = ttk.Frame(threat_tab)
        ts_btn.grid(row=2, column=0, sticky="ew")
        ttk.Button(ts_btn, text="Add", command=self.add_threat_scenario).pack(
            side=tk.LEFT, padx=2, pady=2
        )
        ttk.Button(ts_btn, text="Update", command=self.update_threat_scenario).pack(
            side=tk.LEFT, padx=2, pady=2
        )
        ttk.Button(ts_btn, text="Delete", command=self.del_threat_scenario).pack(
            side=tk.LEFT, padx=2, pady=2
        )

        path_edit = ttk.Frame(threat_tab)
        path_edit.grid(row=3, column=0, sticky="ew", pady=2)
        path_edit.columnconfigure(1, weight=1)
        ttk.Label(path_edit, text="Attack Path:").grid(row=0, column=0, sticky="w")
        self.path_var = tk.StringVar()
        ttk.Entry(path_edit, textvariable=self.path_var).grid(
            row=0, column=1, sticky="ew", padx=2
        )

        path_btn = ttk.Frame(threat_tab)
        path_btn.grid(row=4, column=0, sticky="ew")
        ttk.Button(path_btn, text="Add", command=self.add_attack_path).pack(
            side=tk.LEFT, padx=2, pady=2
        )
        ttk.Button(path_btn, text="Update", command=self.update_attack_path).pack(
            side=tk.LEFT, padx=2, pady=2
        )
        ttk.Button(path_btn, text="Delete", command=self.del_attack_path).pack(
            side=tk.LEFT, padx=2, pady=2
        )

        self.refresh_ds()
        return nb


    # ------------------------------------------------------------------
    # Data helpers
    # ------------------------------------------------------------------
    def _get_assets(self, diag_id):
        repo = SysMLRepository.get_instance()
        names = set()
        diag = repo.diagrams.get(diag_id) if diag_id else None
        if diag:
            for obj in getattr(diag, "objects", []):
                typ = obj.get("obj_type") or obj.get("type")
                if typ in {"Part", "Port", "Flow", "Connector"}:
                    name = obj.get("properties", {}).get("name")
                    if not name:
                        elem_id = obj.get("element_id")
                        if elem_id and elem_id in repo.elements:
                            name = repo.elements[elem_id].name
                    if name:
                        names.add(name)
            for conn in getattr(diag, "connections", []):
                name = conn.get("name")
                if name:
                    names.add(name)
        return sorted(names)

    def _get_functions(self):
        return self.app.get_all_action_names()

    # ------------------------------------------------------------------
    # Function helpers
    # ------------------------------------------------------------------
    def _selected_func_idx(self):
        sel = self.func_tree.selection()
        return self.func_tree.index(sel[0]) if sel else None

    def add_function(self):
        func = self.func_var.get()
        existing = [self.func_tree.item(iid, "values")[0] for iid in self.func_tree.get_children()]
        if func and func not in existing:
            self.entry.functions.append(FunctionThreat(func))
            item = self.func_tree.insert("", tk.END, values=(func,))
            self.func_tree.selection_set(item)
            self.func_tree.focus(item)
            self.on_func_select()
        self.func_var.set("")

    def remove_function(self):
        sel = self.func_tree.selection()
        if sel:
            idx = self.func_tree.index(sel[0])
            self.func_tree.delete(sel[0])
            del self.entry.functions[idx]
            self.refresh_ds()

    def on_func_select(self, *_):
        self.refresh_ds()

    # ------------------------------------------------------------------
    def on_ds_select(self, *_):
        func_idx = self._selected_func_idx()
        sel = self.ds_tree.selection()
        if func_idx is not None and sel:
            func = self.entry.functions[func_idx]
            ds = func.damage_scenarios[int(sel[0])]
            self.ds_scenario_var.set(ds.scenario)
            self.ds_type_var.set(ds.dtype)
        else:
            self.ds_scenario_var.set("")
            self.ds_type_var.set("")
        self.refresh_threats()

    def on_threat_select(self, *_):
        func_idx = self._selected_func_idx()
        ds_sel = self.ds_tree.selection()
        sel = self.threat_tree.selection()
        if func_idx is not None and ds_sel and sel:
            func = self.entry.functions[func_idx]
            ds = func.damage_scenarios[int(ds_sel[0])]
            ts = ds.threats[int(sel[0])]
            self.threat_stride_var.set(ts.stride)
            self.threat_scenario_var.set(ts.scenario)
        else:
            self.threat_stride_var.set("")
            self.threat_scenario_var.set("")
        self.refresh_paths()

    def on_path_select(self, *_):
        func_idx = self._selected_func_idx()
        ds_sel = self.ds_tree.selection()
        ts_sel = self.threat_tree.selection()
        ap_sel = self.path_tree.selection()
        if func_idx is not None and ds_sel and ts_sel and ap_sel:
            func = self.entry.functions[func_idx]
            ds = func.damage_scenarios[int(ds_sel[0])]
            ts = ds.threats[int(ts_sel[0])]
            ap = ts.attack_paths[int(ap_sel[0])]
            self.path_var.set(ap.description)
        else:
            self.path_var.set("")

    def refresh_ds(self):
        self.ds_tree.delete(*self.ds_tree.get_children())
        func_idx = self._selected_func_idx()
        if func_idx is None:
            self.on_ds_select()
            return
        func = self.entry.functions[func_idx]
        for idx, ds in enumerate(func.damage_scenarios):
            self.ds_tree.insert("", "end", iid=str(idx), values=(ds.scenario, ds.dtype))
        self.on_ds_select()

    def refresh_threats(self):
        self.threat_tree.delete(*self.threat_tree.get_children())
        self.path_tree.delete(*self.path_tree.get_children())
        func_idx = self._selected_func_idx()
        ds_sel = self.ds_tree.selection()
        if func_idx is None or not ds_sel:
            return
        func = self.entry.functions[func_idx]
        ds = func.damage_scenarios[int(ds_sel[0])]
        for idx, ts in enumerate(ds.threats):
            self.threat_tree.insert("", "end", iid=str(idx), values=(ts.stride, ts.scenario))
        self.on_threat_select()

    def refresh_paths(self):
        self.path_tree.delete(*self.path_tree.get_children())
        func_idx = self._selected_func_idx()
        ds_sel = self.ds_tree.selection()
        ts_sel = self.threat_tree.selection()
        if func_idx is None or not ds_sel or not ts_sel:
            return
        func = self.entry.functions[func_idx]
        ds = func.damage_scenarios[int(ds_sel[0])]
        ts = ds.threats[int(ts_sel[0])]
        for idx, ap in enumerate(ts.attack_paths):
            self.path_tree.insert("", "end", iid=str(idx), values=(ap.description,))
        self.on_path_select()

    # ------------------------------------------------------------------
    # Damage Scenarios
    # ------------------------------------------------------------------
    def add_damage_scenario(self):
        func_idx = self._selected_func_idx()
        if func_idx is None:
            messagebox.showwarning("Add", "Select a function first")
            return
        scenario = self.ds_scenario_var.get().strip()
        if not scenario:
            messagebox.showwarning("Add", "Enter a damage scenario")
            return
        stype = self.ds_type_var.get().strip()
        func = self.entry.functions[func_idx]
        func.damage_scenarios.append(DamageScenario(scenario, stype))
        self.ds_scenario_var.set("")
        self.ds_type_var.set("")
        self.refresh_ds()

    def update_damage_scenario(self):
        func_idx = self._selected_func_idx()
        sel = self.ds_tree.selection()
        if func_idx is None or not sel:
            messagebox.showwarning("Update", "Select a damage scenario")
            return
        idx = int(sel[0])
        func = self.entry.functions[func_idx]
        ds = func.damage_scenarios[idx]
        ds.scenario = self.ds_scenario_var.get()
        ds.dtype = self.ds_type_var.get()
        self.refresh_ds()

    def del_damage_scenario(self):
        func_idx = self._selected_func_idx()
        sel = self.ds_tree.selection()
        if func_idx is None or not sel:
            return
        idx = int(sel[0])
        func = self.entry.functions[func_idx]
        del func.damage_scenarios[idx]
        self.refresh_ds()
        self.ds_scenario_var.set("")
        self.ds_type_var.set("")

    # ------------------------------------------------------------------
    # Threat Scenarios
    # ------------------------------------------------------------------
    def add_threat_scenario(self):
        func_idx = self._selected_func_idx()
        ds_sel = self.ds_tree.selection()
        if func_idx is None or not ds_sel:
            messagebox.showwarning("Add", "Select a damage scenario first")
            return
        stride = self.threat_stride_var.get().strip()
        scenario = self.threat_scenario_var.get().strip()
        if not stride or not scenario:
            messagebox.showwarning("Add", "Enter STRIDE and scenario")
            return
        func = self.entry.functions[func_idx]
        ds = func.damage_scenarios[int(ds_sel[0])]
        ds.threats.append(ThreatScenario(stride, scenario))
        self.threat_stride_var.set("")
        self.threat_scenario_var.set("")
        self.refresh_threats()

    def update_threat_scenario(self):
        func_idx = self._selected_func_idx()
        ds_sel = self.ds_tree.selection()
        ts_sel = self.threat_tree.selection()
        if func_idx is None or not ds_sel or not ts_sel:
            messagebox.showwarning("Update", "Select a threat scenario")
            return
        func = self.entry.functions[func_idx]
        ds = func.damage_scenarios[int(ds_sel[0])]
        ts = ds.threats[int(ts_sel[0])]
        ts.stride = self.threat_stride_var.get()
        ts.scenario = self.threat_scenario_var.get()
        self.refresh_threats()

    def del_threat_scenario(self):
        func_idx = self._selected_func_idx()
        ds_sel = self.ds_tree.selection()
        ts_sel = self.threat_tree.selection()
        if func_idx is None or not ds_sel or not ts_sel:
            return
        func = self.entry.functions[func_idx]
        ds = func.damage_scenarios[int(ds_sel[0])]
        del ds.threats[int(ts_sel[0])]
        self.refresh_threats()
        self.threat_stride_var.set("")
        self.threat_scenario_var.set("")

    # ------------------------------------------------------------------
    # Attack Paths
    # ------------------------------------------------------------------
    def add_attack_path(self):
        func_idx = self._selected_func_idx()
        ds_sel = self.ds_tree.selection()
        ts_sel = self.threat_tree.selection()
        if func_idx is None or not ds_sel or not ts_sel:
            messagebox.showwarning("Add", "Select a threat scenario first")
            return
        path = self.path_var.get().strip()
        if not path:
            messagebox.showwarning("Add", "Enter an attack path")
            return
        func = self.entry.functions[func_idx]
        ds = func.damage_scenarios[int(ds_sel[0])]
        ts = ds.threats[int(ts_sel[0])]
        ts.attack_paths.append(AttackPath(path))
        self.path_var.set("")
        self.refresh_paths()

    def update_attack_path(self):
        func_idx = self._selected_func_idx()
        ds_sel = self.ds_tree.selection()
        ts_sel = self.threat_tree.selection()
        ap_sel = self.path_tree.selection()
        if func_idx is None or not ds_sel or not ts_sel or not ap_sel:
            messagebox.showwarning("Update", "Select an attack path")
            return
        func = self.entry.functions[func_idx]
        ds = func.damage_scenarios[int(ds_sel[0])]
        ts = ds.threats[int(ts_sel[0])]
        ap = ts.attack_paths[int(ap_sel[0])]
        ap.description = self.path_var.get()
        self.refresh_paths()

    def del_attack_path(self):
        func_idx = self._selected_func_idx()
        ds_sel = self.ds_tree.selection()
        ts_sel = self.threat_tree.selection()
        ap_sel = self.path_tree.selection()
        if func_idx is None or not ds_sel or not ts_sel or not ap_sel:
            return
        func = self.entry.functions[func_idx]
        ds = func.damage_scenarios[int(ds_sel[0])]
        ts = ds.threats[int(ts_sel[0])]
        del ts.attack_paths[int(ap_sel[0])]
        self.refresh_paths()
        self.path_var.set("")

    # ------------------------------------------------------------------
    def apply(self):
        self.entry.asset = self.asset_var.get()
        self.result = self.entry

    # ------------------------------------------------------------------
    def buttonbox(self):
        """Add explicit OK/Cancel buttons and set dialog size."""
        box = ttk.Frame(self)
        box.grid(row=1, column=0, sticky="ew", padx=5, pady=5)

        ok_btn = ttk.Button(
            box, text="OK", width=10, command=self.ok, default=tk.ACTIVE
        )
<<<<<<< HEAD
        ok_btn.pack(side=tk.RIGHT, padx=5)
=======
        ok_btn.pack(side=tk.LEFT, padx=5, pady=5)
>>>>>>> 5685e0c6
        cancel_btn = ttk.Button(box, text="Cancel", width=10, command=self.cancel)
        cancel_btn.pack(side=tk.RIGHT, padx=5)

        ok_btn.focus_set()
        self.bind("<Return>", self.ok)
        self.bind("<Escape>", self.cancel)

        # Resize after layout so width/height are accurate
        self.after_idle(self._set_initial_size)

    def _set_initial_size(self):
        """Shrink dialog while ensuring controls remain visible."""
        self.update_idletasks()
        width = max(self.winfo_width(), self.winfo_reqwidth(), 800)
        height = max(self.winfo_height() // 2, 600)
        self.geometry(f"{width}x{height}")
        self.resizable(False, False)<|MERGE_RESOLUTION|>--- conflicted
+++ resolved
@@ -540,11 +540,7 @@
         ok_btn = ttk.Button(
             box, text="OK", width=10, command=self.ok, default=tk.ACTIVE
         )
-<<<<<<< HEAD
         ok_btn.pack(side=tk.RIGHT, padx=5)
-=======
-        ok_btn.pack(side=tk.LEFT, padx=5, pady=5)
->>>>>>> 5685e0c6
         cancel_btn = ttk.Button(box, text="Cancel", width=10, command=self.cancel)
         cancel_btn.pack(side=tk.RIGHT, padx=5)
 
