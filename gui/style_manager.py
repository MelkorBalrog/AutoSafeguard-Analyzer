--- conflicted
+++ resolved
@@ -16,12 +16,9 @@
     def __init__(self):
         self.styles = {}
         self.canvas_bg = "#FFFFFF"
-<<<<<<< HEAD
         # Default outline color follows canvas background.  For light
         # backgrounds we use black outlines, while a dark canvas uses
         # white outlines for visibility.
-=======
->>>>>>> cc202433
         self.outline_color = "black"
         try:
             self.load_style(_DEFAULT_STYLE)
@@ -50,19 +47,8 @@
         canvas = root.find('canvas')
         if canvas is not None:
             self.canvas_bg = canvas.get('color', "#FFFFFF")
-<<<<<<< HEAD
         # Determine default outline color based on canvas brightness.
         self.outline_color = "#FFFFFF" if self._is_dark(self.canvas_bg) else "black"
-=======
-        # Choose a contrasting outline color based on canvas brightness.
-        try:
-            bg = self.canvas_bg.lstrip('#')
-            r, g, b = int(bg[0:2], 16), int(bg[2:4], 16), int(bg[4:6], 16)
-            brightness = (r * 299 + g * 587 + b * 114) / 1000
-            self.outline_color = "white" if brightness < 128 else "black"
-        except Exception:
-            self.outline_color = "black"
->>>>>>> cc202433
         for obj in root.findall('object'):
             typ = obj.get('type')
             color = obj.get('color')
