--- conflicted
+++ resolved
@@ -626,11 +626,7 @@
                 self.obj.properties["definition"] = def_id
                 if self.obj.element_id and self.obj.element_id in repo.elements:
                     repo.elements[self.obj.element_id].properties["definition"] = def_id
-
-<<<<<<< HEAD
-
-=======
->>>>>>> 58c30cf8
+                    
 class ConnectionDialog(simpledialog.Dialog):
     """Edit connection style and custom routing points."""
 
@@ -723,10 +719,6 @@
         ]
         super().__init__(master, "Internal Block Diagram", tools, diagram_id)
 
-<<<<<<< HEAD
-
-=======
->>>>>>> 58c30cf8
 class NewDiagramDialog(simpledialog.Dialog):
     """Dialog to create a new diagram and assign a name and type."""
 
@@ -748,10 +740,6 @@
         self.name = self.name_var.get()
         self.diag_type = self.type_var.get()
 
-<<<<<<< HEAD
-
-=======
->>>>>>> 58c30cf8
 class DiagramPropertiesDialog(simpledialog.Dialog):
     """Dialog to edit a diagram's metadata."""
 
@@ -775,10 +763,6 @@
         self.diagram.description = self.desc_var.get()
         self.diagram.color = self.color_var.get()
 
-<<<<<<< HEAD
-
-=======
->>>>>>> 58c30cf8
 class ArchitectureManagerDialog(tk.Toplevel):
     """Manage packages and diagrams in a hierarchical tree."""
 
