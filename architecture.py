import tkinter as tk
from tkinter import ttk, simpledialog, messagebox
from dataclasses import dataclass, field
from typing import Dict, List, Tuple

from sysml_repository import SysMLRepository, SysMLDiagram

from sysml_spec import SYSML_PROPERTIES


_next_obj_id = 1


def _get_next_id() -> int:
    global _next_obj_id
    val = _next_obj_id
    _next_obj_id += 1
    return val


@dataclass
class SysMLObject:
    obj_id: int
    obj_type: str
    x: float
    y: float
    element_id: str | None = None
    width: float = 80.0
    height: float = 40.0
    properties: Dict[str, str] = field(default_factory=dict)


@dataclass
class DiagramConnection:
    src: int
    dst: int
    conn_type: str
    style: str = "Straight"  # Straight, Squared, Custom
    points: List[Tuple[float, float]] = field(default_factory=list)


class SysMLDiagramWindow(tk.Toplevel):
    """Base window for simple SysML diagrams with zoom and pan support."""

    def __init__(self, master, title, tools, diagram_id: str | None = None):
        super().__init__(master)
        self.title(title)
        self.geometry("800x600")

        self.repo = SysMLRepository.get_instance()
        if diagram_id and diagram_id in self.repo.diagrams:
            diagram = self.repo.diagrams[diagram_id]
        else:
            diagram = self.repo.create_diagram(title, name=title, diag_id=diagram_id)
        self.diagram_id = diagram.diag_id
        self.protocol("WM_DELETE_WINDOW", self.on_close)

        # Load any saved objects and connections for this diagram
        self.objects: List[SysMLObject] = [
            SysMLObject(**data) for data in getattr(diagram, "objects", [])
        ]
        self.connections: List[DiagramConnection] = [
            DiagramConnection(**data) for data in getattr(diagram, "connections", [])
        ]
        if self.objects:
            global _next_obj_id
            _next_obj_id = max(o.obj_id for o in self.objects) + 1

        self.zoom = 1.0
        self.current_tool = None
        self.start = None
        self.selected_obj: SysMLObject | None = None
        self.drag_offset = (0, 0)
        self.clipboard: SysMLObject | None = None

        self.toolbox = ttk.Frame(self)
        self.toolbox.pack(side=tk.LEFT, fill=tk.Y)

        # Always provide a select tool
        tools = ["Select"] + tools
        for tool in tools:
            ttk.Button(self.toolbox, text=tool,
                       command=lambda t=tool: self.select_tool(t)).pack(
                fill=tk.X, padx=2, pady=2)

        self.canvas = tk.Canvas(self, bg="white")
        self.canvas.pack(side=tk.RIGHT, fill=tk.BOTH, expand=True)

        self.canvas.bind("<Button-1>", self.on_left_press)
        self.canvas.bind("<B1-Motion>", self.on_left_drag)
        self.canvas.bind("<ButtonRelease-1>", self.on_left_release)
        self.canvas.bind("<Double-Button-1>", self.on_double_click)
        self.canvas.bind("<ButtonPress-3>", self.on_rc_press)
        self.canvas.bind("<B3-Motion>", self.on_rc_drag)
        self.canvas.bind("<Control-MouseWheel>", self.on_ctrl_mousewheel)
        self.bind("<Control-c>", self.copy_selected)
        self.bind("<Control-x>", self.cut_selected)
        self.bind("<Control-v>", self.paste_selected)
        self.bind("<Delete>", self.delete_selected)

        self.redraw()

    def select_tool(self, tool):
        self.current_tool = tool
        self.start = None
        cursor = "arrow"
        if tool != "Select":
            cursor = "crosshair" if tool in (
                "Association",
                "Include",
                "Extend",
                "Flow",
                "Connector",
            ) else "tcross"
        self.canvas.configure(cursor=cursor)

    # ------------------------------------------------------------
    # Event handlers
    # ------------------------------------------------------------
    def on_left_press(self, event):
        x = self.canvas.canvasx(event.x)
        y = self.canvas.canvasy(event.y)
        obj = self.find_object(x, y)
        t = self.current_tool

        if t in ("Association", "Include", "Extend", "Flow", "Connector"):
            if self.start is None:
                if obj:
                    self.start = obj
            else:
                if obj and obj != self.start:
                    conn = DiagramConnection(self.start.obj_id, obj.obj_id, t)
                    self.connections.append(conn)
                    src_id = self.start.element_id
                    dst_id = obj.element_id
                    if src_id and dst_id:
                        rel = self.repo.create_relationship(t, src_id, dst_id)
                        self.repo.add_relationship_to_diagram(self.diagram_id, rel.rel_id)
                    ConnectionDialog(self, conn)
                self.start = None
                self.redraw()
        elif t and t != "Select":
            pkg = self.repo.diagrams[self.diagram_id].package
            element = self.repo.create_element(t, owner=pkg)
            self.repo.add_element_to_diagram(self.diagram_id, element.elem_id)
            new_obj = SysMLObject(_get_next_id(), t, x / self.zoom, y / self.zoom,
                                  element_id=element.elem_id)
            if t == "Block":
                new_obj.height = 140.0
                new_obj.width = 160.0
<<<<<<< HEAD
            elif t == "System Boundary":
                new_obj.width = 200.0
                new_obj.height = 120.0
            elif t in ("Decision", "Merge"):
                new_obj.width = 40.0
                new_obj.height = 40.0
            elif t == "Initial":
                new_obj.width = 20.0
                new_obj.height = 20.0
            elif t == "Final":
                new_obj.width = 30.0
                new_obj.height = 30.0
            elif t in ("Fork", "Join"):
                new_obj.width = 60.0
                new_obj.height = 10.0
            key = f"{t.replace(' ', '')}Usage"
=======
            key = t.replace(' ', '')
            if not key.endswith('Usage'):
                key += 'Usage'
>>>>>>> 401573c5
            for prop in SYSML_PROPERTIES.get(key, []):
                new_obj.properties.setdefault(prop, "")
            element.properties.update(new_obj.properties)
            self.objects.append(new_obj)
            self.redraw()
        else:
            if obj:
                self.selected_obj = obj
                self.drag_offset = (x / self.zoom - obj.x, y / self.zoom - obj.y)
            else:
                self.selected_obj = None

    def on_left_drag(self, event):
        if not self.selected_obj:
            return
        x = self.canvas.canvasx(event.x)
        y = self.canvas.canvasy(event.y)
        if self.selected_obj.obj_type == "Port" and "parent" in self.selected_obj.properties:
            parent = self.get_object(int(self.selected_obj.properties["parent"]))
            if parent:
                self.selected_obj.x = x / self.zoom
                self.selected_obj.y = y / self.zoom
                self.snap_port_to_parent(self.selected_obj, parent)
        else:
            self.selected_obj.x = x / self.zoom - self.drag_offset[0]
            self.selected_obj.y = y / self.zoom - self.drag_offset[1]
        self.redraw()

    def on_left_release(self, _event):
        self.start = None

    def on_double_click(self, event):
        x = self.canvas.canvasx(event.x)
        y = self.canvas.canvasy(event.y)
        obj = self.find_object(x, y)
        if obj:
            diag_id = self.repo.get_linked_diagram(obj.element_id)
            if diag_id and diag_id in self.repo.diagrams:
                diag = self.repo.diagrams[diag_id]
                if diag.diag_type == "Activity Diagram":
                    ActivityDiagramWindow(self.master, diagram_id=diag_id)
                    return
                if diag.diag_type == "Internal Block Diagram":
                    InternalBlockDiagramWindow(self.master, diagram_id=diag_id)
                    return
            SysMLObjectDialog(self, obj)
            self.redraw()
        else:
            conn = self.find_connection(x, y)
            if conn:
                ConnectionDialog(self, conn)
                self.redraw()

    def on_rc_press(self, event):
        self.canvas.scan_mark(event.x, event.y)

    def on_rc_drag(self, event):
        self.canvas.scan_dragto(event.x, event.y, gain=1)

    def on_ctrl_mousewheel(self, event):
        if event.delta > 0:
            self.zoom_in()
        else:
            self.zoom_out()

    # ------------------------------------------------------------
    # Utility methods
    # ------------------------------------------------------------
    def find_object(self, x: float, y: float) -> SysMLObject | None:
        for obj in reversed(self.objects):
            ox = obj.x * self.zoom
            oy = obj.y * self.zoom
            w = obj.width * self.zoom / 2
            h = obj.height * self.zoom / 2
            if ox - w <= x <= ox + w and oy - h <= y <= oy + h:
                return obj
        return None

    def _dist_to_segment(self, p, a, b) -> float:
        px, py = p
        ax, ay = a
        bx, by = b
        if ax == bx and ay == by:
            return ((px - ax) ** 2 + (py - ay) ** 2) ** 0.5
        t = ((px - ax) * (bx - ax) + (py - ay) * (by - ay)) / ((bx - ax) ** 2 + (by - ay) ** 2)
        t = max(0, min(1, t))
        lx = ax + t * (bx - ax)
        ly = ay + t * (by - ay)
        return ((px - lx) ** 2 + (py - ly) ** 2) ** 0.5

    def find_connection(self, x: float, y: float) -> DiagramConnection | None:
        for conn in self.connections:
            src = self.get_object(conn.src)
            dst = self.get_object(conn.dst)
            if not src or not dst:
                continue
            points = [(src.x * self.zoom, src.y * self.zoom)]
            if conn.style == "Squared":
                midx = (src.x + dst.x) / 2 * self.zoom
                points.extend([(midx, points[-1][1]), (midx, dst.y * self.zoom)])
            elif conn.style == "Custom":
                for px, py in conn.points:
                    xpt = px * self.zoom
                    ypt = py * self.zoom
                    last = points[-1]
                    points.extend([(xpt, last[1]), (xpt, ypt)])
            points.append((dst.x * self.zoom, dst.y * self.zoom))
            for a, b in zip(points[:-1], points[1:]):
                if self._dist_to_segment((x, y), a, b) <= 5:
                    return conn
        return None

    def snap_port_to_parent(self, port: SysMLObject, parent: SysMLObject) -> None:
        px = port.x
        py = port.y
        left = parent.x - parent.width / 2
        right = parent.x + parent.width / 2
        top = parent.y - parent.height / 2
        bottom = parent.y + parent.height / 2
        d_left = abs(px - left)
        d_right = abs(px - right)
        d_top = abs(py - top)
        d_bottom = abs(py - bottom)
        min_d = min(d_left, d_right, d_top, d_bottom)
        if min_d == d_left:
            port.x = left
            port.y = min(max(py, top), bottom)
            port.properties["side"] = "W"
        elif min_d == d_right:
            port.x = right
            port.y = min(max(py, top), bottom)
            port.properties["side"] = "E"
        elif min_d == d_top:
            port.y = top
            port.x = min(max(px, left), right)
            port.properties["side"] = "N"
        else:
            port.y = bottom
            port.x = min(max(px, left), right)
            port.properties["side"] = "S"

    def edge_point(self, obj: SysMLObject, tx: float, ty: float) -> Tuple[float, float]:
        x = obj.x * self.zoom
        y = obj.y * self.zoom
        if obj.obj_type == "Port":
            return x, y
        w = obj.width * self.zoom / 2
        h = obj.height * self.zoom / 2
        dx = tx - x
        dy = ty - y
        if abs(dx) > abs(dy):
            if dx > 0:
                x += w
                y += dy * (w / abs(dx)) if dx != 0 else 0
            else:
                x -= w
                y += dy * (w / abs(dx)) if dx != 0 else 0
        else:
            if dy > 0:
                y += h
                x += dx * (h / abs(dy)) if dy != 0 else 0
            else:
                y -= h
                x += dx * (h / abs(dy)) if dy != 0 else 0
        return x, y

    def sync_ports(self, part: SysMLObject) -> None:
        names: List[str] = []
        block_id = part.properties.get("definition")
        if block_id and block_id in self.repo.elements:
            block_elem = self.repo.elements[block_id]
            names.extend([p.strip() for p in block_elem.properties.get("ports", "").split(",") if p.strip()])
        names.extend([p.strip() for p in part.properties.get("ports", "").split(",") if p.strip()])
        existing = {o.properties.get("name"): o for o in self.objects if o.obj_type == "Port" and o.properties.get("parent") == str(part.obj_id)}
        for n in names:
            if n not in existing:
                port = SysMLObject(_get_next_id(), "Port", part.x + part.width/2 + 20, part.y,
                                   properties={"name": n, "parent": str(part.obj_id), "side": "E"})
                self.snap_port_to_parent(port, part)
                self.objects.append(port)
                existing[n] = port
        for n, obj in list(existing.items()):
            if n not in names:
                self.objects.remove(obj)

    def zoom_in(self):
        self.zoom *= 1.2
        self.redraw()

    def zoom_out(self):
        self.zoom /= 1.2
        self.redraw()

    def redraw(self):
        self.canvas.delete("all")
        for obj in list(self.objects):
            if obj.obj_type == "Part":
                self.sync_ports(obj)
            self.draw_object(obj)
        for conn in self.connections:
            src = self.get_object(conn.src)
            dst = self.get_object(conn.dst)
            if src and dst:
                self.draw_connection(src, dst, conn)
        self.canvas.config(scrollregion=self.canvas.bbox("all"))

    def draw_object(self, obj: SysMLObject):
        x = obj.x * self.zoom
        y = obj.y * self.zoom
        w = obj.width * self.zoom / 2
        h = obj.height * self.zoom / 2
        if obj.obj_type == "Actor":
            sx = obj.width / 80.0 * self.zoom
            sy = obj.height / 40.0 * self.zoom
            self.canvas.create_oval(x - 10 * sx, y - 30 * sy,
                                    x + 10 * sx, y - 10 * sy)
            self.canvas.create_line(x, y - 10 * sy, x, y + 20 * sy)
            self.canvas.create_line(x - 15 * sx, y, x + 15 * sx, y)
            self.canvas.create_line(x, y + 20 * sy,
                                    x - 10 * sx, y + 40 * sy)
            self.canvas.create_line(x, y + 20 * sy,
                                    x + 10 * sx, y + 40 * sy)
        elif obj.obj_type == "Use Case":
            self.canvas.create_oval(x - w, y - h, x + w, y + h)
        elif obj.obj_type == "System Boundary":
            self.canvas.create_rectangle(x - w, y - h, x + w, y + h,
                                        dash=(4, 2))
        elif obj.obj_type in ("Action Usage", "Action", "Part", "Port"):
            dash = ()
            fill = ""
            if obj.obj_type == "Part":
                dash = (4, 2)
            if obj.obj_type == "Port":
                side = obj.properties.get("side", "E")
                sz = 10 * self.zoom
                if side == "E":
                    pts = [
                        (x - sz, y - sz),
                        (x - sz, y + sz),
                        (x + sz, y)
                    ]
                elif side == "W":
                    pts = [
                        (x + sz, y - sz),
                        (x + sz, y + sz),
                        (x - sz, y)
                    ]
                elif side == "N":
                    pts = [
                        (x - sz, y + sz),
                        (x + sz, y + sz),
                        (x, y - sz)
                    ]
                else:
                    pts = [
                        (x - sz, y - sz),
                        (x + sz, y - sz),
                        (x, y + sz)
                    ]
                self.canvas.create_polygon(*pts, fill="black")
            else:
                self.canvas.create_rectangle(x - w, y - h, x + w, y + h,
                                            dash=dash, fill=fill)
        elif obj.obj_type == "Block":
            left, top = x - w, y - h
            right, bottom = x + w, y + h
            self.canvas.create_rectangle(left, top, right, bottom)
            header = f"<<block>> {obj.properties.get('name', '')}".strip()
            self.canvas.create_line(left, top + 20 * self.zoom, right, top + 20 * self.zoom)
            self.canvas.create_text(left + 4 * self.zoom, top + 10 * self.zoom, text=header, anchor="w")
            compartments = [
                ("Attributes", obj.properties.get("valueProperties", "")),
                ("Parts", obj.properties.get("partProperties", "")),
                ("References", obj.properties.get("referenceProperties", "")),
                ("Operations", obj.properties.get("operations", "")),
                ("Constraints", obj.properties.get("constraintProperties", "")),
                ("Ports", obj.properties.get("ports", "")),
            ]
            cy = top + 20 * self.zoom
            for label, text in compartments:
                self.canvas.create_line(left, cy, right, cy)
                display = f"{label}: {text}" if text else f"{label}:"
                self.canvas.create_text(left + 4 * self.zoom, cy + 10 * self.zoom, text=display, anchor="w")
                cy += 20 * self.zoom
        elif obj.obj_type in ("Initial", "Final"):
            if obj.obj_type == "Initial":
                r = min(obj.width, obj.height) / 2 * self.zoom
                self.canvas.create_oval(x - r, y - r, x + r, y + r, fill="black")
            else:
                r = min(obj.width, obj.height) / 2 * self.zoom
                inner = max(r - 5 * self.zoom, 0)
                self.canvas.create_oval(x - r, y - r, x + r, y + r)
                self.canvas.create_oval(x - inner, y - inner, x + inner, y + inner,
                                        fill="black")
        elif obj.obj_type in ("Decision", "Merge"):
            self.canvas.create_polygon(x, y - h,
                                      x + w, y,
                                      x, y + h,
                                      x - w, y,
                                      fill="white", outline="black")
        elif obj.obj_type in ("Fork", "Join"):
            half = obj.width / 2 * self.zoom
            self.canvas.create_rectangle(x - half, y - 5 * self.zoom,
                                        x + half, y + 5 * self.zoom,
                                        fill="black")
        else:
            self.canvas.create_rectangle(x - w, y - h, x + w, y + h)

        if obj.obj_type != "Block":
            name = obj.properties.get("name", obj.obj_type)
            if obj.obj_type == "Part":
                def_id = obj.properties.get("definition")
                if def_id and def_id in self.repo.elements:
                    def_name = self.repo.elements[def_id].name or def_id
                    name = f"{name} : {def_name}"
            label_lines = [name]
            key = obj.obj_type.replace(' ', '')
            if not key.endswith('Usage'):
                key += 'Usage'
            for prop in SYSML_PROPERTIES.get(key, []):
                val = obj.properties.get(prop)
                if val:
                    label_lines.append(f"{prop}: {val}")
            self.canvas.create_text(x, y, text="\n".join(label_lines), anchor="center")

    def draw_connection(self, a: SysMLObject, b: SysMLObject, conn: DiagramConnection):
        axc, ayc = a.x * self.zoom, a.y * self.zoom
        bxc, byc = b.x * self.zoom, b.y * self.zoom
        ax, ay = self.edge_point(a, bxc, byc)
        bx, by = self.edge_point(b, axc, ayc)
        dash = ()
        label = None
        if conn.conn_type in ("Include", "Extend"):
            dash = (4, 2)
            label = f"<<{conn.conn_type.lower()}>>"
        points = [(ax, ay)]
        if conn.style == "Squared":
            midx = (ax + bx) / 2
            points.extend([(midx, ay), (midx, by)])
        elif conn.style == "Custom":
            for px, py in conn.points:
                x = px * self.zoom
                y = py * self.zoom
                last = points[-1]
                points.extend([(x, last[1]), (x, y)])
        points.append((bx, by))
        flat = [coord for pt in points for coord in pt]
        self.canvas.create_line(*flat, arrow=tk.LAST, dash=dash)
        if label:
            mx, my = (ax + bx) / 2, (ay + by) / 2
            self.canvas.create_text(mx, my - 10 * self.zoom, text=label)

    def get_object(self, oid: int) -> SysMLObject | None:
        for o in self.objects:
            if o.obj_id == oid:
                return o
        return None

    # ------------------------------------------------------------
    # Clipboard operations
    # ------------------------------------------------------------
    def copy_selected(self, _event=None):
        if self.selected_obj:
            import copy
            self.clipboard = copy.deepcopy(self.selected_obj)

    def cut_selected(self, _event=None):
        if self.selected_obj:
            import copy
            self.clipboard = copy.deepcopy(self.selected_obj)
            self.remove_object(self.selected_obj)
            self.selected_obj = None
            self.redraw()

    def paste_selected(self, _event=None):
        if self.clipboard:
            import copy
            new_obj = copy.deepcopy(self.clipboard)
            new_obj.obj_id = _get_next_id()
            new_obj.x += 20
            new_obj.y += 20
            self.objects.append(new_obj)
            diag = self.repo.diagrams.get(self.diagram_id)
            if diag and new_obj.element_id and new_obj.element_id not in diag.elements:
                diag.elements.append(new_obj.element_id)
            self.selected_obj = new_obj
            self.redraw()

    def delete_selected(self, _event=None):
        if self.selected_obj:
            self.remove_object(self.selected_obj)
            self.selected_obj = None
            self.redraw()

    def remove_object(self, obj: SysMLObject) -> None:
        if obj in self.objects:
            self.objects.remove(obj)
        self.connections = [c for c in self.connections if c.src != obj.obj_id and c.dst != obj.obj_id]
        diag = self.repo.diagrams.get(self.diagram_id)
        if diag and obj.element_id in diag.elements:
            diag.elements.remove(obj.element_id)

    def on_close(self):
        diag = self.repo.diagrams.get(self.diagram_id)
        if diag:
            diag.objects = [obj.__dict__ for obj in self.objects]
            diag.connections = [conn.__dict__ for conn in self.connections]
        self.destroy()

class SysMLObjectDialog(simpledialog.Dialog):
    """Simple dialog for editing SysML object properties."""

    def __init__(self, master, obj: SysMLObject):
        self.obj = obj
        super().__init__(master, title=f"Edit {obj.obj_type}")

    def body(self, master):
        ttk.Label(master, text="Name:").grid(row=0, column=0, sticky="e", padx=4, pady=4)
        self.name_var = tk.StringVar(value=self.obj.properties.get("name", ""))
        ttk.Entry(master, textvariable=self.name_var).grid(row=0, column=1, padx=4, pady=4)
        ttk.Label(master, text="Width:").grid(row=1, column=0, sticky="e", padx=4, pady=2)
        self.width_var = tk.StringVar(value=str(self.obj.width))
        ttk.Entry(master, textvariable=self.width_var).grid(row=1, column=1, padx=4, pady=2)
        row = 2
        if self.obj.obj_type not in ("Fork", "Join"):
            ttk.Label(master, text="Height:").grid(row=2, column=0, sticky="e", padx=4, pady=2)
            self.height_var = tk.StringVar(value=str(self.obj.height))
            ttk.Entry(master, textvariable=self.height_var).grid(row=2, column=1, padx=4, pady=2)
            row = 3
        else:
            self.height_var = tk.StringVar(value=str(self.obj.height))
        self.entries = {}
        self.listboxes = {}
<<<<<<< HEAD
        key = f"{self.obj.obj_type.replace(' ', '')}Usage"
=======
        row = 3
        key = self.obj.obj_type.replace(" ", "")
        if not key.endswith("Usage"):
            key += "Usage"
>>>>>>> 401573c5
        list_props = {
            "ports",
            "partProperties",
            "referenceProperties",
            "valueProperties",
            "constraintProperties",
            "operations",
        }
        for prop in SYSML_PROPERTIES.get(key, []):
            ttk.Label(master, text=f"{prop}:").grid(row=row, column=0, sticky="e", padx=4, pady=2)
            if prop in list_props:
                lb = tk.Listbox(master, height=4)
                items = [p.strip() for p in self.obj.properties.get(prop, "").split(",") if p.strip()]
                for it in items:
                    lb.insert(tk.END, it)
                lb.grid(row=row, column=1, padx=4, pady=2, sticky="we")
                btnf = ttk.Frame(master)
                btnf.grid(row=row, column=2, padx=2)
                ttk.Button(btnf, text="Add", command=lambda p=prop: self.add_list_item(p)).pack(side=tk.TOP)
                ttk.Button(btnf, text="Remove", command=lambda p=prop: self.remove_list_item(p)).pack(side=tk.TOP)
                self.listboxes[prop] = lb
            elif prop == "direction":
                var = tk.StringVar(value=self.obj.properties.get(prop, "in"))
                ttk.Combobox(master, textvariable=var, values=["in", "out", "inout"]).grid(row=row, column=1, padx=4, pady=2)
                self.entries[prop] = var
            else:
                var = tk.StringVar(value=self.obj.properties.get(prop, ""))
                ttk.Entry(master, textvariable=var).grid(row=row, column=1, padx=4, pady=2)
                self.entries[prop] = var
            row += 1

        repo = SysMLRepository.get_instance()
        if self.obj.obj_type == "Use Case":
            diags = [d for d in repo.diagrams.values() if d.diag_type == "Activity Diagram"]
            names = [d.name or d.diag_id for d in diags]
            ids = {d.name or d.diag_id: d.diag_id for d in diags}
            ttk.Label(master, text="Activity Diagram:").grid(row=row, column=0, sticky="e", padx=4, pady=2)
            self.diag_map = ids
            cur_id = repo.get_linked_diagram(self.obj.element_id)
            cur_name = next((n for n, i in ids.items() if i == cur_id), "")
            self.diagram_var = tk.StringVar(value=cur_name)
            ttk.Combobox(master, textvariable=self.diagram_var, values=list(ids.keys())).grid(row=row, column=1, padx=4, pady=2)
            row += 1
        elif self.obj.obj_type == "Block":
            diags = [d for d in repo.diagrams.values() if d.diag_type == "Internal Block Diagram"]
            ids = {d.name or d.diag_id: d.diag_id for d in diags}
            ttk.Label(master, text="Internal Block Diagram:").grid(row=row, column=0, sticky="e", padx=4, pady=2)
            self.diag_map = ids
            cur_id = repo.get_linked_diagram(self.obj.element_id)
            cur_name = next((n for n, i in ids.items() if i == cur_id), "")
            self.diagram_var = tk.StringVar(value=cur_name)
            ttk.Combobox(master, textvariable=self.diagram_var, values=list(ids.keys())).grid(row=row, column=1, padx=4, pady=2)
            row += 1
        elif self.obj.obj_type in ("Action Usage", "Action"):
            diagrams = [
                d for d in repo.diagrams.values()
                if d.diag_type in ("Activity Diagram", "Internal Block Diagram")
            ]
            self.behavior_map = {d.name or d.diag_id: d.diag_id for d in diagrams}
            ttk.Label(master, text="Behavior Diagram:").grid(row=row, column=0, sticky="e", padx=4, pady=2)
            cur_id = repo.get_linked_diagram(self.obj.element_id)
            cur_name = next((n for n, i in self.behavior_map.items() if i == cur_id), "")
            self.behavior_var = tk.StringVar(value=cur_name)
            ttk.Combobox(master, textvariable=self.behavior_var, values=list(self.behavior_map.keys())).grid(row=row, column=1, padx=4, pady=2)
            row += 1
        elif self.obj.obj_type == "Part":
            blocks = [e for e in repo.elements.values() if e.elem_type == "Block"]
            idmap = {b.name or b.elem_id: b.elem_id for b in blocks}
            ttk.Label(master, text="Definition:").grid(row=row, column=0, sticky="e", padx=4, pady=2)
            self.def_map = idmap
            cur_id = self.obj.properties.get("definition", "")
            cur_name = next((n for n, i in idmap.items() if i == cur_id), "")
            self.def_var = tk.StringVar(value=cur_name)
            ttk.Combobox(master, textvariable=self.def_var, values=list(idmap.keys())).grid(row=row, column=1, padx=4, pady=2)
            row += 1

    def add_port(self):
        name = simpledialog.askstring("Port", "Name:", parent=self)
        if name:
            self.listboxes["ports"].insert(tk.END, name)

    def remove_port(self):
        sel = list(self.listboxes["ports"].curselection())
        for idx in reversed(sel):
            self.listboxes["ports"].delete(idx)

    def add_list_item(self, prop: str):
        val = simpledialog.askstring(prop, "Value:", parent=self)
        if val:
            self.listboxes[prop].insert(tk.END, val)

    def remove_list_item(self, prop: str):
        lb = self.listboxes[prop]
        sel = list(lb.curselection())
        for idx in reversed(sel):
            lb.delete(idx)
        
    def apply(self):
        self.obj.properties["name"] = self.name_var.get()
        repo = SysMLRepository.get_instance()
        if self.obj.element_id and self.obj.element_id in repo.elements:
            repo.elements[self.obj.element_id].name = self.name_var.get()
        for prop, var in self.entries.items():
            self.obj.properties[prop] = var.get()
            if self.obj.element_id and self.obj.element_id in repo.elements:
                repo.elements[self.obj.element_id].properties[prop] = var.get()
        for prop, lb in self.listboxes.items():
            items = [lb.get(i) for i in range(lb.size())]
            joined = ", ".join(items)
            self.obj.properties[prop] = joined
            if self.obj.element_id and self.obj.element_id in repo.elements:
                repo.elements[self.obj.element_id].properties[prop] = joined
        try:
            self.obj.width = float(self.width_var.get())
            self.obj.height = float(self.height_var.get())
        except ValueError:
            pass
        # Update linked diagram if applicable
        link_id = None
        if hasattr(self, "behavior_var") and self.behavior_var.get():
            link_id = self.behavior_map.get(self.behavior_var.get())
        elif hasattr(self, "diagram_var"):
            link_id = self.diag_map.get(self.diagram_var.get())
        if hasattr(self, "behavior_var") or hasattr(self, "diagram_var"):
            repo.link_diagram(self.obj.element_id, link_id)
        if hasattr(self, "def_var"):
            name = self.def_var.get()
            def_id = self.def_map.get(name)
            if def_id:
                self.obj.properties["definition"] = def_id
                if self.obj.element_id and self.obj.element_id in repo.elements:
                    repo.elements[self.obj.element_id].properties["definition"] = def_id
                    
class ConnectionDialog(simpledialog.Dialog):
    """Edit connection style and custom routing points."""

    def __init__(self, master, connection: DiagramConnection):
        self.connection = connection
        super().__init__(master, title="Connection Properties")

    def body(self, master):
        ttk.Label(master, text="Style:").grid(row=0, column=0, sticky="e", padx=4, pady=4)
        self.style_var = tk.StringVar(value=self.connection.style)
        ttk.Combobox(master, textvariable=self.style_var,
                     values=["Straight", "Squared", "Custom"]).grid(row=0, column=1, padx=4, pady=4)
        ttk.Label(master, text="Points:").grid(row=1, column=0, sticky="ne", padx=4, pady=4)
        self.point_list = tk.Listbox(master, height=4)
        for px, py in self.connection.points:
            self.point_list.insert(tk.END, f"{px:.1f},{py:.1f}")
        self.point_list.grid(row=1, column=1, padx=4, pady=4, sticky="we")
        btnf = ttk.Frame(master)
        btnf.grid(row=1, column=2, padx=2)
        ttk.Button(btnf, text="Add", command=self.add_point).pack(side=tk.TOP)
        ttk.Button(btnf, text="Remove", command=self.remove_point).pack(side=tk.TOP)

    def add_point(self):
        x = simpledialog.askfloat("Point", "X:", parent=self)
        y = simpledialog.askfloat("Point", "Y:", parent=self)
        if x is not None and y is not None:
            self.point_list.insert(tk.END, f"{x},{y}")

    def remove_point(self):
        sel = list(self.point_list.curselection())
        for idx in reversed(sel):
            self.point_list.delete(idx)

    def apply(self):
        self.connection.style = self.style_var.get()
        pts = []
        for i in range(self.point_list.size()):
            txt = self.point_list.get(i)
            try:
                x_str, y_str = txt.split(",")
                pts.append((float(x_str), float(y_str)))
            except ValueError:
                continue
        self.connection.points = pts

class UseCaseDiagramWindow(SysMLDiagramWindow):
    def __init__(self, master, diagram_id: str | None = None):
        tools = [
            "Actor",
            "Use Case",
            "System Boundary",
            "Association",
            "Include",
            "Extend",
        ]
        super().__init__(master, "Use Case Diagram", tools, diagram_id)


class ActivityDiagramWindow(SysMLDiagramWindow):
    def __init__(self, master, diagram_id: str | None = None):
        tools = [
            "Action Usage",
            "Initial",
            "Final",
            "Decision",
            "Merge",
            "Fork",
            "Join",
            "Flow",
        ]
        super().__init__(master, "Activity Diagram", tools, diagram_id)


class BlockDiagramWindow(SysMLDiagramWindow):
    def __init__(self, master, diagram_id: str | None = None):
        tools = [
            "Block",
            "Association",
        ]
        super().__init__(master, "Block Diagram", tools, diagram_id)


class InternalBlockDiagramWindow(SysMLDiagramWindow):
    def __init__(self, master, diagram_id: str | None = None):
        tools = [
            "Part",
            "Port",
            "Connector",
        ]
        super().__init__(master, "Internal Block Diagram", tools, diagram_id)

class NewDiagramDialog(simpledialog.Dialog):
    """Dialog to create a new diagram and assign a name and type."""

    def __init__(self, master):
        self.name = ""
        self.diag_type = "Use Case Diagram"
        super().__init__(master, title="New Diagram")

    def body(self, master):
        ttk.Label(master, text="Name:").grid(row=0, column=0, padx=4, pady=4, sticky="e")
        self.name_var = tk.StringVar()
        ttk.Entry(master, textvariable=self.name_var).grid(row=0, column=1, padx=4, pady=4)
        ttk.Label(master, text="Type:").grid(row=1, column=0, padx=4, pady=4, sticky="e")
        self.type_var = tk.StringVar(value=self.diag_type)
        ttk.Combobox(master, textvariable=self.type_var,
                     values=["Use Case Diagram", "Activity Diagram", "Block Diagram", "Internal Block Diagram"]).grid(row=1, column=1, padx=4, pady=4)

    def apply(self):
        self.name = self.name_var.get()
        self.diag_type = self.type_var.get()

class DiagramPropertiesDialog(simpledialog.Dialog):
    """Dialog to edit a diagram's metadata."""

    def __init__(self, master, diagram: SysMLDiagram):
        self.diagram = diagram
        super().__init__(master, title="Diagram Properties")

    def body(self, master):
        ttk.Label(master, text="Name:").grid(row=0, column=0, sticky="e", padx=4, pady=2)
        self.name_var = tk.StringVar(value=self.diagram.name)
        ttk.Entry(master, textvariable=self.name_var).grid(row=0, column=1, padx=4, pady=2)
        ttk.Label(master, text="Description:").grid(row=1, column=0, sticky="e", padx=4, pady=2)
        self.desc_var = tk.StringVar(value=getattr(self.diagram, "description", ""))
        ttk.Entry(master, textvariable=self.desc_var).grid(row=1, column=1, padx=4, pady=2)
        ttk.Label(master, text="Color:").grid(row=2, column=0, sticky="e", padx=4, pady=2)
        self.color_var = tk.StringVar(value=getattr(self.diagram, "color", "#FFFFFF"))
        ttk.Entry(master, textvariable=self.color_var).grid(row=2, column=1, padx=4, pady=2)

    def apply(self):
        self.diagram.name = self.name_var.get()
        self.diagram.description = self.desc_var.get()
        self.diagram.color = self.color_var.get()

class ArchitectureManagerDialog(tk.Toplevel):
    """Manage packages and diagrams in a hierarchical tree."""

    def __init__(self, master):
        super().__init__(master)
        self.title("Architecture")
        self.repo = SysMLRepository.get_instance()
        self.geometry("350x400")
        self.tree = ttk.Treeview(self)
        self.tree.pack(fill=tk.BOTH, expand=True, padx=4, pady=4)
        btns = ttk.Frame(self)
        btns.pack(fill=tk.X, padx=4, pady=4)
        ttk.Button(btns, text="Open", command=self.open).pack(side=tk.LEFT, padx=2)
        ttk.Button(btns, text="Properties", command=self.properties).pack(side=tk.LEFT, padx=2)
        ttk.Button(btns, text="New Package", command=self.new_package).pack(side=tk.LEFT, padx=2)
        ttk.Button(btns, text="New Diagram", command=self.new_diagram).pack(side=tk.LEFT, padx=2)
        ttk.Button(btns, text="Cut", command=self.cut).pack(side=tk.LEFT, padx=2)
        ttk.Button(btns, text="Paste", command=self.paste).pack(side=tk.LEFT, padx=2)
        ttk.Button(btns, text="Delete", command=self.delete).pack(side=tk.LEFT, padx=2)
        ttk.Button(btns, text="Close", command=self.destroy).pack(side=tk.RIGHT, padx=2)
        self.populate()
        self.tree.bind("<Double-1>", self.on_double)
        self.tree.bind("<ButtonPress-1>", self.on_drag_start)
        self.tree.bind("<B1-Motion>", self.on_drag_motion)
        self.tree.bind("<ButtonRelease-1>", self.on_drag_release)
        self.drag_item = None
        self.cut_item = None

    def populate(self):
        self.tree.delete(*self.tree.get_children())

        def add_pkg(pkg_id, parent=""):
            pkg = self.repo.elements[pkg_id]
            node = self.tree.insert(parent, "end", iid=pkg_id, text=pkg.name or pkg_id, open=True)
            for p in self.repo.elements.values():
                if p.elem_type == "Package" and p.owner == pkg_id:
                    add_pkg(p.elem_id, node)
            for e in self.repo.elements.values():
                if e.owner == pkg_id and e.elem_type != "Package":
                    label = e.name or e.elem_id
                    self.tree.insert(node, "end", iid=e.elem_id, text=label, values=(e.elem_type,))
            for d in self.repo.diagrams.values():
                if d.package == pkg_id:
                    label = d.name or d.diag_id
                    self.tree.insert(node, "end", iid=f"diag_{d.diag_id}", text=label, values=(d.diag_type,))

        add_pkg(self.repo.root_package.elem_id)

    def selected(self):
        sel = self.tree.selection()
        if sel:
            return sel[0]
        item = self.tree.focus()
        return item if item else None

    def open(self):
        item = self.selected()
        if item and item.startswith("diag_"):
            self.open_diagram(item[5:])

    def on_double(self, event):
        item = self.tree.identify_row(event.y)
        if item:
            self.tree.selection_set(item)
            if item.startswith("diag_"):
                self.open_diagram(item[5:])

    def open_diagram(self, diag_id: str):
        diag = self.repo.diagrams.get(diag_id)
        if not diag:
            return
        master = self.master if self.master else self
        if diag.diag_type == "Use Case Diagram":
            UseCaseDiagramWindow(master, diagram_id=diag_id)
        elif diag.diag_type == "Activity Diagram":
            ActivityDiagramWindow(master, diagram_id=diag_id)
        elif diag.diag_type == "Block Diagram":
            BlockDiagramWindow(master, diagram_id=diag_id)
        elif diag.diag_type == "Internal Block Diagram":
            InternalBlockDiagramWindow(master, diagram_id=diag_id)

    def new_package(self):
        item = self.selected() or self.repo.root_package.elem_id
        if item.startswith("diag_"):
            item = self.repo.diagrams[item[5:]].package
        name = simpledialog.askstring("New Package", "Name:")
        if name:
            self.repo.create_package(name, parent=item)
            self.populate()

    def new_diagram(self):
        item = self.selected() or self.repo.root_package.elem_id
        if item.startswith("diag_"):
            item = self.repo.diagrams[item[5:]].package
        dlg = NewDiagramDialog(self)
        if dlg.name:
            self.repo.create_diagram(dlg.diag_type, name=dlg.name, package=item)
            self.populate()

    def delete(self):
        item = self.selected()
        if not item:
            return
        if item.startswith("diag_"):
            self.repo.delete_diagram(item[5:])
        else:
            self.repo.delete_package(item)
        self.populate()

    def properties(self):
        item = self.selected()
        if item and item.startswith("diag_"):
            diag = self.repo.diagrams.get(item[5:])
            if diag:
                DiagramPropertiesDialog(self, diag)
                self.populate()

    # ------------------------------------------------------------------
    # Cut/Paste and Drag & Drop Handling
    # ------------------------------------------------------------------
    def cut(self):
        item = self.selected()
        if item:
            self.cut_item = item

    def paste(self):
        if not self.cut_item:
            return
        target = self.selected() or self.repo.root_package.elem_id
        if target.startswith("diag_"):
            target = self.repo.diagrams[target[5:]].package
        self._move_item(self.cut_item, target)
        self.cut_item = None
        self.populate()

    def on_drag_start(self, event):
        self.drag_item = self.tree.identify_row(event.y)

    def on_drag_motion(self, _event):
        pass

    def on_drag_release(self, event):
        if not self.drag_item:
            return
        target = self.tree.identify_row(event.y)
        if not target:
            self.drag_item = None
            return
        if target == self.drag_item:
            self.drag_item = None
            return
        region = self.tree.identify_region(event.x, event.y)
        if region in ("separator", "nothing"):
            parent = self.tree.parent(target)
            index = self.tree.index(target)
            self.tree.move(self.drag_item, parent, index)
            self._move_item(self.drag_item, parent)
        else:
            if target.startswith("diag_"):
                diag = self.repo.diagrams.get(target[5:])
                self._drop_on_diagram(self.drag_item, diag)
            else:
                self.tree.move(self.drag_item, target, "end")
                self._move_item(self.drag_item, target)
        self.drag_item = None
        self.populate()

    def _move_item(self, item, new_parent):
        if item.startswith("diag_"):
            self.repo.diagrams[item[5:]].package = new_parent
        else:
            self.repo.elements[item].owner = new_parent

    def _drop_on_diagram(self, elem_id, diagram):
        repo = self.repo
        # Dropping a diagram onto an Activity Diagram creates a referenced action
        if elem_id.startswith("diag_"):
            src_diag = repo.diagrams.get(elem_id[5:])
            if src_diag and diagram.diag_type == "Activity Diagram" and src_diag.diag_type in ("Activity Diagram", "Internal Block Diagram"):
                act = repo.create_element("Action Usage", name=src_diag.name, owner=diagram.package)
                repo.add_element_to_diagram(diagram.diag_id, act.elem_id)
                obj = SysMLObject(_get_next_id(), "Action Usage", 50.0, 50.0, element_id=act.elem_id, properties={"name": src_diag.name})
                diagram.objects.append(obj.__dict__)
                repo.link_diagram(act.elem_id, src_diag.diag_id)
                return
            messagebox.showerror("Drop Error", "This item cannot be dropped on that diagram.")
            return

        allowed = diagram.diag_type == "Block Diagram"
        if allowed and repo.elements[elem_id].elem_type == "Package":
            block = repo.create_element("Block", name=repo.elements[elem_id].name, owner=elem_id)
            repo.add_element_to_diagram(diagram.diag_id, block.elem_id)
            obj = SysMLObject(_get_next_id(), "Block", 50.0, 50.0, element_id=block.elem_id)
            diagram.objects.append(obj.__dict__)
        else:
            messagebox.showerror("Drop Error", "This item cannot be dropped on that diagram.")<|MERGE_RESOLUTION|>--- conflicted
+++ resolved
@@ -148,7 +148,6 @@
             if t == "Block":
                 new_obj.height = 140.0
                 new_obj.width = 160.0
-<<<<<<< HEAD
             elif t == "System Boundary":
                 new_obj.width = 200.0
                 new_obj.height = 120.0
@@ -165,11 +164,7 @@
                 new_obj.width = 60.0
                 new_obj.height = 10.0
             key = f"{t.replace(' ', '')}Usage"
-=======
-            key = t.replace(' ', '')
-            if not key.endswith('Usage'):
-                key += 'Usage'
->>>>>>> 401573c5
+
             for prop in SYSML_PROPERTIES.get(key, []):
                 new_obj.properties.setdefault(prop, "")
             element.properties.update(new_obj.properties)
@@ -603,14 +598,7 @@
             self.height_var = tk.StringVar(value=str(self.obj.height))
         self.entries = {}
         self.listboxes = {}
-<<<<<<< HEAD
         key = f"{self.obj.obj_type.replace(' ', '')}Usage"
-=======
-        row = 3
-        key = self.obj.obj_type.replace(" ", "")
-        if not key.endswith("Usage"):
-            key += "Usage"
->>>>>>> 401573c5
         list_props = {
             "ports",
             "partProperties",
