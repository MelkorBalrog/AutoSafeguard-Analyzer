import tkinter as tk
from tkinter import ttk, simpledialog
from dataclasses import dataclass, field
from typing import Dict, List, Tuple

from sysml_spec import SYSML_PROPERTIES


_next_obj_id = 1


def _get_next_id() -> int:
    global _next_obj_id
    val = _next_obj_id
    _next_obj_id += 1
    return val


@dataclass
class SysMLObject:
    obj_id: int
    obj_type: str
    x: float
    y: float
    width: float = 80.0
    height: float = 40.0
    properties: Dict[str, str] = field(default_factory=dict)


class SysMLDiagramWindow(tk.Toplevel):
    """Base window for simple SysML diagrams with zoom and pan support."""

    def __init__(self, master, title, tools):
        super().__init__(master)
        self.title(title)
        self.geometry("800x600")

        self.zoom = 1.0
        self.current_tool = None
        self.start = None
        self.objects: List[SysMLObject] = []
        self.connections: List[Tuple[int, int, str]] = []
        self.selected_obj: SysMLObject | None = None
        self.drag_offset = (0, 0)

        self.toolbox = ttk.Frame(self)
        self.toolbox.pack(side=tk.LEFT, fill=tk.Y)

        # Always provide a select tool
        tools = ["Select"] + tools
        for tool in tools:
            ttk.Button(self.toolbox, text=tool,
                       command=lambda t=tool: self.select_tool(t)).pack(
                fill=tk.X, padx=2, pady=2)

        self.canvas = tk.Canvas(self, bg="white")
        self.canvas.pack(side=tk.RIGHT, fill=tk.BOTH, expand=True)

        self.canvas.bind("<Button-1>", self.on_left_press)
        self.canvas.bind("<B1-Motion>", self.on_left_drag)
        self.canvas.bind("<ButtonRelease-1>", self.on_left_release)
        self.canvas.bind("<Double-Button-1>", self.on_double_click)
        self.canvas.bind("<ButtonPress-3>", self.on_rc_press)
        self.canvas.bind("<B3-Motion>", self.on_rc_drag)
        self.canvas.bind("<Control-MouseWheel>", self.on_ctrl_mousewheel)

        self.redraw()
<<<<<<< HEAD
=======


class SysMLObjectDialog(simpledialog.Dialog):
    """Simple dialog for editing SysML object properties."""

    def __init__(self, master, obj: SysMLObject):
        self.obj = obj
        super().__init__(master, title=f"Edit {obj.obj_type}")

    def body(self, master):
        ttk.Label(master, text="Name:").grid(row=0, column=0, sticky="e", padx=4, pady=4)
        self.name_var = tk.StringVar(value=self.obj.properties.get("name", ""))
        ttk.Entry(master, textvariable=self.name_var).grid(row=0, column=1, padx=4, pady=4)
        ttk.Label(master, text="Width:").grid(row=1, column=0, sticky="e", padx=4, pady=2)
        self.width_var = tk.StringVar(value=str(self.obj.width))
        ttk.Entry(master, textvariable=self.width_var).grid(row=1, column=1, padx=4, pady=2)
        ttk.Label(master, text="Height:").grid(row=2, column=0, sticky="e", padx=4, pady=2)
        self.height_var = tk.StringVar(value=str(self.obj.height))
        ttk.Entry(master, textvariable=self.height_var).grid(row=2, column=1, padx=4, pady=2)
        self.entries = {}
        row = 3
        for prop in SYSML_PROPERTIES.get(f"{self.obj.obj_type}Usage", []):
            ttk.Label(master, text=f"{prop}:").grid(row=row, column=0, sticky="e", padx=4, pady=2)
            var = tk.StringVar(value=self.obj.properties.get(prop, ""))
            ttk.Entry(master, textvariable=var).grid(row=row, column=1, padx=4, pady=2)
            self.entries[prop] = var
            row += 1

    def apply(self):
        self.obj.properties["name"] = self.name_var.get()
        for prop, var in self.entries.items():
            self.obj.properties[prop] = var.get()
        try:
            self.obj.width = float(self.width_var.get())
            self.obj.height = float(self.height_var.get())
        except ValueError:
            pass
>>>>>>> c012b79e

    def select_tool(self, tool):
        self.current_tool = tool
        self.start = None

    # ------------------------------------------------------------
    # Event handlers
    # ------------------------------------------------------------
    def on_left_press(self, event):
        x = self.canvas.canvasx(event.x)
        y = self.canvas.canvasy(event.y)
        obj = self.find_object(x, y)
        t = self.current_tool

        if t in ("Association", "Include", "Extend", "Flow", "Connector"):
            if self.start is None:
                if obj:
                    self.start = obj
            else:
                if obj and obj != self.start:
                    self.connections.append((self.start.obj_id, obj.obj_id, t))
                self.start = None
                self.redraw()
        elif t and t != "Select":
            new_obj = SysMLObject(_get_next_id(), t, x / self.zoom, y / self.zoom)
<<<<<<< HEAD
            key = f"{t.replace(' ', '')}Usage"
            for prop in SYSML_PROPERTIES.get(key, []):
                new_obj.properties.setdefault(prop, "")
            self.objects.append(new_obj)
            self.redraw()
        else:
            if obj:
                self.selected_obj = obj
                self.drag_offset = (x / self.zoom - obj.x, y / self.zoom - obj.y)

    def on_left_drag(self, event):
        if not self.selected_obj:
            return
        x = self.canvas.canvasx(event.x)
        y = self.canvas.canvasy(event.y)
        self.selected_obj.x = x / self.zoom - self.drag_offset[0]
        self.selected_obj.y = y / self.zoom - self.drag_offset[1]
        self.redraw()

    def on_left_release(self, _event):
        self.selected_obj = None

    def on_double_click(self, event):
        x = self.canvas.canvasx(event.x)
        y = self.canvas.canvasy(event.y)
        obj = self.find_object(x, y)
        if obj:
            SysMLObjectDialog(self, obj)
            self.redraw()

    def on_rc_press(self, event):
        self.canvas.scan_mark(event.x, event.y)

    def on_rc_drag(self, event):
        self.canvas.scan_dragto(event.x, event.y, gain=1)

    def on_ctrl_mousewheel(self, event):
        if event.delta > 0:
            self.zoom_in()
        else:
=======
            for prop in SYSML_PROPERTIES.get(f"{t}Usage", []):
                new_obj.properties.setdefault(prop, "")
            self.objects.append(new_obj)
            self.redraw()
        else:
            if obj:
                self.selected_obj = obj
                self.drag_offset = (x / self.zoom - obj.x, y / self.zoom - obj.y)

    def on_left_drag(self, event):
        if not self.selected_obj:
            return
        x = self.canvas.canvasx(event.x)
        y = self.canvas.canvasy(event.y)
        self.selected_obj.x = x / self.zoom - self.drag_offset[0]
        self.selected_obj.y = y / self.zoom - self.drag_offset[1]
        self.redraw()

    def on_left_release(self, _event):
        self.selected_obj = None

    def on_double_click(self, event):
        x = self.canvas.canvasx(event.x)
        y = self.canvas.canvasy(event.y)
        obj = self.find_object(x, y)
        if obj:
            SysMLObjectDialog(self, obj)
            self.redraw()

    def on_rc_press(self, event):
        self.canvas.scan_mark(event.x, event.y)

    def on_rc_drag(self, event):
        self.canvas.scan_dragto(event.x, event.y, gain=1)

    def on_ctrl_mousewheel(self, event):
        if event.delta > 0:
            self.zoom_in()
        else:
>>>>>>> c012b79e
            self.zoom_out()

    # ------------------------------------------------------------
    # Utility methods
    # ------------------------------------------------------------
    def find_object(self, x: float, y: float) -> SysMLObject | None:
        for obj in reversed(self.objects):
            ox = obj.x * self.zoom
            oy = obj.y * self.zoom
            w = obj.width * self.zoom / 2
            h = obj.height * self.zoom / 2
            if ox - w <= x <= ox + w and oy - h <= y <= oy + h:
                return obj
        return None

    def zoom_in(self):
        self.zoom *= 1.2
        self.redraw()

    def zoom_out(self):
        self.zoom /= 1.2
        self.redraw()

    def redraw(self):
        self.canvas.delete("all")
        for obj in self.objects:
            self.draw_object(obj)
        for a, b, _t in self.connections:
            src = self.get_object(a)
            dst = self.get_object(b)
            if src and dst:
                self.draw_connection(src, dst)
        self.canvas.config(scrollregion=self.canvas.bbox("all"))

    def draw_object(self, obj: SysMLObject):
        x = obj.x * self.zoom
        y = obj.y * self.zoom
        w = obj.width * self.zoom / 2
        h = obj.height * self.zoom / 2
        if obj.obj_type == "Actor":
            self.canvas.create_oval(x - 10 * self.zoom, y - 30 * self.zoom,
                                    x + 10 * self.zoom, y - 10 * self.zoom)
            self.canvas.create_line(x, y - 10 * self.zoom, x, y + 20 * self.zoom)
            self.canvas.create_line(x - 15 * self.zoom, y, x + 15 * self.zoom, y)
            self.canvas.create_line(x, y + 20 * self.zoom,
                                    x - 10 * self.zoom, y + 40 * self.zoom)
            self.canvas.create_line(x, y + 20 * self.zoom,
                                    x + 10 * self.zoom, y + 40 * self.zoom)
        elif obj.obj_type == "Use Case":
            self.canvas.create_oval(x - w, y - h, x + w, y + h)
        elif obj.obj_type == "System Boundary":
            self.canvas.create_rectangle(x - 100 * self.zoom, y - 60 * self.zoom,
                                        x + 100 * self.zoom, y + 60 * self.zoom,
                                        dash=(4, 2))
        elif obj.obj_type in ("Action", "Block", "Part", "Port"):
            dash = ()
            fill = ""
            if obj.obj_type == "Part":
                dash = (4, 2)
            if obj.obj_type == "Port":
                fill = "black"
                self.canvas.create_rectangle(x - 10 * self.zoom, y - 10 * self.zoom,
                                            x + 10 * self.zoom, y + 10 * self.zoom,
                                            fill=fill)
            else:
                self.canvas.create_rectangle(x - w, y - h, x + w, y + h,
                                            dash=dash, fill=fill)
        elif obj.obj_type in ("Initial", "Final"):
            if obj.obj_type == "Initial":
                self.canvas.create_oval(x - 10 * self.zoom, y - 10 * self.zoom,
                                        x + 10 * self.zoom, y + 10 * self.zoom,
                                        fill="black")
            else:
                self.canvas.create_oval(x - 15 * self.zoom, y - 15 * self.zoom,
                                        x + 15 * self.zoom, y + 15 * self.zoom)
                self.canvas.create_oval(x - 10 * self.zoom, y - 10 * self.zoom,
                                        x + 10 * self.zoom, y + 10 * self.zoom,
                                        fill="black")
        elif obj.obj_type in ("Decision", "Merge"):
            self.canvas.create_polygon(x, y - 20 * self.zoom,
                                      x + 20 * self.zoom, y,
                                      x, y + 20 * self.zoom,
                                      x - 20 * self.zoom, y,
                                      fill="white", outline="black")
        elif obj.obj_type in ("Fork", "Join"):
            self.canvas.create_rectangle(x - 30 * self.zoom, y - 5 * self.zoom,
                                        x + 30 * self.zoom, y + 5 * self.zoom,
                                        fill="black")
        else:
            self.canvas.create_rectangle(x - w, y - h, x + w, y + h)

<<<<<<< HEAD
        label_lines = [obj.properties.get("name", obj.obj_type)]
        key = f"{obj.obj_type.replace(' ', '')}Usage"
        for prop in SYSML_PROPERTIES.get(key, []):
            val = obj.properties.get(prop)
            if val:
                label_lines.append(f"{prop}: {val}")
        self.canvas.create_text(x, y, text="\n".join(label_lines), anchor="center")
=======
        label = obj.properties.get("name", obj.obj_type)
        self.canvas.create_text(x, y, text=label, anchor="center")
>>>>>>> c012b79e

    def draw_connection(self, a: SysMLObject, b: SysMLObject):
        ax, ay = a.x * self.zoom, a.y * self.zoom
        bx, by = b.x * self.zoom, b.y * self.zoom
        self.canvas.create_line(ax, ay, bx, by, arrow=tk.LAST)

    def get_object(self, oid: int) -> SysMLObject | None:
        for o in self.objects:
            if o.obj_id == oid:
                return o
        return None
<<<<<<< HEAD


class SysMLObjectDialog(simpledialog.Dialog):
    """Simple dialog for editing SysML object properties."""

    def __init__(self, master, obj: SysMLObject):
        self.obj = obj
        super().__init__(master, title=f"Edit {obj.obj_type}")

    def body(self, master):
        ttk.Label(master, text="Name:").grid(row=0, column=0, sticky="e", padx=4, pady=4)
        self.name_var = tk.StringVar(value=self.obj.properties.get("name", ""))
        ttk.Entry(master, textvariable=self.name_var).grid(row=0, column=1, padx=4, pady=4)
        ttk.Label(master, text="Width:").grid(row=1, column=0, sticky="e", padx=4, pady=2)
        self.width_var = tk.StringVar(value=str(self.obj.width))
        ttk.Entry(master, textvariable=self.width_var).grid(row=1, column=1, padx=4, pady=2)
        ttk.Label(master, text="Height:").grid(row=2, column=0, sticky="e", padx=4, pady=2)
        self.height_var = tk.StringVar(value=str(self.obj.height))
        ttk.Entry(master, textvariable=self.height_var).grid(row=2, column=1, padx=4, pady=2)
        self.entries = {}
        row = 3
        key = f"{self.obj.obj_type.replace(' ', '')}Usage"
        for prop in SYSML_PROPERTIES.get(key, []):
            ttk.Label(master, text=f"{prop}:").grid(row=row, column=0, sticky="e", padx=4, pady=2)
            var = tk.StringVar(value=self.obj.properties.get(prop, ""))
            ttk.Entry(master, textvariable=var).grid(row=row, column=1, padx=4, pady=2)
            self.entries[prop] = var
            row += 1

    def apply(self):
        self.obj.properties["name"] = self.name_var.get()
        for prop, var in self.entries.items():
            self.obj.properties[prop] = var.get()
        try:
            self.obj.width = float(self.width_var.get())
            self.obj.height = float(self.height_var.get())
        except ValueError:
            pass
=======
>>>>>>> c012b79e


class UseCaseDiagramWindow(SysMLDiagramWindow):
    def __init__(self, master):
        tools = [
            "Actor",
            "Use Case",
            "System Boundary",
            "Association",
            "Include",
            "Extend",
        ]
        super().__init__(master, "Use Case Diagram", tools)


class ActivityDiagramWindow(SysMLDiagramWindow):
    def __init__(self, master):
        tools = [
            "Action",
            "Initial",
            "Final",
            "Decision",
            "Merge",
            "Fork",
            "Join",
            "Flow",
        ]
        super().__init__(master, "Activity Diagram", tools)


class BlockDiagramWindow(SysMLDiagramWindow):
    def __init__(self, master):
        tools = [
            "Block",
            "Association",
        ]
        super().__init__(master, "Block Diagram", tools)


class InternalBlockDiagramWindow(SysMLDiagramWindow):
    def __init__(self, master):
        tools = [
            "Block",
            "Part",
            "Port",
            "Connector",
        ]
        super().__init__(master, "Internal Block Diagram", tools)<|MERGE_RESOLUTION|>--- conflicted
+++ resolved
@@ -65,46 +65,6 @@
         self.canvas.bind("<Control-MouseWheel>", self.on_ctrl_mousewheel)
 
         self.redraw()
-<<<<<<< HEAD
-=======
-
-
-class SysMLObjectDialog(simpledialog.Dialog):
-    """Simple dialog for editing SysML object properties."""
-
-    def __init__(self, master, obj: SysMLObject):
-        self.obj = obj
-        super().__init__(master, title=f"Edit {obj.obj_type}")
-
-    def body(self, master):
-        ttk.Label(master, text="Name:").grid(row=0, column=0, sticky="e", padx=4, pady=4)
-        self.name_var = tk.StringVar(value=self.obj.properties.get("name", ""))
-        ttk.Entry(master, textvariable=self.name_var).grid(row=0, column=1, padx=4, pady=4)
-        ttk.Label(master, text="Width:").grid(row=1, column=0, sticky="e", padx=4, pady=2)
-        self.width_var = tk.StringVar(value=str(self.obj.width))
-        ttk.Entry(master, textvariable=self.width_var).grid(row=1, column=1, padx=4, pady=2)
-        ttk.Label(master, text="Height:").grid(row=2, column=0, sticky="e", padx=4, pady=2)
-        self.height_var = tk.StringVar(value=str(self.obj.height))
-        ttk.Entry(master, textvariable=self.height_var).grid(row=2, column=1, padx=4, pady=2)
-        self.entries = {}
-        row = 3
-        for prop in SYSML_PROPERTIES.get(f"{self.obj.obj_type}Usage", []):
-            ttk.Label(master, text=f"{prop}:").grid(row=row, column=0, sticky="e", padx=4, pady=2)
-            var = tk.StringVar(value=self.obj.properties.get(prop, ""))
-            ttk.Entry(master, textvariable=var).grid(row=row, column=1, padx=4, pady=2)
-            self.entries[prop] = var
-            row += 1
-
-    def apply(self):
-        self.obj.properties["name"] = self.name_var.get()
-        for prop, var in self.entries.items():
-            self.obj.properties[prop] = var.get()
-        try:
-            self.obj.width = float(self.width_var.get())
-            self.obj.height = float(self.height_var.get())
-        except ValueError:
-            pass
->>>>>>> c012b79e
 
     def select_tool(self, tool):
         self.current_tool = tool
@@ -130,7 +90,6 @@
                 self.redraw()
         elif t and t != "Select":
             new_obj = SysMLObject(_get_next_id(), t, x / self.zoom, y / self.zoom)
-<<<<<<< HEAD
             key = f"{t.replace(' ', '')}Usage"
             for prop in SYSML_PROPERTIES.get(key, []):
                 new_obj.properties.setdefault(prop, "")
@@ -171,47 +130,6 @@
         if event.delta > 0:
             self.zoom_in()
         else:
-=======
-            for prop in SYSML_PROPERTIES.get(f"{t}Usage", []):
-                new_obj.properties.setdefault(prop, "")
-            self.objects.append(new_obj)
-            self.redraw()
-        else:
-            if obj:
-                self.selected_obj = obj
-                self.drag_offset = (x / self.zoom - obj.x, y / self.zoom - obj.y)
-
-    def on_left_drag(self, event):
-        if not self.selected_obj:
-            return
-        x = self.canvas.canvasx(event.x)
-        y = self.canvas.canvasy(event.y)
-        self.selected_obj.x = x / self.zoom - self.drag_offset[0]
-        self.selected_obj.y = y / self.zoom - self.drag_offset[1]
-        self.redraw()
-
-    def on_left_release(self, _event):
-        self.selected_obj = None
-
-    def on_double_click(self, event):
-        x = self.canvas.canvasx(event.x)
-        y = self.canvas.canvasy(event.y)
-        obj = self.find_object(x, y)
-        if obj:
-            SysMLObjectDialog(self, obj)
-            self.redraw()
-
-    def on_rc_press(self, event):
-        self.canvas.scan_mark(event.x, event.y)
-
-    def on_rc_drag(self, event):
-        self.canvas.scan_dragto(event.x, event.y, gain=1)
-
-    def on_ctrl_mousewheel(self, event):
-        if event.delta > 0:
-            self.zoom_in()
-        else:
->>>>>>> c012b79e
             self.zoom_out()
 
     # ------------------------------------------------------------
@@ -303,7 +221,6 @@
         else:
             self.canvas.create_rectangle(x - w, y - h, x + w, y + h)
 
-<<<<<<< HEAD
         label_lines = [obj.properties.get("name", obj.obj_type)]
         key = f"{obj.obj_type.replace(' ', '')}Usage"
         for prop in SYSML_PROPERTIES.get(key, []):
@@ -311,10 +228,6 @@
             if val:
                 label_lines.append(f"{prop}: {val}")
         self.canvas.create_text(x, y, text="\n".join(label_lines), anchor="center")
-=======
-        label = obj.properties.get("name", obj.obj_type)
-        self.canvas.create_text(x, y, text=label, anchor="center")
->>>>>>> c012b79e
 
     def draw_connection(self, a: SysMLObject, b: SysMLObject):
         ax, ay = a.x * self.zoom, a.y * self.zoom
@@ -326,8 +239,6 @@
             if o.obj_id == oid:
                 return o
         return None
-<<<<<<< HEAD
-
 
 class SysMLObjectDialog(simpledialog.Dialog):
     """Simple dialog for editing SysML object properties."""
@@ -365,9 +276,6 @@
             self.obj.height = float(self.height_var.get())
         except ValueError:
             pass
-=======
->>>>>>> c012b79e
-
 
 class UseCaseDiagramWindow(SysMLDiagramWindow):
     def __init__(self, master):
