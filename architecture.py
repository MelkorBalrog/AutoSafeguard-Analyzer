--- conflicted
+++ resolved
@@ -1177,11 +1177,7 @@
                         self.tree.insert(node, "end",
                                          iid=f"obj_{d.diag_id}_{oid}",
                                          text=name,
-<<<<<<< HEAD
                                         values=(obj.get("obj_type"),),
-=======
-                                         values=(otype,),
->>>>>>> cedbd587
                                          image=self.elem_icon)
 
         add_pkg(root_pkg.elem_id)
