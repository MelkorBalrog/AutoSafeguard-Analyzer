--- conflicted
+++ resolved
@@ -365,11 +365,7 @@
                 "obj_id": node.unique_id,
             }
             if not node.is_primary_instance:
-<<<<<<< HEAD
                 kwargs["module"] = self._module_label(node)
-=======
-                kwargs["module_text"] = module_name
->>>>>>> 9603b861
             _call(draw_func, canvas, x, y, scale, **kwargs)
         elif typ == "goal":
             ratio = 0.6
@@ -385,16 +381,11 @@
                 "obj_id": node.unique_id,
             }
             if not node.is_primary_instance:
-<<<<<<< HEAD
                 kwargs["module"] = self._module_label(node)
-=======
-                kwargs["module_text"] = module_name
->>>>>>> 9603b861
             _call(draw_func, canvas, x, y, scale, **kwargs)
         elif typ == "module":
             ratio = 0.6
             scale = max(base_scale, width + padding, (height + padding) / ratio)
-<<<<<<< HEAD
             draw_func = (
                 self.drawing_helper.draw_module_shape
                 if node.is_primary_instance
@@ -408,18 +399,6 @@
             if not node.is_primary_instance:
                 kwargs["module"] = self._module_label(node)
             _call(draw_func, canvas, x, y, scale, **kwargs)
-=======
-            _call(
-                self.drawing_helper.draw_module_shape,
-                canvas,
-                x,
-                y,
-                scale,
-                text=text,
-                font_obj=font_obj,
-                obj_id=node.unique_id,
-            )
->>>>>>> 9603b861
         elif typ == "strategy":
             ratio = 0.5
             scale = max(base_scale, width + padding, (height + padding) / ratio)
@@ -436,7 +415,6 @@
         elif typ in {"assumption", "justification", "context"}:
             ratio = 0.5
             scale = max(base_scale, width + padding, (height + padding) / ratio)
-<<<<<<< HEAD
             if node.is_primary_instance:
                 draw_map = {
                     "assumption": self.drawing_helper.draw_assumption_shape,
@@ -462,29 +440,6 @@
                     "module": self._module_label(node),
                 }
                 _call(draw_map[typ], canvas, x, y, scale, **kwargs)
-=======
-            draw_map = {
-                "assumption": self.drawing_helper.draw_assumption_shape,
-                "justification": self.drawing_helper.draw_justification_shape,
-                "context": self.drawing_helper.draw_context_shape,
-            }
-            if node.is_primary_instance:
-                draw_func = draw_map[typ]
-            else:
-                draw_func = {
-                    "assumption": self.drawing_helper.draw_away_assumption_shape,
-                    "justification": self.drawing_helper.draw_away_justification_shape,
-                    "context": self.drawing_helper.draw_away_context_shape,
-                }[typ]
-            kwargs = {
-                "text": text,
-                "font_obj": font_obj,
-                "obj_id": node.unique_id,
-            }
-            if not node.is_primary_instance:
-                kwargs["module_text"] = module_name
-            _call(draw_func, canvas, x, y, scale, **kwargs)
->>>>>>> 9603b861
 
     def _format_text(self, node: GSNNode) -> str:
         """Return node label including description if present."""
