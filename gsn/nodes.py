"""Basic data structures for GSN argumentation diagrams."""
from __future__ import annotations

from dataclasses import dataclass, field
from typing import List, Optional
import uuid


@dataclass
class GSNNode:
    """Represents a node in a GSN argumentation diagram.

    Parameters
    ----------
    user_name:
        Human readable label for the node (name).
    description:
        Optional description shown beneath the name when rendering.
    node_type:
        One of ``Goal``, ``Strategy``, ``Solution``, ``Assumption``,
        ``Justification`` or ``Context``.
    x, y:
        Optional coordinates used when rendering the diagram.
    """

    user_name: str
    node_type: str
    description: str = ""
    x: float = 50
    y: float = 50
    children: List["GSNNode"] = field(default_factory=list)
    parents: List["GSNNode"] = field(default_factory=list)
    is_primary_instance: bool = True
    original: Optional["GSNNode"] = field(default=None, repr=False)
    unique_id: str = field(default_factory=lambda: str(uuid.uuid4()))
    work_product: str = ""
<<<<<<< HEAD
    evidence_link: str = ""
=======
    spi_target: str = ""
>>>>>>> 8482dde1

    def __post_init__(self) -> None:  # pragma: no cover - trivial
        # A freshly created node is considered its own original instance.
        if self.original is None:
            self.original = self

    # ------------------------------------------------------------------
    def add_child(self, child: "GSNNode") -> None:
        """Attach *child* to this node, updating parent/child lists."""
        self.children.append(child)
        child.parents.append(self)

    # ------------------------------------------------------------------
    def clone(self, parent: Optional["GSNNode"] = None) -> "GSNNode":
        """Return a copy of this node referencing the same original.

        The clone shares the ``original`` reference with the primary
        instance, enabling multiple diagram occurrences similar to away
        solutions in GSN 2.0.
        """
        clone = GSNNode(
            self.user_name,
            self.node_type,
            description=self.description,
            x=self.x,
            y=self.y,
            is_primary_instance=False,
            original=self.original,
            work_product=self.work_product,
            evidence_link=self.evidence_link,
        )
        clone.work_product = self.work_product
        clone.spi_target = self.spi_target
        if parent is not None:
            parent.add_child(clone)
        return clone

    # ------------------------------------------------------------------
    def to_dict(self) -> dict:
        """Return a JSON-serialisable representation of this node."""
        return {
            "unique_id": self.unique_id,
            "user_name": self.user_name,
            "description": self.description,
            "node_type": self.node_type,
            "x": self.x,
            "y": self.y,
            "children": [c.unique_id for c in self.children],
            "is_primary_instance": self.is_primary_instance,
            "original": self.original.unique_id if self.original else None,
            "work_product": self.work_product,
<<<<<<< HEAD
            "evidence_link": self.evidence_link,
=======
            "spi_target": self.spi_target,
>>>>>>> 8482dde1
        }

    # ------------------------------------------------------------------
    @classmethod
    def from_dict(cls, data: dict, nodes: Optional[dict] = None) -> "GSNNode":
        """Reconstruct a :class:`GSNNode` from *data*.

        The *nodes* mapping is used internally to resolve references
        between nodes when loading a full diagram.
        """
        nodes = nodes if nodes is not None else {}
        node = cls(
            data.get("user_name", ""),
            data.get("node_type", "Goal"),
            description=data.get("description", ""),
            x=data.get("x", 50),
            y=data.get("y", 50),
            is_primary_instance=data.get("is_primary_instance", True),
            unique_id=data.get("unique_id", str(uuid.uuid4())),
            work_product=data.get("work_product", ""),
<<<<<<< HEAD
            evidence_link=data.get("evidence_link", ""),
=======
            spi_target=data.get("spi_target", ""),
>>>>>>> 8482dde1
        )
        nodes[node.unique_id] = node
        # Temporarily store child and original references for second pass
        node._tmp_children = list(data.get("children", []))  # type: ignore[attr-defined]
        node._tmp_original = data.get("original")  # type: ignore[attr-defined]
        return node

    # ------------------------------------------------------------------
    @staticmethod
    def resolve_references(nodes: dict) -> None:
        """Resolve child and original references after initial loading."""
        for node in nodes.values():
            children_ids = getattr(node, "_tmp_children", [])
            for cid in children_ids:
                child = nodes.get(cid)
                if child:
                    node.add_child(child)
            orig_id = getattr(node, "_tmp_original", None)
            if orig_id and orig_id in nodes:
                node.original = nodes[orig_id]
            # cleanup temporary attributes
            if hasattr(node, "_tmp_children"):
                delattr(node, "_tmp_children")
            if hasattr(node, "_tmp_original"):
                delattr(node, "_tmp_original")<|MERGE_RESOLUTION|>--- conflicted
+++ resolved
@@ -34,11 +34,8 @@
     original: Optional["GSNNode"] = field(default=None, repr=False)
     unique_id: str = field(default_factory=lambda: str(uuid.uuid4()))
     work_product: str = ""
-<<<<<<< HEAD
     evidence_link: str = ""
-=======
     spi_target: str = ""
->>>>>>> 8482dde1
 
     def __post_init__(self) -> None:  # pragma: no cover - trivial
         # A freshly created node is considered its own original instance.
@@ -90,11 +87,8 @@
             "is_primary_instance": self.is_primary_instance,
             "original": self.original.unique_id if self.original else None,
             "work_product": self.work_product,
-<<<<<<< HEAD
             "evidence_link": self.evidence_link,
-=======
             "spi_target": self.spi_target,
->>>>>>> 8482dde1
         }
 
     # ------------------------------------------------------------------
@@ -115,11 +109,8 @@
             is_primary_instance=data.get("is_primary_instance", True),
             unique_id=data.get("unique_id", str(uuid.uuid4())),
             work_product=data.get("work_product", ""),
-<<<<<<< HEAD
             evidence_link=data.get("evidence_link", ""),
-=======
             spi_target=data.get("spi_target", ""),
->>>>>>> 8482dde1
         )
         nodes[node.unique_id] = node
         # Temporarily store child and original references for second pass
