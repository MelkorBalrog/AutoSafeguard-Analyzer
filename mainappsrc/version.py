--- conflicted
+++ resolved
@@ -1,9 +1,5 @@
 """Project version information."""
 
-<<<<<<< HEAD
-VERSION = "0.2.25"
-=======
-VERSION = "0.2.26"
->>>>>>> 85bd1309
+VERSION = "0.2.27"
 
 __all__ = ["VERSION"]