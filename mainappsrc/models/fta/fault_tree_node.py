--- conflicted
+++ resolved
@@ -558,7 +558,6 @@
     app.push_undo_state()
     diag_mode = _current_diagram_mode(app)
     event_upper = event_type.upper()
-<<<<<<< HEAD
 
     allowed = {
         "FTA": {"GATE", "BASIC EVENT"},
@@ -576,9 +575,6 @@
             else f"Node type '{event_type}' is not allowed in {diag_mode} diagrams."
         )
         messagebox.showwarning("Invalid", msg)
-=======
-    if not _validate_node_type(diag_mode, event_upper, event_type):
->>>>>>> 9c8901ca
         return
 
     parent_node = app.selected_node
