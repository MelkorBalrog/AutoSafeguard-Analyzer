# Author: Miguel Marina <karel.capek.robotics@gmail.com>
# SPDX-License-Identifier: GPL-3.0-or-later
#
# Copyright (C) 2025 Capek System Safety & Robotic Solutions
#
# This program is free software: you can redistribute it and/or modify
# it under the terms of the GNU General Public License as published by
# the Free Software Foundation, either version 3 of the License, or
# (at your option) any later version.
#
# This program is distributed in the hope that it will be useful,
# but WITHOUT ANY WARRANTY; without even the implied warranty of
# MERCHANTABILITY or FITNESS FOR A PARTICULAR PURPOSE.  See the
# GNU General Public License for more details.
#
# You should have received a copy of the GNU General Public License
# along with this program.  If not, see <https://www.gnu.org/licenses/>.

import datetime
from analysis.utils import (
    derive_validation_target,
    exposure_to_probability,
    controllability_to_probability,
    severity_to_probability,
)
from analysis.risk_assessment import boolify
from analysis.user_config import CURRENT_USER_NAME
from gui.controls import messagebox


class FaultTreeNode:
    def __init__(self, user_name, node_type, parent=None):
        from AutoML import AutoML_Helper
        self.unique_id = AutoML_Helper.get_next_unique_id()
        # Assign a sequential default name if none is provided
        self.user_name = user_name if user_name else f"Node {self.unique_id}"
        self.node_type = node_type
        self.children = []
        self.parents = []
        if parent is not None:
            self.parents.append(parent)
        self.quant_value = None
        # Import here to avoid circular dependency during module import
        from AutoML import GATE_NODE_TYPES
        self.gate_type = "AND" if node_type.upper() in GATE_NODE_TYPES else None
        self.description = ""
        self.rationale = ""
        self.x = 50
        self.y = 50
        # Severity and controllability now use a 1-3 scale
        # Default to the lowest level until linked to a risk assessment entry
        self.severity = 1 if node_type.upper() == "TOP EVENT" else None
        self.controllability = 1 if node_type.upper() == "TOP EVENT" else None
        self.exposure = 1 if node_type.upper() == "TOP EVENT" else None
        self.input_subtype = None
        self.display_label = ""
        self.equation = ""
        self.detailed_equation = ""
        self.is_page = False
        self.is_primary_instance = True
        self.original = self
        self.created = datetime.datetime.now().isoformat()
        self.author = CURRENT_USER_NAME
        self.modified = self.created
        self.modified_by = CURRENT_USER_NAME
        self.safety_goal_description = ""
        self.safety_goal_asil = ""
        self.safe_state = ""
        self.ftti = ""
        self.validation_target = 1.0
        self.validation_desc = ""
        self.mission_profile = ""
        self.acceptance_criteria = ""
        self.acceptance_rate = 0.0
        self.operational_hours_on = 0.0
        self.exposure_given_hb = 1.0
        self.uncontrollable_given_exposure = 1.0
        self.severity_given_uncontrollable = 1.0
        self.status = "draft"
        self.approved = False
        # Targets for safety goal metrics
        self.sg_dc_target = 0.0
        self.sg_spfm_target = 0.0
        self.sg_lpfm_target = 0.0
        self.vehicle_safety_requirements = []          # List of vehicle safety requirements
        self.operational_safety_requirements = []        # List of operational safety requirements
        # Each requirement is a dict with keys: "id", "req_type" and "text"
        self.safety_requirements = []
        # --- FMEA attributes for basic events (AIAG style) ---
        self.fmea_effect = ""       # Description of effect/failure mode
        self.fmea_cause = ""        # Potential cause of failure
        self.fmea_severity = 1       # 1-10 scale
        self.fmea_occurrence = 1     # 1-10 scale
        self.fmea_detection = 1      # 1-10 scale
        self.fmea_component = ""     # Optional component name for FMEA-only nodes
        # --- FMEDA attributes ---
        self.fmeda_malfunction = ""
        self.fmeda_safety_goal = ""
        self.fmeda_diag_cov = 0.0
        self.fmeda_fit = 0.0
        self.fmeda_spfm = 0.0
        self.fmeda_lpfm = 0.0
        self.fmeda_fault_type = "permanent"
        self.fmeda_fault_fraction = 0.0
        # FMEDA specific targets if not derived from FTA
        self.fmeda_dc_target = 0.0
        self.fmeda_spfm_target = 0.0
        self.fmeda_lpfm_target = 0.0
        # Reference to a unique failure mode this node represents
        self.failure_mode_ref = None
        # Reference to a fault represented by a basic event
        self.fault_ref = ""
        # Malfunction name for top level events
        self.malfunction = ""
        self.name_readonly = False
        self.product_goal = None
        # Probability values for classical FTA calculations
        self.failure_prob = 0.0
        self.probability = 0.0
        # Formula used to derive probability from FIT rate
        self.prob_formula = "linear"  # linear, exponential, or constant
        # Review status for top events
        self.status = "draft"

    def update_validation_target(self):
        """Recalculate validation target from current risk ratings."""
        self.exposure_given_hb = exposure_to_probability(getattr(self, "exposure", 1))
        self.uncontrollable_given_exposure = controllability_to_probability(getattr(self, "controllability", 1))
        self.severity_given_uncontrollable = severity_to_probability(getattr(self, "severity", 1))
        self.validation_target = derive_validation_target(
            self.acceptance_rate,
            self.exposure_given_hb,
            self.uncontrollable_given_exposure,
            self.severity_given_uncontrollable,
        )
        return self.validation_target

    @property
    def name(self):
        orig = getattr(self, "original", self)
        uid = orig.unique_id if not self.is_primary_instance else self.unique_id
        base_name = self.user_name
        # Avoid repeating the ID if the user_name already matches the default
        if not base_name or base_name == f"Node {uid}":
            return f"Node {uid}"
        return f"Node {uid}: {base_name}"

    def to_dict(self):
        d = {
            "unique_id": self.unique_id,
            "user_name": self.user_name,
            "type": self.node_type,
            "quant_value": self.quant_value,
            "gate_type": self.gate_type,
            "description": self.description,
            "rationale": self.rationale,
            "x": self.x,
            "y": self.y,
            "severity": self.severity,
            "controllability": self.controllability,
            "exposure": self.exposure,
            "input_subtype": self.input_subtype,
            "is_page": self.is_page,
            "is_primary_instance": self.is_primary_instance,
            "safety_goal_description": self.safety_goal_description,
            "safety_goal_asil": self.safety_goal_asil,
            "safe_state": self.safe_state,
            "ftti": self.ftti,
            "validation_target": self.validation_target,
            "validation_desc": self.validation_desc,
            "mission_profile": self.mission_profile,
            "acceptance_criteria": self.acceptance_criteria,
            "acceptance_rate": self.acceptance_rate,
            "operational_hours_on": self.operational_hours_on,
            "exposure_given_hb": self.exposure_given_hb,
            "uncontrollable_given_exposure": self.uncontrollable_given_exposure,
            "severity_given_uncontrollable": self.severity_given_uncontrollable,
            "status": self.status,
            "approved": self.approved,
            "sg_dc_target": self.sg_dc_target,
            "sg_spfm_target": self.sg_spfm_target,
            "sg_lpfm_target": self.sg_lpfm_target,
            "fmea_effect": self.fmea_effect,
            "fmea_cause": self.fmea_cause,
            "fmea_severity": self.fmea_severity,
            "fmea_occurrence": self.fmea_occurrence,
            "fmea_detection": self.fmea_detection,
            "fmea_component": self.fmea_component,
            "fmeda_malfunction": self.fmeda_malfunction,
            "fmeda_safety_goal": self.fmeda_safety_goal,
            "fmeda_diag_cov": self.fmeda_diag_cov,
            "fmeda_fit": self.fmeda_fit,
            "fmeda_spfm": self.fmeda_spfm,
            "fmeda_lpfm": self.fmeda_lpfm,
            "fmeda_fault_type": self.fmeda_fault_type,
            "fmeda_fault_fraction": self.fmeda_fault_fraction,
            "fmeda_dc_target": self.fmeda_dc_target,
            "fmeda_spfm_target": self.fmeda_spfm_target,
            "fmeda_lpfm_target": self.fmeda_lpfm_target,
            "failure_mode_ref": self.failure_mode_ref,
            "fault_ref": self.fault_ref,
            "malfunction": self.malfunction,
            # Save the safety requirements list (which now includes custom_id)
            "safety_requirements": self.safety_requirements,
            "failure_prob": self.failure_prob,
            "probability": self.probability,
            "prob_formula": self.prob_formula,
            "status": self.status,
            "product_goal_name": self.product_goal.get("name") if getattr(self, "product_goal", None) else "",
            "name_readonly": self.name_readonly,
            "children": [child.to_dict() for child in self.children]
        }
        if not self.is_primary_instance and self.original and (self.original.unique_id != self.unique_id):
            d["original_id"] = self.original.unique_id
        return d

    @staticmethod
    def from_dict(data, parent=None):
        node = FaultTreeNode.__new__(FaultTreeNode)
        node.user_name = data.get("user_name", "")
        node.node_type = data.get("type", "")
        node.children = [FaultTreeNode.from_dict(child_data, parent=node) for child_data in data.get("children", [])]
        node.parents = []
        if parent is not None:
            node.parents.append(parent)
        node.quant_value = data.get("quant_value")
        node.gate_type = data.get("gate_type", "AND")
        node.description = data.get("description", "")
        node.rationale = data.get("rationale", "")
        node.x = data.get("x", 50)
        node.y = data.get("y", 50)
        node.severity = data.get("severity", 1) if node.node_type.upper() == "TOP EVENT" else None
        node.controllability = data.get("controllability", 1) if node.node_type.upper() == "TOP EVENT" else None
        node.exposure = data.get("exposure", 1) if node.node_type.upper() == "TOP EVENT" else None
        node.input_subtype = data.get("input_subtype", None)
        node.is_page = boolify(data.get("is_page", False), False)
        node.is_primary_instance = boolify(data.get("is_primary_instance", True), True)
        node.safety_goal_description = data.get("safety_goal_description", "")
        node.safety_goal_asil = data.get("safety_goal_asil", "")
        node.safe_state = data.get("safe_state", "")
        node.ftti = data.get("ftti", "")
        node.validation_target = data.get("validation_target", 1.0)
        node.validation_desc = data.get("validation_desc", "")
        node.mission_profile = data.get("mission_profile", "")
        node.acceptance_criteria = data.get("acceptance_criteria", "")
        node.acceptance_rate = data.get("acceptance_rate", 0.0)
        node.operational_hours_on = data.get("operational_hours_on", 0.0)
        node.exposure_given_hb = data.get("exposure_given_hb", 1.0)
        node.uncontrollable_given_exposure = data.get("uncontrollable_given_exposure", 1.0)
        node.severity_given_uncontrollable = data.get("severity_given_uncontrollable", 1.0)
        node.status = data.get("status", "draft")
        node.approved = data.get("approved", False)
        node.sg_dc_target = data.get("sg_dc_target", 0.0)
        node.sg_spfm_target = data.get("sg_spfm_target", 0.0)
        node.sg_lpfm_target = data.get("sg_lpfm_target", 0.0)
        node.fmea_effect = data.get("fmea_effect", "")
        node.fmea_cause = data.get("fmea_cause", "")
        node.fmea_severity = data.get("fmea_severity", 1)
        node.fmea_occurrence = data.get("fmea_occurrence", 1)
        node.fmea_detection = data.get("fmea_detection", 1)
        node.fmea_component = data.get("fmea_component", "")
        node.fmeda_malfunction = data.get("fmeda_malfunction", "")
        node.fmeda_safety_goal = data.get("fmeda_safety_goal", "")
        node.fmeda_diag_cov = data.get("fmeda_diag_cov", 0.0)
        node.fmeda_fit = data.get("fmeda_fit", 0.0)
        node.fmeda_spfm = data.get("fmeda_spfm", 0.0)
        node.fmeda_lpfm = data.get("fmeda_lpfm", 0.0)
        node.fmeda_fault_type = data.get("fmeda_fault_type", "permanent")
        node.fmeda_fault_fraction = data.get("fmeda_fault_fraction", 0.0)
        node.fmeda_dc_target = data.get("fmeda_dc_target", 0.0)
        node.fmeda_spfm_target = data.get("fmeda_spfm_target", 0.0)
        node.fmeda_lpfm_target = data.get("fmeda_lpfm_target", 0.0)
        node.failure_mode_ref = data.get("failure_mode_ref")
        node.fault_ref = data.get("fault_ref", "")
        node.malfunction = data.get("malfunction", "")
        # NEW: Load safety_requirements (or default to empty list)
        node.safety_requirements = data.get("safety_requirements", [])
        node.failure_prob = data.get("failure_prob", 0.0)
        node.probability = data.get("probability", 0.0)
        node.prob_formula = data.get("prob_formula", "linear")
        node.status = data.get("status", "draft")
        node.name_readonly = data.get("name_readonly", False)
        pg_name = data.get("product_goal_name", "")
        node.product_goal = {"name": pg_name} if pg_name else None
        node.display_label = ""
        node.equation = ""
        node.detailed_equation = ""
        if "unique_id" in data:
            node.unique_id = data["unique_id"]
        else:
            from AutoML import AutoML_Helper
            node.unique_id = AutoML_Helper.get_next_unique_id()
        if not node.is_primary_instance and "original_id" in data:
            node._original_id = data["original_id"]
        else:
            node._original_id = None
        return node

    @classmethod
    def create_basic_event_from_fmea(cls, parent_node, selected):
        """Create and attach a basic event node from an FMEA/FMEDA entry.

        Parameters
        ----------
        parent_node:
            The :class:`FaultTreeNode` under which the new event will be
            attached.
        selected:
            An object exposing a ``to_dict`` method and optional
            ``unique_id`` attribute representing the failure mode.

        Returns
        -------
        FaultTreeNode
            The newly created node.
        """

        data = selected.to_dict()
        data.pop("unique_id", None)
        data["children"] = []
        new_node = cls.from_dict(data, parent_node)
        if hasattr(selected, "unique_id"):
            new_node.failure_mode_ref = selected.unique_id
        parent_node.children.append(new_node)
        new_node.parents.append(parent_node)
        return new_node

    # ------------------------------------------------------------------
    def clone(self, parent=None):
        """Return a copy of this node referencing the same original."""
        import copy
        from AutoML import AutoML_Helper

        clone = copy.deepcopy(self)
        clone.unique_id = AutoML_Helper.get_next_unique_id()
        clone.children = []
        clone.parents = []
        clone.is_primary_instance = False
        clone.original = self.original if getattr(self, "original", None) else self
        if parent is not None:
            clone.parents.append(parent)
            parent.children.append(clone)
        return clone

    @staticmethod
    def add_basic_event_from_fmea(core):
        """Add a basic event selected from FMEA/FMEDA entries."""
        from gui.controls import messagebox
        from gui.dialogs.select_base_event_dialog import SelectBaseEventDialog

        core.push_undo_state()
        events = list(core.fmea_entries)
        for doc in core.fmeas:
            events.extend(doc.get("entries", []))
        for doc in core.fmedas:
            events.extend(doc.get("entries", []))
        if not events:
            messagebox.showinfo(
                "No Failure Modes",
                "No FMEA or FMEDA failure modes available.",
            )
            return
        dialog = SelectBaseEventDialog(core.root, events)
        selected = dialog.selected
        if not selected:
            return
        if core.selected_node:
            parent_node = core.selected_node
            if not parent_node.is_primary_instance:
                messagebox.showwarning(
                    "Invalid Operation",
                    "Cannot add to a clone node. Select the original.",
                )
                return
        else:
            sel = core.analysis_tree.selection()
            if not sel:
                messagebox.showwarning(
                    "No selection", "Select a parent node to paste into."
                )
                return
            try:
                node_id = int(core.analysis_tree.item(sel[0], "tags")[0])
            except Exception:
                return

def add_failure_mode(
    core,
    win,
    basic_events,
    entries,
    selected_libs,
    refresh_tree,
    fmea=None,
    fmeda=False,
):
    """Add failure modes to an FMEA or FMEDA table.

    Parameters
    ----------
    core:
        The application core invoking this helper.
    win:
        Parent window for dialogs.
    basic_events:
        Available basic events to choose from.
    entries:
        Current FMEA/FMeda entry list to append to.
    selected_libs:
        Libraries providing failure mechanisms.
    refresh_tree:
        Callback to update the displayed tree after modifications.
    fmea:
        Optional FMEA document being edited.
    fmeda:
        Flag indicating FMEDA mode.
    """

    from gui.dialogs.select_base_event_dialog import SelectBaseEventDialog
    from gui.dialogs.fmea_row_dialog import FMEARowDialog

    dialog = SelectBaseEventDialog(win, basic_events, allow_new=True)
    node = dialog.selected
    if node == "NEW":
        node = FaultTreeNode("", "Basic Event")
        entries.append(node)
        mechs = []
        for lib in selected_libs:
            mechs.extend(lib.mechanisms)
        comp_name = getattr(node, "fmea_component", "")
        is_passive = any(
            c.name == comp_name and c.is_passive for c in core.reliability_components
        )
        FMEARowDialog(
            win,
            node,
            core,
            entries,
            mechanisms=mechs,
            hide_diagnostics=is_passive,
            is_fmeda=fmeda,
        )
    elif node:
        if node.parents:
            parent_id = node.parents[0].unique_id
            related = [
                be
                for be in basic_events
                if be.parents and be.parents[0].unique_id == parent_id
            ]
        else:
            comp = getattr(node, "fmea_component", "")
            related = [
                be
                for be in basic_events
                if not be.parents and getattr(be, "fmea_component", "") == comp
            ]
        if node not in related:
            related.append(node)
        existing_ids = {be.unique_id for be in entries}
        for be in related:
            if be.unique_id not in existing_ids:
                entries.append(be)
                existing_ids.add(be.unique_id)
            mechs = []
            for lib in selected_libs:
                mechs.extend(lib.mechanisms)
            comp_name = core.get_component_name_for_node(be)
            is_passive = any(
                c.name == comp_name and c.is_passive for c in core.reliability_components
            )
            FMEARowDialog(
                win,
                be,
                core,
                entries,
                mechanisms=mechs,
                hide_diagnostics=is_passive,
                is_fmeda=fmeda,
            )
    refresh_tree()
    if fmea is not None:
        core.lifecycle_ui.touch_doc(fmea)

def refresh_tree(app, tree):
    """Populate a Treeview with the application's top events."""
    from config.automl_constants import PMHF_TARGETS

    tree.delete(*tree.get_children())
    for sg in app.top_events:
        name = sg.safety_goal_description or (sg.user_name or f"SG {sg.unique_id}")
        sg.safety_goal_asil = app.get_hara_goal_asil(name)
        pmhf_target = PMHF_TARGETS.get(sg.safety_goal_asil, 1.0)
        tree.insert(
            "",
            "end",
            iid=sg.unique_id,
            values=[
                sg.user_name or f"SG {sg.unique_id}",
                sg.safety_goal_asil,
                f"{pmhf_target:.2e}",
                sg.safe_state,
                getattr(sg, "ftti", ""),
                str(getattr(sg, "acceptance_rate", "")),
                getattr(sg, "operational_hours_on", ""),
                getattr(sg, "validation_target", ""),
                getattr(sg, "mission_profile", ""),
                getattr(sg, "validation_desc", ""),
                getattr(sg, "acceptance_criteria", ""),
                sg.safety_goal_description,
            ],
        )


def _resolve_parent_node(app, parent_node):
    """Return a valid parent node or ``None`` if selection is invalid."""
    if parent_node is None:
        sel = app.analysis_tree.selection()
        if not sel:
            messagebox.showwarning("No selection", "Select a parent node from the tree.")
            return None
        try:
            node_id = int(app.analysis_tree.item(sel[0], "tags")[0])
        except Exception:  # noqa: BLE001 - broad to guard against malformed selections
            messagebox.showwarning("No selection", "Select a parent node from the tree.")
            return None
    parent_node = app.find_node_by_id_all(node_id)
    return parent_node

ALLOWED_NODE_TYPES = {
    "FTA": {"GATE", "BASIC EVENT"},
    "CTA": {"TRIGGERING CONDITION", "FUNCTIONAL INSUFFICIENCY"},
    "PAA": {"CONFIDENCE LEVEL", "ROBUSTNESS SCORE"},
}


<<<<<<< HEAD
def _infer_diagram_mode(app, event_upper: str) -> str:
    """Infer diagram mode, allowing FTA/CTA nodes when active mode is PAA."""

    canvas_mode = getattr(getattr(app, "canvas", None), "diagram_mode", None)
    mode = (canvas_mode or getattr(app, "diagram_mode", "FTA")).upper()
    if mode != "PAA":  # enforce gating when not in PAA mode
        return mode
    for candidate, types in ALLOWED_NODE_TYPES.items():
        if candidate != "PAA" and event_upper in types:
            return candidate
    return mode

=======
def _current_diagram_mode(app):
    canvas_obj = getattr(app, "canvas", None)
    canvas_mode = getattr(canvas_obj, "diagram_mode", None)
    mode = canvas_mode if canvas_mode is not None else getattr(app, "diagram_mode", "FTA")
    return str(mode).upper()


def _validate_node_type(diag_mode, event_upper, event_type):
    if event_upper in ALLOWED_NODE_TYPES.get(diag_mode, set()):
        return True
    msg = (
        "Only Confidence and Robustness nodes are allowed in Prototype Assurance Analysis."
        if diag_mode == "PAA"
        else f"Node type '{event_type}' is not allowed in {diag_mode} diagrams."
    )
    messagebox.showwarning("Invalid", msg)
    return False
>>>>>>> 5b3e2121

def add_node_of_type(app, event_type):
    """Attach a new ``FaultTreeNode`` of ``event_type`` under the current selection."""

    app.push_undo_state()
<<<<<<< HEAD
=======
    diag_mode = _current_diagram_mode(app)
>>>>>>> 5b3e2121
    event_upper = event_type.upper()
    diag_mode = _infer_diagram_mode(app, event_upper)

<<<<<<< HEAD
    if event_upper not in ALLOWED_NODE_TYPES.get(diag_mode, set()):
=======
    allowed = {
        "FTA": {"GATE", "BASIC EVENT"},
        "CTA": {"TRIGGERING CONDITION", "FUNCTIONAL INSUFFICIENCY"},
        "PAA": {"GATE", "CONFIDENCE LEVEL", "ROBUSTNESS SCORE"},
    }

    if event_upper not in allowed.get(diag_mode, set()):
        allowed_nodes = ", ".join(
            sorted(name.title() for name in allowed.get(diag_mode, []))
        )
>>>>>>> 5b3e2121
        msg = (
            f"Only {allowed_nodes} nodes are allowed in Prototype Assurance Analysis."
            if diag_mode == "PAA"
            else f"Node type '{event_type}' is not allowed in {diag_mode} diagrams."
        )
        messagebox.showwarning("Invalid", msg)
        return

    parent_node = app.selected_node
    if parent_node and not parent_node.is_primary_instance:
        messagebox.showwarning(
            "Invalid Operation",
            "Cannot add new elements to a clone node.\nPlease select the original node instead.",
        )
        return

    parent_node = _resolve_parent_node(app, parent_node)
    if not parent_node:
        return

    if parent_node.node_type.upper() in {"CONFIDENCE LEVEL", "ROBUSTNESS SCORE", "BASIC EVENT"}:
        messagebox.showwarning("Invalid", "Base events cannot have children.")
        return

    new_node = FaultTreeNode("", event_type, parent_node)
    new_node.x = parent_node.x
    new_node.y = parent_node.y + 100
    parent_node.children.append(new_node)
    new_node.parents.append(parent_node)
    app.update_views()
    return new_node<|MERGE_RESOLUTION|>--- conflicted
+++ resolved
@@ -533,8 +533,6 @@
     "PAA": {"CONFIDENCE LEVEL", "ROBUSTNESS SCORE"},
 }
 
-
-<<<<<<< HEAD
 def _infer_diagram_mode(app, event_upper: str) -> str:
     """Infer diagram mode, allowing FTA/CTA nodes when active mode is PAA."""
 
@@ -547,51 +545,14 @@
             return candidate
     return mode
 
-=======
-def _current_diagram_mode(app):
-    canvas_obj = getattr(app, "canvas", None)
-    canvas_mode = getattr(canvas_obj, "diagram_mode", None)
-    mode = canvas_mode if canvas_mode is not None else getattr(app, "diagram_mode", "FTA")
-    return str(mode).upper()
-
-
-def _validate_node_type(diag_mode, event_upper, event_type):
-    if event_upper in ALLOWED_NODE_TYPES.get(diag_mode, set()):
-        return True
-    msg = (
-        "Only Confidence and Robustness nodes are allowed in Prototype Assurance Analysis."
-        if diag_mode == "PAA"
-        else f"Node type '{event_type}' is not allowed in {diag_mode} diagrams."
-    )
-    messagebox.showwarning("Invalid", msg)
-    return False
->>>>>>> 5b3e2121
-
 def add_node_of_type(app, event_type):
     """Attach a new ``FaultTreeNode`` of ``event_type`` under the current selection."""
 
     app.push_undo_state()
-<<<<<<< HEAD
-=======
-    diag_mode = _current_diagram_mode(app)
->>>>>>> 5b3e2121
     event_upper = event_type.upper()
     diag_mode = _infer_diagram_mode(app, event_upper)
 
-<<<<<<< HEAD
     if event_upper not in ALLOWED_NODE_TYPES.get(diag_mode, set()):
-=======
-    allowed = {
-        "FTA": {"GATE", "BASIC EVENT"},
-        "CTA": {"TRIGGERING CONDITION", "FUNCTIONAL INSUFFICIENCY"},
-        "PAA": {"GATE", "CONFIDENCE LEVEL", "ROBUSTNESS SCORE"},
-    }
-
-    if event_upper not in allowed.get(diag_mode, set()):
-        allowed_nodes = ", ".join(
-            sorted(name.title() for name in allowed.get(diag_mode, []))
-        )
->>>>>>> 5b3e2121
         msg = (
             f"Only {allowed_nodes} nodes are allowed in Prototype Assurance Analysis."
             if diag_mode == "PAA"
