--- conflicted
+++ resolved
@@ -342,7 +342,6 @@
             parent.children.append(clone)
         return clone
 
-<<<<<<< HEAD
     @staticmethod
     def add_basic_event_from_fmea(core):
         """Add a basic event selected from FMEA/FMEDA entries."""
@@ -382,7 +381,6 @@
                 return
             try:
                 node_id = int(core.analysis_tree.item(sel[0], "tags")[0])
-=======
 
 def add_failure_mode(
     core,
@@ -548,13 +546,11 @@
         if sel:
             try:
                 node_id = int(app.analysis_tree.item(sel[0], "tags")[0])
->>>>>>> ea5282eb
             except (IndexError, ValueError):
                 messagebox.showwarning(
                     "No selection", "Select a parent node from the tree."
                 )
                 return
-<<<<<<< HEAD
             parent_node = core.find_node_by_id_all(node_id)
         if parent_node.node_type.upper() in [
             "CONFIDENCE LEVEL",
@@ -573,39 +569,4 @@
             new_node.failure_mode_ref = selected.unique_id
         parent_node.children.append(new_node)
         new_node.parents.append(parent_node)
-        core.update_views()
-=======
-            parent_node = app.find_node_by_id_all(node_id)
-        else:
-            messagebox.showwarning(
-                "No selection", "Select a parent node to paste into."
-            )
-            return
-    if parent_node.node_type.upper() in {
-        "CONFIDENCE LEVEL",
-        "ROBUSTNESS SCORE",
-        "BASIC EVENT",
-    }:
-        messagebox.showwarning(
-            "Invalid", "Base events cannot have children."
-        )
-        return
-    templates = {
-        "CONFIDENCE LEVEL": ("Confidence Level", {"quant_value": 1}),
-        "ROBUSTNESS SCORE": ("Robustness Score", {"quant_value": 1}),
-        "GATE": ("GATE", {"gate_type": "AND"}),
-        "BASIC EVENT": ("Basic Event", {"failure_prob": 0.0}),
-        "TRIGGERING CONDITION": ("Triggering Condition", {}),
-        "FUNCTIONAL INSUFFICIENCY": ("Functional Insufficiency", {"gate_type": "AND"}),
-    }
-    node_type, attrs = templates.get(event_upper, (event_type, {}))
-    new_node = FaultTreeNode("", node_type, parent=parent_node)
-    for attr, val in attrs.items():
-        setattr(new_node, attr, val)
-    new_node.x = parent_node.x + 100
-    new_node.y = parent_node.y + 100
-    parent_node.children.append(new_node)
-    new_node.parents.append(parent_node)
-    app.update_views()
-    app.push_undo_state()
->>>>>>> ea5282eb
+        core.update_views()