# Author: Miguel Marina <karel.capek.robotics@gmail.com>
# SPDX-License-Identifier: GPL-3.0-or-later
#
# Copyright (C) 2025 Capek System Safety & Robotic Solutions
#
# This program is free software: you can redistribute it and/or modify
# it under the terms of the GNU General Public License as published by
# the Free Software Foundation, either version 3 of the License, or
# (at your option) any later version.
#
# This program is distributed in the hope that it will be useful,
# but WITHOUT ANY WARRANTY; without even the implied warranty of
# MERCHANTABILITY or FITNESS FOR A PARTICULAR PURPOSE.  See the
# GNU General Public License for more details.
#
# You should have received a copy of the GNU General Public License
# along with this program.  If not, see <https://www.gnu.org/licenses/>.

import datetime
from analysis.utils import (
    derive_validation_target,
    exposure_to_probability,
    controllability_to_probability,
    severity_to_probability,
)
from analysis.risk_assessment import boolify
from analysis.user_config import CURRENT_USER_NAME
from gui.controls import messagebox


class FaultTreeNode:
    def __init__(self, user_name, node_type, parent=None):
        from AutoML import AutoML_Helper
        self.unique_id = AutoML_Helper.get_next_unique_id()
        # Assign a sequential default name if none is provided
        self.user_name = user_name if user_name else f"Node {self.unique_id}"
        self.node_type = node_type
        self.children = []
        self.parents = []
        if parent is not None:
            self.parents.append(parent)
        self.quant_value = None
        # Import here to avoid circular dependency during module import
        from AutoML import GATE_NODE_TYPES
        self.gate_type = "AND" if node_type.upper() in GATE_NODE_TYPES else None
        self.description = ""
        self.rationale = ""
        self.x = 50
        self.y = 50
        # Severity and controllability now use a 1-3 scale
        # Default to the lowest level until linked to a risk assessment entry
        self.severity = 1 if node_type.upper() == "TOP EVENT" else None
        self.controllability = 1 if node_type.upper() == "TOP EVENT" else None
        self.exposure = 1 if node_type.upper() == "TOP EVENT" else None
        self.input_subtype = None
        self.display_label = ""
        self.equation = ""
        self.detailed_equation = ""
        self.is_page = False
        self.is_primary_instance = True
        self.original = self
        self.created = datetime.datetime.now().isoformat()
        self.author = CURRENT_USER_NAME
        self.modified = self.created
        self.modified_by = CURRENT_USER_NAME
        self.safety_goal_description = ""
        self.safety_goal_asil = ""
        self.safe_state = ""
        self.ftti = ""
        self.validation_target = 1.0
        self.validation_desc = ""
        self.mission_profile = ""
        self.acceptance_criteria = ""
        self.acceptance_rate = 0.0
        self.operational_hours_on = 0.0
        self.exposure_given_hb = 1.0
        self.uncontrollable_given_exposure = 1.0
        self.severity_given_uncontrollable = 1.0
        self.status = "draft"
        self.approved = False
        # Targets for safety goal metrics
        self.sg_dc_target = 0.0
        self.sg_spfm_target = 0.0
        self.sg_lpfm_target = 0.0
        self.vehicle_safety_requirements = []          # List of vehicle safety requirements
        self.operational_safety_requirements = []        # List of operational safety requirements
        # Each requirement is a dict with keys: "id", "req_type" and "text"
        self.safety_requirements = []
        # --- FMEA attributes for basic events (AIAG style) ---
        self.fmea_effect = ""       # Description of effect/failure mode
        self.fmea_cause = ""        # Potential cause of failure
        self.fmea_severity = 1       # 1-10 scale
        self.fmea_occurrence = 1     # 1-10 scale
        self.fmea_detection = 1      # 1-10 scale
        self.fmea_component = ""     # Optional component name for FMEA-only nodes
        # --- FMEDA attributes ---
        self.fmeda_malfunction = ""
        self.fmeda_safety_goal = ""
        self.fmeda_diag_cov = 0.0
        self.fmeda_fit = 0.0
        self.fmeda_spfm = 0.0
        self.fmeda_lpfm = 0.0
        self.fmeda_fault_type = "permanent"
        self.fmeda_fault_fraction = 0.0
        # FMEDA specific targets if not derived from FTA
        self.fmeda_dc_target = 0.0
        self.fmeda_spfm_target = 0.0
        self.fmeda_lpfm_target = 0.0
        # Reference to a unique failure mode this node represents
        self.failure_mode_ref = None
        # Reference to a fault represented by a basic event
        self.fault_ref = ""
        # Malfunction name for top level events
        self.malfunction = ""
        self.name_readonly = False
        self.product_goal = None
        # Probability values for classical FTA calculations
        self.failure_prob = 0.0
        self.probability = 0.0
        # Formula used to derive probability from FIT rate
        self.prob_formula = "linear"  # linear, exponential, or constant
        # Review status for top events
        self.status = "draft"

    def update_validation_target(self):
        """Recalculate validation target from current risk ratings."""
        self.exposure_given_hb = exposure_to_probability(getattr(self, "exposure", 1))
        self.uncontrollable_given_exposure = controllability_to_probability(getattr(self, "controllability", 1))
        self.severity_given_uncontrollable = severity_to_probability(getattr(self, "severity", 1))
        self.validation_target = derive_validation_target(
            self.acceptance_rate,
            self.exposure_given_hb,
            self.uncontrollable_given_exposure,
            self.severity_given_uncontrollable,
        )
        return self.validation_target

    @property
    def name(self):
        orig = getattr(self, "original", self)
        uid = orig.unique_id if not self.is_primary_instance else self.unique_id
        base_name = self.user_name
        # Avoid repeating the ID if the user_name already matches the default
        if not base_name or base_name == f"Node {uid}":
            return f"Node {uid}"
        return f"Node {uid}: {base_name}"

    def to_dict(self):
        d = {
            "unique_id": self.unique_id,
            "user_name": self.user_name,
            "type": self.node_type,
            "quant_value": self.quant_value,
            "gate_type": self.gate_type,
            "description": self.description,
            "rationale": self.rationale,
            "x": self.x,
            "y": self.y,
            "severity": self.severity,
            "controllability": self.controllability,
            "exposure": self.exposure,
            "input_subtype": self.input_subtype,
            "is_page": self.is_page,
            "is_primary_instance": self.is_primary_instance,
            "safety_goal_description": self.safety_goal_description,
            "safety_goal_asil": self.safety_goal_asil,
            "safe_state": self.safe_state,
            "ftti": self.ftti,
            "validation_target": self.validation_target,
            "validation_desc": self.validation_desc,
            "mission_profile": self.mission_profile,
            "acceptance_criteria": self.acceptance_criteria,
            "acceptance_rate": self.acceptance_rate,
            "operational_hours_on": self.operational_hours_on,
            "exposure_given_hb": self.exposure_given_hb,
            "uncontrollable_given_exposure": self.uncontrollable_given_exposure,
            "severity_given_uncontrollable": self.severity_given_uncontrollable,
            "status": self.status,
            "approved": self.approved,
            "sg_dc_target": self.sg_dc_target,
            "sg_spfm_target": self.sg_spfm_target,
            "sg_lpfm_target": self.sg_lpfm_target,
            "fmea_effect": self.fmea_effect,
            "fmea_cause": self.fmea_cause,
            "fmea_severity": self.fmea_severity,
            "fmea_occurrence": self.fmea_occurrence,
            "fmea_detection": self.fmea_detection,
            "fmea_component": self.fmea_component,
            "fmeda_malfunction": self.fmeda_malfunction,
            "fmeda_safety_goal": self.fmeda_safety_goal,
            "fmeda_diag_cov": self.fmeda_diag_cov,
            "fmeda_fit": self.fmeda_fit,
            "fmeda_spfm": self.fmeda_spfm,
            "fmeda_lpfm": self.fmeda_lpfm,
            "fmeda_fault_type": self.fmeda_fault_type,
            "fmeda_fault_fraction": self.fmeda_fault_fraction,
            "fmeda_dc_target": self.fmeda_dc_target,
            "fmeda_spfm_target": self.fmeda_spfm_target,
            "fmeda_lpfm_target": self.fmeda_lpfm_target,
            "failure_mode_ref": self.failure_mode_ref,
            "fault_ref": self.fault_ref,
            "malfunction": self.malfunction,
            # Save the safety requirements list (which now includes custom_id)
            "safety_requirements": self.safety_requirements,
            "failure_prob": self.failure_prob,
            "probability": self.probability,
            "prob_formula": self.prob_formula,
            "status": self.status,
            "product_goal_name": self.product_goal.get("name") if getattr(self, "product_goal", None) else "",
            "name_readonly": self.name_readonly,
            "children": [child.to_dict() for child in self.children]
        }
        if not self.is_primary_instance and self.original and (self.original.unique_id != self.unique_id):
            d["original_id"] = self.original.unique_id
        return d

    @staticmethod
    def from_dict(data, parent=None):
        node = FaultTreeNode.__new__(FaultTreeNode)
        node.user_name = data.get("user_name", "")
        node.node_type = data.get("type", "")
        node.children = [FaultTreeNode.from_dict(child_data, parent=node) for child_data in data.get("children", [])]
        node.parents = []
        if parent is not None:
            node.parents.append(parent)
        node.quant_value = data.get("quant_value")
        node.gate_type = data.get("gate_type", "AND")
        node.description = data.get("description", "")
        node.rationale = data.get("rationale", "")
        node.x = data.get("x", 50)
        node.y = data.get("y", 50)
        node.severity = data.get("severity", 1) if node.node_type.upper() == "TOP EVENT" else None
        node.controllability = data.get("controllability", 1) if node.node_type.upper() == "TOP EVENT" else None
        node.exposure = data.get("exposure", 1) if node.node_type.upper() == "TOP EVENT" else None
        node.input_subtype = data.get("input_subtype", None)
        node.is_page = boolify(data.get("is_page", False), False)
        node.is_primary_instance = boolify(data.get("is_primary_instance", True), True)
        node.safety_goal_description = data.get("safety_goal_description", "")
        node.safety_goal_asil = data.get("safety_goal_asil", "")
        node.safe_state = data.get("safe_state", "")
        node.ftti = data.get("ftti", "")
        node.validation_target = data.get("validation_target", 1.0)
        node.validation_desc = data.get("validation_desc", "")
        node.mission_profile = data.get("mission_profile", "")
        node.acceptance_criteria = data.get("acceptance_criteria", "")
        node.acceptance_rate = data.get("acceptance_rate", 0.0)
        node.operational_hours_on = data.get("operational_hours_on", 0.0)
        node.exposure_given_hb = data.get("exposure_given_hb", 1.0)
        node.uncontrollable_given_exposure = data.get("uncontrollable_given_exposure", 1.0)
        node.severity_given_uncontrollable = data.get("severity_given_uncontrollable", 1.0)
        node.status = data.get("status", "draft")
        node.approved = data.get("approved", False)
        node.sg_dc_target = data.get("sg_dc_target", 0.0)
        node.sg_spfm_target = data.get("sg_spfm_target", 0.0)
        node.sg_lpfm_target = data.get("sg_lpfm_target", 0.0)
        node.fmea_effect = data.get("fmea_effect", "")
        node.fmea_cause = data.get("fmea_cause", "")
        node.fmea_severity = data.get("fmea_severity", 1)
        node.fmea_occurrence = data.get("fmea_occurrence", 1)
        node.fmea_detection = data.get("fmea_detection", 1)
        node.fmea_component = data.get("fmea_component", "")
        node.fmeda_malfunction = data.get("fmeda_malfunction", "")
        node.fmeda_safety_goal = data.get("fmeda_safety_goal", "")
        node.fmeda_diag_cov = data.get("fmeda_diag_cov", 0.0)
        node.fmeda_fit = data.get("fmeda_fit", 0.0)
        node.fmeda_spfm = data.get("fmeda_spfm", 0.0)
        node.fmeda_lpfm = data.get("fmeda_lpfm", 0.0)
        node.fmeda_fault_type = data.get("fmeda_fault_type", "permanent")
        node.fmeda_fault_fraction = data.get("fmeda_fault_fraction", 0.0)
        node.fmeda_dc_target = data.get("fmeda_dc_target", 0.0)
        node.fmeda_spfm_target = data.get("fmeda_spfm_target", 0.0)
        node.fmeda_lpfm_target = data.get("fmeda_lpfm_target", 0.0)
        node.failure_mode_ref = data.get("failure_mode_ref")
        node.fault_ref = data.get("fault_ref", "")
        node.malfunction = data.get("malfunction", "")
        # NEW: Load safety_requirements (or default to empty list)
        node.safety_requirements = data.get("safety_requirements", [])
        node.failure_prob = data.get("failure_prob", 0.0)
        node.probability = data.get("probability", 0.0)
        node.prob_formula = data.get("prob_formula", "linear")
        node.status = data.get("status", "draft")
        node.name_readonly = data.get("name_readonly", False)
        pg_name = data.get("product_goal_name", "")
        node.product_goal = {"name": pg_name} if pg_name else None
        node.display_label = ""
        node.equation = ""
        node.detailed_equation = ""
        if "unique_id" in data:
            node.unique_id = data["unique_id"]
        else:
            from AutoML import AutoML_Helper
            node.unique_id = AutoML_Helper.get_next_unique_id()
        if not node.is_primary_instance and "original_id" in data:
            node._original_id = data["original_id"]
        else:
            node._original_id = None
        return node

    @classmethod
    def create_basic_event_from_fmea(cls, parent_node, selected):
        """Create and attach a basic event node from an FMEA/FMEDA entry.

        Parameters
        ----------
        parent_node:
            The :class:`FaultTreeNode` under which the new event will be
            attached.
        selected:
            An object exposing a ``to_dict`` method and optional
            ``unique_id`` attribute representing the failure mode.

        Returns
        -------
        FaultTreeNode
            The newly created node.
        """

        data = selected.to_dict()
        data.pop("unique_id", None)
        data["children"] = []
        new_node = cls.from_dict(data, parent_node)
        if hasattr(selected, "unique_id"):
            new_node.failure_mode_ref = selected.unique_id
        parent_node.children.append(new_node)
        new_node.parents.append(parent_node)
        return new_node

    # ------------------------------------------------------------------
    def clone(self, parent=None):
        """Return a copy of this node referencing the same original."""
        import copy
        from AutoML import AutoML_Helper

        clone = copy.deepcopy(self)
        clone.unique_id = AutoML_Helper.get_next_unique_id()
        clone.children = []
        clone.parents = []
        clone.is_primary_instance = False
        clone.original = self.original if getattr(self, "original", None) else self
        if parent is not None:
            clone.parents.append(parent)
            parent.children.append(clone)
        return clone

    @staticmethod
    def add_basic_event_from_fmea(core):
        """Add a basic event selected from FMEA/FMEDA entries."""
        from gui.controls import messagebox
        from gui.dialogs.select_base_event_dialog import SelectBaseEventDialog

        core.push_undo_state()
        events = list(core.fmea_entries)
        for doc in core.fmeas:
            events.extend(doc.get("entries", []))
        for doc in core.fmedas:
            events.extend(doc.get("entries", []))
        if not events:
            messagebox.showinfo(
                "No Failure Modes",
                "No FMEA or FMEDA failure modes available.",
            )
            return
        dialog = SelectBaseEventDialog(core.root, events)
        selected = dialog.selected
        if not selected:
            return
        if core.selected_node:
            parent_node = core.selected_node
            if not parent_node.is_primary_instance:
                messagebox.showwarning(
                    "Invalid Operation",
                    "Cannot add to a clone node. Select the original.",
                )
                return
        else:
            sel = core.analysis_tree.selection()
            if not sel:
                messagebox.showwarning(
                    "No selection", "Select a parent node to paste into."
                )
                return
            try:
                node_id = int(core.analysis_tree.item(sel[0], "tags")[0])
<<<<<<< HEAD
            except Exception:
                return
=======
            except (IndexError, ValueError):
                messagebox.showwarning(
                    "No selection", "Select a parent node to paste into."
                )
                return
            parent_node = core.find_node_by_id_all(node_id)
        if parent_node.node_type.upper() == "BASIC EVENT":
            messagebox.showwarning(
                "Invalid Operation",
                "Cannot add to a basic event. Select a gate node instead.",
            )
            return
        FaultTreeNode.create_basic_event_from_fmea(parent_node, selected)
        refresh_tree(core, core.analysis_tree)
>>>>>>> bf544f1b

def add_failure_mode(
    core,
    win,
    basic_events,
    entries,
    selected_libs,
    refresh_tree,
    fmea=None,
    fmeda=False,
):
    """Add failure modes to an FMEA or FMEDA table.

    Parameters
    ----------
    core:
        The application core invoking this helper.
    win:
        Parent window for dialogs.
    basic_events:
        Available basic events to choose from.
    entries:
        Current FMEA/FMeda entry list to append to.
    selected_libs:
        Libraries providing failure mechanisms.
    refresh_tree:
        Callback to update the displayed tree after modifications.
    fmea:
        Optional FMEA document being edited.
    fmeda:
        Flag indicating FMEDA mode.
    """

    from gui.dialogs.select_base_event_dialog import SelectBaseEventDialog
    from gui.dialogs.fmea_row_dialog import FMEARowDialog

    dialog = SelectBaseEventDialog(win, basic_events, allow_new=True)
    node = dialog.selected
    if node == "NEW":
        node = FaultTreeNode("", "Basic Event")
        entries.append(node)
        mechs = []
        for lib in selected_libs:
            mechs.extend(lib.mechanisms)
        comp_name = getattr(node, "fmea_component", "")
        is_passive = any(
            c.name == comp_name and c.is_passive for c in core.reliability_components
        )
        FMEARowDialog(
            win,
            node,
            core,
            entries,
            mechanisms=mechs,
            hide_diagnostics=is_passive,
            is_fmeda=fmeda,
        )
    elif node:
        if node.parents:
            parent_id = node.parents[0].unique_id
            related = [
                be
                for be in basic_events
                if be.parents and be.parents[0].unique_id == parent_id
            ]
        else:
            comp = getattr(node, "fmea_component", "")
            related = [
                be
                for be in basic_events
                if not be.parents and getattr(be, "fmea_component", "") == comp
            ]
        if node not in related:
            related.append(node)
        existing_ids = {be.unique_id for be in entries}
        for be in related:
            if be.unique_id not in existing_ids:
                entries.append(be)
                existing_ids.add(be.unique_id)
            mechs = []
            for lib in selected_libs:
                mechs.extend(lib.mechanisms)
            comp_name = core.get_component_name_for_node(be)
            is_passive = any(
                c.name == comp_name and c.is_passive for c in core.reliability_components
            )
            FMEARowDialog(
                win,
                be,
                core,
                entries,
                mechanisms=mechs,
                hide_diagnostics=is_passive,
                is_fmeda=fmeda,
            )
    refresh_tree()
    if fmea is not None:
        core.lifecycle_ui.touch_doc(fmea)

def refresh_tree(app, tree):
    """Populate a Treeview with the application's top events."""
    from config.automl_constants import PMHF_TARGETS

    tree.delete(*tree.get_children())
    for sg in app.top_events:
        name = sg.safety_goal_description or (sg.user_name or f"SG {sg.unique_id}")
        sg.safety_goal_asil = app.get_hara_goal_asil(name)
        pmhf_target = PMHF_TARGETS.get(sg.safety_goal_asil, 1.0)
        tree.insert(
            "",
            "end",
            iid=sg.unique_id,
            values=[
                sg.user_name or f"SG {sg.unique_id}",
                sg.safety_goal_asil,
                f"{pmhf_target:.2e}",
                sg.safe_state,
                getattr(sg, "ftti", ""),
                str(getattr(sg, "acceptance_rate", "")),
                getattr(sg, "operational_hours_on", ""),
                getattr(sg, "validation_target", ""),
                getattr(sg, "mission_profile", ""),
                getattr(sg, "validation_desc", ""),
                getattr(sg, "acceptance_criteria", ""),
                sg.safety_goal_description,
            ],
        )

def add_node_of_type(app, event_type):
    """Create and attach a node of ``event_type`` to the current selection."""
    app.push_undo_state()
    diag_mode = getattr(app, "diagram_mode", "FTA")
    event_upper = event_type.upper()
    if diag_mode == "PAA":
        allowed = {"CONFIDENCE LEVEL", "ROBUSTNESS SCORE"}
        if event_upper not in allowed:
            messagebox.showwarning(
                "Invalid",
                "Only Confidence and Robustness nodes are allowed in Prototype Assurance Analysis.",
            )
            return
    else:
        allowed = {
            "TRIGGERING CONDITION",
            "FUNCTIONAL INSUFFICIENCY",
        } if diag_mode == "CTA" else {"GATE", "BASIC EVENT"}
        if event_upper not in allowed:
            messagebox.showwarning(
                "Invalid",
                f"Node type '{event_type}' is not allowed in {diag_mode} diagrams.",
            )
            return
    if app.selected_node:
        if not app.selected_node.is_primary_instance:
            messagebox.showwarning(
                "Invalid Operation",
                "Cannot add new elements to a clone node.\nPlease select the original node instead.",
            )
            return
        parent_node = app.selected_node
    else:
        sel = app.analysis_tree.selection()
        if sel:
            try:
                node_id = int(app.analysis_tree.item(sel[0], "tags")[0])
            except (IndexError, ValueError):
                messagebox.showwarning(
                    "No selection", "Select a parent node from the tree."
                )
                return
            parent_node = core.find_node_by_id_all(node_id)
        if parent_node.node_type.upper() in [
            "CONFIDENCE LEVEL",
            "ROBUSTNESS SCORE",
            "BASIC EVENT",
        ]:
            messagebox.showwarning(
                "Invalid", "Base events cannot have children."
            )
            return
        data = selected.to_dict()
        data.pop("unique_id", None)
        data["children"] = []
        new_node = FaultTreeNode.from_dict(data, parent_node)
        if hasattr(selected, "unique_id"):
            new_node.failure_mode_ref = selected.unique_id
        parent_node.children.append(new_node)
        new_node.parents.append(parent_node)
        core.update_views()<|MERGE_RESOLUTION|>--- conflicted
+++ resolved
@@ -381,25 +381,8 @@
                 return
             try:
                 node_id = int(core.analysis_tree.item(sel[0], "tags")[0])
-<<<<<<< HEAD
             except Exception:
                 return
-=======
-            except (IndexError, ValueError):
-                messagebox.showwarning(
-                    "No selection", "Select a parent node to paste into."
-                )
-                return
-            parent_node = core.find_node_by_id_all(node_id)
-        if parent_node.node_type.upper() == "BASIC EVENT":
-            messagebox.showwarning(
-                "Invalid Operation",
-                "Cannot add to a basic event. Select a gate node instead.",
-            )
-            return
-        FaultTreeNode.create_basic_event_from_fmea(parent_node, selected)
-        refresh_tree(core, core.analysis_tree)
->>>>>>> bf544f1b
 
 def add_failure_mode(
     core,
