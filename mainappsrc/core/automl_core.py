#!/usr/bin/env python3
# Author: Miguel Marina <karel.capek.robotics@gmail.com>
# SPDX-License-Identifier: GPL-3.0-or-later
#
# Copyright (C) 2025 Capek System Safety & Robotic Solutions
#
# This program is free software: you can redistribute it and/or modify
# it under the terms of the GNU General Public License as published by
# the Free Software Foundation, either version 3 of the License, or
# (at your option) any later version.
#
# This program is distributed in the hope that it will be useful,
# but WITHOUT ANY WARRANTY; without even the implied warranty of
# MERCHANTABILITY or FITNESS FOR A PARTICULAR PURPOSE.  See the
# GNU General Public License for more details.
#
# You should have received a copy of the GNU General Public License
# along with this program.  If not, see <https://www.gnu.org/licenses/>.

import re
import math
import sys
import json
from concurrent.futures import ThreadPoolExecutor
import tkinter as tk
import os, sys
base = os.path.dirname(__file__)
if base not in sys.path:
    sys.path.append(base)
parent = os.path.dirname(base)
if parent not in sys.path:
    sys.path.append(parent)
from typing import Any, Optional
from tkinter import ttk, filedialog, simpledialog, scrolledtext
from gui.dialogs.dialog_utils import askstring_fixed
from gui.controls import messagebox
from gui.utils import logger, add_treeview_scrollbars
from gui.controls.button_utils import enable_listbox_hover_highlight
from gui.utils.tooltip import ToolTip
from gui.styles.style_manager import StyleManager
from gui.toolboxes.review_toolbox import ReviewData, ReviewParticipant, ReviewComment
from functools import partial
# Governance helper class
from mainappsrc.managers.paa_manager import PrototypeAssuranceManager
from gui.toolboxes.safety_management_toolbox import SafetyManagementToolbox
from gui.explorers.safety_case_explorer import SafetyCaseExplorer
from gui.windows.gsn_diagram_window import GSN_WINDOWS
from gui.windows.causal_bayesian_network_window import CBN_WINDOWS
from gui.windows.gsn_config_window import GSNElementConfig
from mainappsrc.models.gsn import GSNDiagram, GSNModule
from mainappsrc.models.gsn.nodes import GSNNode, ALLOWED_AWAY_TYPES
from gui.utils.closable_notebook import ClosableNotebook
from gui.controls.mac_button_style import (
    apply_translucid_button_style,
    apply_purplish_button_style,
)
from gui.dialogs.user_select_dialog import UserSelectDialog
from gui.dialogs.decomposition_dialog import DecompositionDialog
from dataclasses import asdict
from pathlib import Path
from .ui_setup import UISetupMixin
from .event_handlers import EventHandlersMixin
from .persistence_wrappers import PersistenceWrappersMixin
from .analysis_utils import AnalysisUtilsMixin
from .service_init_mixin import ServiceInitMixin
from .icon_setup_mixin import IconSetupMixin
from .style_setup_mixin import StyleSetupMixin
from .page_diagram import PageDiagram
from .diagram_clipboard_manager import DiagramClipboardManager
from .editors import (
    ItemDefinitionEditorMixin,
    SafetyConceptEditorMixin,
    RequirementsEditorMixin,
)
from .app_initializer import AppInitializer
from analysis.mechanisms import (
    DiagnosticMechanism,
    MechanismLibrary,
    ANNEX_D_MECHANISMS,
    PAS_8800_MECHANISMS,
)
from pathlib import Path
from collections.abc import Mapping
import csv
try:
    from openpyxl import load_workbook
except Exception:  # openpyxl may not be installed
    load_workbook = None
from gui.utils.drawing_helper import FTADrawingHelper, fta_drawing_helper
from mainappsrc.core.event_dispatcher import EventDispatcher
from mainappsrc.core.window_controllers import WindowControllers
from mainappsrc.core.top_event_workflows import Top_Event_Workflows
from mainappsrc.managers.review_manager import ReviewManager
from mainappsrc.managers.drawing_manager import DrawingManager
from .versioning_review import Versioning_Review
from .validation_consistency import Validation_Consistency
from .reporting_export import Reporting_Export
from .node_clone_service import NodeCloneService
from analysis.user_config import (
    load_user_config,
    save_user_config,
    set_current_user,
    load_all_users,
    set_last_user,
    CURRENT_USER_NAME,
    CURRENT_USER_EMAIL,
)
from analysis.risk_assessment import (
    DERIVED_MATURITY_TABLE,
    ASSURANCE_AGGREGATION_AND,
    AND_DECOMPOSITION_TABLE,
    OR_DECOMPOSITION_TABLE,
    boolify,
    AutoMLHelper,
)
from analysis.models import (
    MissionProfile,
    ReliabilityComponent,
    ReliabilityAnalysis,
    HazopEntry,
    HaraEntry,
    HazopDoc,
    HaraDoc,
    StpaEntry,
    StpaDoc,
    FI2TCDoc,
    TC2FIDoc,
    DamageScenario,
    ThreatScenario,
    AttackPath,
    FunctionThreat,
    ThreatEntry,
    ThreatDoc,
    QUALIFICATIONS,
    COMPONENT_ATTR_TEMPLATES,
    RELIABILITY_MODELS,
    component_fit_map,
    ASIL_LEVEL_OPTIONS,
    ASIL_ORDER,
    ASIL_TARGETS,
    ASIL_TABLE,
    ASIL_DECOMP_SCHEMES,
    calc_asil,
    global_requirements,
    ensure_requirement_defaults,
    REQUIREMENT_TYPE_OPTIONS,
    REQUIREMENT_WORK_PRODUCTS,
    CAL_LEVEL_OPTIONS,
    CybersecurityGoal,
)
from gui.utils.safety_case_table import SafetyCaseTable
from gui.windows.architecture import (
    UseCaseDiagramWindow,
    ActivityDiagramWindow,
    BlockDiagramWindow,
    InternalBlockDiagramWindow,
    ControlFlowDiagramWindow,
    GovernanceDiagramWindow,
    ArchitectureManagerDialog,
    link_requirement_to_object,
    unlink_requirement_from_object,
    link_requirements,
    unlink_requirements,
    ARCH_WINDOWS,
)
from mainappsrc.models.sysml.sysml_repository import SysMLRepository
from .undo_manager import UndoRedoManager
from analysis.fmeda_utils import compute_fmeda_metrics
from analysis.scenario_description import template_phrases
from mainappsrc.core.app_lifecycle_ui import AppLifecycleUI
from mainappsrc.core.editing_labels_styling import Editing_Labels_Styling
import copy
import tkinter.font as tkFont
import builtins
from mainappsrc.managers.user_manager import UserManager
from mainappsrc.managers.project_manager import ProjectManager
from mainappsrc.ui.project_properties_dialog import ProjectPropertiesDialog
from mainappsrc.managers.sotif_manager import SOTIFManager
from mainappsrc.managers.cyber_manager import CyberSecurityManager
from mainappsrc.managers.cta_manager import ControlTreeManager
from config.automl_constants import (
    dynamic_recommendations,
    WORK_PRODUCT_INFO as BASE_WORK_PRODUCT_INFO,
    WORK_PRODUCT_PARENTS as BASE_WORK_PRODUCT_PARENTS,
    PMHF_TARGETS,
)

builtins.REQUIREMENT_WORK_PRODUCTS = REQUIREMENT_WORK_PRODUCTS
builtins.SafetyCaseTable = SafetyCaseTable
try:
    from PIL import Image, ImageDraw, ImageFont
except ModuleNotFoundError:
    Image = ImageDraw = ImageFont = None
import os
import types
os.environ["GS_EXECUTABLE"] = r"C:\Program Files\gs\gs10.04.0\bin\gswin64c.exe"
import networkx as nx
# Import ReportLab for PDF export.
from reportlab.platypus import Table, TableStyle, SimpleDocTemplate, Paragraph, Spacer, Image as RLImage, PageBreak
from gui.styles.style_editor import StyleEditor
from reportlab.lib.pagesizes import letter
from reportlab.lib.styles import getSampleStyleSheet, ParagraphStyle
from reportlab.lib import colors
from reportlab.platypus import Paragraph, Spacer, Table, TableStyle, PageBreak, SimpleDocTemplate, Image as RLImage
from reportlab.lib.pagesizes import letter, landscape
from reportlab.lib.units import inch
from reportlab.lib import colors
from reportlab.lib.styles import getSampleStyleSheet, ParagraphStyle
from io import BytesIO, StringIO
from email.utils import make_msgid
import html
import datetime
try:
    import PIL.Image as PILImage
except ModuleNotFoundError:
    PILImage = None
try:
    from reportlab.platypus import LongTable
except Exception:  # pragma: no cover - fallback when reportlab missing
    LongTable = None
from email.message import EmailMessage
import smtplib
import socket

styles = getSampleStyleSheet()  # Create the stylesheet.
preformatted_style = ParagraphStyle(name="Preformatted", fontName="Courier", fontSize=10)
if hasattr(styles, "add"):
    styles.add(preformatted_style)
else:  # pragma: no cover - fallback for minimal stubs
    styles["Preformatted"] = preformatted_style

# Characters used to display pass/fail status in metrics labels.
from analysis.constants import CHECK_MARK, CROSS_MARK
from analysis.utils import (
    append_unique_insensitive,
    EXPOSURE_PROBABILITIES,
    CONTROLLABILITY_PROBABILITIES,
    SEVERITY_PROBABILITIES,
    normalize_probability_mapping,
)
from analysis.safety_management import SafetyManagementToolbox, ACTIVE_TOOLBOX
from analysis.causal_bayesian_network import CausalBayesianNetwork, CausalBayesianNetworkDoc
try:  # pragma: no cover - support direct module import
    from .probability_reliability import Probability_Reliability
    from .version import VERSION
except Exception:  # pragma: no cover
    from mainappsrc.core.probability_reliability import Probability_Reliability
    from mainappsrc.version import VERSION
try:  # pragma: no cover
    from .models.fta.fault_tree_node import FaultTreeNode
except Exception:  # pragma: no cover
    import os, sys
    base = os.path.dirname(__file__)
    sys.path.append(base)
    sys.path.append(os.path.dirname(base))
    from models.fta.fault_tree_node import FaultTreeNode

from .structure_tree_operations import Structure_Tree_Operations

from gui.toolboxes import (
    RequirementsExplorerWindow,
    DiagramElementDialog,
    _RequirementRelationDialog,
)


from pathlib import Path
from gui.dialogs.user_info_dialog import UserInfoDialog

from . import config_utils
from .config_utils import _reload_local_config

# Expose configuration helpers and global state
_CONFIG_PATH = config_utils._CONFIG_PATH
GATE_NODE_TYPES = config_utils.GATE_NODE_TYPES
_PATTERN_PATH = config_utils._PATTERN_PATH
_REPORT_TEMPLATE_PATH = config_utils._REPORT_TEMPLATE_PATH
unique_node_id_counter = config_utils.unique_node_id_counter
AutoML_Helper = config_utils.AutoML_Helper
import uuid

##########################################
# Edit Dialog 
##########################################
from gui.dialogs.edit_node_dialog import EditNodeDialog, DecompositionDialog
from gui.dialogs.fmea_row_dialog import FMEARowDialog
from gui.dialogs.req_dialog import ReqDialog
from gui.dialogs.select_base_event_dialog import SelectBaseEventDialog
from .safety_ui import SafetyUIMixin

##########################################
# Main Application (Parent Diagram)
##########################################
class AutoMLApp(
    StyleSetupMixin,
    ServiceInitMixin,
    IconSetupMixin,
    SafetyUIMixin,
    UISetupMixin,
    EventHandlersMixin,
    PersistenceWrappersMixin,
    AnalysisUtilsMixin,
):
    """Main application window for AutoML Analyzer."""

    _instance: Optional["AutoMLApp"] = None

    #: Maximum number of characters displayed for a notebook tab title. Longer
    #: titles are truncated with an ellipsis to avoid giant tabs that overflow
    #: the working area.
    MAX_TAB_TEXT_LENGTH = 20
    GATE_NODE_TYPES = GATE_NODE_TYPES

    @property
    def fmedas(self):
        return self.safety_analysis.fmedas

    @fmedas.setter
    def fmedas(self, value):
        self.safety_analysis.fmedas = value

    #: Maximum characters shown for tool notebook tab titles. Tool tabs use
    #: a fixed width so they remain readable but long names are capped at this
    #: length and truncated with an ellipsis.
    MAX_TOOL_TAB_TEXT_LENGTH = 20

    #: Maximum number of tabs displayed at once in the tools and document
    #: notebooks. Additional tabs can be accessed via the navigation buttons.
    MAX_VISIBLE_TABS = 4

    WORK_PRODUCT_INFO = BASE_WORK_PRODUCT_INFO.copy()
    for _wp in REQUIREMENT_WORK_PRODUCTS:
        WORK_PRODUCT_INFO.setdefault(
            _wp,
            (
                "System Design (Item Definition)",
                "Requirements Editor",
                "show_requirements_editor",
            ),
        )

    # Mapping of work products to their parent menu categories.  When a
    # child work product is enabled its parent menu must also become
    # active so the submenu is reachable.
    WORK_PRODUCT_PARENTS = BASE_WORK_PRODUCT_PARENTS.copy()

    # Ensure all requirement work products activate the top-level Requirements
    # menu.  Each specific requirement specification (e.g. vehicle, functional
    # safety) is treated as a child of the generic "Requirements" category so
    # that declaring any of them on a governance diagram enables the
    # corresponding menu items.
    for _wp in REQUIREMENT_WORK_PRODUCTS:
        WORK_PRODUCT_PARENTS.setdefault(_wp, "Requirements")

    @property
    def window_controllers(self) -> WindowControllers:
        if not hasattr(self, "_window_controllers"):
            self._window_controllers = WindowControllers(self)
        return self._window_controllers

    @property
    def top_event_workflows(self) -> Top_Event_Workflows:
        if not hasattr(self, "_top_event_workflows"):
            self._top_event_workflows = Top_Event_Workflows(self)
        return self._top_event_workflows

    def __getattr__(self, name):  # pragma: no cover - simple delegation
        """Delegate missing attributes to the lifecycle UI helper.

        ``AppLifecycleUI`` now hosts a number of UI-centric helpers that were
        previously methods on :class:`AutoMLApp`.  Existing code (and tests)
        still expect these helpers to be accessible directly from the main
        application instance.  This ``__getattr__`` implementation forwards
        such attribute lookups to ``self.lifecycle_ui`` when the attribute
        exists there, preserving backwards compatibility without replicating
        numerous wrapper methods.
        """

        ui = self.__dict__.get("lifecycle_ui")
        if ui and (
            name in ui.__dict__
            or any(name in cls.__dict__ for cls in ui.__class__.mro())
        ):
            return getattr(ui, name)
        raise AttributeError(f"{type(self).__name__!r} object has no attribute {name!r}")

    def __init__(self, root):
        AutoMLApp._instance = self
        self.root = root
        self.setup_style(root)
        self.lifecycle_ui = AppLifecycleUI(self, root)
        self.labels_styling = Editing_Labels_Styling(self)
<<<<<<< HEAD
        self.top_events = []
        self.cta_events = []
        self.paa_events = []
        self.fta_root_node = None
        self.cta_root_node = None
        self.paa_root_node = None
        self.analysis_tabs = {}
        self.shared_product_goals = {}
        self.product_goal_manager = ProductGoalManager()
        self.selected_node = None
        self.clone_offset_counter = {}
        self.node_clone_service = NodeCloneService()
        self._loaded_model_paths = []
=======
>>>>>>> 02024c7c
        self.root.title("AutoML-Analyzer")
        self.messagebox = messagebox
        self.version = VERSION
        self.zoom = 1.0
        self.rc_dragged = False
        self.diagram_font = tkFont.Font(family="Arial", size=int(8 * self.zoom))
        self.lifecycle_ui._init_nav_button_style()
        self.setup_services()
        self.setup_icons()
        AppInitializer(self).initialize()

        menubar = tk.Menu(root)
        file_menu = tk.Menu(menubar, tearoff=0)
        file_menu.add_command(label="New AutoML Model", command=self.project_manager.new_model, accelerator="Ctrl+N")
        file_menu.add_command(label="Save AutoML Model", command=self.project_manager.save_model, accelerator="Ctrl+S")
        file_menu.add_command(label="Load AutoML Model", command=self.project_manager.load_model, accelerator="Ctrl+O")
        file_menu.add_command(label="Project Properties", command=self.edit_project_properties)
        file_menu.add_command(label="Save PDF Report", command=self.generate_pdf_report)
        file_menu.add_separator()
        file_menu.add_command(label="Exit", command=self.confirm_close)

        edit_menu = tk.Menu(menubar, tearoff=0)
        edit_menu.add_command(label="Undo", command=self.undo, accelerator="Ctrl+Z")
        edit_menu.add_command(label="Redo", command=self.redo, accelerator="Ctrl+Y")
        edit_menu.add_separator()
        edit_menu.add_command(label="Edit Selected", command=self.edit_selected)
        edit_menu.add_command(label="Remove Connection", command=lambda: self.remove_connection(self.selected_node) if self.selected_node else None)
        edit_menu.add_command(label="Delete Node", command=lambda: self.delete_node_and_subtree(self.selected_node) if self.selected_node else None)
        edit_menu.add_command(label="Remove Node", command=self.remove_node)
        edit_menu.add_separator()
        edit_menu.add_command(label="Copy", command=self.copy_node, accelerator="Ctrl+C")
        edit_menu.add_command(label="Cut", command=self.cut_node, accelerator="Ctrl+X")
        edit_menu.add_command(label="Paste", command=self.paste_node, accelerator="Ctrl+V")
        edit_menu.add_separator()
        edit_menu.add_command(label="Edit User Name", command=self.user_manager.edit_user_name, accelerator="Ctrl+U")
        edit_menu.add_command(label="Edit Description", command=self.edit_description, accelerator="Ctrl+D")
        edit_menu.add_command(label="Edit Rationale", command=self.edit_rationale, accelerator="Ctrl+L")
        edit_menu.add_command(label="Edit Value", command=self.edit_value)
        edit_menu.add_command(label="Edit Gate Type", command=self.edit_gate_type, accelerator="Ctrl+G")
        edit_menu.add_command(label="Edit Severity", command=self.edit_severity, accelerator="Ctrl+E")
        edit_menu.add_command(label="Edit Controllability", command=self.edit_controllability)
        edit_menu.add_command(label="Edit Page Flag", command=self.edit_page_flag)
        search_menu = tk.Menu(menubar, tearoff=0)
        search_menu.add_command(
            label="Find...", command=self.open_search_toolbox, accelerator="Ctrl+F"
        )
        process_menu = tk.Menu(menubar, tearoff=0)
        process_menu.add_command(label="Calc Prototype Assurance Level (PAL)", command=self.calculate_overall, accelerator="Ctrl+R")
        process_menu.add_command(label="Calc PMHF", command=self.calculate_pmfh, accelerator="Ctrl+M")
        view_menu = tk.Menu(menubar, tearoff=0)
        view_menu.add_command(label="Zoom In", command=self.zoom_in, accelerator="Ctrl++")
        view_menu.add_command(label="Zoom Out", command=self.zoom_out, accelerator="Ctrl+-")
        view_menu.add_command(label="Style Editor", command=self.open_style_editor)
        view_menu.add_command(
            label="Light Mode",
            command=lambda: self.apply_style('pastel.xml'),
        )
        view_menu.add_command(label="Metrics", command=self.lifecycle_ui.open_metrics_tab)

        requirements_menu = tk.Menu(menubar, tearoff=0)
        requirements_menu.add_command(
            label="Requirements Matrix",
            command=self.show_requirements_matrix,
            state=tk.DISABLED,
        )
        matrix_idx = requirements_menu.index("end")
        requirements_menu.add_command(
            label="Requirements Editor",
            command=self.show_requirements_editor,
            state=tk.DISABLED,
        )
        editor_idx = requirements_menu.index("end")
        requirements_menu.add_command(
            label="Requirements Explorer",
            command=self.show_requirements_explorer,
            state=tk.DISABLED,
        )
        explorer_idx = requirements_menu.index("end")
        for wp in REQUIREMENT_WORK_PRODUCTS:
            self.work_product_menus.setdefault(wp, []).extend(
                [
                    (requirements_menu, matrix_idx),
                    (requirements_menu, editor_idx),
                    (requirements_menu, explorer_idx),
                ]
            )
        requirements_menu.add_command(
            label="Product Goals Matrix", command=self.show_safety_goals_matrix
        )
        requirements_menu.add_command(
            label="Product Goals Editor",
            command=self.show_product_goals_editor,
            state=tk.DISABLED,
        )
        self.work_product_menus.setdefault("Product Goal Specification", []).append(
            (requirements_menu, requirements_menu.index("end"))
        )
        requirements_menu.add_command(
            label="Safety Performance Indicators",
            command=self.show_safety_performance_indicators,
        )
        self.lifecycle_ui._add_lifecycle_requirements_menu(requirements_menu)
        self.phase_req_menu = tk.Menu(requirements_menu, tearoff=0)
        requirements_menu.add_cascade(
            label="Phase Requirements", menu=self.phase_req_menu
        )
        self._refresh_phase_requirements_menu()
        requirements_menu.add_command(
            label="Export Product Goal Requirements",
            command=self.export_product_goal_requirements,
        )
        review_menu = tk.Menu(menubar, tearoff=0)
        review_menu.add_command(label="Start Peer Review", command=self.start_peer_review)
        review_menu.add_command(label="Start Joint Review", command=self.start_joint_review)
        review_menu.add_command(label="Open Review Toolbox", command=self.open_review_toolbox)
        review_menu.add_command(label="Set Current User", command=self.user_manager.set_current_user)
        review_menu.add_command(label="Merge Review Comments", command=self.merge_review_comments)
        review_menu.add_command(label="Compare Versions", command=self.compare_versions)
        architecture_menu = tk.Menu(menubar, tearoff=0)
        architecture_menu.add_command(label="Use Case Diagram", command=self.window_controllers.open_use_case_diagram)
        architecture_menu.add_command(label="Activity Diagram", command=self.window_controllers.open_activity_diagram)
        architecture_menu.add_command(label="Block Diagram", command=self.window_controllers.open_block_diagram)
        architecture_menu.add_command(label="Internal Block Diagram", command=self.window_controllers.open_internal_block_diagram)
        architecture_menu.add_command(label="Control Flow Diagram", command=self.window_controllers.open_control_flow_diagram)
        architecture_menu.add_separator()
        architecture_menu.add_command(
            label="AutoML Explorer",
            command=self.manage_architecture,
            state=tk.DISABLED,
        )
        self.work_product_menus.setdefault("Architecture Diagram", []).append(
            (architecture_menu, architecture_menu.index("end"))
        )
        # --- Risk Assessment Menu ---
        risk_menu = tk.Menu(menubar, tearoff=0)
        risk_menu.add_command(
            label="HAZOP Analysis",
            command=self.open_hazop_window,
            state=tk.DISABLED,
        )
        self.work_product_menus.setdefault("HAZOP", []).append(
            (risk_menu, risk_menu.index("end"))
        )
        risk_menu.add_command(
            label="Risk Assessment",
            command=self.open_risk_assessment_window,
            state=tk.DISABLED,
        )
        self.work_product_menus.setdefault("Risk Assessment", []).append(
            (risk_menu, risk_menu.index("end"))
        )
        risk_menu.add_command(
            label="STPA Analysis",
            command=self.open_stpa_window,
            state=tk.DISABLED,
        )
        self.work_product_menus.setdefault("STPA", []).append(
            (risk_menu, risk_menu.index("end"))
        )
        risk_menu.add_command(
            label="Threat Analysis",
            command=self.open_threat_window,
            state=tk.DISABLED,
        )
        self.work_product_menus.setdefault("Threat Analysis", []).append(
            (risk_menu, risk_menu.index("end"))
        )
        risk_menu.add_command(label="Hazard Explorer", command=self.show_hazard_explorer)
        risk_menu.add_command(label="Hazards Editor", command=self.show_hazard_editor)
        risk_menu.add_command(label="Malfunctions Editor", command=self.show_malfunction_editor)
        risk_menu.add_command(label="Triggering Conditions", command=self.show_triggering_condition_list)
        risk_menu.add_command(label="Functional Insufficiencies", command=self.show_functional_insufficiency_list)
        risk_menu.add_separator()
        risk_menu.add_command(
            label="FI2TC Analysis",
            command=self.open_fi2tc_window,
            state=tk.DISABLED,
        )
        self.work_product_menus.setdefault("FI2TC", []).append(
            (risk_menu, risk_menu.index("end"))
        )
        risk_menu.add_command(
            label="TC2FI Analysis",
            command=self.open_tc2fi_window,
            state=tk.DISABLED,
        )
        self.work_product_menus.setdefault("TC2FI", []).append(
            (risk_menu, risk_menu.index("end"))
        )
                
        # --- Qualitative Analysis Menu ---
        qualitative_menu = tk.Menu(menubar, tearoff=0)
        qualitative_menu.add_command(
            label="FMEA Manager",
            command=self.fmea_service.show_fmea_list,
            state=tk.DISABLED,
        )
        self.work_product_menus.setdefault("FMEA", []).append(
            (qualitative_menu, qualitative_menu.index("end"))
        )

        cta_menu = tk.Menu(qualitative_menu, tearoff=0)
        cta_menu.add_command(label="Add Top Level Event", command=self.cta_manager.create_diagram)
        cta_menu.add_separator()
        cta_menu.add_command(label="Add Triggering Condition", command=lambda: self.add_node_of_type("Triggering Condition"))
        cta_indices = {"add_trigger": cta_menu.index("end")}
        cta_menu.add_command(label="Add Functional Insufficiency", command=lambda: self.add_node_of_type("Functional Insufficiency"))
        cta_indices["add_functional_insufficiency"] = cta_menu.index("end")
        qualitative_menu.add_cascade(label="CTA", menu=cta_menu, state=tk.DISABLED)
        self.work_product_menus.setdefault("CTA", []).append(
            (qualitative_menu, qualitative_menu.index("end"))
        )
        self.cta_manager.register_menu(cta_menu, cta_indices)
        qualitative_menu.add_command(
            label="Fault Prioritization",
            command=self.open_fault_prioritization_window,
        )

        paa_menu = tk.Menu(qualitative_menu, tearoff=0)
        paa_menu.add_command(
            label="Add Top Level Event",
            command=self.paa_manager.create_paa_diagram,
        )
        paa_menu.add_separator()
        paa_menu.add_command(
            label="Add Confidence",
            command=lambda: self.add_node_of_type("Confidence Level"),
            accelerator="Ctrl+Shift+C",
        )
        self._paa_menu_indices = {"add_confidence": paa_menu.index("end")}
        paa_menu.add_command(
            label="Add Robustness",
            command=lambda: self.add_node_of_type("Robustness Score"),
            accelerator="Ctrl+Shift+R",
        )
        self._paa_menu_indices["add_robustness"] = paa_menu.index("end")
        qualitative_menu.add_cascade(
            label="Prototype Assurance Analysis",
            menu=paa_menu,
            state=tk.DISABLED,
        )
        self.work_product_menus.setdefault("Prototype Assurance Analysis", []).append(
            (qualitative_menu, qualitative_menu.index("end"))
        )
        self.paa_menu = paa_menu
        
        # --- Quantitative Analysis Menu ---
        quantitative_menu = tk.Menu(menubar, tearoff=0)
        quantitative_menu.add_command(
            label="Mission Profiles",
            command=self.manage_mission_profiles,
            state=tk.DISABLED,
        )
        self.work_product_menus.setdefault("Mission Profile", []).append(
            (quantitative_menu, quantitative_menu.index("end"))
        )
                
        quantitative_menu.add_separator()
        quantitative_menu.add_command(label="Faults Editor", command=self.show_fault_editor)
        quantitative_menu.add_command(label="Failures Editor", command=self.show_failure_editor)
        quantitative_menu.add_separator()
        
        quantitative_menu.add_command(
            label="Mechanism Libraries", command=self.manage_mechanism_libraries
        )
        quantitative_menu.add_command(
            label="Reliability Analysis",
            command=self.open_reliability_window,
            state=tk.DISABLED,
        )
        self.work_product_menus.setdefault("Reliability Analysis", []).append(
            (quantitative_menu, quantitative_menu.index("end"))
        )
        quantitative_menu.add_command(
            label="Causal Bayesian Network",
            command=self.window_controllers.open_causal_bayesian_network_window,
            state=tk.DISABLED,
        )
        self.work_product_menus.setdefault("Causal Bayesian Network Analysis", []).append(
            (quantitative_menu, quantitative_menu.index("end"))
        )
        quantitative_menu.add_command(
            label="FMEDA Analysis",
            command=self.open_fmeda_window,
            state=tk.DISABLED,
        )
        self.work_product_menus.setdefault("FMEDA", []).append(
            (quantitative_menu, quantitative_menu.index("end"))
        )
        quantitative_menu.add_command(
            label="FMEDA Manager",
            command=self.show_fmeda_list,
            state=tk.DISABLED,
        )
        fta_menu = tk.Menu(quantitative_menu, tearoff=0)
        fta_menu.add_command(label="Add Top Level Event", command=self.create_fta_diagram)
        fta_menu.add_separator()
        fta_menu.add_command(label="Add Gate", command=lambda: self.add_node_of_type("GATE"), accelerator="Ctrl+Shift+G")
        self._fta_menu_indices = {"add_gate": fta_menu.index("end")}
        fta_menu.add_command(label="Add Basic Event", command=lambda: self.add_node_of_type("Basic Event"), accelerator="Ctrl+Shift+B")
        self._fta_menu_indices["add_basic_event"] = fta_menu.index("end")
        fta_menu.add_command(label="Add FMEA/FMEDA Event", command=self.add_basic_event_from_fmea)
        fta_menu.add_command(label="Add Gate from Failure Mode", command=self.add_gate_from_failure_mode)
        self._fta_menu_indices["add_gate_from_failure_mode"] = fta_menu.index("end")
        fta_menu.add_command(label="Add Fault Event", command=self.add_fault_event)
        self._fta_menu_indices["add_fault_event"] = fta_menu.index("end")
        fta_menu.add_separator()
        fta_menu.add_command(label="FTA-FMEA Traceability", command=self.show_traceability_matrix)
        fta_menu.add_command(
            label="FTA Cut Sets",
            command=self.show_cut_sets,
            state=tk.DISABLED,
        )
        fta_menu.add_command(label="Common Cause Toolbox", command=self.show_common_cause_view)
        fta_menu.add_command(label="Cause & Effect Chain", command=self.show_cause_effect_chain)
        self.fta_menu = fta_menu
        quantitative_menu.add_cascade(label="FTA", menu=fta_menu, state=tk.DISABLED)
        self.work_product_menus.setdefault("FTA", []).append(
            (quantitative_menu, quantitative_menu.index("end"))
        )
        
        libs_menu = tk.Menu(menubar, tearoff=0)
        libs_menu.add_command(
            label="Scenario Libraries",
            command=self.manage_scenario_libraries,
            state=tk.DISABLED,
        )
        self.work_product_menus.setdefault("Scenario Library", []).append(
            (libs_menu, libs_menu.index("end"))
        )
        libs_menu.add_command(
            label="ODD Libraries",
            command=self.manage_odd_libraries,
            state=tk.DISABLED,
        )
        self.work_product_menus.setdefault("ODD", []).append(
            (libs_menu, libs_menu.index("end"))
        )

        gsn_menu = tk.Menu(menubar, tearoff=0)
        gsn_menu.add_command(label="GSN Explorer", command=self.gsn_manager.manage_gsn)
        self.work_product_menus.setdefault("GSN Argumentation", []).append(
            (gsn_menu, gsn_menu.index("end"))
        )
        gsn_menu.add_command(
            label="Safety & Security Case Explorer", command=self.manage_safety_cases
        )
        self.work_product_menus.setdefault("Safety & Security Case", []).append(
            (gsn_menu, gsn_menu.index("end"))
        )

        # Add menus to the bar in the desired order
        menubar.add_cascade(label="File", menu=file_menu)
        menubar.add_cascade(label="Edit", menu=edit_menu)
        menubar.add_cascade(label="Search", menu=search_menu)
        menubar.add_cascade(label="View", menu=view_menu)
        menubar.add_cascade(label="Requirements", menu=requirements_menu)
        idx = menubar.index("end")
        self.work_product_menus.setdefault("Requirements", []).append((menubar, idx))
        menubar.entryconfig(idx, state=tk.DISABLED)
        menubar.add_cascade(label="Architecture", menu=architecture_menu)
        idx = menubar.index("end")
        self.work_product_menus.setdefault("Architecture Diagram", []).append((menubar, idx))
        menubar.entryconfig(idx, state=tk.DISABLED)
        menubar.add_cascade(label="Scenario", menu=libs_menu)
        idx = menubar.index("end")
        self.work_product_menus.setdefault("Scenario Library", []).append((menubar, idx))
        self.work_product_menus.setdefault("ODD", []).append((menubar, idx))
        menubar.entryconfig(idx, state=tk.DISABLED)
        menubar.add_cascade(label="Risk Assessment", menu=risk_menu)
        idx = menubar.index("end")
        self.work_product_menus.setdefault("Risk Assessment", []).append((menubar, idx))
        menubar.entryconfig(idx, state=tk.DISABLED)
        menubar.add_cascade(label="Qualitative Analysis", menu=qualitative_menu)
        idx = menubar.index("end")
        self.work_product_menus.setdefault("Qualitative Analysis", []).append((menubar, idx))
        menubar.entryconfig(idx, state=tk.DISABLED)
        menubar.add_cascade(label="Quantitative Analysis", menu=quantitative_menu)
        idx = menubar.index("end")
        self.work_product_menus.setdefault("Quantitative Analysis", []).append((menubar, idx))
        menubar.entryconfig(idx, state=tk.DISABLED)
        menubar.add_cascade(label="GSN", menu=gsn_menu)
        idx = menubar.index("end")
        self.work_product_menus.setdefault("GSN", []).append((menubar, idx))
        menubar.entryconfig(idx, state=tk.DISABLED)
        menubar.add_cascade(label="Process", menu=process_menu)
        idx = menubar.index("end")
        self.work_product_menus.setdefault("Process", []).append((menubar, idx))
        menubar.entryconfig(idx, state=tk.DISABLED)
        menubar.add_cascade(label="Review", menu=review_menu)
        help_menu = tk.Menu(menubar, tearoff=0)
        help_menu.add_command(label="About", command=self.lifecycle_ui.show_about)
        menubar.add_cascade(label="Help", menu=help_menu)

        root.config(menu=menubar)

        # Container to hold the auto-hiding explorer tab and main pane
        self.top_frame = tk.Frame(root)
        self.top_frame.pack(side=tk.TOP, fill=tk.BOTH, expand=True)

        self.main_pane = tk.PanedWindow(self.top_frame, orient=tk.HORIZONTAL)
        self.main_pane.pack(side=tk.RIGHT, fill=tk.BOTH, expand=True)

        # Initialise the log window but keep it hidden by default.
        self.log_frame = logger.init_log_window(root, height=7)
        # Status bar showing lifecycle phase and object metadata
        self.status_frame = ttk.Frame(root)
        self.status_frame.pack(side=tk.BOTTOM, fill=tk.X)
        self.toggle_log_button = ttk.Button(
            root, text="Show Logs", command=self.lifecycle_ui.toggle_logs
        )
        self.toggle_log_button.pack(side=tk.BOTTOM, fill=tk.X)
        logger.set_toggle_button(self.toggle_log_button)
        self.style.configure(
            "Phase.TLabel",
            background="#4a6ea9",
            foreground="white",
            font=("Arial", 10, "bold"),
        )
        self.active_phase_lbl = ttk.Label(
            self.status_frame, text="Active phase: None", style="Phase.TLabel"
        )
        self.active_phase_lbl.pack(side=tk.LEFT, padx=5)
        self.status_meta_vars = {
            "Name": tk.StringVar(value=""),
            "Type": tk.StringVar(value=""),
            "Author": tk.StringVar(value=""),
        }
        for key, var in self.status_meta_vars.items():
            ttk.Label(self.status_frame, text=f"{key}:").pack(
                side=tk.LEFT, padx=(10, 0)
            )
            ttk.Label(self.status_frame, textvariable=var).pack(side=tk.LEFT)

        # Explorer pane with notebook and pin button (hidden by default)
        self.explorer_pane = ttk.Frame(self.main_pane)
        self.explorer_nb = ttk.Notebook(self.explorer_pane)
        self.explorer_nb.pack(fill=tk.BOTH, expand=True)
        self._explorer_width = 300
        self._explorer_auto_hide_id = None
        self._explorer_pinned = False
        self._explorer_pin_btn = ttk.Button(
            self.explorer_pane, text="Pin", command=self.lifecycle_ui.toggle_explorer_pin
        )
        self._explorer_pin_btn.pack(anchor="ne")
        self._explorer_tab = ttk.Label(
            self.top_frame,
            text="F\ni\nl\ne\ns",
            relief="raised",
            cursor="hand2",
        )
        self._explorer_tab.pack(side=tk.LEFT, fill=tk.Y)

        self.analysis_tab = ttk.Frame(self.explorer_nb)
        self.explorer_nb.add(self.analysis_tab, text="File Explorer")

        # --- Analyses Group ---
        self.analysis_group = ttk.LabelFrame(
            self.analysis_tab, text="Analyses & Architecture", style="Toolbox.TLabelframe"
        )
        self.analysis_group.pack(fill=tk.BOTH, expand=True)

        tree_frame = ttk.Frame(self.analysis_group)
        tree_frame.pack(fill=tk.BOTH, expand=True)
        self.analysis_tree = ttk.Treeview(tree_frame)
        vsb = ttk.Scrollbar(tree_frame, orient="vertical", command=self.analysis_tree.yview)
        hsb = ttk.Scrollbar(tree_frame, orient="horizontal", command=self.analysis_tree.xview)
        self.analysis_tree.configure(yscrollcommand=vsb.set, xscrollcommand=hsb.set)
        self.analysis_tree.grid(row=0, column=0, sticky="nsew")
        vsb.grid(row=0, column=1, sticky="ns")
        hsb.grid(row=1, column=0, sticky="ew")
        tree_frame.rowconfigure(0, weight=1)
        tree_frame.columnconfigure(0, weight=1)
        # Maintain backwards compatibility with older code referencing
        # ``self.treeview`` for the main explorer tree.
        self.treeview = self.analysis_tree

        # --- Tools Section ---
        self.tools_group = ttk.LabelFrame(
            self.analysis_tab, text="Tools", style="Toolbox.TLabelframe"
        )
        self.tools_group.pack(fill=tk.BOTH, expand=False, pady=5)
        top = ttk.Frame(self.tools_group)
        top.pack(side=tk.TOP, fill=tk.X)
        ttk.Label(top, text="Lifecycle Phase:").pack(side=tk.LEFT)
        self.lifecycle_var = tk.StringVar(value="")
        self.lifecycle_cb = ttk.Combobox(
            top, textvariable=self.lifecycle_var, state="readonly"
        )
        self.lifecycle_cb.pack(side=tk.LEFT, fill=tk.X, expand=True)

        # Container holding navigation buttons and the tools notebook
        nb_container = ttk.Frame(self.tools_group)
        nb_container.pack(fill=tk.BOTH, expand=True)
        style = ttk.Style()
        apply_translucid_button_style(style)
        # Create a custom notebook style so that a layout is available.  Without a
        # ``TNotebook`` suffix in the style name, ttk cannot find the default
        # layout which led to ``_tkinter.TclError: Layout ToolsNotebook not
        # found`` when instantiating the notebook widget.  The following styles
        # derive from the standard ``TNotebook``/``TNotebook.Tab`` styles and
        # merely customise the tab appearance.
        style.configure(
            "ToolsNotebook.TNotebook",
            padding=0,
            background="#c0d4eb",
            lightcolor="#eaf2fb",
            darkcolor="#5a6d84",
            borderwidth=2,
            relief="raised",
        )
        style.configure(
            "ToolsNotebook.TNotebook.Tab",
            font=("Arial", 10),
            padding=(10, 5),
            width=20,
            background="#b5bdc9",
            foreground="#555555",
            borderwidth=1,
            relief="raised",
        )
        style.map(
            "ToolsNotebook.TNotebook.Tab",
            background=[("selected", "#4a6ea9"), ("!selected", "#b5bdc9")],
            foreground=[("selected", "white"), ("!selected", "#555555")],
        )
        self.tools_left_btn = ttk.Button(
            nb_container, text="<", width=2, command=self.lifecycle_ui._select_prev_tool_tab
        )
        self.tools_right_btn = ttk.Button(
            nb_container, text=">", width=2, command=self.lifecycle_ui._select_next_tool_tab
        )
        self.tools_left_btn.pack(side=tk.LEFT, fill=tk.Y)
        self.tools_right_btn.pack(side=tk.RIGHT, fill=tk.Y)
        self.tools_nb = ttk.Notebook(nb_container, style="ToolsNotebook.TNotebook")
        self.tools_nb.pack(side=tk.LEFT, fill=tk.BOTH, expand=True)

        # Track all tool tabs and which range is currently visible
        self._tool_all_tabs: list[str] = []
        self._tool_tab_offset = 0

        # Properties tab for displaying metadata
        self.prop_frame = ttk.Frame(self.tools_nb)
        self.prop_view = ttk.Treeview(
            self.prop_frame, columns=("field", "value"), show="headings"
        )
        self.prop_view.heading("field", text="Field")
        self.prop_view.heading("value", text="Value")
        # ------------------------------------------------------------------
        # NEVER DELETE OR TOUCH THIS:
        # Keep the field column fixed so the value column can expand to occupy
        # the remaining tab width, making long property values easier to read.
        # ------------------------------------------------------------------
        self.prop_view.column("field", width=120, anchor="w", stretch=False)
        self.prop_view.column("value", width=200, anchor="w", stretch=True)
        add_treeview_scrollbars(self.prop_view, self.prop_frame)
        # Bind resize handlers on the treeview, its container, and the notebook
        # via :class:`EventDispatcher` so the value column always fills the tab
        # width even before any manual resize. DO NOT REMOVE.
        self.root.after(0, self._resize_prop_columns)
        self.tools_nb.add(self.prop_frame, text="Properties")
        tab_id = self.tools_nb.tabs()[-1]
        self._tool_all_tabs.append(tab_id)
        self.lifecycle_ui._update_tool_tab_visibility()
        self._resize_prop_columns()

        # Tooltip helper for tabs (text may be clipped)
        self._tools_tip = ToolTip(self.tools_nb, "", automatic=False)

        self.tool_actions = {
            "Safety & Security Management": self.open_safety_management_toolbox,
            "Safety & Security Management Explorer": self.manage_safety_management,
            "Safety & Security Case Explorer": self.manage_safety_cases,
            "Safety Performance Indicators": self.show_safety_performance_indicators,
            "Fault Prioritization": self.open_fault_prioritization_window,
            "Cause & Effect Diagram": self.show_cause_effect_chain,
            "Diagram Rule Editor": self.open_diagram_rules_toolbox,
            "Requirement Pattern Editor": self.open_requirement_patterns_toolbox,
            "Report Template Manager": self.open_report_template_manager,
        }

        self.tool_categories: dict[str, list[str]] = {
            "Safety & Security Management": [
                "Safety & Security Management",
                "Safety & Security Management Explorer",
                "Safety & Security Case Explorer",
                "Safety Performance Indicators",
            ],
            "Safety Analysis": [
                "Fault Prioritization",
                "Cause & Effect Diagram",
                "Prototype Assurance Analysis",
            ],
            "Configuration": [
                "Diagram Rule Editor",
                "Requirement Pattern Editor",
                "Report Template Manager",
            ],
        }
        self.tool_to_work_product = {}
        for name, info in self.WORK_PRODUCT_INFO.items():
            tool_name = info[1]
            if tool_name:
                self.tool_to_work_product.setdefault(tool_name, set()).add(name)
        self.tool_to_work_product.setdefault(
            "Cause & Effect Diagram", set()
        ).add("FTA")
        self.tool_listboxes: dict[str, tk.Listbox] = {}
        self._tool_tab_titles: dict[str, str] = {}
        for cat, names in self.tool_categories.items():
            self.lifecycle_ui._add_tool_category(cat, names)

        self.pmhf_var = tk.StringVar(value="")
        self.pmhf_label = ttk.Label(self.analysis_tab, textvariable=self.pmhf_var, foreground="blue")
        self.pmhf_label.pack(side=tk.BOTTOM, fill=tk.X, pady=2)

        # Notebook for diagrams and analyses with navigation buttons
        self.doc_frame = ttk.Frame(self.main_pane)
        self.doc_nb = ClosableNotebook(self.doc_frame)
        # Mapping of tab identifiers to their full, untruncated titles.  The
        # displayed text may be shortened to keep tabs a reasonable size but we
        # keep the originals here for features like duplicate detection.
        self._tab_titles: dict[str, str] = {}
        self._doc_all_tabs: list[str] = []
        self._doc_tab_offset = 0
        _orig_select = self.doc_nb.select

        def _wrapped_select(tab_id=None):
            if tab_id is not None:
                self.lifecycle_ui._make_doc_tab_visible(tab_id)
            return _orig_select(tab_id)

        self.doc_nb.select = _wrapped_select
        self._tab_left_btn = ttk.Button(
            self.doc_frame,
            text="<",
            width=2,
            command=self.lifecycle_ui._select_prev_tab,
            style="Nav.TButton",
        )
        self._tab_right_btn = ttk.Button(
            self.doc_frame,
            text=">",
            width=2,
            command=self.lifecycle_ui._select_next_tab,
            style="Nav.TButton",
        )
        self._tab_left_btn.pack(side=tk.LEFT, fill=tk.Y)
        self._tab_right_btn.pack(side=tk.RIGHT, fill=tk.Y)
        self.doc_nb.pack(side=tk.LEFT, fill=tk.BOTH, expand=True)
        self.lifecycle_ui._update_doc_tab_visibility()
        self.main_pane.add(self.doc_frame, stretch="always")
        # Tooltip helper for document tabs
        self._doc_tip = ToolTip(self.doc_nb, "", automatic=False)

        # Centralised event binding
        self.event_dispatcher = EventDispatcher(self)
        self.event_dispatcher.register_keyboard_shortcuts()
        self.event_dispatcher.register_tab_events()

        # Do not open the FTA tab by default so the application starts with no
        # documents visible. The tab and the initial top event will be created
        # on demand when the user opens an FTA related view or adds a top level
        # event.  This avoids the spurious "Node 1" appearing at startup.
        # Initialize the canvas related attributes so tab-close callbacks work
        # before the FTA tab has ever been created.
        self.analysis_tabs = {}
        self.canvas_tab = None
        self.canvas_frame = None
        self.canvas = None
        self.hbar = None
        self.vbar = None
        self.page_diagram = None
        self.root_node = None
        self.top_events = []
        self.fmea_entries = []
        self.fmea_service = self.safety_analysis
        self.selected_node = None
        self.dragging_node = None
        self.drag_offset_x = 0
        self.drag_offset_y = 0
        self.grid_size = 20
        self.update_views()
        # Track the last saved state so we can prompt on exit
        self.last_saved_state = json.dumps(self.export_model_data(), sort_keys=True)
        root.protocol("WM_DELETE_WINDOW", self.confirm_close)
        self.use_case_windows = []
        self.activity_windows = []
        self.block_windows = []
        self.ibd_windows = []

    # ------------------------------------------------------------------
    # UI lifecycle helper wrappers
    # ------------------------------------------------------------------
    def show_properties(self, *args, **kwargs):
        return self.lifecycle_ui.show_properties(*args, **kwargs)

    def _add_tool_category(self, *args, **kwargs):
        return self.lifecycle_ui._add_tool_category(*args, **kwargs)

    def _add_lifecycle_requirements_menu(self, *args, **kwargs):
        return self.lifecycle_ui._add_lifecycle_requirements_menu(*args, **kwargs)

    def _init_nav_button_style(self, *args, **kwargs):
        return self.lifecycle_ui._init_nav_button_style(*args, **kwargs)

    def _limit_explorer_size(self, *args, **kwargs):
        return self.lifecycle_ui._limit_explorer_size(*args, **kwargs)

    def _animate_explorer_show(self, *args, **kwargs):
        return self.lifecycle_ui._animate_explorer_show(*args, **kwargs)

    def _animate_explorer_hide(self, *args, **kwargs):
        return self.lifecycle_ui._animate_explorer_hide(*args, **kwargs)

    def _schedule_explorer_hide(self, *args, **kwargs):
        return self.lifecycle_ui._schedule_explorer_hide(*args, **kwargs)

    def _cancel_explorer_hide(self, *args, **kwargs):
        return self.lifecycle_ui._cancel_explorer_hide(*args, **kwargs)

    def show_explorer(self, *args, **kwargs):
        return self.lifecycle_ui.show_explorer(*args, **kwargs)

    def hide_explorer(self, *args, **kwargs):
        return self.lifecycle_ui.hide_explorer(*args, **kwargs)

    def toggle_explorer_pin(self, *args, **kwargs):
        return self.lifecycle_ui.toggle_explorer_pin(*args, **kwargs)

    def toggle_logs(self, *args, **kwargs):
        return self.lifecycle_ui.toggle_logs(*args, **kwargs)

    def open_metrics_tab(self, *args, **kwargs):
        return self.lifecycle_ui.open_metrics_tab(*args, **kwargs)

    def open_management_window(self, *args, **kwargs):
        return self.open_windows_features.open_management_window(*args, **kwargs)

    def _register_close(self, *args, **kwargs):
        return self.lifecycle_ui._register_close(*args, **kwargs)

    def _reregister_document(self, *args, **kwargs):
        return self.lifecycle_ui._reregister_document(*args, **kwargs)

    def touch_doc(self, *args, **kwargs):
        return self.lifecycle_ui.touch_doc(*args, **kwargs)

    def show_about(self, *args, **kwargs):
        return self.lifecycle_ui.show_about(*args, **kwargs)

    def _window_has_focus(self, *args, **kwargs):
        return self.lifecycle_ui._window_has_focus(*args, **kwargs)

    def _window_in_selected_tab(self, *args, **kwargs):
        return self.lifecycle_ui._window_in_selected_tab(*args, **kwargs)

    def _on_tab_change(self, *args, **kwargs):
        return self.lifecycle_ui._on_tab_change(*args, **kwargs)

    def _on_tab_close(self, *args, **kwargs):
        return self.lifecycle_ui._on_tab_close(*args, **kwargs)

    def _on_doc_tab_motion(self, *args, **kwargs):
        return self.lifecycle_ui._on_doc_tab_motion(*args, **kwargs)

    def _on_tool_tab_motion(self, *args, **kwargs):
        return self.lifecycle_ui._on_tool_tab_motion(*args, **kwargs)

    def _make_doc_tab_visible(self, *args, **kwargs):
        return self.lifecycle_ui._make_doc_tab_visible(*args, **kwargs)

    def _update_doc_tab_visibility(self, *args, **kwargs):
        return self.lifecycle_ui._update_doc_tab_visibility(*args, **kwargs)

    def _update_tool_tab_visibility(self, *args, **kwargs):
        return self.lifecycle_ui._update_tool_tab_visibility(*args, **kwargs)

    def _truncate_tab_title(self, *args, **kwargs):
        return self.lifecycle_ui._truncate_tab_title(*args, **kwargs)

    def _select_next_tab(self, *args, **kwargs):
        return self.lifecycle_ui._select_next_tab(*args, **kwargs)

    def _select_prev_tab(self, *args, **kwargs):
        return self.lifecycle_ui._select_prev_tab(*args, **kwargs)

    def _select_next_tool_tab(self, *args, **kwargs):
        return self.lifecycle_ui._select_next_tool_tab(*args, **kwargs)

    def _select_prev_tool_tab(self, *args, **kwargs):
        return self.lifecycle_ui._select_prev_tool_tab(*args, **kwargs)

    def _new_tab(self, *args, **kwargs):
        return self.lifecycle_ui._new_tab(*args, **kwargs)

    # ------------------------------------------------------------------
    # Label editing and styling helper wrappers
    # ------------------------------------------------------------------
    def edit_controllability(self, *args, **kwargs):
        return self.labels_styling.edit_controllability(*args, **kwargs)

    def edit_description(self, *args, **kwargs):
        return self.labels_styling.edit_description(*args, **kwargs)

    def edit_gate_type(self, *args, **kwargs):
        return self.labels_styling.edit_gate_type(*args, **kwargs)

    def edit_page_flag(self, *args, **kwargs):
        return self.labels_styling.edit_page_flag(*args, **kwargs)

    def edit_rationale(self, *args, **kwargs):
        return self.labels_styling.edit_rationale(*args, **kwargs)

    def edit_selected(self, *args, **kwargs):
        return self.labels_styling.edit_selected(*args, **kwargs)

    def edit_user_name(self, *args, **kwargs):
        return self.labels_styling.edit_user_name(*args, **kwargs)

    def edit_value(self, *args, **kwargs):
        return self.labels_styling.edit_value(*args, **kwargs)

    def rename_failure(self, *args, **kwargs):
        return self.labels_styling.rename_failure(*args, **kwargs)

    def rename_fault(self, *args, **kwargs):
        return self.labels_styling.rename_fault(*args, **kwargs)

    def rename_functional_insufficiency(self, *args, **kwargs):
        return self.labels_styling.rename_functional_insufficiency(*args, **kwargs)

    def rename_hazard(self, *args, **kwargs):
        return self.labels_styling.rename_hazard(*args, **kwargs)

    def rename_malfunction(self, *args, **kwargs):
        return self.labels_styling.rename_malfunction(*args, **kwargs)

    def rename_selected_tree_item(self, *args, **kwargs):
        return self.labels_styling.rename_selected_tree_item(*args, **kwargs)

    def rename_triggering_condition(self, *args, **kwargs):
        return self.labels_styling.rename_triggering_condition(*args, **kwargs)

    def apply_style(self, *args, **kwargs):
        return self.labels_styling.apply_style(*args, **kwargs)

    def format_failure_mode_label(self, *args, **kwargs):
        return self.labels_styling.format_failure_mode_label(*args, **kwargs)

    def _resize_prop_columns(self, *args, **kwargs):
        return self.labels_styling._resize_prop_columns(*args, **kwargs)

    def _spi_label(self, *args, **kwargs):
        return self.labels_styling._spi_label(*args, **kwargs)

    def _product_goal_name(self, *args, **kwargs):
        return self.labels_styling._product_goal_name(*args, **kwargs)

    def _create_icon(self, *args, **kwargs):
        return self.labels_styling._create_icon(*args, **kwargs)

    @property
    def fmeas(self):
        return self.safety_analysis.fmeas

    @fmeas.setter
    def fmeas(self, value):
        self.safety_analysis.fmeas = value

    def show_fmea_list(self):
        """Delegate to the safety analysis facade to display FMEA manager."""
        self.safety_analysis.show_fmea_list()

    def show_fmea_table(self, fmea=None, fmeda=False):
        """Delegate to safety analysis for rendering FMEA/FMeda tables."""
        return self.safety_analysis.show_fmea_table(fmea, fmeda)

    def show_fmeda_list(self):
        """Open the FMEDA document manager via the facade."""
        self.safety_analysis.show_fmeda_list()

        # --- Requirement Traceability Helpers used by reviews and matrix view ---
    def get_requirement_allocation_names(self, req_id):
        return self.requirements_manager.get_requirement_allocation_names(req_id)

    def get_requirement_goal_names(self, req_id):
        return self.requirements_manager.get_requirement_goal_names(req_id)

    def format_requirement(self, req, include_id=True):
        """Return a formatted requirement string without empty ASIL/CAL fields."""
        return self.requirements_manager.format_requirement(req, include_id)

    def format_requirement_with_trace(self, req):
        return self.requirements_manager.format_requirement_with_trace(req)

    def build_requirement_diff_html(self, review):
        return self.reporting_export.build_requirement_diff_html(review)

    def generate_recommendations_for_top_event(self, node):
        return self.safety_analysis.generate_recommendations_for_top_event(node)

    def back_all_pages(self):
        return self.nav_input.back_all_pages()

    def move_top_event_up(self):
        return self.safety_analysis.move_top_event_up()

    def move_top_event_down(self):
        return self.safety_analysis.move_top_event_down()

    def get_top_level_nodes(self):
        return self.data_access_queries.get_top_level_nodes()

    def get_all_nodes_no_filter(self, node):
        return self.structure_tree_operations.get_all_nodes_no_filter(node)

    def derive_requirements_for_event(self, event):
        return self.safety_analysis.derive_requirements_for_event(event)

    def get_combined_safety_requirements(self, node):
        return self.fta_app.get_combined_safety_requirements(self, node)

    def get_top_event(self, node):
        return self.safety_analysis.get_top_event(node)

    def aggregate_safety_requirements(self, node, all_nodes):
        return self.fta_app.aggregate_safety_requirements(self, node, all_nodes)

    def generate_top_event_summary(self, top_event):
        return self.safety_analysis.generate_top_event_summary(top_event)

    def get_all_nodes(self, node=None):
        return self.structure_tree_operations.get_all_nodes(node)

    def get_all_nodes_table(self, root_node):
        return self.structure_tree_operations.get_all_nodes_table(root_node)

    def get_all_nodes_in_model(self):
        return self.structure_tree_operations.get_all_nodes_in_model()

    def get_all_basic_events(self):
        return self.safety_analysis.get_all_basic_events()

    def get_all_gates(self):
        return self.safety_analysis.get_all_gates()

    def metric_to_text(self, metric_type, value):
        return self.probability_reliability.metric_to_text(metric_type, value)

    def assurance_level_text(self, level):
        return self.probability_reliability.assurance_level_text(level)

    def calculate_cut_sets(self, node):
        return self.safety_analysis.calculate_cut_sets(node)

    def build_hierarchical_argumentation(self, node, indent=0):
        return self.fta_app.build_hierarchical_argumentation(self, node, indent)

    def build_hierarchical_argumentation_common(self, node, indent=0, described=None):
        return self.fta_app.build_hierarchical_argumentation_common(self, node, indent, described)

    def build_page_argumentation(self, page_node):
        return self.fta_app.build_page_argumentation(self, page_node)

    def build_unified_recommendation_table(self):
        return self.reporting_export.build_unified_recommendation_table()

    def build_dynamic_recommendations_table(self):
        return self.reporting_export.build_dynamic_recommendations_table()

    def build_base_events_table_html(self):
        return self.reporting_export.build_base_events_table_html()

    def get_extra_recommendations_list(self, description, level):
        return self.data_access_queries.get_extra_recommendations_list(description, level)

    def get_extra_recommendations_from_level(self, description, level):
        return self.data_access_queries.get_extra_recommendations_from_level(description, level)

    def get_recommendation_from_description(self, description, level):
        return self.data_access_queries.get_recommendation_from_description(description, level)

    def build_argumentation(self, node):
        return self.fta_app.build_argumentation(self, node)

    def auto_create_argumentation(self, node, suppress_top_event_recommendations=False):
        return self.fta_app.auto_create_argumentation(self, node, suppress_top_event_recommendations)

    def analyze_common_causes(self, node):
        return self.probability_reliability.analyze_common_causes(node)

    def build_text_report(self, node, indent=0):
        return self.reporting_export.build_text_report(node, indent)

    def all_children_are_base_events(self, node):
        return self.safety_analysis.all_children_are_base_events(node)

    def build_simplified_fta_model(self, top_event):
        return self.safety_analysis.build_simplified_fta_model(top_event)

    @staticmethod
    def auto_generate_fta_diagram(fta_model, output_path):
        return FTASubApp.auto_generate_fta_diagram(fta_model, output_path)
        
    def find_node_by_id_all(self, unique_id):
        return self.structure_tree_operations.find_node_by_id_all(unique_id)

    def get_hazop_by_name(self, name):
        return self.safety_analysis.get_hazop_by_name(name)

    def get_hara_by_name(self, name):
        return self.safety_analysis.get_hara_by_name(name)

    def update_hara_statuses(self):
        return self.safety_analysis.update_hara_statuses()

    def update_fta_statuses(self):
        return self.safety_analysis.update_fta_statuses()

    def get_safety_goal_asil(self, sg_name):
        return self.safety_analysis.get_safety_goal_asil(sg_name)

    def get_hara_goal_asil(self, sg_name):
        return self.safety_analysis.get_hara_goal_asil(sg_name)

    def get_cyber_goal_cal(self, goal_id):
        return self.safety_analysis.get_cyber_goal_cal(goal_id)

    def get_top_event_safety_goals(self, node):
        return self.safety_analysis.get_top_event_safety_goals(node)

    def get_safety_goals_for_malfunctions(self, malfunctions: list[str]) -> list[str]:
        return self.safety_analysis.get_safety_goals_for_malfunctions(malfunctions)

    def is_malfunction_used(self, name: str) -> bool:
        return self.safety_analysis.is_malfunction_used(name)

    def add_malfunction(self, name: str) -> None:
        return self.safety_analysis.add_malfunction(name)

    def add_fault(self, name: str) -> None:
        return self.safety_analysis.add_fault(name)

    def add_failure(self, name: str) -> None:
        return self.safety_analysis.add_failure(name)

    def add_hazard(self, name: str, severity: int | str = 1) -> None:
        return self.safety_analysis.add_hazard(name, severity)

    def add_triggering_condition(self, name: str) -> None:
        return self.safety_analysis.add_triggering_condition(name)

    def delete_triggering_condition(self, name: str) -> None:
        return self.safety_analysis.delete_triggering_condition(name)

    def add_functional_insufficiency(self, name: str) -> None:
        return self.safety_analysis.add_functional_insufficiency(name)

    def delete_functional_insufficiency(self, name: str) -> None:
        return self.safety_analysis.delete_functional_insufficiency(name)


    def _update_shared_product_goals(self):
        events = self.top_events + getattr(self, "cta_events", []) + getattr(self, "paa_events", [])
        self.shared_product_goals = self.product_goal_manager.update_shared_product_goals(
            events, getattr(self, "shared_product_goals", {})
        )


    def update_hazard_severity(self, hazard: str, severity: int | str) -> None:
        return self.safety_analysis.update_hazard_severity(hazard, severity)


    def calculate_fmeda_metrics(self, events):
        """Delegate FMEDA metric calculation to the safety analysis facade."""
        return self.safety_analysis.calculate_fmeda_metrics(events)

    def compute_fmeda_metrics(self, events):
        """Delegate detailed FMEDA metric computation to the facade."""
        return self.safety_analysis.compute_fmeda_metrics(events)

    def sync_hara_to_safety_goals(self):
        """Synchronise HARA results with safety goals via the risk sub-app."""
        return self.risk_app.sync_hara_to_safety_goals(self)

    def sync_cyber_risk_to_goals(self):
        return self.probability_reliability.sync_cyber_risk_to_goals()

    def add_top_level_event(self):
        return self.safety_analysis.add_top_level_event()

    def _build_probability_frame(self, parent, title: str, levels: range, values: dict, row: int, dialog_font):
        return self.probability_reliability._build_probability_frame(parent, title, levels, values, row, dialog_font)

    def edit_project_properties(self) -> None:
        """Open the project properties dialog."""
        ProjectPropertiesDialog(self).show()

    def create_diagram_image(self):  # pragma: no cover - delegation
        return self.diagram_renderer.create_diagram_image()

    def get_page_nodes(self, node):
        return self.data_access_queries.get_page_nodes(node)

    def capture_page_diagram(self, page_node):  # pragma: no cover - delegation
        return self.diagram_renderer.capture_page_diagram(page_node)

    def capture_event_diagram(self, *args, **kwargs):  # pragma: no cover - delegation
        return self.diagram_renderer.capture_event_diagram(*args, **kwargs)

    def capture_gsn_diagram(self, diagram):
        return self.diagram_renderer.capture_gsn_diagram(diagram)

    def capture_sysml_diagram(self, diagram):
        return self.diagram_renderer.capture_sysml_diagram(diagram)

    def capture_cbn_diagram(self, doc):
        return self.diagram_renderer.capture_cbn_diagram(doc)
    
    def draw_subtree_with_filter(self, canvas, root_event, visible_nodes):
        return self.diagram_renderer.draw_subtree_with_filter(canvas, root_event, visible_nodes)

    def draw_subtree(self, canvas, root_event):
        return self.diagram_renderer.draw_subtree(canvas, root_event)

    def draw_connections_subtree(self, canvas, node, drawn_ids):
        return self.diagram_renderer.draw_connections_subtree(canvas, node, drawn_ids)

    def draw_node_on_canvas_pdf(self, canvas, node):
        return self.diagram_renderer.draw_node_on_canvas_pdf(canvas, node)

    def rename_selected_tree_item(self):
        self.tree_app.rename_selected_tree_item(self)

    def save_diagram_png(self):  # pragma: no cover - delegation
        return self.diagram_renderer.save_diagram_png()

    def on_treeview_click(self, event):
        return self.nav_input.on_treeview_click(event)

    def on_analysis_tree_double_click(self, event):
        return self.nav_input.on_analysis_tree_double_click(event)

    def on_analysis_tree_right_click(self, event):
        return self.nav_input.on_analysis_tree_right_click(event)

    def on_analysis_tree_select(self, _event):
        return self.nav_input.on_analysis_tree_select(_event)

    def on_tool_list_double_click(self, event):
        return self.nav_input.on_tool_list_double_click(event)

    def _on_toolbox_change(self) -> None:
        self.governance_manager._on_toolbox_change()

    def apply_governance_rules(self) -> None:
        """Apply governance rules and refresh related UI elements."""
        self.governance_manager.apply_governance_rules()

    def refresh_tool_enablement(self) -> None:
        self.governance_manager.refresh_tool_enablement()

    def update_lifecycle_cb(self) -> None:
        self.governance_manager.update_lifecycle_cb()

    def _export_toolbox_dict(self) -> dict:
        toolbox = getattr(self, "safety_mgmt_toolbox", None)
        if toolbox is None:
            toolbox = SafetyManagementToolbox()
            self.governance_manager.attach_toolbox(toolbox)
            self.safety_mgmt_toolbox = toolbox
        return toolbox.to_dict()

    def on_lifecycle_selected(self, _event=None) -> None:
        phase = self.lifecycle_var.get()
        if hasattr(self, "active_phase_lbl"):
            self.active_phase_lbl.config(
                text=f"Active phase: {phase or 'None'}"
            )
        if not phase:
            self.governance_manager.set_active_module(None)
        else:
            self.governance_manager.set_active_module(phase)
        self.update_views()
        if hasattr(self, "refresh_tool_enablement"):
            try:
                self.refresh_tool_enablement()
            except Exception:
                pass
        for name in (
            "_hazop_window",
            "_risk_window",
            "_stpa_window",
            "_threat_window",
            "_fi2tc_window",
            "_tc2fi_window",
        ):
            win = getattr(self, name, None)
            if win and getattr(win, "refresh_docs", None) and win.winfo_exists():
                win.refresh_docs()

        def _refresh_children(widget):
            if hasattr(widget, "refresh_from_repository"):
                widget.refresh_from_repository()
            for ch in getattr(widget, "winfo_children", lambda: [])():
                _refresh_children(ch)

        for tab in getattr(self, "diagram_tabs", {}).values():
            _refresh_children(tab)


    def enable_process_area(self, area: str) -> None:  # pragma: no cover - delegation
        return self.validation_consistency.enable_process_area(area)

    def enable_work_product(self, name: str, *, refresh: bool = True) -> None:  # pragma: no cover - delegation
        return self.validation_consistency.enable_work_product(name, refresh=refresh)

    def can_remove_work_product(self, name: str) -> bool:  # pragma: no cover - delegation
        return self.validation_consistency.can_remove_work_product(name)

    def disable_work_product(self, name: str, *, force: bool = False, refresh: bool = True) -> bool:  # pragma: no cover - delegation
        return self.validation_consistency.disable_work_product(name, force=force, refresh=refresh)

    def open_work_product(self, name: str) -> None:
        """Open a diagram or analysis work product within the application."""
        wp = next(
            (wp for wp, info in self.WORK_PRODUCT_INFO.items() if info[1] == name or wp == name),
            None,
        )
        global_enabled = getattr(self, "enabled_work_products", set())
        smt = getattr(self, "safety_mgmt_toolbox", None)
        if smt and getattr(smt, "work_products", None):
            phase_enabled = smt.enabled_products()
        else:
            phase_enabled = global_enabled
        if wp and wp not in (global_enabled & phase_enabled):
            return
        action = self.tool_actions.get(name)
        if callable(action):
            action()
            return

        for diag in self.arch_diagrams:
            if getattr(diag, "name", "") == name or getattr(diag, "diag_id", "") == name:
                self.window_controllers.open_arch_window(diag.diag_id)
                return

        for idx, diag in enumerate(self.management_diagrams):
            if getattr(diag, "name", "") == name or getattr(diag, "diag_id", "") == name:
                self.open_windows_features.open_management_window(idx)
                return

        for diag in getattr(self, "all_gsn_diagrams", []):
            if getattr(diag.root, "user_name", "") == name or getattr(diag, "diag_id", "") == name:
                self.window_controllers.open_gsn_diagram(diag)
                return


    # ----------------------------------------------------------------------
    # NEVER DELETE OR TOUCH THIS: helper keeps the value column synced with
    # the Properties tab width. Removing this breaks property display.
    # ----------------------------------------------------------------------


    def on_ctrl_mousewheel(self, event):
        return self.nav_input.on_ctrl_mousewheel(event)

    def new_model(self):
        self.project_manager.new_model()

    def compute_occurrence_counts(self):
        counts = {}
        visited = set()

        if self.root_node is None:
            return counts

        def rec(node):
            if node.unique_id in visited:
                counts[node.unique_id] += 1
            else:
                visited.add(node.unique_id)
                counts[node.unique_id] = 1
            for child in node.children:
                rec(child)

        rec(self.root_node)
        return counts

    def get_node_fill_color(self, node, mode: str | None = None):
        """Return the fill color for *node* based on analysis mode.

        Parameters
        ----------
        node: FaultTreeNode | None
            Unused but kept for API compatibility.
        mode: str | None
            Explicit diagram mode to use.  Falls back to the currently
            focused canvas' ``diagram_mode`` when ``None``.
        """

        diagram_mode = mode or getattr(getattr(self, "canvas", None), "diagram_mode", "FTA")
        if diagram_mode == "CTA":
            return "#EE82EE"
        if diagram_mode == "PAA":
            return "#40E0D0"
        return "#FAD7A0"

    def on_right_mouse_press(self, event):
        return self.nav_input.on_right_mouse_press(event)

    def on_right_mouse_drag(self, event):
        return self.nav_input.on_right_mouse_drag(event)

    def on_right_mouse_release(self, event):
        return self.nav_input.on_right_mouse_release(event)

    def show_context_menu(self, event):
        return self.nav_input.show_context_menu(event)

    def on_canvas_click(self, event):
        return self.nav_input.on_canvas_click(event)

    def on_canvas_double_click(self, event):
        return self.nav_input.on_canvas_double_click(event)

    def on_canvas_drag(self, event):
        return self.nav_input.on_canvas_drag(event)

    def on_canvas_release(self, event):
        return self.nav_input.on_canvas_release(event)

    def move_subtree(self, node, dx, dy):
        return self.structure_tree_operations.move_subtree(node, dx, dy)

    def zoom_in(self):  # pragma: no cover - delegation
        return self.diagram_renderer.zoom_in()

    def zoom_out(self):  # pragma: no cover - delegation
        return self.diagram_renderer.zoom_out()


    # ------------------------------------------------------------------
    # Explorer panel show/hide helpers

    def auto_arrange(self):
        if self.root_node is None:
            return
        horizontal_gap = 150
        vertical_gap = 100
        next_y = [100]
        def layout(node, depth):
            node.x = depth * horizontal_gap + 100
            if not node.children:
                node.y = next_y[0]
                next_y[0] += vertical_gap
            else:
                for child in node.children:
                    layout(child, depth+1)
                node.y = (node.children[0].y + node.children[-1].y) / 2
        layout(self.root_node, 0)
        # --- Center the layout horizontally on the canvas ---
        all_nodes = self.get_all_nodes(self.root_node)
        if all_nodes:
            min_x = min(n.x for n in all_nodes)
            max_x = max(n.x for n in all_nodes)
            canvas_width = self.canvas.winfo_width()
            if canvas_width < 10:
                canvas_width = 800
            diagram_width = max_x - min_x
            offset = (canvas_width / self.zoom - diagram_width) / 2 - min_x
            for n in all_nodes:
                n.x += offset
        self.update_views()


    def get_all_triggering_conditions(self):
        return self.data_access_queries.get_all_triggering_conditions()

    def get_all_functional_insufficiencies(self):
        return self.data_access_queries.get_all_functional_insufficiencies()

    def get_all_scenario_names(self):
        return self.data_access_queries.get_all_scenario_names()

    def get_validation_targets_for_odd(self, element_name):
        """Return product goals linked to scenarios using ``element_name``.

        The search traverses scenario libraries, HAZOP documents and risk
        assessment entries to locate safety goals whose top events contain
        validation targets. The returned list contains the matching top event
        nodes so their validation data can be displayed.
        """
        scenarios = set()
        for lib in self.scenario_libraries:
            for sc in lib.get("scenarios", []):
                if isinstance(sc, dict):
                    name = sc.get("name", "")
                    scenery = sc.get("scenery", "")
                    desc = sc.get("description", "")
                else:
                    name = sc
                    scenery = ""
                    desc = ""
                elems = {e.strip() for e in str(scenery).split(",") if e}
                if desc:
                    elems.update(re.findall(r"\[\[(.+?)\]\]", str(desc)))
                if element_name and name and element_name in elems:
                    scenarios.add(name)

        if not scenarios:
            return []

        hazop_scenarios = set()
        for doc in self.hazop_docs:
            for entry in doc.entries:
                if getattr(entry, "scenario", "") in scenarios:
                    hazop_scenarios.add(entry.scenario)

        if not hazop_scenarios:
            return []

        goals = []
        seen = set()
        for doc in self.hara_docs:
            for entry in doc.entries:
                if getattr(entry, "scenario", "") in hazop_scenarios:
                    sg_name = getattr(entry, "safety_goal", "")
                    for te in self.top_events:
                        name = te.safety_goal_description or (
                            te.user_name or f"SG {te.unique_id}"
                        )
                        if name == sg_name and sg_name not in seen:
                            goals.append(te)
                            seen.add(sg_name)
        return goals

    def get_scenario_exposure(self, name: str) -> int:
        return self.data_access_queries.get_scenario_exposure(name)

    def get_all_scenery_names(self):
        return self.data_access_queries.get_all_scenery_names()


    def get_all_function_names(self):
        return self.data_access_queries.get_all_function_names()

    def get_all_action_names(self):
        return self.data_access_queries.get_all_action_names()

    def get_all_action_labels(self) -> list[str]:
        return self.data_access_queries.get_all_action_labels()

    def get_use_case_for_function(self, func: str) -> str:
        return self.data_access_queries.get_use_case_for_function(func)

    def get_all_component_names(self):
        return self.data_access_queries.get_all_component_names()

    def get_all_part_names(self) -> list[str]:
        return self.data_access_queries.get_all_part_names()

    def get_all_malfunction_names(self):
        return self.data_access_queries.get_all_malfunction_names()

    def get_hazards_for_malfunction(self, malfunction: str, hazop_names=None) -> list[str]:
        """Return hazards linked to the malfunction in the given HAZOPs."""
        hazards: list[str] = []
        names = hazop_names or [d.name for d in self.hazop_docs]
        for hz_name in names:
            doc = self.get_hazop_by_name(hz_name)
            if not doc:
                continue
            for entry in doc.entries:
                if entry.malfunction == malfunction:
                    h = getattr(entry, "hazard", "").strip()
                    if h and h not in hazards:
                        hazards.append(h)
        return hazards

    def update_odd_elements(self):
        return self.safety_analysis.update_odd_elements()

    def update_hazard_list(self):
        return self.safety_analysis.update_hazard_list()

    def update_failure_list(self):
        return self.safety_analysis.update_failure_list()

    def update_triggering_condition_list(self):
        return self.safety_analysis.update_triggering_condition_list()

    def update_functional_insufficiency_list(self):
        return self.safety_analysis.update_functional_insufficiency_list()

    def get_entry_field(self, entry, field, default=""):
        return self.data_access_queries.get_entry_field(entry, field, default)

    def get_all_failure_modes(self):
        return self.safety_analysis.get_all_failure_modes()

    def get_all_fmea_entries(self):
        return self.safety_analysis.get_all_fmea_entries()

    def get_non_basic_failure_modes(self):
        return self.safety_analysis.get_non_basic_failure_modes()

    def get_available_failure_modes_for_gates(self, current_gate=None):
        return self.safety_analysis.get_available_failure_modes_for_gates(current_gate)

    def get_failure_mode_node(self, node):
        return self.safety_analysis.get_failure_mode_node(node)

    def get_component_name_for_node(self, node):
        return self.safety_analysis.get_component_name_for_node(node)

    def get_failure_modes_for_malfunction(self, malfunction: str) -> list[str]:
        return self.safety_analysis.get_failure_modes_for_malfunction(malfunction)

    def get_faults_for_failure_mode(self, failure_mode_node) -> list[str]:
        return self.safety_analysis.get_faults_for_failure_mode(failure_mode_node)

    def get_fit_for_fault(self, fault_name: str) -> float:
        return self.safety_analysis.get_fit_for_fault(fault_name)

    def update_views(self):
        self.refresh_model()
        # Compute occurrence counts from the current tree
        self.occurrence_counts = self.compute_occurrence_counts()

        if hasattr(self, "analysis_tree"):
            tree = self.analysis_tree
            tree.delete(*tree.get_children())

            repo = SysMLRepository.get_instance()
            global_enabled = getattr(self, "enabled_work_products", set())
            smt = getattr(self, "safety_mgmt_toolbox", None)
            if smt and getattr(smt, "work_products", None):
                phase_enabled = smt.enabled_products()
            else:
                phase_enabled = global_enabled
            enabled = global_enabled & phase_enabled

            # --- Safety & Security Management Section ---
            self.management_diagrams = sorted(
                [
                    d
                    for d in repo.visible_diagrams().values()
                    if "safety-management" in getattr(d, "tags", [])
                ],
                key=lambda d: d.name or d.diag_id,
            )
            mgmt_root = tree.insert("", "end", text="Safety & Security Management", open=True)
            gov_root = tree.insert(
                mgmt_root,
                "end",
                text="Safety & Security Governance Diagrams",
                open=True,
            )
            self.safety_mgmt_toolbox = getattr(
                self, "safety_mgmt_toolbox", SafetyManagementToolbox()
            )
            toolbox = self.safety_mgmt_toolbox
            self.governance_manager.attach_toolbox(toolbox)
            toolbox.list_diagrams()
            self.update_lifecycle_cb()
            self.refresh_tool_enablement()

            def _visible(analysis_name: str, doc_name: str) -> bool:
                return toolbox.document_visible(analysis_name, doc_name)

            index_map = {
                (d.name or d.diag_id): idx
                for idx, d in enumerate(self.management_diagrams)
            }

            def _in_any_module(name, modules):
                for mod in modules:
                    if name in mod.diagrams or _in_any_module(name, mod.modules):
                        return True
                return False

            def _add_module(mod, parent):
                node = tree.insert(
                    parent,
                    "end",
                    text=mod.name,
                    open=True,
                    image=getattr(self, "pkg_icon", None),
                )
                for sub in sorted(mod.modules, key=lambda m: m.name):
                    _add_module(sub, node)
                for name in sorted(mod.diagrams):
                    idx = index_map.get(name)
                    if idx is not None:
                        tree.insert(
                            node,
                            "end",
                            text=name,
                            tags=("gov", str(idx)),
                            image=getattr(self, "gsn_diagram_icon", None),
                        )

            for mod in sorted(toolbox.modules, key=lambda m: m.name):
                _add_module(mod, gov_root)

            for name in sorted(toolbox.diagrams.keys()):
                if not _in_any_module(name, toolbox.modules):
                    idx = index_map.get(name)
                    if idx is not None:
                        tree.insert(
                            gov_root,
                            "end",
                            text=name,
                            tags=("gov", str(idx)),
                            image=getattr(self, "gsn_diagram_icon", None),
                        )

            # --- GSN Diagrams Section ---
            def _collect_gsn_diagrams(module):
                diagrams = list(module.diagrams)
                for sub in module.modules:
                    diagrams.extend(_collect_gsn_diagrams(sub))
                return diagrams

            self.all_gsn_diagrams = sorted(
                list(getattr(self, "gsn_diagrams", []))
                + [
                    d
                    for m in getattr(self, "gsn_modules", [])
                    for d in _collect_gsn_diagrams(m)
                ],
                key=lambda d: d.root.user_name or d.diag_id,
            )
            self.gsn_diagram_map = {d.diag_id: d for d in self.all_gsn_diagrams}
            self.gsn_module_map = {}

            gsn_root = tree.insert(mgmt_root, "end", text="GSN Diagrams", open=True)

            def add_gsn_module(module, parent):
                mid = str(id(module))
                node = tree.insert(
                    parent,
                    "end",
                    text=module.name,
                    open=True,
                    tags=("gsnmod", mid),
                    image=getattr(self, "gsn_module_icon", None),
                )
                self.gsn_module_map[mid] = module
                for sub in sorted(module.modules, key=lambda m: m.name):
                    add_gsn_module(sub, node)
                for diag in sorted(
                    module.diagrams, key=lambda d: d.root.user_name or d.diag_id
                ):
                    add_gsn_diagram(diag, node)

            def add_gsn_diagram(diag, parent):
                tree.insert(
                    parent,
                    "end",
                    text=diag.root.user_name or diag.diag_id,
                    tags=("gsn", diag.diag_id),
                    image=getattr(self, "gsn_diagram_icon", None),
                )

            for mod in sorted(getattr(self, "gsn_modules", []), key=lambda m: m.name):
                add_gsn_module(mod, gsn_root)
            for diag in sorted(
                getattr(self, "gsn_diagrams", []), key=lambda d: d.root.user_name or d.diag_id
            ):
                add_gsn_diagram(diag, gsn_root)

            tree.insert(
                mgmt_root,
                "end",
                text="Safety & Security Case Explorer",
                tags=("safetycase", "0"),
            )

            # --- Verification Reviews Section ---
            self.joint_reviews = [r for r in getattr(self, "reviews", []) if getattr(r, "mode", "") == "joint"]
            rev_root = tree.insert(mgmt_root, "end", text="Verification Reviews", open=True)
            for idx, review in enumerate(self.joint_reviews):
                tree.insert(
                    rev_root,
                    "end",
                    text=review.name,
                    tags=("jrev", str(idx)),
                )

            # --- System Design (Item Definition) Section ---
            sys_root = tree.insert(
                "",
                "end",
                text="System Design (Item Definition)",
                open=True,
                tags=("itemdef", "0"),
            )
            self.arch_diagrams = sorted(
                [
                    d
                    for d in repo.visible_diagrams().values()
                    if "safety-management" not in getattr(d, "tags", [])
                ],
                key=lambda d: d.name or d.diag_id,
            )
            arch_root = None
            if "Architecture Diagram" in enabled or getattr(self, "arch_diagrams", []):
                arch_root = tree.insert(sys_root, "end", text="Architecture Diagrams", open=True)

            def add_pkg(pkg_id: str, parent: str) -> None:
                pkg = repo.elements.get(pkg_id)
                if not pkg or pkg.elem_type != "Package":
                    return
                node = parent
                if pkg_id != repo.root_package.elem_id:
                    node = tree.insert(
                        parent,
                        "end",
                        text=pkg.name or pkg_id,
                        open=True,
                        tags=("pkg", pkg_id),
                        image=getattr(self, "pkg_icon", None),
                    )
                # add subpackages
                sub_pkgs = sorted(
                    [e.elem_id for e in repo.elements.values() if e.elem_type == "Package" and e.owner == pkg_id],
                    key=lambda i: repo.elements[i].name or i,
                )
                for child_id in sub_pkgs:
                    add_pkg(child_id, node)
                # add diagrams within this package
                diags = sorted(
                    [
                        d
                        for d in repo.visible_diagrams().values()
                        if d.package == pkg_id
                        and "safety-management" not in getattr(d, "tags", [])
                    ],
                    key=lambda d: d.name or d.diag_id,
                )
                for diag in diags:
                    icon = getattr(self, "diagram_icons", {}).get(diag.diag_type)
                    tree.insert(
                        node,
                        "end",
                        text=diag.name or diag.diag_id,
                        tags=("arch", diag.diag_id),
                        image=icon,
                    )

            root_pkg = getattr(repo, "root_package", None)
            if root_pkg is not None:
                add_pkg(root_pkg.elem_id, arch_root)
            else:
                for diag in self.arch_diagrams:
                    icon = getattr(self, "diagram_icons", {}).get(diag.diag_type)
                    tree.insert(
                        arch_root,
                        "end",
                        text=diag.name or diag.diag_id,
                        tags=("arch", diag.diag_id),
                        image=icon,
                    )

            # --- Safety & Security Concept and Requirements Tools ---
            if "Safety & Security Concept" in enabled:
                tree.insert(
                    sys_root,
                    "end",
                    text="Safety & Security Concept",
                    tags=("safetyconcept", "0"),
                )
            if any(wp in enabled for wp in REQUIREMENT_WORK_PRODUCTS):
                tree.insert(sys_root, "end", text="Requirements Editor", tags=("reqs", "0"))
                tree.insert(
                    sys_root,
                    "end",
                    text="Requirements Explorer",
                    tags=("reqexp", "0"),
                )

            # --- Hazard & Threat Analysis Section ---
            haz_root = None
            def _ensure_haz_root():
                nonlocal haz_root
                if haz_root is None:
                    haz_root = tree.insert("", "end", text="Hazard & Threat Analysis", open=True)
            if "HAZOP" in enabled or getattr(self, "hazop_docs", []):
                _ensure_haz_root()
                hazop_root = tree.insert(haz_root, "end", text="HAZOPs", open=True)
                for idx, doc in enumerate(self.hazop_docs):
                    if not _visible("HAZOP", doc.name):
                        continue
                    tree.insert(hazop_root, "end", text=doc.name, tags=("hazop", str(idx)))
            if "STPA" in enabled or getattr(self, "stpa_docs", []):
                _ensure_haz_root()
                stpa_root = tree.insert(haz_root, "end", text="STPA Analyses", open=True)
                for idx, doc in enumerate(self.stpa_docs):
                    if not _visible("STPA", doc.name):
                        continue
                    tree.insert(stpa_root, "end", text=doc.name, tags=("stpa", str(idx)))
            if "Threat Analysis" in enabled or getattr(self, "threat_docs", []):
                _ensure_haz_root()
                threat_root = tree.insert(haz_root, "end", text="Threat Analyses", open=True)
                for idx, doc in enumerate(self.threat_docs):
                    if not _visible("Threat Analysis", doc.name):
                        continue
                    tree.insert(threat_root, "end", text=doc.name, tags=("threat", str(idx)))
            if "FI2TC" in enabled or getattr(self, "fi2tc_docs", []):
                _ensure_haz_root()
                fi2tc_root = tree.insert(haz_root, "end", text="FI2TC Analyses", open=True)
                for idx, doc in enumerate(self.fi2tc_docs):
                    if not _visible("FI2TC", doc.name):
                        continue
                    tree.insert(fi2tc_root, "end", text=doc.name, tags=("fi2tc", str(idx)))
            if "TC2FI" in enabled or getattr(self, "tc2fi_docs", []):
                _ensure_haz_root()
                tc2fi_root = tree.insert(haz_root, "end", text="TC2FI Analyses", open=True)
                for idx, doc in enumerate(self.tc2fi_docs):
                    if not _visible("TC2FI", doc.name):
                        continue
                    tree.insert(tc2fi_root, "end", text=doc.name, tags=("tc2fi", str(idx)))

            # --- Risk Assessment Section ---
            risk_root = None
            def _ensure_risk_root():
                nonlocal risk_root
                if risk_root is None:
                    risk_root = tree.insert("", "end", text="Risk Assessment", open=True)
            if "Risk Assessment" in enabled or getattr(self, "hara_docs", []):
                _ensure_risk_root()
                assessment_root = tree.insert(risk_root, "end", text="Risk Assessments", open=True)
                for idx, doc in enumerate(self.hara_docs):
                    if not _visible("Risk Assessment", doc.name):
                        continue
                    tree.insert(assessment_root, "end", text=doc.name, tags=("hara", str(idx)))
            if "Product Goal Specification" in enabled:
                _ensure_risk_root()
                tree.insert(risk_root, "end", text="Product Goals", tags=("sg", "0"))

            # --- Safety Analysis Section ---
            safety_root = None
            def _ensure_safety_root():
                nonlocal safety_root
                if safety_root is None:
                    safety_root = tree.insert("", "end", text="Safety Analysis", open=True)

            paa_events = [
                te for te in getattr(self, "top_events", [])
                if getattr(te, "analysis_mode", "FTA") == "PAA"
            ] + list(getattr(self, "paa_events", []))
            fta_events = [
                te for te in getattr(self, "top_events", [])
                if getattr(te, "analysis_mode", "FTA") != "PAA"
            ]

            if "Prototype Assurance Analysis" in enabled or paa_events:
                _ensure_safety_root()
                paa_root = tree.insert(safety_root, "end", text="PAAs", open=True)
                seen_ids = set()
                for idx, te in enumerate(paa_events):
                    if te.unique_id in seen_ids:
                        continue
                    seen_ids.add(te.unique_id)
                    if not _visible("Prototype Assurance Analysis", te.name):
                        continue
                    tree.insert(paa_root, "end", text=te.name, tags=("paa", str(te.unique_id)))

            if "FTA" in enabled or fta_events:
                _ensure_safety_root()
                fta_root = tree.insert(safety_root, "end", text="FTAs", open=True)
                for idx, te in enumerate(fta_events):
                    if not _visible("FTA", te.name):
                        continue
                    tree.insert(fta_root, "end", text=te.name, tags=("fta", str(te.unique_id)))
            if "CTA" in enabled or getattr(self, "cta_events", []):
                _ensure_safety_root()
                cta_root = tree.insert(safety_root, "end", text="CTAs", open=True)
                for idx, te in enumerate(getattr(self, "cta_events", [])):
                    if not _visible("CTA", te.name):
                        continue
                    tree.insert(cta_root, "end", text=te.name, tags=("cta", str(te.unique_id)))
            if "FMEA" in enabled or getattr(self, "fmeas", []):
                _ensure_safety_root()
                fmea_root = tree.insert(safety_root, "end", text="FMEAs", open=True)
                for idx, fmea in enumerate(self.fmeas):
                    name = fmea['name']
                    if not _visible("FMEA", name):
                        continue
                    tree.insert(fmea_root, "end", text=name, tags=("fmea", str(idx)))
            if "FMEDA" in enabled or getattr(self, "fmedas", []):
                _ensure_safety_root()
                fmeda_root = tree.insert(safety_root, "end", text="FMEDAs", open=True)
                for idx, doc in enumerate(self.fmedas):
                    name = doc['name']
                    if not _visible("FMEDA", name):
                        continue
                    tree.insert(fmeda_root, "end", text=name, tags=("fmeda", str(idx)))

        if hasattr(self, "page_diagram") and self.page_diagram is not None:
            if self.page_diagram.canvas.winfo_exists():
                self.page_diagram.redraw_canvas()
            else:
                self.page_diagram = None
        elif hasattr(self, "canvas") and self.canvas is not None and self.canvas.winfo_exists():
            if self.selected_node is not None:
                self.redraw_canvas()
            else:
                self.canvas.delete("all")

    def update_basic_event_probabilities(self):
        return self.safety_analysis.update_basic_event_probabilities()

    def validate_float(self, value):
        """Return ``True`` if ``value`` resembles a float.

        This validator is tolerant of scientific-notation inputs that are
        entered incrementally (e.g. ``"1e"`` or ``"1e-"``) to keep the entry
        widget from rejecting keystrokes during editing.
        """

        if value in ("", "-", "+", ".", "-.", "+.", "e", "E", "e-", "e+", "E-", "E+"):
            return True
        try:
            float(value)
            return True
        except ValueError:
            lower = value.lower()
            if lower.endswith("e"):
                try:
                    float(lower[:-1])
                    return True
                except ValueError:
                    return False
            if lower.endswith(("e-", "e+")):
                try:
                    float(lower[:-2])
                    return True
                except ValueError:
                    return False
            return False

    def compute_failure_prob(self, node, failure_mode_ref=None, formula=None):
        return self.probability_reliability.compute_failure_prob(node, failure_mode_ref=failure_mode_ref, formula=formula)


    def propagate_failure_mode_attributes(self, fm_node):
        """Update basic events referencing ``fm_node`` and recompute probability."""
        for be in self.get_all_basic_events():
            if getattr(be, "failure_mode_ref", None) == fm_node.unique_id:
                be.fmeda_fit = fm_node.fmeda_fit
                be.fmeda_diag_cov = fm_node.fmeda_diag_cov
                # Always propagate the formula so edits take effect
                be.prob_formula = fm_node.prob_formula
                be.failure_prob = self.compute_failure_prob(be)


    def refresh_model(self):
        return self.safety_analysis.refresh_model()

    def refresh_all(self):
        return self.safety_analysis.refresh_all()

    def insert_node_in_tree(self, parent_item, node):
        return self.structure_tree_operations.insert_node_in_tree(parent_item, node)

    def redraw_canvas(self):
        return self.diagram_renderer.redraw_canvas()

    def create_diagram_image_without_grid(self):
        return self.diagram_renderer.create_diagram_image_without_grid()

    def draw_connections(self, node, drawn_ids=set()):
        return self.diagram_renderer.draw_connections(node, drawn_ids)

    def draw_node(self, node):
        return self.diagram_renderer.draw_node(node)

    def find_node_by_id(self, node, unique_id, visited=None):
        return self.structure_tree_operations.find_node_by_id(node, unique_id, visited)

    def is_descendant(self, node, possible_ancestor):
        return self.structure_tree_operations.is_descendant(node, possible_ancestor)

    def add_node_of_type(self, event_type):
        self.push_undo_state()
        diag_mode = getattr(self, "diagram_mode", "FTA")
        if diag_mode == "PAA":
            allowed = {"CONFIDENCE LEVEL", "ROBUSTNESS SCORE"}
            if event_type.upper() not in allowed:
                messagebox.showwarning(
                    "Invalid",
                    "Only Confidence and Robustness nodes are allowed in Prototype Assurance Analysis.",
                )
                return
        else:
            if diag_mode == "CTA":
                allowed = {"TRIGGERING CONDITION", "FUNCTIONAL INSUFFICIENCY"}
            else:
                allowed = {"GATE", "BASIC EVENT"}
            if event_type.upper() not in allowed:
                messagebox.showwarning(
                    "Invalid",
                    f"Node type '{event_type}' is not allowed in {diag_mode} diagrams.",
                )
                return
        # If a node is selected, ensure it is a primary instance.
        if self.selected_node:
            if not self.selected_node.is_primary_instance:
                messagebox.showwarning("Invalid Operation",
                    "Cannot add new elements to a clone node.\nPlease select the original node instead.")
                return
            parent_node = self.selected_node
        else:
            sel = self.analysis_tree.selection()
            if sel:
                try:
                    node_id = int(self.analysis_tree.item(sel[0], "tags")[0])
                except (IndexError, ValueError):
                    messagebox.showwarning("No selection", "Select a parent node from the tree.")
                    return
                parent_node = self.find_node_by_id_all(node_id)
            else:
                messagebox.showwarning("No selection", "Select a parent node to paste into.")
                return

        # Prevent adding to base events.
        if parent_node.node_type.upper() in ["CONFIDENCE LEVEL", "ROBUSTNESS SCORE", "BASIC EVENT"]:
            messagebox.showwarning("Invalid", "Base events cannot have children.")
            return

        # Now create the new node.
        if event_type.upper() == "CONFIDENCE LEVEL":
            new_node = FaultTreeNode("", "Confidence Level", parent=parent_node)
            new_node.quant_value = 1
        elif event_type.upper() == "ROBUSTNESS SCORE":
            new_node = FaultTreeNode("", "Robustness Score", parent=parent_node)
            new_node.quant_value = 1
        elif event_type.upper() == "GATE":
            new_node = FaultTreeNode("", "GATE", parent=parent_node)
            new_node.gate_type = "AND"
        elif event_type.upper() == "BASIC EVENT":
            new_node = FaultTreeNode("", "Basic Event", parent=parent_node)
            new_node.failure_prob = 0.0
        elif event_type.upper() == "TRIGGERING CONDITION":
            new_node = FaultTreeNode("", "Triggering Condition", parent=parent_node)
        elif event_type.upper() == "FUNCTIONAL INSUFFICIENCY":
            new_node = FaultTreeNode("", "Functional Insufficiency", parent=parent_node)
            new_node.gate_type = "AND"
        else:
            new_node = FaultTreeNode("", event_type, parent=parent_node)
        new_node.x = parent_node.x + 100
        new_node.y = parent_node.y + 100
        parent_node.children.append(new_node)
        new_node.parents.append(parent_node)
        self.update_views()
        # Capture the post-addition state so future moves can be undone back
        # to this initial location.
        self.push_undo_state()

    def add_basic_event_from_fmea(self):
        self.push_undo_state()
        events = list(self.fmea_entries)
        for doc in self.fmeas:
            events.extend(doc.get("entries", []))
        for doc in self.fmedas:
            events.extend(doc.get("entries", []))
        if not events:
            messagebox.showinfo("No Failure Modes", "No FMEA or FMEDA failure modes available.")
            return
        dialog = SelectBaseEventDialog(self.root, events)
        selected = dialog.selected
        if not selected:
            return
        if self.selected_node:
            parent_node = self.selected_node
            if not parent_node.is_primary_instance:
                messagebox.showwarning("Invalid Operation", "Cannot add to a clone node. Select the original.")
                return
        else:
            sel = self.analysis_tree.selection()
            if not sel:
                messagebox.showwarning("No selection", "Select a parent node to paste into.")
                return
            try:
                node_id = int(self.analysis_tree.item(sel[0], "tags")[0])
            except (IndexError, ValueError):
                messagebox.showwarning("No selection", "Select a parent node from the tree.")
                return
            parent_node = self.find_node_by_id_all(node_id)
        if parent_node.node_type.upper() in ["CONFIDENCE LEVEL", "ROBUSTNESS SCORE", "BASIC EVENT"]:
            messagebox.showwarning("Invalid", "Base events cannot have children.")
            return
        data = selected.to_dict()
        data.pop("unique_id", None)
        data["children"] = []
        new_node = FaultTreeNode.from_dict(data, parent_node)
        if hasattr(selected, "unique_id"):
            new_node.failure_mode_ref = selected.unique_id
        parent_node.children.append(new_node)
        new_node.parents.append(parent_node)
        self.update_views()

    def add_basic_event_from_fmea(self):
        self.push_undo_state()
        events = list(self.fmea_entries)
        for doc in self.fmeas:
            events.extend(doc.get("entries", []))
        for doc in self.fmedas:
            events.extend(doc.get("entries", []))
        if not events:
            messagebox.showinfo("No Failure Modes", "No FMEA or FMEDA failure modes available.")
            return
        dialog = SelectBaseEventDialog(self.root, events)
        selected = dialog.selected
        if not selected:
            return
        if self.selected_node:
            parent_node = self.selected_node
            if not parent_node.is_primary_instance:
                messagebox.showwarning("Invalid Operation", "Cannot add to a clone node. Select the original.")
                return
        else:
            sel = self.analysis_tree.selection()
            if not sel:
                messagebox.showwarning("No selection", "Select a parent node to paste into.")
                return
            try:
                node_id = int(self.analysis_tree.item(sel[0], "tags")[0])
            except (IndexError, ValueError):
                messagebox.showwarning("No selection", "Select a parent node from the tree.")
                return
            parent_node = self.find_node_by_id_all(node_id)
        if parent_node.node_type.upper() in ["CONFIDENCE LEVEL", "ROBUSTNESS SCORE", "BASIC EVENT"]:
            messagebox.showwarning("Invalid", "Base events cannot have children.")
            return
        data = selected.to_dict()
        data.pop("unique_id", None)
        data["children"] = []
        new_node = FaultTreeNode.from_dict(data, parent_node)
        if hasattr(selected, "unique_id"):
            new_node.failure_mode_ref = selected.unique_id
        parent_node.children.append(new_node)
        new_node.parents.append(parent_node)
        self.update_views()

    def add_basic_event_from_fmea(self):
        self.push_undo_state()
        events = list(self.fmea_entries)
        for doc in self.fmeas:
            events.extend(doc.get("entries", []))
        for doc in self.fmedas:
            events.extend(doc.get("entries", []))
        if not events:
            messagebox.showinfo("No Failure Modes", "No FMEA or FMEDA failure modes available.")
            return
        dialog = SelectBaseEventDialog(self.root, events)
        selected = dialog.selected
        if not selected:
            return
        if self.selected_node:
            parent_node = self.selected_node
            if not parent_node.is_primary_instance:
                messagebox.showwarning("Invalid Operation", "Cannot add to a clone node. Select the original.")
                return
        else:
            sel = self.analysis_tree.selection()
            if not sel:
                messagebox.showwarning("No selection", "Select a parent node to paste into.")
                return
            try:
                node_id = int(self.analysis_tree.item(sel[0], "tags")[0])
            except (IndexError, ValueError):
                messagebox.showwarning("No selection", "Select a parent node from the tree.")
                return
            parent_node = self.find_node_by_id_all(node_id)
        if parent_node.node_type.upper() in ["CONFIDENCE LEVEL", "ROBUSTNESS SCORE", "BASIC EVENT"]:
            messagebox.showwarning("Invalid", "Base events cannot have children.")
            return
        data = selected.to_dict()
        data.pop("unique_id", None)
        data["children"] = []
        new_node = FaultTreeNode.from_dict(data, parent_node)
        if hasattr(selected, "unique_id"):
            new_node.failure_mode_ref = selected.unique_id
        parent_node.children.append(new_node)
        new_node.parents.append(parent_node)
        self.update_views()


    def remove_node(self):
        return self.structure_tree_operations.remove_node()

    def remove_connection(self, node):
        return self.structure_tree_operations.remove_connection(node)

    def delete_node_and_subtree(self, node):
        return self.structure_tree_operations.delete_node_and_subtree(node)

    # ------------------------------------------------------------------
    # Helpers for malfunctions and failure modes
    # ------------------------------------------------------------------
    def create_top_event_for_malfunction(self, name: str) -> None:
        return self.top_event_workflows.create_top_event_for_malfunction(name)

    def delete_top_events_for_malfunction(self, name: str) -> None:
        return self.safety_analysis.delete_top_events_for_malfunction(name)

    def add_gate_from_failure_mode(self):
        return self.top_event_workflows.add_gate_from_failure_mode()

    def add_fault_event(self):
        return self.safety_analysis.add_fault_event()

    def calculate_overall(self):
        return self.probability_reliability.calculate_overall()

    def calculate_pmfh(self):
        return self.probability_reliability.calculate_pmfh()

    def show_requirements_matrix(self):
        """Display a matrix table of requirements vs. basic events."""
        self.update_requirement_statuses()
        basic_events = [n for n in self.get_all_nodes(self.root_node)
                        if n.node_type.upper() == "BASIC EVENT"]
        reqs = list(global_requirements.values())
        reqs.sort(key=lambda r: r.get("req_type", ""))

        win = tk.Toplevel(self.root)
        win.title("Requirements Matrix")

        columns = [
            "Req ID",
            "ASIL",
            "CAL",
            "Type",
            "Status",
            "Parent",
            "Text",
        ] + [be.user_name or f"BE {be.unique_id}" for be in basic_events]
        tree = ttk.Treeview(win, columns=columns, show="headings")
        for col in columns:
            tree.heading(col, text=col)
            tree.column(col, width=120 if col not in ["Text"] else 300, anchor="center")
        tree.pack(fill=tk.BOTH, expand=True)


        for req in reqs:
            row = [
                req.get("id", ""),
                req.get("asil", ""),
                req.get("cal", ""),
                req.get("req_type", ""),
                req.get("status", "draft"),
                req.get("parent_id", ""),
                req.get("text", ""),
            ]
            for be in basic_events:
                linked = any(r.get("id") == req.get("id") for r in getattr(be, "safety_requirements", []))
                row.append("X" if linked else "")
            tree.insert("", "end", values=row)

        # Show allocation and safety goal traceability below the table
        frame = tk.Frame(win)
        frame.pack(fill=tk.BOTH, expand=True)
        vbar = ttk.Scrollbar(frame, orient="vertical")
        text = tk.Text(frame, wrap="word", yscrollcommand=vbar.set, height=8)
        text.tag_configure("added", foreground="blue")
        text.tag_configure("removed", foreground="red")
        vbar.config(command=text.yview)
        text.pack(side=tk.LEFT, fill=tk.BOTH, expand=True)
        vbar.pack(side=tk.RIGHT, fill=tk.Y)

        base_data = self.versions[-1]["data"] if self.versions else None

        def alloc_from_data(req_id):
            if not base_data:
                return ""
            names = []
            def traverse(d):
                if any(r.get("id") == req_id for r in d.get("safety_requirements", [])):
                    names.append(d.get("user_name") or f"Node {d.get('unique_id')}")
                for ch in d.get("children", []):
                    traverse(ch)
            for t in base_data.get("top_events", []):
                traverse(t)
            for fmea in base_data.get("fmeas", []):
                for e in fmea.get("entries", []):
                    if any(r.get("id") == req_id for r in e.get("safety_requirements", [])):
                        name = e.get("description") or e.get("user_name", f"BE {e.get('unique_id','')}")
                        names.append(f"{fmea['name']}:{name}")
            return ", ".join(names)

        def goals_from_data(req_id):
            if not base_data:
                return ""
            nodes = []
            def gather(n):
                nodes.append(n)
                for ch in n.get("children", []):
                    gather(ch)
            for t in base_data.get("top_events", []):
                gather(t)
            id_map = {n["unique_id"]: n for n in nodes}
            def collect_goal_names(nd, acc):
                if nd.get("node_type", "").upper() == "TOP EVENT":
                    acc.add(nd.get("safety_goal_description") or nd.get("user_name") or f"SG {nd.get('unique_id')}")
                for p in nd.get("parents", []):
                    pid = p.get("unique_id")
                    if pid and pid in id_map:
                        collect_goal_names(id_map[pid], acc)
            goals = set()
            for n in nodes:
                if any(r.get("id") == req_id for r in n.get("safety_requirements", [])):
                    collect_goal_names(n, goals)
            for fmea in base_data.get("fmeas", []):
                for e in fmea.get("entries", []):
                    if any(r.get("id") == req_id for r in e.get("safety_requirements", [])):
                        parents = e.get("parents", [])
                        if parents:
                            pid = parents[0].get("unique_id")
                            if pid and pid in id_map:
                                collect_goal_names(id_map[pid], goals)
            return ", ".join(sorted(goals))

        import difflib

        def insert_diff(widget, old, new):
            matcher = difflib.SequenceMatcher(None, old, new)
            for tag, i1, i2, j1, j2 in matcher.get_opcodes():
                if tag == "equal":
                    widget.insert(tk.END, new[j1:j2])
                elif tag == "delete":
                    widget.insert(tk.END, old[i1:i2], "removed")
                elif tag == "insert":
                    widget.insert(tk.END, new[j1:j2], "added")
                elif tag == "replace":
                    widget.insert(tk.END, old[i1:i2], "removed")
                    widget.insert(tk.END, new[j1:j2], "added")

        def insert_list_diff(widget, old, new):
            old_items = [s.strip() for s in old.split(',') if s.strip()]
            new_items = [s.strip() for s in new.split(',') if s.strip()]
            old_set = set(old_items)
            new_set = set(new_items)
            first = True
            for item in new_items:
                if not first:
                    widget.insert(tk.END, ", ")
                first = False
                if item not in old_set:
                    widget.insert(tk.END, item, "added")
                else:
                    widget.insert(tk.END, item)
            for item in old_items:
                if item not in new_set:
                    if not first:
                        widget.insert(tk.END, ", ")
                    first = False
                    widget.insert(tk.END, item, "removed")

        for req in reqs:
            rid = req.get("id")
            alloc = ", ".join(self.get_requirement_allocation_names(rid))
            goals = ", ".join(self.get_requirement_goal_names(rid))
            text.insert(tk.END, f"[{rid}] {req.get('text','')}\n")
            text.insert(tk.END, "  Allocated to: ")
            if base_data:
                insert_list_diff(text, alloc_from_data(rid), alloc)
            else:
                text.insert(tk.END, alloc)
            text.insert(tk.END, "\n  Safety Goals: ")
            if base_data:
                insert_diff(text, goals_from_data(rid), goals)
            else:
                text.insert(tk.END, goals)
            text.insert(tk.END, "\n\n")

        tk.Button(win, text="Open Requirements Editor", command=self.show_requirements_editor).pack(pady=5)

    def show_item_definition_editor(self):
        """Open editor for item description and assumptions."""
        if hasattr(self, "_item_def_tab") and self._item_def_tab.winfo_exists():
            self.doc_nb.select(self._item_def_tab)
            return
        self._item_def_tab = self.lifecycle_ui._new_tab("Item Definition")
        win = self._item_def_tab
        ttk.Label(win, text="Item Description:").pack(anchor="w")
        self._item_desc_text = tk.Text(win, height=8, wrap="word")
        self._item_desc_text.pack(fill=tk.BOTH, expand=True, padx=5, pady=5)
        ttk.Label(win, text="Assumptions:").pack(anchor="w")
        self._item_assum_text = tk.Text(win, height=8, wrap="word")
        self._item_assum_text.pack(fill=tk.BOTH, expand=True, padx=5, pady=5)
        self._item_desc_text.insert("1.0", self.item_definition.get("description", ""))
        self._item_assum_text.insert("1.0", self.item_definition.get("assumptions", ""))

        def save():
            self.item_definition["description"] = self._item_desc_text.get("1.0", "end").strip()
            self.item_definition["assumptions"] = self._item_assum_text.get("1.0", "end").strip()

        ttk.Button(win, text="Save", command=save).pack(anchor="e", padx=5, pady=5)

    def show_safety_concept_editor(self):
        """Open editor for safety & security concept descriptions and assumptions."""
        if hasattr(self, "_safety_concept_tab") and self._safety_concept_tab.winfo_exists():
            self.doc_nb.select(self._safety_concept_tab)
            return
        self._safety_concept_tab = self.lifecycle_ui._new_tab("Safety & Security Concept")
        win = self._safety_concept_tab
        ttk.Label(
            win,
            text="Functional & Cybersecurity Concept Description and Assumptions:",
        ).pack(anchor="w")
        f_frame = ttk.Frame(win)
        f_frame.pack(fill=tk.BOTH, expand=True, padx=5, pady=5)
        self._fsc_text = tk.Text(f_frame, height=8, wrap="word")
        f_scroll = ttk.Scrollbar(f_frame, orient=tk.VERTICAL, command=self._fsc_text.yview)
        self._fsc_text.configure(yscrollcommand=f_scroll.set)
        self._fsc_text.pack(side=tk.LEFT, fill=tk.BOTH, expand=True)
        f_scroll.pack(side=tk.RIGHT, fill=tk.Y)

        ttk.Label(
            win,
            text="Technical & Cybersecurity Concept Description & Assumptions:",
        ).pack(anchor="w")
        t_frame = ttk.Frame(win)
        t_frame.pack(fill=tk.BOTH, expand=True, padx=5, pady=5)
        self._tsc_text = tk.Text(t_frame, height=8, wrap="word")
        t_scroll = ttk.Scrollbar(t_frame, orient=tk.VERTICAL, command=self._tsc_text.yview)
        self._tsc_text.configure(yscrollcommand=t_scroll.set)
        self._tsc_text.pack(side=tk.LEFT, fill=tk.BOTH, expand=True)
        t_scroll.pack(side=tk.RIGHT, fill=tk.Y)
        c_frame = ttk.Frame(win)
        c_frame.pack(fill=tk.BOTH, expand=True, padx=5, pady=5)
        self._csc_text = tk.Text(c_frame, height=8, wrap="word")
        c_scroll = ttk.Scrollbar(c_frame, orient=tk.VERTICAL, command=self._csc_text.yview)
        self._csc_text.configure(yscrollcommand=c_scroll.set)
        self._csc_text.pack(side=tk.LEFT, fill=tk.BOTH, expand=True)
        c_scroll.pack(side=tk.RIGHT, fill=tk.Y)

        self._fsc_text.insert("1.0", self.safety_concept.get("functional", ""))
        self._tsc_text.insert("1.0", self.safety_concept.get("technical", ""))
        self._csc_text.insert("1.0", self.safety_concept.get("cybersecurity", ""))

        def save():
            self.safety_concept["functional"] = self._fsc_text.get("1.0", "end").strip()
            self.safety_concept["technical"] = self._tsc_text.get("1.0", "end").strip()
            self.safety_concept["cybersecurity"] = self._csc_text.get("1.0", "end").strip()

        ttk.Button(win, text="Save", command=save).pack(anchor="e", padx=5, pady=5)

    def show_requirements_editor(self):
        """Open an editor to manage global requirements."""
        import textwrap

        self.update_requirement_statuses()
        if hasattr(self, "_req_tab") and self._req_tab.winfo_exists():
            self.doc_nb.select(self._req_tab)
            return
        self._req_tab = self.lifecycle_ui._new_tab("Requirements")
        win = self._req_tab

        columns = ["ID", "ASIL", "CAL", "Type", "Status", "Parent", "Trace", "Links", "Text"]
        tree_frame = ttk.Frame(win)
        style = ttk.Style(tree_frame)
        style.configure("ReqEditor.Treeview", rowheight=20)
        tree = ttk.Treeview(
            tree_frame,
            columns=columns,
            show="headings",
            selectmode="browse",
            style="ReqEditor.Treeview",
        )
        tree.configure(height=10)
        vsb = ttk.Scrollbar(tree_frame, orient="vertical", command=tree.yview)
        hsb = ttk.Scrollbar(tree_frame, orient="horizontal", command=tree.xview)
        tree.configure(yscrollcommand=vsb.set, xscrollcommand=hsb.set)
        for col in columns:
            tree.heading(col, text=col)
            if col == "Text":
                width = 300
            elif col in ("Trace", "Links"):
                width = 200
            else:
                width = 120
            tree.column(col, width=width, anchor="center")
        tree.grid(row=0, column=0, sticky="nsew")
        vsb.grid(row=0, column=1, sticky="ns")
        hsb.grid(row=1, column=0, sticky="ew")
        tree_frame.grid_rowconfigure(0, weight=1)
        tree_frame.grid_columnconfigure(0, weight=1)

        def _get_requirement_allocations(rid: str) -> list[str]:
            repo = SysMLRepository.get_instance()
            names: list[str] = []
            for diag in repo.diagrams.values():
                dname = diag.name or diag.diag_id
                for obj in getattr(diag, "objects", []):
                    for r in obj.get("requirements", []):
                        if r.get("id") == rid:
                            oname = obj.get("properties", {}).get("name", obj.get("obj_type"))
                            names.append(f"{dname}:{oname}")
            return sorted(set(names))

        def refresh_tree():
            tree.delete(*tree.get_children())
            max_lines = 1
            for req in global_requirements.values():
                rid = req.get("id", "")
                trace = ", ".join(_get_requirement_allocations(rid))
                links = ", ".join(
                    f"{r.get('type')} {r.get('id')}" for r in req.get("relations", [])
                )
                text = textwrap.fill(req.get("text", ""), width=40)
                max_lines = max(max_lines, text.count("\n") + 1)
                tree.insert(
                    "",
                    "end",
                    iid=rid,
                    values=[
                        rid,
                        req.get("asil", ""),
                        req.get("cal", ""),
                        req.get("req_type", ""),
                        req.get("status", "draft"),
                        req.get("parent_id", ""),
                        trace,
                        links,
                        text,
                    ],
                )
            style.configure("ReqEditor.Treeview", rowheight=20 * max_lines)

        def add_req():
            dlg = ReqDialog(win, "Add Requirement")
            if dlg.result:
                global_requirements[dlg.result["id"]] = dlg.result
                refresh_tree()

        def edit_req():
            sel = tree.selection()
            if not sel:
                return
            rid = sel[0]
            dlg = ReqDialog(win, "Edit Requirement", global_requirements.get(rid))
            if dlg.result:
                global_requirements[rid].update(dlg.result)
                refresh_tree()

        def del_req():
            sel = tree.selection()
            if not sel:
                return
            rid = sel[0]
            if messagebox.askyesno("Delete", "Delete requirement?"):
                del global_requirements[rid]
                for n in self.get_all_nodes(self.root_node):
                    reqs = getattr(n, "safety_requirements", [])
                    n.safety_requirements = [r for r in reqs if r.get("id") != rid]
                for fmea in self.fmeas:
                    for e in fmea.get("entries", []):
                        reqs = e.get("safety_requirements", [])
                        e["safety_requirements"] = [r for r in reqs if r.get("id") != rid]
                refresh_tree()

        def link_to_diagram():
            sel = tree.selection()
            if not sel:
                return
            rid = sel[0]
            req = global_requirements.get(rid)
            if not req:
                return
            repo = SysMLRepository.get_instance()
            toolbox = getattr(self, "safety_mgmt_toolbox", None)
            can_trace = toolbox.can_trace if toolbox else (lambda a, b: True)
            req_wp = (
                toolbox.requirement_work_product(req.get("req_type", ""))
                if toolbox
                else ""
            )

            # Determine currently allocated diagram objects
            existing: set[tuple[str, int]] = set()
            for diag in repo.diagrams.values():
                for obj in getattr(diag, "objects", []):
                    if any(r.get("id") == rid for r in obj.get("requirements", [])):
                        existing.add((diag.diag_id, obj.get("obj_id")))

            dlg = DiagramElementDialog(win, repo, req_wp, can_trace, selected=list(existing))
            targets = set(getattr(dlg, "selection", []))
            if not targets and not existing:
                return

            # Add newly selected links
            for diag_id, obj_id in targets - existing:
                diag = repo.diagrams.get(diag_id)
                if not diag:
                    continue
                obj = next(
                    (o for o in getattr(diag, "objects", []) if o.get("obj_id") == obj_id),
                    None,
                )
                if not obj:
                    continue
                link_requirement_to_object(obj, rid, diag_id)
                repo.touch_diagram(diag_id)
                elem_id = obj.get("element_id")
                if elem_id:
                    repo.touch_element(elem_id)

            # Remove deselected links
            for diag_id, obj_id in existing - targets:
                diag = repo.diagrams.get(diag_id)
                if not diag:
                    continue
                obj = next(
                    (o for o in getattr(diag, "objects", []) if o.get("obj_id") == obj_id),
                    None,
                )
                if not obj:
                    continue
                unlink_requirement_from_object(obj, rid, diag_id)
                repo.touch_diagram(diag_id)
                elem_id = obj.get("element_id")
                if elem_id:
                    repo.touch_element(elem_id)

            refresh_tree()

        def link_requirement():
            sel = tree.selection()
            if not sel:
                return
            rid = sel[0]
            req = global_requirements.get(rid)
            if not req:
                return
            toolbox = getattr(self, "safety_mgmt_toolbox", None)
            dlg = _RequirementRelationDialog(win, req, toolbox)
            if not dlg.result:
                return
            relation, targets = dlg.result
            selected = set(targets)
            existing = {
                r.get("id")
                for r in req.get("relations", [])
                if r.get("type") == relation
            }
            for tid in selected - existing:
                link_requirements(rid, relation, tid)
            for tid in existing - selected:
                unlink_requirements(rid, relation, tid)
            refresh_tree()

        def save_csv():
            path = filedialog.asksaveasfilename(
                defaultextension=".csv", filetypes=[("CSV", "*.csv")]
            )
            if not path:
                return
            try:
                with open(path, "w", newline="") as fh:
                    writer = csv.writer(fh)
                    writer.writerow(columns)
                    for req in global_requirements.values():
                        rid = req.get("id", "")
                        trace = ", ".join(_get_requirement_allocations(rid))
                        links = ", ".join(
                            f"{r.get('type')} {r.get('id')}" for r in req.get("relations", [])
                        )
                        writer.writerow(
                            [
                                rid,
                                req.get("asil", ""),
                                req.get("cal", ""),
                                req.get("req_type", ""),
                                req.get("status", "draft"),
                                req.get("parent_id", ""),
                                trace,
                                links,
                                req.get("text", ""),
                            ]
                        )
                messagebox.showinfo(
                    "Requirements", f"Saved {len(global_requirements)} requirements to {path}"
                )
            except Exception as exc:
                messagebox.showerror("Requirements", f"Failed to save CSV:\n{exc}")

        if hasattr(tree, "bind"):
            try:
                menu = tk.Menu(tree, tearoff=False)
            except Exception:
                menu = None
            if menu:
                menu.add_command(label="Add", command=add_req)
                menu.add_command(label="Edit", command=edit_req)
                menu.add_command(label="Delete", command=del_req)
                menu.add_command(label="Link to Diagram...", command=link_to_diagram)
                menu.add_command(label="Link Requirement...", command=link_requirement)
                menu.add_command(label="Save CSV", command=save_csv)

                def _popup(event: tk.Event) -> None:
                    row = tree.identify_row(event.y)
                    if row:
                        tree.selection_set(row)
                        tree.focus(row)
                    try:
                        menu.tk_popup(event.x_root, event.y_root)
                    finally:
                        menu.grab_release()

                def _on_double(event: tk.Event) -> None:
                    row = tree.identify_row(event.y)
                    if row:
                        tree.selection_set(row)
                        tree.focus(row)
                        edit_req()

                tree.bind("<Button-3>", _popup)
                tree.bind("<Button-2>", _popup)
                tree.bind("<Control-Button-1>", _popup)
                tree.bind("<Double-1>", _on_double)
                tree.context_menu = menu

        btn = tk.Frame(win)
        btn.pack(fill=tk.X)
        tk.Button(btn, text="Add", command=add_req).pack(side=tk.LEFT)
        tk.Button(btn, text="Edit", command=edit_req).pack(side=tk.LEFT)
        tk.Button(btn, text="Delete", command=del_req).pack(side=tk.LEFT)
        tk.Button(btn, text="Save CSV", command=save_csv).pack(side=tk.LEFT)
        tk.Button(btn, text="Link to Diagram...", command=link_to_diagram).pack(side=tk.LEFT)
        tk.Button(btn, text="Link Requirement...", command=link_requirement).pack(side=tk.LEFT)
        tree_frame.pack(fill=tk.BOTH, expand=True)

        refresh_tree()

    def show_hazard_list(self):
        return self.safety_analysis.show_hazard_list()

    class SelectFailureModeDialog(simpledialog.Dialog):
        def __init__(self, parent, app, modes):
            self.app = app
            self.modes = modes
            self.selected = None
            super().__init__(parent, title="Select Failure Mode")

        def body(self, master):
            self.listbox = tk.Listbox(master, height=10, width=50)
            for m in self.modes:
                label = self.app.format_failure_mode_label(m)
                self.listbox.insert(tk.END, label)
            self.listbox.grid(row=0, column=0, padx=5, pady=5)
            return self.listbox

        def apply(self):
            sel = self.listbox.curselection()
            if sel:
                self.selected = self.modes[sel[0]]

    class SelectFaultDialog(simpledialog.Dialog):
        def __init__(self, parent, faults, allow_new=False):
            self.faults = faults
            self.allow_new = allow_new
            self.selected = None
            super().__init__(parent, title="Select Fault")

        def body(self, master):
            self.listbox = tk.Listbox(master, height=10, width=40)
            for f in self.faults:
                self.listbox.insert(tk.END, f)
            if self.allow_new:
                self.listbox.insert(tk.END, "<Create New Fault>")
            self.listbox.grid(row=0, column=0, padx=5, pady=5)
            return self.listbox

        def apply(self):
            sel = self.listbox.curselection()
            if sel:
                idx = sel[0]
                if self.allow_new and idx == len(self.faults):
                    self.selected = "NEW"
                else:
                    self.selected = self.faults[idx]

    class SelectSafetyGoalsDialog(simpledialog.Dialog):
        def __init__(self, parent, goals, initial=None):
            self.goals = goals
            self.initial = initial or []
            self.result = []
            super().__init__(parent, title="Select Safety Goals")

        def body(self, master):
            ttk.Label(master, text="Select violated safety goals:").pack(padx=5, pady=5)
            self.vars = {}
            for sg in self.goals:
                name = sg.user_name or sg.safety_goal_description or f"SG {sg.unique_id}"
                var = tk.BooleanVar(value=name in self.initial)
                self.vars[sg] = var
                ttk.Checkbutton(master, text=name, variable=var).pack(anchor="w", padx=5, pady=2)
            return master

        def apply(self):
            self.result = [sg for sg, var in self.vars.items() if var.get()]

    def _show_fmea_table_impl(self, fmea=None, fmeda=False):
        """Internal implementation for rendering FMEA/FMeda tables."""
        # Use failure modes defined on gates or within FMEA/FMEDA documents.
        # Do not include FTA base events as selectable failure modes.
        basic_events = self.get_non_basic_failure_modes()
        entries = self.fmea_entries if fmea is None else fmea['entries']
        title = f"FMEA Table - {fmea['name']}" if fmea else "FMEA Table"
        win = self.lifecycle_ui._new_tab(title)

        # give the table a nicer look similar to professional FMEA tools
        style = ttk.Style(self.root)
        try:
            style.theme_use("clam")
        except tk.TclError:
            pass
        apply_translucid_button_style(style)
        style.configure(
            "FMEA.Treeview",
            font=("Segoe UI", 10),
            rowheight=60,
            background="#ffffff",
            fieldbackground="#ffffff",
            foreground="black",
        )
        style.configure(
            "FMEA.Treeview.Heading",
            font=("Segoe UI", 10, "bold"),
            background="#b5bdc9",
            foreground="black",
            relief="raised",
        )
        style.map(
            "FMEA.Treeview.Heading",
            background=[("active", "#4a6ea9"), ("!active", "#b5bdc9")],
            foreground=[("active", "white"), ("!active", "black")],
        )

        columns = [
            "Component",
            "Parent",
            "Failure Mode",
            "Failure Effect",
            "Cause",
            "S",
            "O",
            "D",
            "RPN",
            "Requirements",
            "Malfunction",
        ]
        if fmeda:
            columns.extend([
                "Safety Goal",
                "FaultType",
                "Fraction",
                "FIT",
                "DiagCov",
                "Mechanism",
            ])
        columns.extend(["Created", "Author", "Modified", "ModifiedBy"])
        btn_frame = ttk.Frame(win)
        btn_frame.pack(side=tk.TOP, pady=2)
        add_btn = ttk.Button(btn_frame, text="Add Failure Mode")
        add_btn.pack(side=tk.LEFT, padx=2)
        remove_btn = ttk.Button(btn_frame, text="Remove from FMEA")
        remove_btn.pack(side=tk.LEFT, padx=2)
        del_btn = ttk.Button(btn_frame, text="Delete Selected")
        del_btn.pack(side=tk.LEFT, padx=2)
        comment_btn = ttk.Button(btn_frame, text="Comment")
        comment_btn.pack(side=tk.LEFT, padx=2)
        toolbox = getattr(self, "safety_mgmt_toolbox", None)
        if fmea and toolbox and toolbox.document_read_only("FMEA", fmea["name"]):
            for b in (add_btn, remove_btn, del_btn, comment_btn):
                b.state(["disabled"])
        if fmeda:
            def calculate_fmeda():
                if bom_var.get():
                    load_bom()
                else:
                    refresh_tree()
                metrics = self.compute_fmeda_metrics(entries)
                asil = metrics["asil"]
                dc = metrics["dc"]
                spfm_m = metrics["spfm_metric"]
                lpfm_m = metrics["lpfm_metric"]
                thresh = ASIL_TARGETS.get(asil, ASIL_TARGETS["QM"])
                ok_dc = dc >= thresh["dc"]
                ok_spf = spfm_m >= thresh["spfm"]
                ok_lpf = lpfm_m >= thresh["lpfm"]
                msg = (
                    f"Total FIT: {self.reliability_total_fit:.2f}\n"
                    f"DC: {dc:.2f} {'PASS' if ok_dc else 'FAIL'}\n"
                    f"SPFM: {spfm_m:.2f} {'PASS' if ok_spf else 'FAIL'}\n"
                    f"LPFM: {lpfm_m:.2f} {'PASS' if ok_lpf else 'FAIL'}\n"
                    f"ASIL {asil}"
                )
                messagebox.showinfo("FMEDA", msg)

            calc_btn = ttk.Button(btn_frame, text="Calculate FMEDA", command=calculate_fmeda)
            calc_btn.pack(side=tk.LEFT, padx=2)
            ttk.Label(btn_frame, text="BOM:").pack(side=tk.LEFT, padx=2)
            bom_var = tk.StringVar(value=fmea.get('bom', ''))
            bom_combo = ttk.Combobox(
                btn_frame,
                textvariable=bom_var,
                values=[ra.name for ra in self.reliability_analyses],
                state="readonly",
                width=20,
            )
            bom_combo.pack(side=tk.LEFT, padx=2)

            def add_component():
                dlg = tk.Toplevel(win)
                dlg.title("New Component")
                ttk.Label(dlg, text="Name").grid(row=0, column=0, padx=5, pady=5, sticky="e")
                name_var = tk.StringVar()
                ttk.Entry(dlg, textvariable=name_var).grid(row=0, column=1, padx=5, pady=5)
                ttk.Label(dlg, text="Type").grid(row=1, column=0, padx=5, pady=5, sticky="e")
                type_var = tk.StringVar(value="capacitor")
                type_cb = ttk.Combobox(
                    dlg,
                    textvariable=type_var,
                    values=list(COMPONENT_ATTR_TEMPLATES.keys()),
                    state="readonly",
                )
                type_cb.grid(row=1, column=1, padx=5, pady=5)
                ttk.Label(dlg, text="Quantity").grid(row=2, column=0, padx=5, pady=5, sticky="e")
                qty_var = tk.IntVar(value=1)
                ttk.Entry(dlg, textvariable=qty_var).grid(row=2, column=1, padx=5, pady=5)
                ttk.Label(dlg, text="Qualification").grid(row=3, column=0, padx=5, pady=5, sticky="e")
                qual_var = tk.StringVar(value="None")
                ttk.Combobox(dlg, textvariable=qual_var, values=QUALIFICATIONS, state="readonly").grid(row=3, column=1, padx=5, pady=5)
                passive_var = tk.BooleanVar(value=False)
                ttk.Checkbutton(dlg, text="Passive", variable=passive_var).grid(row=4, column=0, columnspan=2, pady=5)

                attr_frame = ttk.Frame(dlg)
                attr_frame.grid(row=5, column=0, columnspan=2)
                attr_vars = {}

                def refresh_attr_fields(*_):
                    for child in attr_frame.winfo_children():
                        child.destroy()
                    attr_vars.clear()
                    template = COMPONENT_ATTR_TEMPLATES.get(type_var.get(), {})
                    for i, (k, v) in enumerate(template.items()):
                        ttk.Label(attr_frame, text=k).grid(row=i, column=0, padx=5, pady=5, sticky="e")
                        if isinstance(v, list):
                            var = tk.StringVar(value=v[0])
                            ttk.Combobox(attr_frame, textvariable=var, values=v, state="readonly").grid(row=i, column=1, padx=5, pady=5)
                        else:
                            var = tk.StringVar(value=str(v))
                            ttk.Entry(attr_frame, textvariable=var).grid(row=i, column=1, padx=5, pady=5)
                        attr_vars[k] = var

                type_cb.bind("<<ComboboxSelected>>", refresh_attr_fields)
                refresh_attr_fields()

                def ok():
                    comp = ReliabilityComponent(
                        name_var.get(),
                        type_var.get(),
                        qty_var.get(),
                        {},
                        qual_var.get(),
                        is_passive=passive_var.get(),
                    )
                    for k, var in attr_vars.items():
                        comp.attributes[k] = var.get()
                    self.reliability_components.append(comp)
                    dlg.destroy()
                    refresh_tree()

                ttk.Button(dlg, text="Add", command=ok).grid(row=6, column=0, columnspan=2, pady=5)
                dlg.grab_set()
                dlg.wait_window()

            ttk.Button(btn_frame, text="Add Component", command=add_component).pack(side=tk.LEFT, padx=2)

            selected_libs = self.selected_mechanism_libraries

            def choose_libs():
                dlg = tk.Toplevel(win)
                dlg.title("Select Libraries")
                vars = {}
                for i, lib in enumerate(self.mechanism_libraries):
                    var = tk.BooleanVar(value=lib in selected_libs)
                    tk.Checkbutton(dlg, text=lib.name, variable=var).pack(anchor="w")
                    vars[i] = (var, lib)

                def ok():
                    selected_libs.clear()
                    for _, (v, lib) in vars.items():
                        if v.get():
                            selected_libs.append(lib)
                    dlg.destroy()

                ttk.Button(dlg, text="OK", command=ok).pack(pady=5)
                dlg.grab_set()
                dlg.wait_window()

            ttk.Button(btn_frame, text="Libraries", command=choose_libs).pack(side=tk.LEFT, padx=2)

            def load_bom(*_):
                name = bom_var.get()
                ra = next((r for r in self.reliability_analyses if r.name == name), None)
                if ra:
                    self.reliability_components = copy.deepcopy(ra.components)
                    self.reliability_total_fit = ra.total_fit
                    self.spfm = ra.spfm
                    self.lpfm = ra.lpfm
                    if fmea is not None:
                        fmea['bom'] = name
                    refresh_tree()

            bom_combo.bind("<<ComboboxSelected>>", load_bom)

        tree_frame = ttk.Frame(win)
        tree_frame.pack(fill=tk.BOTH, expand=True)
        tree = ttk.Treeview(
            tree_frame,
            columns=columns,
            show="tree headings",
            style="FMEA.Treeview",
        )
        vsb = ttk.Scrollbar(tree_frame, orient="vertical", command=tree.yview)
        hsb = ttk.Scrollbar(tree_frame, orient="horizontal", command=tree.xview)
        tree.configure(yscrollcommand=vsb.set, xscrollcommand=hsb.set)
        for col in columns:
            tree.heading(col, text=col)
            width = 120
            if col in ["Requirements", "Failure Effect", "Cause", "Safety Goal", "Malfunction"]:
                width = 200
            elif col == "Parent":
                width = 150
            elif col in ["FaultType", "Fraction", "FIT", "DiagCov", "Mechanism"]:
                width = 80
            elif col in ["Created", "Modified"]:
                width = 130
            elif col in ["Author", "ModifiedBy"]:
                width = 100
            tree.column(col, width=width, anchor="center")
        tree.grid(row=0, column=0, sticky="nsew")
        vsb.grid(row=0, column=1, sticky="ns")
        hsb.grid(row=1, column=0, sticky="ew")
        tree_frame.grid_columnconfigure(0, weight=1)
        tree_frame.grid_rowconfigure(0, weight=1)

        metrics_lbl = tk.Label(win, text="", anchor="w")
        metrics_lbl.pack(anchor="w", padx=5, pady=2)

        # alternating row colours and high RPN highlight
        tree.tag_configure("component", background="#e2e2e2", font=("Segoe UI", 10, "bold"))
        tree.tag_configure("evenrow", background="#ffffff")
        tree.tag_configure("oddrow", background="#f5f5f5")
        tree.tag_configure("highrpn", background="#ffe6e6")

        node_map = {}
        comp_items = {}
        # expose the current FMEA tree and node mapping for external tools
        self._fmea_tree = tree
        self._fmea_node_map = node_map

        def refresh_tree():
            tree.delete(*tree.get_children())
            node_map.clear()
            comp_items.clear()
            # remove any duplicate nodes based on unique_id
            unique = {}
            for be in entries:
                unique[be.unique_id] = be
            entries[:] = list(unique.values())
            events = entries

            comp_fit = component_fit_map(self.reliability_components)
            frac_totals = {}
            for be in events:
                src = self.get_failure_mode_node(be)
                comp_name = self.get_component_name_for_node(src)
                fit = comp_fit.get(comp_name)
                frac = src.fmeda_fault_fraction
                if frac > 1.0:
                    frac /= 100.0
                if fit is not None:
                    value = fit * frac
                else:
                    value = getattr(src, "fmeda_fit", 0.0)

                be.fmeda_fit = value
                src.fmeda_fit = value

                if src.fmeda_fault_type == "permanent":
                    spfm = value * (1 - src.fmeda_diag_cov)
                    lpfm = 0.0
                else:
                    lpfm = value * (1 - src.fmeda_diag_cov)
                    spfm = 0.0

                be.fmeda_spfm = spfm
                be.fmeda_lpfm = lpfm
                src.fmeda_spfm = spfm
                src.fmeda_lpfm = lpfm
                frac_totals[comp_name] = frac_totals.get(comp_name, 0.0) + frac

            warnings = [f"{name} fractions={val:.2f}" for name, val in frac_totals.items() if abs(val - 1.0) > 0.01]
            if warnings:
                messagebox.showwarning("Distribution", "Fault fraction sum != 1:\n" + "\n".join(warnings))

            for idx, be in enumerate(events):
                src = self.get_failure_mode_node(be)
                comp = self.get_component_name_for_node(src) or "N/A"
                parent = src.parents[0] if src.parents else None
                parent_name = parent.user_name if parent and getattr(parent, "node_type", "").upper() not in GATE_NODE_TYPES else ""
                if comp not in comp_items:
                    comp_items[comp] = tree.insert(
                        "",
                        "end",
                        text=comp,
                        values=[comp] + [""] * (len(columns) - 1),
                        tags=("component",),
                    )
                comp_iid = comp_items[comp]
                req_ids = "; ".join(
                    [f"{req['req_type']}:{req['text']}" for req in getattr(src, "safety_requirements", [])]
                )
                rpn = src.fmea_severity * src.fmea_occurrence * src.fmea_detection
                failure_mode = src.description or (src.user_name or f"BE {src.unique_id}")
                vals = [
                    "",
                    parent_name,
                    failure_mode,
                    src.fmea_effect,
                    src.fmea_cause,
                    src.fmea_severity,
                    src.fmea_occurrence,
                    src.fmea_detection,
                    rpn,
                    req_ids,
                    src.fmeda_malfunction,
                ]
                if fmeda:
                    sg_value = src.fmeda_safety_goal
                    goals = self.get_top_event_safety_goals(src)
                    if goals:
                        sg_value = ", ".join(goals)
                    vals.extend([
                        sg_value,
                        src.fmeda_fault_type,
                        f"{src.fmeda_fault_fraction:.2f}",
                        f"{src.fmeda_fit:.2f}",
                        f"{src.fmeda_diag_cov:.2f}",
                        getattr(src, "fmeda_mechanism", ""),
                    ])
                vals.extend([
                    getattr(src, "created", ""),
                    getattr(src, "author", ""),
                    getattr(src, "modified", ""),
                    getattr(src, "modified_by", ""),
                ])
                tags = ["evenrow" if idx % 2 == 0 else "oddrow"]
                if rpn >= 100:
                    tags.append("highrpn")
                iid = tree.insert(comp_iid, "end", text="", values=vals, tags=tags)
                node_map[iid] = be
            for iid in comp_items.values():
                tree.item(iid, open=True)

            if fmeda:
                metrics = self.compute_fmeda_metrics(events)
                asil = metrics["asil"]
                dc = metrics["dc"]
                spfm_metric = metrics["spfm_metric"]
                lpfm_metric = metrics["lpfm_metric"]
                thresh = ASIL_TARGETS.get(asil, ASIL_TARGETS["QM"])
                ok_dc = dc >= thresh["dc"]
                ok_spf = spfm_metric >= thresh["spfm"]
                ok_lpf = lpfm_metric >= thresh["lpfm"]
                text = (
                    f"Total FIT: {self.reliability_total_fit:.2f}  DC: {dc:.2f}{CHECK_MARK if ok_dc else CROSS_MARK}"
                    f"  SPFM: {spfm_metric:.2f}{CHECK_MARK if ok_spf else CROSS_MARK}"
                    f"  LPFM: {lpfm_metric:.2f}{CHECK_MARK if ok_lpf else CROSS_MARK}"
                    f"  (ASIL {asil})"
                )
                if metrics.get("goal_metrics"):
                    parts = []
                    for sg, gm in metrics["goal_metrics"].items():
                        ok = gm["ok_dc"] and gm["ok_spfm"] and gm["ok_lpfm"]
                        symbol = CHECK_MARK if ok else CROSS_MARK
                        parts.append(f"{sg}:{symbol}")
                    text += " [" + "; ".join(parts) + "]"
                overall_ok = ok_dc and ok_spf and ok_lpf
                if metrics.get("goal_metrics"):
                    overall_ok = overall_ok and all(
                        gm["ok_dc"] and gm["ok_spfm"] and gm["ok_lpfm"]
                        for gm in metrics["goal_metrics"].values()
                    )
                color = "#c8ffc8" if overall_ok else "#ffc8c8"
                metrics_lbl.config(text=text, bg=color)

        if fmeda and bom_var.get():
            load_bom()
        else:
            refresh_tree()

        def on_double(event):
            sel = tree.focus()
            node = node_map.get(sel)
            if node:
                mechs = []
                for lib in selected_libs:
                    mechs.extend(lib.mechanisms)
                comp_name = self.get_component_name_for_node(node)
                is_passive = any(c.name == comp_name and c.is_passive for c in self.reliability_components)
                FMEARowDialog(win, node, self, entries, mechanisms=mechs, hide_diagnostics=is_passive, is_fmeda=fmeda)
                refresh_tree()

        tree.bind("<Double-1>", on_double)

        def add_failure_mode():
            dialog = SelectBaseEventDialog(win, basic_events, allow_new=True)
            node = dialog.selected
            if node == "NEW":
                node = FaultTreeNode("", "Basic Event")
                entries.append(node)
                mechs = []
                for lib in selected_libs:
                    mechs.extend(lib.mechanisms)
                comp_name = getattr(node, "fmea_component", "")
                is_passive = any(c.name == comp_name and c.is_passive for c in self.reliability_components)
                FMEARowDialog(win, node, self, entries, mechanisms=mechs, hide_diagnostics=is_passive, is_fmeda=fmeda)
            elif node:
                # gather all failure modes under the same component/parent
                if node.parents:
                    parent_id = node.parents[0].unique_id
                    related = [
                        be
                        for be in basic_events
                        if be.parents and be.parents[0].unique_id == parent_id
                    ]
                else:
                    comp = getattr(node, "fmea_component", "")
                    related = [
                        be
                        for be in basic_events
                        if not be.parents and getattr(be, "fmea_component", "") == comp
                    ]
                if node not in related:
                    related.append(node)
                existing_ids = {be.unique_id for be in entries}
                for be in related:
                    if be.unique_id not in existing_ids:
                        entries.append(be)
                        existing_ids.add(be.unique_id)
                    mechs = []
                    for lib in selected_libs:
                        mechs.extend(lib.mechanisms)
                    comp_name = self.get_component_name_for_node(be)
                is_passive = any(c.name == comp_name and c.is_passive for c in self.reliability_components)
                FMEARowDialog(win, be, self, entries, mechanisms=mechs, hide_diagnostics=is_passive, is_fmeda=fmeda)
            refresh_tree()
            if fmea is not None:
                self.lifecycle_ui.touch_doc(fmea)

        add_btn.config(command=add_failure_mode)

        def remove_from_fmea():
            sel = tree.selection()
            if not sel:
                messagebox.showwarning("Remove Entry", "Select a row to remove.")
                return
            for iid in sel:
                node = node_map.get(iid)
                if node in entries:
                    entries.remove(node)
            refresh_tree()
            if fmea is not None:
                self.lifecycle_ui.touch_doc(fmea)

        remove_btn.config(command=remove_from_fmea)

        def delete_failure_mode():
            sel = tree.selection()
            if not sel:
                messagebox.showwarning("Delete Failure Mode", "Select a row to delete.")
                return
            if not messagebox.askyesno("Delete Failure Mode", "Remove selected failure modes from the FMEA?"):
                return
            for iid in sel:
                node = node_map.get(iid)
                if node in entries:
                    entries.remove(node)
            refresh_tree()
            if fmea is not None:
                self.lifecycle_ui.touch_doc(fmea)

        del_btn.config(command=delete_failure_mode)

        def comment_fmea_entry():
            sel = tree.selection()
            if not sel:
                messagebox.showwarning("Comment", "Select a row to comment.")
                return
            node = node_map.get(sel[0])
            if not node:
                return
            self.selected_node = node
            self.comment_target = ("fmea", node.unique_id)
            self.open_review_toolbox()

        comment_btn.config(command=comment_fmea_entry)

        def on_close():
            if fmea is not None:
                self.lifecycle_ui.touch_doc(fmea)
                if fmeda:
                    self.export_fmeda_to_csv(fmea, fmea['file'])
                else:
                    self.export_fmea_to_csv(fmea, fmea['file'])
                if fmeda:
                    fmea['bom'] = bom_var.get()
            win.destroy()

        if hasattr(win, "protocol"):
            win.protocol("WM_DELETE_WINDOW", on_close)
        else:
            win.bind("<Destroy>", lambda e: on_close() if e.widget is win else None)

    def export_fmea_to_csv(self, fmea, path):
        return self.safety_analysis.export_fmea_to_csv(fmea, path)

    def export_fmeda_to_csv(self, fmeda, path):
        return self.safety_analysis.export_fmeda_to_csv(fmeda, path)


    def show_traceability_matrix(self):
        """Display a traceability matrix linking FTA basic events to FMEA components."""
        basic_events = [n for n in self.get_all_nodes(self.root_node)
                        if n.node_type.upper() == "BASIC EVENT"]
        win = tk.Toplevel(self.root)
        win.title("FTA-FMEA Traceability")
        columns = ["Basic Event", "Component"]
        tree = ttk.Treeview(win, columns=columns, show="headings")
        for col in columns:
            tree.heading(col, text=col)
            tree.column(col, width=200, anchor="center")
        tree.pack(fill=tk.BOTH, expand=True)

        for be in basic_events:
            comp = self.get_component_name_for_node(be) or "N/A"
            tree.insert(
                "",
                "end",
                values=[be.user_name or f"BE {be.unique_id}", comp],
            )

    def collect_requirements_recursive(self, node):
        return self.safety_analysis.collect_requirements_recursive(node)

    def show_safety_goals_matrix(self):
        """Display product goals and derived requirements in a tree view."""
        if hasattr(self, "_sg_matrix_tab") and self._sg_matrix_tab.winfo_exists():
            self.doc_nb.select(self._sg_matrix_tab)
            return
        self._sg_matrix_tab = self.lifecycle_ui._new_tab("Product Goals Matrix")
        win = self._sg_matrix_tab
        columns = [
            "ID",
            "ASIL",
            "Target PMHF",
            "CAL",
            "SafeState",
            "FTTI",
            "Acc Rate",
            "On Hours",
            "Val Target",
            "Profile",
            "Val Desc",
            "Acceptance",
            "Description",
            "Text",
        ]
        tree = ttk.Treeview(win, columns=columns, show="tree headings")
        tree.heading("ID", text="Requirement ID")
        tree.heading("ASIL", text="ASIL")
        tree.heading("Target PMHF", text="Target PMHF (1/h)")
        tree.heading("CAL", text="CAL")
        tree.heading("SafeState", text="Safe State")
        tree.heading("FTTI", text="FTTI")
        tree.heading("Acc Rate", text="Acc Rate (1/h)")
        tree.heading("On Hours", text="On Hours")
        tree.heading("Val Target", text="Val Target")
        tree.heading("Profile", text="Profile")
        tree.heading("Val Desc", text="Val Desc")
        tree.heading("Acceptance", text="Acceptance")
        tree.heading("Description", text="Description")
        tree.heading("Text", text="Text")
        tree.column("ID", width=120)
        tree.column("ASIL", width=60)
        tree.column("Target PMHF", width=120)
        tree.column("CAL", width=60)
        tree.column("SafeState", width=100)
        tree.column("FTTI", width=80)
        tree.column("Acc Rate", width=100)
        tree.column("On Hours", width=100)
        tree.column("Val Target", width=120)
        tree.column("Profile", width=120)
        tree.column("Val Desc", width=200)
        tree.column("Acceptance", width=200)
        tree.column("Description", width=200)
        tree.column("Text", width=300)

        vsb = ttk.Scrollbar(win, orient="vertical", command=tree.yview)
        hsb = ttk.Scrollbar(win, orient="horizontal", command=tree.xview)
        tree.configure(yscrollcommand=vsb.set, xscrollcommand=hsb.set)
        tree.grid(row=0, column=0, sticky="nsew")
        vsb.grid(row=0, column=1, sticky="ns")
        hsb.grid(row=1, column=0, sticky="ew")
        win.columnconfigure(0, weight=1)
        win.rowconfigure(0, weight=1)

        for te in self.top_events:
            sg_text = te.safety_goal_description or (te.user_name or f"SG {te.unique_id}")
            sg_id = te.user_name or f"SG {te.unique_id}"
            cal = self.get_cyber_goal_cal(sg_id)
            asil = te.safety_goal_asil or "QM"
            target = PMHF_TARGETS.get(asil, 1.0)
            parent_iid = tree.insert(
                "",
                "end",
                text=sg_text,
                values=[
                    sg_id,
                    te.safety_goal_asil,
                    f"{target:.1e}",
                    cal,
                    te.safe_state,
                    getattr(te, "ftti", ""),
                    str(getattr(te, "acceptance_rate", "")),
                    getattr(te, "operational_hours_on", ""),
                    getattr(te, "validation_target", ""),
                    getattr(te, "mission_profile", ""),
                    getattr(te, "validation_desc", ""),
                    getattr(te, "acceptance_criteria", ""),
                    sg_text,
                    "",
                ],
            )
            reqs = self.collect_requirements_recursive(te)
            seen_ids = set()
            for req in reqs:
                req_id = req.get("id")
                if req_id in seen_ids:
                    continue
                seen_ids.add(req_id)
                tree.insert(
                    parent_iid,
                    "end",
                    text="",
                    values=[
                        req_id,
                        req.get("asil", ""),
                        "",
                        "",
                        "",
                        "",
                        "",
                        "",
                        "",
                        "",
                        "",
                        "",
                        "",
                        req.get("text", ""),
                    ],
                )

    def show_product_goals_editor(self):
        """Allow editing of top-level product goals."""
        if hasattr(self, "_sg_tab") and self._sg_tab.winfo_exists():
            self.doc_nb.select(self._sg_tab)
            return
        self._sg_tab = self.lifecycle_ui._new_tab("Product Goals")
        win = self._sg_tab

        columns = [
            "ID",
            "ASIL",
            "Target PMHF",
            "Safe State",
            "FTTI",
            "Acc Rate",
            "On Hours",
            "Val Target",
            "Profile",
            "Val Desc",
            "Acceptance",
            "Description",
        ]
        tree = ttk.Treeview(win, columns=columns, show="headings", selectmode="browse")
        for c in columns:
            heading = "Target PMHF (1/h)" if c == "Target PMHF" else c
            tree.heading(c, text=heading)
            tree.column(c, width=120 if c not in ("Description", "Val Desc", "Acceptance") else 300, anchor="center")
        tree.pack(fill=tk.BOTH, expand=True)

        def refresh_tree():
            tree.delete(*tree.get_children())
            for sg in self.top_events:
                name = sg.safety_goal_description or (sg.user_name or f"SG {sg.unique_id}")
                sg.safety_goal_asil = self.get_hara_goal_asil(name)
                pmhf_target = PMHF_TARGETS.get(sg.safety_goal_asil, 1.0)
                tree.insert(
                    "",
                    "end",
                    iid=sg.unique_id,
                    values=[
                        sg.user_name or f"SG {sg.unique_id}",
                        sg.safety_goal_asil,
                        f"{pmhf_target:.2e}",
                        sg.safe_state,
                        getattr(sg, "ftti", ""),
                        str(getattr(sg, "acceptance_rate", "")),
                        getattr(sg, "operational_hours_on", ""),
                        getattr(sg, "validation_target", ""),
                        getattr(sg, "mission_profile", ""),
                        getattr(sg, "validation_desc", ""),
                        getattr(sg, "acceptance_criteria", ""),
                        sg.safety_goal_description,
                    ],
                )

        class SGDialog(simpledialog.Dialog):
            def __init__(self, parent, app, title, initial=None):
                self.app = app
                self.initial = initial
                super().__init__(parent, title=title)

            def body(self, master):
                nb = ttk.Notebook(master)
                nb.pack(fill=tk.BOTH, expand=True)

                fs_tab = ttk.Frame(nb)
                sotif_tab = ttk.Frame(nb)
                cyber_tab = ttk.Frame(nb)
                nb.add(fs_tab, text="Functional Safety")
                nb.add(sotif_tab, text="SOTIF")
                nb.add(cyber_tab, text="Cybersecurity")

                name = getattr(self.initial, "safety_goal_description", "") or getattr(self.initial, "user_name", "")

                # --- Functional Safety fields ---
                ttk.Label(fs_tab, text="ID:").grid(row=0, column=0, sticky="e")
                self.id_var = tk.StringVar(value=getattr(self.initial, "user_name", ""))
                self.id_entry = tk.Entry(fs_tab, textvariable=self.id_var)
                self.id_entry.grid(row=0, column=1, padx=5, pady=5)

                ttk.Label(fs_tab, text="ASIL:").grid(row=1, column=0, sticky="e")
                self.asil_var = tk.StringVar(value=self.app.get_hara_goal_asil(name))
                ttk.Label(fs_tab, textvariable=self.asil_var).grid(row=1, column=1, padx=5, pady=5, sticky="w")

                ttk.Label(fs_tab, text="Target PMHF (1/h):").grid(row=2, column=0, sticky="e")
                pmhf = PMHF_TARGETS.get(self.asil_var.get(), 1.0)
                self.pmhf_var = tk.StringVar(value=f"{pmhf:.2e}")
                tk.Entry(fs_tab, textvariable=self.pmhf_var, state="readonly").grid(row=2, column=1, padx=5, pady=5, sticky="w")

                ttk.Label(fs_tab, text="Safe State:").grid(row=3, column=0, sticky="e")
                self.state_var = tk.StringVar(value=getattr(self.initial, "safe_state", ""))
                tk.Entry(fs_tab, textvariable=self.state_var).grid(row=3, column=1, padx=5, pady=5)

                ttk.Label(fs_tab, text="FTTI:").grid(row=4, column=0, sticky="e")
                self.ftti_var = tk.StringVar(value=getattr(self.initial, "ftti", ""))
                tk.Entry(
                    fs_tab,
                    textvariable=self.ftti_var,
                    validate="key",
                    validatecommand=(
                        master.register(self.app.validation_consistency.validate_float),
                        "%P",
                    ),
                ).grid(row=4, column=1, padx=5, pady=5)

                ttk.Label(fs_tab, text="Description:").grid(row=5, column=0, sticky="ne")
                self.desc_text = tk.Text(fs_tab, width=30, height=3, wrap="word")
                self.desc_text.insert("1.0", getattr(self.initial, "safety_goal_description", ""))
                self.desc_text.grid(row=5, column=1, padx=5, pady=5)

                # --- SOTIF fields ---
                self.app.sotif_manager.build_goal_dialog(self, sotif_tab, self.initial)

                # --- Cybersecurity fields ---
                self.cal_var = self.app.cyber_manager.add_goal_dialog_fields(cyber_tab, name)
                return self.id_entry

            def apply(self):
                desc = self.desc_text.get("1.0", "end-1c").strip()
                sg_name = desc or self.id_var.get().strip()
                asil = self.app.get_hara_goal_asil(sg_name)
                self.result = {
                    "id": self.id_var.get().strip(),
                    "asil": asil,
                    "state": self.state_var.get().strip(),
                    "ftti": self.ftti_var.get().strip(),
                    "desc": desc,
                }
                self.result.update(self.app.sotif_manager.collect_goal_data(self))

        def add_sg():
            dlg = SGDialog(win, self, "Add Product Goal")
            if dlg.result:
                node = FaultTreeNode(dlg.result["id"], "TOP EVENT")
                node.safety_goal_asil = dlg.result["asil"]
                node.safe_state = dlg.result["state"]
                node.ftti = dlg.result["ftti"]
                node.acceptance_rate = float(dlg.result.get("accept_rate", 0.0) or 0.0)
                node.operational_hours_on = float(dlg.result.get("op_hours", 0.0) or 0.0)
                node.update_validation_target()
                node.mission_profile = dlg.result.get("profile", "")
                node.validation_desc = dlg.result["val_desc"]
                node.acceptance_criteria = dlg.result["accept"]
                node.safety_goal_description = dlg.result["desc"]
                self.top_events.append(node)
                refresh_tree()
                self.update_views()

        def edit_sg():
            sel = tree.selection()
            if not sel:
                return
            uid = int(sel[0])
            sg = self.find_node_by_id_all(uid)
            dlg = SGDialog(win, self, "Edit Product Goal", sg)
            if dlg.result:
                sg.user_name = dlg.result["id"]
                sg.safety_goal_asil = dlg.result["asil"]
                sg.safe_state = dlg.result["state"]
                sg.ftti = dlg.result["ftti"]
                sg.acceptance_rate = float(dlg.result.get("accept_rate", 0.0) or 0.0)
                sg.operational_hours_on = float(dlg.result.get("op_hours", 0.0) or 0.0)
                sg.update_validation_target()
                sg.mission_profile = dlg.result.get("profile", "")
                sg.validation_desc = dlg.result["val_desc"]
                sg.acceptance_criteria = dlg.result["accept"]
                sg.safety_goal_description = dlg.result["desc"]
                refresh_tree()
                self.update_views()

        def del_sg():
            sel = tree.selection()
            if not sel:
                return
            uid = int(sel[0])
            sg = self.find_node_by_id_all(uid)
            if sg and messagebox.askyesno("Delete", "Delete product goal?"):
                self.top_events = [t for t in self.top_events if t.unique_id != uid]
                refresh_tree()
                self.update_views()

        tree.bind("<Double-1>", lambda e: edit_sg())

        btn = ttk.Frame(win)
        btn.pack(fill=tk.X)
        ttk.Button(btn, text="Add", command=add_sg).pack(side=tk.LEFT)
        ttk.Button(btn, text="Edit", command=edit_sg).pack(side=tk.LEFT)
        ttk.Button(btn, text="Delete", command=del_sg).pack(side=tk.LEFT)

        refresh_tree()



    def _parse_spi_target(self, target: str) -> tuple[str, str]:
        """Split ``target`` into product goal name and SPI type."""
        if target.endswith(")") and "(" in target:
            name, typ = target.rsplit(" (", 1)
            return name, typ[:-1]
        return target, ""

    def get_spi_targets(self) -> list[str]:
        """Return sorted list of SPI options formatted as 'Product Goal (Type)'."""
        targets: set[str] = set()
        for sg in getattr(self, "top_events", []):
            pg_name = self._product_goal_name(sg)
            targets.update(self.sotif_manager.get_spi_targets_for_goal(sg, pg_name))
            asil = getattr(sg, "safety_goal_asil", "")
            if asil in PMHF_TARGETS:
                targets.add(f"{pg_name} (FUSA)")
        return sorted(targets)

    def show_safety_performance_indicators(self):
        """Display Safety Performance Indicators."""
        if hasattr(self, "_spi_tab") and self._spi_tab.winfo_exists():
            self.doc_nb.select(self._spi_tab)
            self.refresh_safety_performance_indicators()
            return
        self._spi_tab = self.lifecycle_ui._new_tab("Safety Performance Indicators")
        win = self._spi_tab

        columns = [
            "Product Goal",
            "Validation Target",
            "Achieved Probability",
            "SPI",
            "Target Description",
            "Acceptance Criteria",
        ]
        tree = ttk.Treeview(win, columns=columns, show="headings", selectmode="browse")
        for c in columns:
            tree.heading(c, text=c)
            width = 120
            if c in ("Target Description", "Acceptance Criteria"):
                width = 300
            tree.column(c, width=width, anchor="center")
        tree.pack(fill=tk.BOTH, expand=True)
        self._spi_tree = tree
        self._spi_lookup = {}

        def edit_selected():
            sel = tree.selection()
            if not sel:
                return
            iid = sel[0]
            sg_info = self._spi_lookup.get(iid)
            if not sg_info:
                return
            sg, spi_type = sg_info
            if spi_type != "SOTIF":
                return
            new_val = simpledialog.askfloat(
                "Achieved Probability",
                "Enter achieved probability:",
                initialvalue=getattr(sg, "spi_probability", 0.0),
            )
            if new_val is not None:
                self.push_undo_state()
                sg.spi_probability = float(new_val)
                self.refresh_safety_case_table()
                self.refresh_safety_performance_indicators()
                self.update_views()

        btn = ttk.Button(win, text="Edit", command=edit_selected)
        btn.pack(pady=4)
        self._edit_spi_item = edit_selected

        self.refresh_safety_performance_indicators()

    def refresh_safety_performance_indicators(self):
        """Populate the SPI explorer table."""
        tree = getattr(self, "_spi_tree", None)
        if not tree or not getattr(tree, "winfo_exists", lambda: True)():
            return
        for iid in list(tree.get_children("")):
            tree.delete(iid)
        self._spi_lookup = {}

        manager = getattr(self, "sotif_manager", None)
        if manager is None:
            manager = SOTIFManager(self)
            self.sotif_manager = manager
        for sg, values in manager.iter_spi_rows():
            iid = tree.insert("", "end", values=values)
            self._spi_lookup[iid] = (sg, "SOTIF")

        for sg in getattr(self, "top_events", []):
            asil = getattr(sg, "safety_goal_asil", "")
            if asil in PMHF_TARGETS:
                target = PMHF_TARGETS[asil]
                v_str = f"{target:.2e}"
                fusa_prob = getattr(sg, "probability", "")
                p_str = f"{fusa_prob:.2e}" if fusa_prob not in ("", None) else ""
                spi_val = ""
                try:
                    if fusa_prob not in ("", None):
                        p_val = float(fusa_prob)
                        if target > 0 and p_val > 0:
                            spi_val = f"{math.log10(target / p_val):.2f}"
                except Exception:
                    spi_val = ""
                iid = tree.insert(
                    "",
                    "end",
                    values=[
                        sg.user_name or f"SG {sg.unique_id}",
                        v_str,
                        p_str,
                        spi_val,
                        "Target PMHF",
                        getattr(sg, "acceptance_criteria", ""),
                    ],
                )
                self._spi_lookup[iid] = (sg, "FUSA")

    def refresh_safety_case_table(self):
        """Populate the Safety & Security Case table with solution nodes."""
        tree = getattr(self, "_safety_case_tree", None)
        if not tree or not getattr(tree, "winfo_exists", lambda: True)():
            return
        for iid in list(tree.get_children("")):
            tree.delete(iid)
        self._solution_lookup = {}
        for diag in getattr(self, "all_gsn_diagrams", []):
            for node in getattr(diag, "nodes", []):
                if (
                    getattr(node, "node_type", "").lower() == "solution"
                    and getattr(node, "is_primary_instance", True)
                ):
                    self._solution_lookup[node.unique_id] = (node, diag)
                    prob = ""
                    v_target = ""
                    spi_val = ""
                    p_val = None
                    vt_val = None
                    target = getattr(node, "spi_target", "")
                    if target:
                        pg_name, spi_type = self._parse_spi_target(target)
                        te = None
                        for candidate in getattr(self, "top_events", []):
                            if self._product_goal_name(candidate) == pg_name:
                                te = candidate
                                break
                        if te:
                            if spi_type == "FUSA":
                                p = getattr(te, "probability", "")
                                vt = PMHF_TARGETS.get(getattr(te, "safety_goal_asil", ""), "")
                            else:
                                p = getattr(te, "spi_probability", "")
                                vt = getattr(te, "validation_target", "")
                            if p not in ("", None):
                                try:
                                    p_val = float(p)
                                    prob = f"{p_val:.2e}"
                                except Exception:
                                    prob = ""
                                    p_val = None
                            if vt not in ("", None):
                                try:
                                    vt_val = float(vt)
                                    v_target = f"{vt_val:.2e}"
                                except Exception:
                                    v_target = ""
                                    vt_val = None
                            try:
                                if vt_val not in (None, 0) and p_val not in (None, 0):
                                    spi_val = f"{math.log10(vt_val / p_val):.2f}"
                            except Exception:
                                spi_val = ""
                    tree.insert(
                        "",
                        "end",
                        values=[
                            node.user_name,
                            node.description,
                            node.work_product,
                            node.evidence_link,
                            v_target,
                            prob,
                            spi_val,
                            CHECK_MARK if getattr(node, "evidence_sufficient", False) else "",
                            getattr(node, "manager_notes", ""),
                        ],
                        tags=(node.unique_id,),
                    )

    def show_safety_case(self):
        """Display table of all solution nodes from GSN diagrams."""
        if hasattr(self, "_safety_case_tab") and self._safety_case_tab.winfo_exists():
            self.doc_nb.select(self._safety_case_tab)
            self.refresh_safety_case_table()
            return
        self._safety_case_tab = self.lifecycle_ui._new_tab("Safety & Security Case")
        win = self._safety_case_tab

        columns = [
            "Solution",
            "Description",
            "Work Product",
            "Evidence Link",
            "Validation Target",
            "Achieved Probability",
            "SPI",
            "Evidence OK",
            "Notes",
        ]
        if hasattr(win, "tk"):
            tree_frame = ttk.Frame(win)
            tree_frame.pack(fill=tk.BOTH, expand=True)
            tree = ttk.Treeview(
                tree_frame, columns=columns, show="headings", selectmode="browse"
            )
            for c in columns:
                tree.heading(c, text=c)
                width = 120
                if c in ("Description", "Evidence Link", "Notes"):
                    width = 200
                tree.column(c, width=width, anchor="center")
            vsb = ttk.Scrollbar(tree_frame, orient="vertical", command=tree.yview)
            hsb = ttk.Scrollbar(tree_frame, orient="horizontal", command=tree.xview)
            tree.configure(yscrollcommand=vsb.set, xscrollcommand=hsb.set)
            tree.grid(row=0, column=0, sticky="nsew")
            vsb.grid(row=0, column=1, sticky="ns")
            hsb.grid(row=1, column=0, sticky="ew")
            tree_frame.rowconfigure(0, weight=1)
            tree_frame.columnconfigure(0, weight=1)
        else:
            tree = ttk.Treeview(win, columns=columns, show="headings", selectmode="browse")
            for c in columns:
                tree.heading(c, text=c)
                width = 120
                if c in ("Description", "Evidence Link", "Notes"):
                    width = 200
                tree.column(c, width=width, anchor="center")
            tree.pack(fill=tk.BOTH, expand=True)
        self._safety_case_tree = tree
        self._solution_lookup = {}

        def on_double_click(event):
            row = tree.identify_row(event.y)
            col = tree.identify_column(event.x)
            if not row or not col:
                return
            idx = int(col[1:]) - 1
            col_name = columns[idx]
            tags = tree.item(row, "tags")
            if not tags:
                return
            uid = tags[0]
            node_diag = self._solution_lookup.get(uid)
            if not node_diag:
                return
            node = node_diag[0]
            if col_name == "Evidence OK":
                current = tree.set(row, "Evidence OK")
                new_val = "" if current == CHECK_MARK else CHECK_MARK
                if messagebox.askokcancel("Evidence", "Are you sure?"):
                    self.push_undo_state()
                    tree.set(row, "Evidence OK", new_val)
                    node.evidence_sufficient = new_val == CHECK_MARK
            elif col_name == "Achieved Probability":
                target = getattr(node, "spi_target", "")
                pg_name, spi_type = self._parse_spi_target(target)
                te = None
                for sg in getattr(self, "top_events", []):
                    if self._product_goal_name(sg) == pg_name:
                        te = sg
                        break
                if te:
                    attr = "probability" if spi_type == "FUSA" else "spi_probability"
                    new_val = simpledialog.askfloat(
                        "Achieved Probability",
                        "Enter achieved probability:",
                        initialvalue=getattr(te, attr, 0.0),
                    )
                    if new_val is not None:
                        self.push_undo_state()
                        setattr(te, attr, float(new_val))
                        self.refresh_safety_case_table()
                        self.refresh_safety_performance_indicators()
                        self.update_views()
            elif col_name == "Notes":
                current = tree.set(row, "Notes")
                new_val = simpledialog.askstring(
                    "Notes", "Enter notes:", initialvalue=current
                )
                if new_val is not None:
                    self.push_undo_state()
                    tree.set(row, "Notes", new_val)
                    node.manager_notes = new_val

        for seq in ("<Double-Button-1>", "<Double-1>"):
            tree.bind(seq, on_double_click)

        def edit_selected(row=None):
            if row is None:
                sel = tree.selection()
                if not sel:
                    return
                row = sel[0]
            tags = tree.item(row, "tags")
            if not tags:
                return
            uid = tags[0]
            node_diag = self._solution_lookup.get(uid)
            if not node_diag:
                return
            node, diag = node_diag
            self.push_undo_state()
            GSNElementConfig(win, node, diag)
            self.refresh_safety_case_table()

        self._edit_safety_case_item = edit_selected

        def export_csv():
            path = filedialog.asksaveasfilename(
                defaultextension=".csv", filetypes=[("CSV", "*.csv")]
            )
            if not path:
                return
            with open(path, "w", newline="") as f:
                writer = csv.writer(f)
                writer.writerow(columns)
                for iid in tree.get_children():
                    writer.writerow(tree.item(iid, "values"))
            messagebox.showinfo("Export", "Safety & Security Case exported")

        self.export_safety_case_csv = export_csv

        btn = ttk.Button(win, text="Edit", command=edit_selected)
        btn.pack(pady=4)
        ttk.Button(win, text="Export CSV", command=export_csv).pack(pady=4)

        menu = tk.Menu(win, tearoff=0)
        menu.add_command(label="Edit", command=edit_selected)
        menu.add_command(label="Export CSV", command=export_csv)

        def on_right_click(event):
            row = tree.identify_row(event.y)
            if row:
                tree.selection_set(row)
                menu.post(event.x_root, event.y_root)

        tree.bind("<Button-3>", on_right_click)

        self.refresh_safety_case_table()

    def export_product_goal_requirements(self):
        return self.reporting_export.export_product_goal_requirements()
    def generate_phase_requirements(self, phase: str) -> None:
        """Generate requirements for all governance diagrams in a phase."""
        self.open_safety_management_toolbox(show_diagrams=False)
        win = getattr(self, "safety_mgmt_window", None)
        if win:
            win.generate_phase_requirements(phase)

    def generate_lifecycle_requirements(self) -> None:
        """Generate requirements for all governance diagrams outside phases."""
        self.open_safety_management_toolbox(show_diagrams=False)
        win = getattr(self, "safety_mgmt_window", None)
        if win:
            win.generate_lifecycle_requirements()


    def _refresh_phase_requirements_menu(self) -> None:
        if not hasattr(self, "phase_req_menu"):
            return
        self.phase_req_menu.delete(0, tk.END)
        toolbox = getattr(self, "safety_mgmt_toolbox", None)
        if not toolbox:
            return
        phases = sorted(toolbox.list_modules())
        for phase in phases:
            # Use ``functools.partial`` to bind the phase name at creation time
            # so each menu entry triggers generation for its own phase.
            self.phase_req_menu.add_command(
                label=phase,
                command=partial(self.generate_phase_requirements, phase),
            )
        if phases:
            self.phase_req_menu.add_separator()
        self.phase_req_menu.add_command(
            label="Lifecycle",
            command=self.generate_lifecycle_requirements,
        )

    def export_cybersecurity_goal_requirements(self):
        return self.reporting_export.export_cybersecurity_goal_requirements()

    def build_cause_effect_data(self):
        return self.probability_reliability.build_cause_effect_data()

    def _build_cause_effect_graph(self, row):
        return self.probability_reliability._build_cause_effect_graph(row)

    def render_cause_effect_diagram(self, row):
        """Render *row* as a PIL image matching the on-screen diagram."""
        try:
            from PIL import Image, ImageDraw, ImageFont
        except Exception:
            return None
        import textwrap, math

        nodes, edges, pos = self._build_cause_effect_graph(row)
        color_map = {
            "hazard": "#F08080",
            "malfunction": "#ADD8E6",
            "failure_mode": "#FFA500",
            "fault": "#D3D3D3",
            "fi": "#FFFFE0",
            "tc": "#90EE90",
            "attack_path": "#E0FFFF",
            "threat": "#FFB6C1",
        }

        scale = 80
        x_off = 50
        y_off = 50
        box_w = 80
        box_h = 40

        max_x = max(x for x, _ in pos.values())
        max_y = max(y for _, y in pos.values())
        width = int(x_off * 2 + scale * max_x + box_w)
        height = int(y_off * 2 + scale * max_y + box_h)

        img = Image.new("RGB", (width, height), "white")
        draw = ImageDraw.Draw(img)
        font = ImageFont.load_default()

        def to_canvas(x: float, y: float) -> tuple[float, float]:
            return x_off + scale * x, y_off + scale * y

        for u, v in edges:
            x1, y1 = to_canvas(*pos[u])
            x2, y2 = to_canvas(*pos[v])
            draw.line((x1, y1, x2, y2), fill="black")
            dx, dy = x2 - x1, y2 - y1
            length = math.hypot(dx, dy) or 1
            ux, uy = dx / length, dy / length
            arrow = 10
            px, py = x2 - arrow * ux, y2 - arrow * uy
            perp = (-uy, ux)
            left = (px + perp[0] * arrow / 2, py + perp[1] * arrow / 2)
            right = (px - perp[0] * arrow / 2, py - perp[1] * arrow / 2)
            draw.polygon([ (x2, y2), left, right ], fill="black")
            if hasattr(draw, "text"):
                draw.text(((x1 + x2) / 2, (y1 + y2) / 2), "caused by", fill="black", font=font, anchor="mm")

        for n, (x, y) in pos.items():
            label, kind = nodes.get(n, (n, ""))
            color = color_map.get(kind, "white")
            cx, cy = to_canvas(x, y)
            rect = [cx - box_w / 2, cy - box_h / 2, cx + box_w / 2, cy + box_h / 2]
            draw.rectangle(
                rect,
                fill=color,
                outline=StyleManager.get_instance().outline_color,
            )
            text = textwrap.fill(str(label), 20)
            bbox = draw.multiline_textbbox((0, 0), text, font=font)
            tw = bbox[2] - bbox[0]
            th = bbox[3] - bbox[1]
            draw.multiline_text((cx - tw / 2, cy - th / 2), text, font=font, align="center")

        return img
    def show_cause_effect_chain(self):
        return self.safety_analysis.show_cause_effect_chain()

    def show_cut_sets(self):
        return self.safety_analysis.show_cut_sets()

    def show_common_cause_view(self):
        return self.safety_analysis.show_common_cause_view()

    def manage_mission_profiles(self):
        if hasattr(self, "_mp_tab") and self._mp_tab.winfo_exists():
            self.doc_nb.select(self._mp_tab)
            return
        self._mp_tab = self.lifecycle_ui._new_tab("Mission Profiles")
        win = self._mp_tab
        listbox = tk.Listbox(win, height=8, width=40)
        listbox.pack(side=tk.LEFT, fill=tk.BOTH, expand=True)

        btn_frame = ttk.Frame(win)
        btn_frame.pack(side=tk.RIGHT, fill=tk.Y)

        def refresh():
            listbox.delete(0, tk.END)
            for mp in self.mission_profiles:
                if mp is None:
                    continue
                info = (
                    f"{mp.name} (on: {mp.tau_on}h, off: {mp.tau_off}h, "
                    f"board: {mp.board_temp}\u00b0C, ambient: {mp.ambient_temp}\u00b0C)"
                )
                listbox.insert(tk.END, info)

        class MPDialog(simpledialog.Dialog):
            def __init__(self, master, mp=None):
                self.mp = mp
                super().__init__(master)

            def body(self, master):
                self.vars = {}
                fields = [
                    ("Name", "name"),
                    ("TAU On (h)", "tau_on"),
                    ("TAU Off (h)", "tau_off"),
                    ("Board Temp (\u00b0C)", "board_temp"),
                    ("Board Temp Min (\u00b0C)", "board_temp_min"),
                    ("Board Temp Max (\u00b0C)", "board_temp_max"),
                    ("Ambient Temp (\u00b0C)", "ambient_temp"),
                    ("Ambient Temp Min (\u00b0C)", "ambient_temp_min"),
                    ("Ambient Temp Max (\u00b0C)", "ambient_temp_max"),
                    ("Humidity (%)", "humidity"),
                    ("Duty Cycle", "duty_cycle"),
                    ("Notes", "notes"),
                ]
                self.entries = {}
                for row, (label, key) in enumerate(fields):
                    ttk.Label(master, text=label).grid(row=row, column=0, padx=5, pady=5, sticky="e")
                    var = tk.StringVar()
                    if self.mp:
                        var.set(str(getattr(self.mp, key)))
                    state = "readonly" if key == "duty_cycle" else "normal"
                    entry = ttk.Entry(master, textvariable=var, state=state)
                    entry.grid(row=row, column=1, padx=5, pady=5)
                    self.vars[key] = var
                    self.entries[key] = entry

                def update_dc(*_):
                    try:
                        on = float(self.vars["tau_on"].get() or 0)
                        off = float(self.vars["tau_off"].get() or 0)
                        total = on + off
                        dc = on / total if total else 0.0
                    except ValueError:
                        dc = 0.0
                    self.vars["duty_cycle"].set(str(dc))

                self.vars["tau_on"].trace_add("write", update_dc)
                self.vars["tau_off"].trace_add("write", update_dc)
                update_dc()

            def apply(self):
                vals = {k: v.get() for k, v in self.vars.items()}
                tau_on = float(vals.get("tau_on") or 0.0)
                tau_off = float(vals.get("tau_off") or 0.0)
                total = tau_on + tau_off
                dc = tau_on / total if total else 0.0
                if self.mp is None:
                    mp = MissionProfile(
                        vals["name"],
                        tau_on,
                        tau_off,
                        float(vals["board_temp"] or 25.0),
                        float(vals["board_temp_min"] or 25.0),
                        float(vals["board_temp_max"] or 25.0),
                        float(vals["ambient_temp"] or 25.0),
                        float(vals["ambient_temp_min"] or 25.0),
                        float(vals["ambient_temp_max"] or 25.0),
                        float(vals["humidity"] or 50.0),
                        dc,
                        vals["notes"],
                    )
                    self.result = mp
                else:
                    self.mp.name = vals["name"]
                    self.mp.tau_on = tau_on
                    self.mp.tau_off = tau_off
                    self.mp.board_temp = float(vals["board_temp"] or 25.0)
                    self.mp.board_temp_min = float(vals["board_temp_min"] or 25.0)
                    self.mp.board_temp_max = float(vals["board_temp_max"] or 25.0)
                    self.mp.ambient_temp = float(vals["ambient_temp"] or 25.0)
                    self.mp.ambient_temp_min = float(vals["ambient_temp_min"] or 25.0)
                    self.mp.ambient_temp_max = float(vals["ambient_temp_max"] or 25.0)
                    self.mp.humidity = float(vals["humidity"] or 50.0)
                    self.mp.duty_cycle = dc
                    self.mp.notes = vals["notes"]
                    self.result = self.mp

        def add_profile():
            dlg = MPDialog(win)
            if getattr(dlg, "result", None) is not None:
                self.mission_profiles.append(dlg.result)
                refresh()
                if hasattr(self, "_rel_window") and self._rel_window.winfo_exists():
                    self._rel_window.refresh_tree()

        def edit_profile():
            sel = listbox.curselection()
            if not sel:
                return
            mp = self.mission_profiles[sel[0]]
            dlg = MPDialog(win, mp)
            if getattr(dlg, "result", None) is not None:
                refresh()
                if hasattr(self, "_rel_window") and self._rel_window.winfo_exists():
                    self._rel_window.refresh_tree()

        def delete_profile():
            sel = listbox.curselection()
            if not sel:
                return
            del self.mission_profiles[sel[0]]
            refresh()
            if hasattr(self, "_rel_window") and self._rel_window.winfo_exists():
                self._rel_window.refresh_tree()

        ttk.Button(btn_frame, text="Add", command=add_profile).pack(fill=tk.X)
        ttk.Button(btn_frame, text="Edit", command=edit_profile).pack(fill=tk.X)
        ttk.Button(btn_frame, text="Delete", command=delete_profile).pack(fill=tk.X)

        refresh()

    def manage_mechanism_libraries(self):
        return self.open_windows_features.manage_mechanism_libraries()

    def manage_scenario_libraries(self):
        if hasattr(self, "_scen_tab") and self._scen_tab.winfo_exists():
            self.doc_nb.select(self._scen_tab)
            return
        self._scen_tab = self.lifecycle_ui._new_tab("Scenario Libraries")
        win = self._scen_tab
        lib_lb = tk.Listbox(win, height=8, width=25)
        lib_lb.grid(row=0, column=0, rowspan=4, sticky="nsew")
        scen_tree = ttk.Treeview(
            win,
            columns=("cls", "beh", "sce", "tc", "fi", "exp", "desc"),
            show="tree headings",
        )
        scen_tree.heading("#0", text="Name")
        scen_tree.column("#0", width=150)
        scen_tree.heading("cls", text="Class")
        scen_tree.column("cls", width=100)
        scen_tree.heading("beh", text="Other Users")
        scen_tree.column("beh", width=140)
        scen_tree.heading("sce", text="Scenery")
        scen_tree.column("sce", width=140)
        scen_tree.heading("tc", text="TC")
        scen_tree.column("tc", width=80)
        scen_tree.heading("fi", text="FI")
        scen_tree.column("fi", width=80)
        scen_tree.heading("exp", text="Exposure")
        scen_tree.column("exp", width=80)
        scen_tree.heading("desc", text="Description")
        scen_tree.column("desc", width=200)
        scen_tree.grid(row=0, column=1, columnspan=3, sticky="nsew")
        win.grid_rowconfigure(0, weight=1)
        win.grid_columnconfigure(1, weight=1)

        if not hasattr(self, "scenario_icon"):
            self.scenario_icon = self._create_icon("circle", "#1e90ff")

        def refresh_libs():
            lib_lb.delete(0, tk.END)
            for lib in self.scenario_libraries:
                lib_lb.insert(tk.END, lib.get("name", ""))
            refresh_scenarios()

        def refresh_scenarios(*_):
            scen_tree.delete(*scen_tree.get_children())
            sel = lib_lb.curselection()
            if not sel:
                return
            lib = self.scenario_libraries[sel[0]]
            for sc in lib.get("scenarios", []):
                if isinstance(sc, dict):
                    name = sc.get("name", "")
                    cls = sc.get("class", "")
                    beh = sc.get("behavior", "")
                    sce = sc.get("scenery", "")
                    tc = sc.get("tc", "")
                    fi = sc.get("fi", "")
                    exp = sc.get("exposure", "")
                    desc = sc.get("description", "")
                else:
                    name = str(sc)
                    cls = beh = sce = tc = fi = exp = desc = ""
                scen_tree.insert(
                    "",
                    tk.END,
                    text=name,
                    values=(cls, beh, sce, tc, fi, exp, desc),
                    image=self.scenario_icon,
                )

        class LibraryDialog(simpledialog.Dialog):
            def __init__(self, parent, app, data=None):
                self.app = app
                self.data = data or {"name": "", "odds": []}
                super().__init__(parent, title="Edit Library")

            def body(self, master):
                ttk.Label(master, text="Name").grid(row=0, column=0, sticky="e")
                self.name_var = tk.StringVar(value=self.data.get("name", ""))
                ttk.Entry(master, textvariable=self.name_var).grid(row=0, column=1, sticky="ew")
                ttk.Label(master, text="ODD Libraries").grid(row=1, column=0, sticky="ne")
                toolbox = getattr(self.app, "safety_mgmt_toolbox", None) or ACTIVE_TOOLBOX
                self.allowed_inputs = bool(
                    toolbox and "ODD" in toolbox.analysis_inputs("Scenario Library")
                )
                self.lb = tk.Listbox(master, selectmode=tk.MULTIPLE, height=5)
                if self.allowed_inputs:
                    for i, lib in enumerate(self.app.odd_libraries):
                        self.lb.insert(tk.END, lib.get("name", ""))
                        if lib.get("name", "") in self.data.get("odds", []):
                            self.lb.selection_set(i)
                else:
                    self.lb.configure(state=tk.DISABLED)
                self.lb.grid(row=1, column=1, sticky="nsew")
                master.grid_rowconfigure(1, weight=1)
                master.grid_columnconfigure(1, weight=1)

            def apply(self):
                self.data["name"] = self.name_var.get()
                sels = self.lb.curselection() if self.allowed_inputs else []
                self.data["odds"] = [
                    self.app.odd_libraries[i].get("name", "") for i in sels
                ]

        class ScenarioDialog(simpledialog.Dialog):
            def __init__(self, parent, app, lib, data=None):
                self.app = app
                self.lib = lib
                self.data = data or {
                    "name": "",
                    "class": "",
                    "behavior": "",
                    "action": "",
                    "scenery": "",
                    "tc": "",
                    "fi": "",
                    "exposure": 1,
                    "description": "",
                }
                self.tag_counter = 0
                super().__init__(parent, title="Edit Scenario")

            def body(self, master):
                ttk.Label(master, text="Name").grid(row=0, column=0, sticky="e")
                self.name_var = tk.StringVar(value=self.data.get("name", ""))
                ttk.Entry(master, textvariable=self.name_var).grid(row=0, column=1, sticky="ew")

                ttk.Label(master, text="Scenario Class").grid(row=1, column=0, sticky="e")
                self.cls_var = tk.StringVar(value=self.data.get("class", ""))
                cls_opts = ["Frontal", "Side", "Rear", "Free"]
                ttk.Combobox(master, textvariable=self.cls_var, values=cls_opts, state="readonly").grid(row=1, column=1, sticky="ew")

                ttk.Label(master, text="Other Road Users").grid(row=2, column=0, sticky="e")
                self.beh_var = tk.StringVar(value=self.data.get("behavior", ""))
                ttk.Entry(master, textvariable=self.beh_var).grid(row=2, column=1, sticky="ew")

                ttk.Label(master, text="Action of Other Road Users").grid(row=3, column=0, sticky="e")
                self.act_var = tk.StringVar(value=self.data.get("action", ""))
                ttk.Entry(master, textvariable=self.act_var).grid(row=3, column=1, sticky="ew")

                ttk.Label(master, text="Scenery").grid(row=4, column=0, sticky="e")
                self.sce_var = tk.StringVar(value=self.data.get("scenery", ""))
                ttk.Entry(master, textvariable=self.sce_var, state="readonly").grid(
                    row=4, column=1, sticky="ew"
                )

                elems = []
                self.elem_classes = {}
                self.elem_params = {}
                for name in self.lib.get("odds", []):
                    for l in self.app.odd_libraries:
                        if l.get("name") == name:
                            for el in l.get("elements", []):
                                if isinstance(el, dict):
                                    val = el.get("name") or el.get("element") or el.get("id")
                                    cls = el.get("class", "")
                                    params = []
                                    for k, v in el.items():
                                        if k in {"name", "element", "id", "class"}:
                                            continue
                                        if isinstance(v, (list, tuple, set)):
                                            params.extend(str(x) for x in v if x)
                                        elif v:
                                            params.append(str(v))
                                else:
                                    val = str(el)
                                    cls = ""
                                    params = []
                                if val:
                                    elems.append(val)
                                    self.elem_classes[val] = cls
                                    self.elem_params[val] = params

                ttk.Label(master, text="ODD Elements").grid(row=5, column=0, sticky="e")
                self.elem_list = tk.Listbox(
                    master, selectmode=tk.MULTIPLE, height=5, exportselection=False
                )
                for el in elems:
                    self.elem_list.insert(tk.END, el)
                selected = {
                    s.strip()
                    for s in str(self.data.get("scenery", "")).split(",")
                    if s.strip()
                }
                for idx, el in enumerate(elems):
                    if el in selected:
                        self.elem_list.selection_set(idx)
                self.elem_list.grid(row=5, column=1, sticky="nsew")
                self.elem_list.bind("<<ListboxSelect>>", lambda e: self.update_description())
                master.grid_rowconfigure(5, weight=1)

                tc_names = [n.user_name or f"TC {n.unique_id}" for n in self.app.get_all_triggering_conditions()]
                fi_names = [n.user_name or f"FI {n.unique_id}" for n in self.app.get_all_functional_insufficiencies()]
                ttk.Label(master, text="Triggering Condition").grid(row=6, column=0, sticky="e")
                self.tc_var = tk.StringVar(value=self.data.get("tc", ""))
                ttk.Combobox(master, textvariable=self.tc_var, values=tc_names, state="readonly").grid(row=6, column=1, sticky="ew")
                ttk.Label(master, text="Functional Insufficiency").grid(row=7, column=0, sticky="e")
                self.fi_var = tk.StringVar(value=self.data.get("fi", ""))
                ttk.Combobox(master, textvariable=self.fi_var, values=fi_names, state="readonly").grid(row=7, column=1, sticky="ew")

                ttk.Label(master, text="Exposure").grid(row=8, column=0, sticky="e")
                self.exp_var = tk.StringVar(value=str(self.data.get("exposure", 1)))
                ttk.Combobox(
                    master,
                    textvariable=self.exp_var,
                    values=["1", "2", "3", "4"],
                    state="readonly",
                ).grid(row=8, column=1, sticky="ew")

                ttk.Label(master, text="Description").grid(row=9, column=0, sticky="ne")
                self.desc = tk.Text(master, height=4, width=40, wrap="word")
                self.desc.grid(row=9, column=1, columnspan=3, sticky="nsew")
                self.load_desc_links()
                master.grid_columnconfigure(1, weight=1)

                # Automatically update description on parameter changes
                for var in (
                    self.cls_var,
                    self.beh_var,
                    self.act_var,
                    self.tc_var,
                    self.fi_var,
                ):
                    var.trace_add("write", lambda *a: self.update_description())
                self.update_description()

            def update_description(self, *args):
                names = [self.elem_list.get(i) for i in self.elem_list.curselection()]
                self.sce_var.set(", ".join(names))
                odds = [
                    (
                        n,
                        self.elem_classes.get(n, ""),
                        self.elem_params.get(n, []),
                    )
                    for n in names
                ]
                phrases = template_phrases(
                    self.cls_var.get(),
                    self.beh_var.get(),
                    self.act_var.get(),
                    odds,
                    self.tc_var.get(),
                    self.fi_var.get(),
                )
                text = " ".join(phrases)
                self.desc.delete("1.0", "end")
                self.desc.insert("1.0", text)
                for m in re.finditer(r"\[\[(.+?)\]\]", text):
                    name = m.group(1)
                    start = f"1.0+{m.start()}c"
                    end = f"1.0+{m.end()}c"
                    tag = f"link{self.tag_counter}"
                    self.tag_counter += 1
                    self.desc.tag_add(tag, start, end)
                    self.desc.tag_config(tag, foreground="blue", underline=1)
                    self.desc.tag_bind(tag, "<Button-1>", lambda e, n=name: self.show_elem(n))

            def load_desc_links(self):
                desc = self.data.get("description", "")
                self.desc.insert("1.0", desc)
                for m in re.finditer(r"\[\[(.+?)\]\]", desc):
                    name = m.group(1)
                    start = f"1.0+{m.start()}c"
                    end = f"1.0+{m.end()}c"
                    tag = f"link{self.tag_counter}"
                    self.tag_counter += 1
                    self.desc.tag_add(tag, start, end)
                    self.desc.tag_config(tag, foreground="blue", underline=1)
                    self.desc.tag_bind(tag, "<Button-1>", lambda e, n=name: self.show_elem(n))

            def show_elem(self, name):
                for lib_name in self.lib.get("odds", []):
                    for l in self.app.odd_libraries:
                        if l.get("name") == lib_name:
                            for el in l.get("elements", []):
                                val = el.get("name") or el.get("element") or el.get("id")
                                if val == name:
                                    msg = "\n".join(f"{k}: {v}" for k, v in el.items())
                                    messagebox.showinfo("ODD Element", msg)
                                    return
                messagebox.showinfo("ODD Element", f"{name}")

            def apply(self):
                self.data["name"] = self.name_var.get()
                self.data["class"] = self.cls_var.get()
                self.data["behavior"] = self.beh_var.get()
                self.data["action"] = self.act_var.get()
                names = [self.elem_list.get(i) for i in self.elem_list.curselection()]
                self.data["scenery"] = ", ".join(names)
                self.data["tc"] = self.tc_var.get()
                self.data["fi"] = self.fi_var.get()
                try:
                    self.data["exposure"] = int(self.exp_var.get())
                except (TypeError, ValueError):
                    self.data["exposure"] = 1
                self.data["description"] = self.desc.get("1.0", "end-1c")

        def add_lib():
            dlg = LibraryDialog(win, self)
            if dlg.data.get("name"):
                self.scenario_libraries.append({"name": dlg.data["name"], "scenarios": [], "odds": dlg.data["odds"]})
                refresh_libs()

        def edit_lib():
            sel = lib_lb.curselection()
            if not sel:
                return
            lib = self.scenario_libraries[sel[0]]
            dlg = LibraryDialog(win, self, lib)
            lib.update(dlg.data)
            refresh_libs()

        def delete_lib():
            sel = lib_lb.curselection()
            if sel:
                idx = sel[0]
                del self.scenario_libraries[idx]
                refresh_libs()

        def add_scen():
            sel = lib_lb.curselection()
            if not sel:
                return
            lib = self.scenario_libraries[sel[0]]
            dlg = ScenarioDialog(win, self, lib)
            if dlg.data.get("name"):
                lib.setdefault("scenarios", []).append(dlg.data)
                refresh_scenarios()

        def edit_scen():
            sel_lib = lib_lb.curselection()
            sel_sc = scen_tree.selection()
            if not sel_lib or not sel_sc:
                return
            lib = self.scenario_libraries[sel_lib[0]]
            idx = scen_tree.index(sel_sc[0])
            data = lib.get("scenarios", [])[idx]
            dlg = ScenarioDialog(win, self, lib, data)
            lib["scenarios"][idx] = dlg.data
            refresh_scenarios()

        def del_scen():
            sel_lib = lib_lb.curselection()
            sel_sc = scen_tree.selection()
            if not sel_lib or not sel_sc:
                return
            lib = self.scenario_libraries[sel_lib[0]]
            idx = scen_tree.index(sel_sc[0])
            del lib.get("scenarios", [])[idx]
            refresh_scenarios()

        btnf = ttk.Frame(win)
        btnf.grid(row=1, column=1, columnspan=3, sticky="ew")
        ttk.Button(btnf, text="Add Lib", command=add_lib).pack(side=tk.LEFT)
        ttk.Button(btnf, text="Edit Lib", command=edit_lib).pack(side=tk.LEFT)
        ttk.Button(btnf, text="Del Lib", command=delete_lib).pack(side=tk.LEFT)
        ttk.Button(btnf, text="Add Scen", command=add_scen).pack(side=tk.LEFT, padx=5)
        ttk.Button(btnf, text="Edit Scen", command=edit_scen).pack(side=tk.LEFT)
        ttk.Button(btnf, text="Del Scen", command=del_scen).pack(side=tk.LEFT)

        lib_lb.bind("<<ListboxSelect>>", refresh_scenarios)
        refresh_libs()

    def manage_odd_libraries(self):
        if hasattr(self, "_odd_tab") and self._odd_tab.winfo_exists():
            self.doc_nb.select(self._odd_tab)
            return
        self._odd_tab = self.lifecycle_ui._new_tab("ODD Libraries")
        win = self._odd_tab
        lib_lb = tk.Listbox(win, height=8, width=25)
        lib_lb.grid(row=0, column=0, rowspan=4, sticky="nsew")
        elem_tree = ttk.Treeview(win, columns=("cls", "attrs"), show="tree headings")
        elem_tree.heading("#0", text="Name")
        elem_tree.column("#0", width=150)
        elem_tree.heading("cls", text="Class")
        elem_tree.column("cls", width=120)
        elem_tree.heading("attrs", text="Attributes")
        elem_tree.column("attrs", width=200)
        elem_tree.grid(row=0, column=1, columnspan=3, sticky="nsew")
        win.grid_rowconfigure(0, weight=1)
        win.grid_columnconfigure(1, weight=1)

        if not hasattr(self, "odd_elem_icon"):
            self.odd_elem_icon = self._create_icon("rect", "#696969")

        def refresh_libs():
            lib_lb.delete(0, tk.END)
            for lib in self.odd_libraries:
                lib_lb.insert(tk.END, lib.get("name", ""))
            refresh_elems()

        def refresh_elems(*_):
            elem_tree.delete(*elem_tree.get_children())
            sel = lib_lb.curselection()
            if not sel:
                return
            lib = self.odd_libraries[sel[0]]
            for el in lib.get("elements", []):
                name = el.get("name") or el.get("element") or el.get("id")
                cls = el.get("class", "")
                attrs = ", ".join(
                    f"{k}={v}" for k, v in el.items() if k not in {"name", "class"}
                )
                opts = {"values": (cls, attrs), "text": name}
                if self.odd_elem_icon:
                    opts["image"] = self.odd_elem_icon
                elem_tree.insert("", tk.END, **opts)

        class ElementDialog(simpledialog.Dialog):
            def __init__(self, parent, app, data=None):
                self.app = app
                self.data = data or {"name": "", "class": ""}
                super().__init__(parent, title="Edit Element")

            def add_attr_row(self, key="", val=""):
                r = len(self.attr_rows)
                k_var = tk.StringVar(value=key)
                v_var = tk.StringVar(value=str(val))
                k_entry = ttk.Entry(self.attr_frame, textvariable=k_var)
                v_entry = ttk.Entry(self.attr_frame, textvariable=v_var)
                k_entry.grid(row=r, column=0, padx=2, pady=2)
                v_entry.grid(row=r, column=1, padx=2, pady=2)

                row = {}

                def remove_row():
                    k_entry.destroy()
                    v_entry.destroy()
                    del_btn.destroy()
                    self.attr_rows.remove(row)
                    for i, rdata in enumerate(self.attr_rows):
                        rdata["k_entry"].grid_configure(row=i)
                        rdata["v_entry"].grid_configure(row=i)
                        rdata["del_btn"].grid_configure(row=i)

                del_btn = ttk.Button(self.attr_frame, text="Delete", command=remove_row)
                del_btn.grid(row=r, column=2, padx=2, pady=2)

                row.update(
                    {
                        "k_var": k_var,
                        "v_var": v_var,
                        "k_entry": k_entry,
                        "v_entry": v_entry,
                        "del_btn": del_btn,
                    }
                )
                self.attr_rows.append(row)

            def body(self, master):
                ttk.Label(master, text="Name").grid(row=0, column=0, sticky="e")
                self.name_var = tk.StringVar(value=self.data.get("name", ""))
                ttk.Entry(master, textvariable=self.name_var).grid(row=0, column=1, sticky="ew")

                ttk.Label(master, text="Class").grid(row=1, column=0, sticky="e")
                self.class_var = tk.StringVar(value=self.data.get("class", ""))
                cls_opts = [
                    "Road",
                    "Infrastructure",
                    "Temporal",
                    "Movable",
                    "Environment",
                ]
                ttk.Combobox(master, textvariable=self.class_var, values=cls_opts, state="readonly").grid(row=1, column=1, sticky="ew")

                nb = ttk.Notebook(master)
                nb.grid(row=2, column=0, columnspan=2, sticky="nsew")
                master.grid_rowconfigure(2, weight=1)
                master.grid_columnconfigure(1, weight=1)

                # Attributes tab
                self.attr_frame = ttk.Frame(nb)
                nb.add(self.attr_frame, text="Attributes")
                self.attr_rows = []
                for k, v in self.data.items():
                    if k not in {"name", "class", "p", "n", "tp", "fp", "tn", "fn"}:
                        self.add_attr_row(k, v)
                ttk.Button(self.attr_frame, text="Add Attribute", command=self.add_attr_row).grid(row=99, column=0, columnspan=3, pady=5)

                # Confusion matrix tab
                cm_frame = ttk.Frame(nb)
                nb.add(cm_frame, text="Confusion Matrix")
                self.p_var = tk.DoubleVar(value=float(self.data.get("p", 0) or 0))
                self.n_var = tk.DoubleVar(value=float(self.data.get("n", 0) or 0))
                self.tp_var = tk.DoubleVar(value=float(self.data.get("tp", 0) or 0))
                self.fp_var = tk.DoubleVar(value=float(self.data.get("fp", 0) or 0))
                self.tn_var = tk.DoubleVar(value=float(self.data.get("tn", 0) or 0))
                self.fn_var = tk.DoubleVar(value=float(self.data.get("fn", 0) or 0))

                matrix_metrics = ttk.Frame(cm_frame)
                matrix_metrics.grid(row=0, column=0, pady=5, sticky="w")
                matrix = ttk.Frame(matrix_metrics)
                matrix.grid(row=0, column=0, sticky="w")
                ttk.Label(matrix, text="").grid(row=0, column=0)
                ttk.Label(matrix, text="Pred P").grid(row=0, column=1)
                ttk.Label(matrix, text="Pred N").grid(row=0, column=2)
                ttk.Label(matrix, text="Actual P").grid(row=1, column=0)
                ttk.Entry(matrix, textvariable=self.tp_var, width=6).grid(row=1, column=1)
                ttk.Entry(matrix, textvariable=self.fn_var, width=6).grid(row=1, column=2)
                ttk.Label(matrix, text="Actual N").grid(row=2, column=0)
                ttk.Entry(matrix, textvariable=self.fp_var, width=6).grid(row=2, column=1)
                ttk.Entry(matrix, textvariable=self.tn_var, width=6).grid(row=2, column=2)

                metrics_frame = ttk.Frame(matrix_metrics)
                metrics_frame.grid(row=0, column=1, padx=10, sticky="n")
                ttk.Label(metrics_frame, text="Accuracy:").grid(row=0, column=0, sticky="e")
                ttk.Label(metrics_frame, text="Precision:").grid(row=1, column=0, sticky="e")
                ttk.Label(metrics_frame, text="Recall:").grid(row=2, column=0, sticky="e")
                ttk.Label(metrics_frame, text="F1 Score:").grid(row=3, column=0, sticky="e")
                self.acc_var = tk.StringVar()
                self.prec_var = tk.StringVar()
                self.rec_var = tk.StringVar()
                self.f1_var = tk.StringVar()
                ttk.Label(metrics_frame, textvariable=self.acc_var).grid(row=0, column=1, sticky="w")
                ttk.Label(metrics_frame, textvariable=self.prec_var).grid(row=1, column=1, sticky="w")
                ttk.Label(metrics_frame, textvariable=self.rec_var).grid(row=2, column=1, sticky="w")
                ttk.Label(metrics_frame, textvariable=self.f1_var).grid(row=3, column=1, sticky="w")

                def update_metrics(*_):
                    from analysis.confusion_matrix import compute_metrics

                    tp = self.tp_var.get()
                    fp = self.fp_var.get()
                    tn = self.tn_var.get()
                    fn = self.fn_var.get()
                    metrics = compute_metrics(tp, fp, tn, fn)
                    self.acc_var.set(f"{metrics['accuracy']:.3f}")
                    self.prec_var.set(f"{metrics['precision']:.3f}")
                    self.rec_var.set(f"{metrics['recall']:.3f}")
                    self.f1_var.set(f"{metrics['f1']:.3f}")
                    self.p_var.set(tp + fn)
                    self.n_var.set(tn + fp)

                for var in (self.tp_var, self.fp_var, self.tn_var, self.fn_var):
                    var.trace_add("write", update_metrics)
                update_metrics()

                vt_frame = ttk.Frame(cm_frame)
                vt_frame.grid(row=1, column=0, sticky="nsew", pady=5)
                cm_frame.grid_rowconfigure(1, weight=1)
                cm_frame.grid_columnconfigure(0, weight=1)
                columns = [
                    "Product Goal",
                    "Validation Target",
                    "Target Description",
                    "Acceptance Criteria",
                ]
                self.vt_tree = ttk.Treeview(
                    vt_frame, columns=columns, show="headings", height=4
                )
                for c in columns:
                    self.vt_tree.heading(c, text=c)
                    width = 120 if c in ("Product Goal", "Validation Target") else 200
                    self.vt_tree.column(c, width=width, anchor="center")
                self.vt_tree.pack(fill=tk.BOTH, expand=True)
                self.vt_item_to_goal = {}
                self.selected_goal = None
                self.current_tau_on = 0.0

                def on_vt_select(event=None):
                    sel = self.vt_tree.selection()
                    if not sel:
                        self.selected_goal = None
                        self.current_tau_on = 0.0
                    else:
                        sg = self.vt_item_to_goal.get(sel[0])
                        self.selected_goal = sg
                        tau_on = 0.0
                        mp_name = getattr(sg, "mission_profile", "")
                        if mp_name:
                            for mp in self.app.mission_profiles:
                                if mp.name == mp_name:
                                    tau_on = mp.tau_on
                                    break
                        self.current_tau_on = tau_on
                    update_metrics()

                self.vt_tree.bind("<<TreeviewSelect>>", on_vt_select)

                def refresh_vt(*_):
                    self.vt_tree.delete(*self.vt_tree.get_children())
                    self.vt_item_to_goal.clear()
                    name = self.name_var.get().strip()
                    for sg in self.app.get_validation_targets_for_odd(name):
                        iid = self.vt_tree.insert(
                            "",
                            "end",
                            values=[
                                sg.user_name or f"SG {sg.unique_id}",
                                getattr(sg, "validation_target", ""),
                                getattr(sg, "validation_desc", ""),
                                getattr(sg, "acceptance_criteria", ""),
                            ],
                        )
                        self.vt_item_to_goal[iid] = sg
                    items = self.vt_tree.get_children()
                    if items:
                        self.vt_tree.selection_set(items[0])
                        on_vt_select()

                refresh_vt()
                self.name_var.trace_add("write", refresh_vt)

            def apply(self):
                new_data = {"name": self.name_var.get(), "class": self.class_var.get()}
                for row in self.attr_rows:
                    key = row["k_var"].get().strip()
                    if key:
                        new_data[key] = row["v_var"].get()
                tp = float(self.tp_var.get())
                fp = float(self.fp_var.get())
                tn = float(self.tn_var.get())
                fn = float(self.fn_var.get())
                from analysis.confusion_matrix import compute_metrics

                metrics = compute_metrics(tp, fp, tn, fn)
                p = tp + fn
                n = tn + fp
                new_data.update({
                    "tp": tp,
                    "fp": fp,
                    "tn": tn,
                    "fn": fn,
                    "p": p,
                    "n": n,
                })
                new_data.update(metrics)
                self.data = new_data

        def add_lib():
            name = simpledialog.askstring("New Library", "Library name:")
            if not name:
                return
            elems = []
            if messagebox.askyesno("Import", "Import elements from file?"):
                path = filedialog.askopenfilename(filetypes=[("CSV/Excel", "*.csv *.xlsx")])
                if path:
                    if path.lower().endswith(".csv"):
                        with open(path, newline="") as f:
                            elems = list(csv.DictReader(f))
                    elif path.lower().endswith(".xlsx"):
                        try:
                            if load_workbook is None:
                                raise ImportError
                            wb = load_workbook(path, read_only=True)
                            ws = wb.active
                            headers = [c.value for c in next(ws.iter_rows(max_row=1))]
                            for row in ws.iter_rows(min_row=2, values_only=True):
                                elem = {headers[i]: row[i] for i in range(len(headers))}
                                elems.append(elem)
                        except Exception:
                            messagebox.showerror("Import", "Failed to read Excel file. openpyxl required.")
            self.odd_libraries.append({"name": name, "elements": elems})
            refresh_libs()
            self.update_odd_elements()

        def edit_lib():
            sel = lib_lb.curselection()
            if not sel:
                return
            lib = self.odd_libraries[sel[0]]
            name = simpledialog.askstring("Edit Library", "Library name:", initialvalue=lib.get("name", ""))
            if name:
                lib["name"] = name
                refresh_libs()

        def delete_lib():
            sel = lib_lb.curselection()
            if sel:
                idx = sel[0]
                del self.odd_libraries[idx]
                refresh_libs()
                self.update_odd_elements()

        def add_elem():
            sel = lib_lb.curselection()
            if not sel:
                return
            lib = self.odd_libraries[sel[0]]
            dlg = ElementDialog(win, self)
            lib.setdefault("elements", []).append(dlg.data)
            refresh_elems()
            self.update_odd_elements()

        def edit_elem():
            sel_lib = lib_lb.curselection()
            sel_elem = elem_tree.selection()
            if not sel_lib or not sel_elem:
                return
            lib = self.odd_libraries[sel_lib[0]]
            idx = elem_tree.index(sel_elem[0])
            data = lib.get("elements", [])[idx]
            dlg = ElementDialog(win, self, data)
            lib["elements"][idx] = dlg.data
            refresh_elems()
            self.update_odd_elements()

        def del_elem():
            sel_lib = lib_lb.curselection()
            sel_elem = elem_tree.selection()
            if not sel_lib or not sel_elem:
                return
            lib = self.odd_libraries[sel_lib[0]]
            idx = elem_tree.index(sel_elem[0])
            del lib.get("elements", [])[idx]
            refresh_elems()
            self.update_odd_elements()

        btnf = ttk.Frame(win)
        btnf.grid(row=1, column=1, columnspan=3, sticky="ew")
        ttk.Button(btnf, text="Add Lib", command=add_lib).pack(side=tk.LEFT)
        ttk.Button(btnf, text="Edit Lib", command=edit_lib).pack(side=tk.LEFT)
        ttk.Button(btnf, text="Del Lib", command=delete_lib).pack(side=tk.LEFT)
        ttk.Button(btnf, text="Add Elem", command=add_elem).pack(side=tk.LEFT, padx=5)
        ttk.Button(btnf, text="Edit Elem", command=edit_elem).pack(side=tk.LEFT)
        ttk.Button(btnf, text="Del Elem", command=del_elem).pack(side=tk.LEFT)

        lib_lb.bind("<<ListboxSelect>>", refresh_elems)
        refresh_libs()

    def open_reliability_window(self):
        return self.open_windows_features.open_reliability_window()

    def open_fmeda_window(self):
        return self.open_windows_features.open_fmeda_window()

    def open_hazop_window(self):
        return self.open_windows_features.open_hazop_window()

    def open_risk_assessment_window(self):
        return self.open_windows_features.open_risk_assessment_window()

    def open_stpa_window(self):
        return self.open_windows_features.open_stpa_window()

    def open_threat_window(self):
        return self.open_windows_features.open_threat_window()

    def open_fi2tc_window(self):
        return self.open_windows_features.open_fi2tc_window()

    def open_tc2fi_window(self):
        return self.open_windows_features.open_tc2fi_window()

    def open_fault_prioritization_window(self):
        return self.open_windows_features.open_fault_prioritization_window()

    def open_safety_management_toolbox(self, show_diagrams: bool = True):
        return self.open_windows_features.open_safety_management_toolbox(show_diagrams)

    def open_diagram_rules_toolbox(self):
        """Open editor for diagram rule configuration."""
        tab_exists = (
            hasattr(self, "_diagram_rules_tab") and self._diagram_rules_tab.winfo_exists()
        )
        editor_exists = (
            hasattr(self, "diagram_rules_editor")
            and self.diagram_rules_editor.winfo_exists()
        )
        if tab_exists:
            self.doc_nb.select(self._diagram_rules_tab)
            if editor_exists:
                return
            parent = self._diagram_rules_tab
        else:
            parent = self._diagram_rules_tab = self.lifecycle_ui._new_tab("Diagram Rules")

        from gui.diagram_rules_toolbox import DiagramRulesEditor

        self.diagram_rules_editor = DiagramRulesEditor(parent, self, _CONFIG_PATH)
        self.diagram_rules_editor.pack(fill=tk.BOTH, expand=True)

    def open_requirement_patterns_toolbox(self):
        """Open editor for requirement pattern definitions."""
        tab_exists = (
            hasattr(self, "_req_patterns_tab") and self._req_patterns_tab.winfo_exists()
        )
        editor_exists = (
            hasattr(self, "requirement_patterns_editor")
            and self.requirement_patterns_editor.winfo_exists()
        )
        if tab_exists:
            self.doc_nb.select(self._req_patterns_tab)
            if editor_exists:
                return
            parent = self._req_patterns_tab
        else:
            parent = self._req_patterns_tab = self.lifecycle_ui._new_tab("Requirement Patterns")

        from gui.requirement_patterns_toolbox import RequirementPatternsEditor

        self.requirement_patterns_editor = RequirementPatternsEditor(
            parent, self, _PATTERN_PATH
        )
        self.requirement_patterns_editor.pack(fill=tk.BOTH, expand=True)

    def open_report_template_toolbox(self):
        """Open editor for PDF report template configuration."""
        tab_exists = (
            hasattr(self, "_report_template_tab") and self._report_template_tab.winfo_exists()
        )
        editor_exists = (
            hasattr(self, "report_template_editor")
            and self.report_template_editor.winfo_exists()
        )
        if tab_exists:
            self.doc_nb.select(self._report_template_tab)
            if editor_exists:
                return
            parent = self._report_template_tab
        else:
            parent = self._report_template_tab = self.lifecycle_ui._new_tab("Report Template")

        from gui.report_template_toolbox import ReportTemplateEditor

        self.report_template_editor = ReportTemplateEditor(
            parent, self, _REPORT_TEMPLATE_PATH
        )
        self.report_template_editor.pack(fill=tk.BOTH, expand=True)

    def open_report_template_manager(self):
        """Open manager for multiple report templates."""
        tab_exists = (
            hasattr(self, "_report_template_mgr_tab")
            and self._report_template_mgr_tab.winfo_exists()
        )
        manager_exists = (
            hasattr(self, "report_template_manager")
            and self.report_template_manager.winfo_exists()
        )
        if tab_exists:
            self.doc_nb.select(self._report_template_mgr_tab)
            if manager_exists:
                return
            parent = self._report_template_mgr_tab
        else:
            parent = self._report_template_mgr_tab = self.lifecycle_ui._new_tab("Report Templates")

        from gui.report_template_manager import ReportTemplateManager

        self.report_template_manager = ReportTemplateManager(
            parent, self, _REPORT_TEMPLATE_PATH.parent
        )
        self.report_template_manager.pack(fill=tk.BOTH, expand=True)

    def reload_config(self) -> None:
        """Reload diagram rule configuration across all interested modules."""

        import sys

        _reload_local_config()

        for mod in list(sys.modules.values()):
            if hasattr(mod, "reload_config"):
                try:  # pragma: no cover - defensive programming
                    mod.reload_config()
                except Exception:
                    pass

        if hasattr(self, "canvas") and getattr(self.canvas, "winfo_exists", lambda: False)():
            self.redraw_canvas()
        pd = getattr(self, "page_diagram", None)
        if pd and getattr(pd.canvas, "winfo_exists", lambda: False)():
            pd.redraw_canvas()

    def open_search_toolbox(self):
        return self.nav_input.open_search_toolbox()

    def open_style_editor(self):
        """Open the diagram style editor window."""
        StyleEditor(self.root)



    def refresh_styles(self, event=None):
        """Redraw all open diagram windows using current styles."""
        if getattr(self, 'canvas', None):
            self.canvas.config(bg=StyleManager.get_instance().canvas_bg)
        for tab in getattr(self, 'diagram_tabs', {}).values():
            for child in tab.winfo_children():
                if hasattr(child, 'redraw'):
                    child.redraw()

    def show_hazard_explorer(self):
        return self.safety_analysis.show_hazard_explorer()

    def show_requirements_explorer(self):
        if hasattr(self, "_req_exp_tab") and self._req_exp_tab.winfo_exists():
            self.doc_nb.select(self._req_exp_tab)
        else:
            self._req_exp_tab = self.lifecycle_ui._new_tab("Requirements Explorer")
            self._req_exp_window = RequirementsExplorerWindow(self._req_exp_tab, self)
            self._req_exp_window.pack(fill=tk.BOTH, expand=True)


    def _create_fta_tab(self, diagram_mode: str = "FTA"):
        """Create the main FTA tab with canvas and bindings.

        Parameters
        ----------
        diagram_mode: str
            The operational mode of the diagram (``"FTA"`` or ``"CTA"``).
        """
        tabs = getattr(self, "analysis_tabs", {})
        existing = tabs.get(diagram_mode)
        
        if existing and existing["tab"].winfo_exists():
            self.canvas_tab = existing["tab"]
            self.canvas_frame = existing["tab"]
            self.canvas = existing["canvas"]
            self.hbar = existing["hbar"]
            self.vbar = existing["vbar"]
            self.diagram_mode = diagram_mode
            self.doc_nb.select(self.canvas_tab)
            self._update_analysis_menus(diagram_mode)
            return

        canvas_tab = ttk.Frame(self.doc_nb)
        self.doc_nb.add(canvas_tab, text="FTA" if diagram_mode == "FTA" else diagram_mode)

        canvas = tk.Canvas(canvas_tab, bg=StyleManager.get_instance().canvas_bg)
        canvas.pack(side=tk.LEFT, fill=tk.BOTH, expand=True)
        hbar = ttk.Scrollbar(canvas_tab, orient=tk.HORIZONTAL, command=canvas.xview)
        hbar.pack(side=tk.BOTTOM, fill=tk.X)
        vbar = ttk.Scrollbar(canvas_tab, orient=tk.VERTICAL, command=canvas.yview)
        vbar.pack(side=tk.RIGHT, fill=tk.Y)
        canvas.config(xscrollcommand=hbar.set, yscrollcommand=vbar.set,
                      scrollregion=(0, 0, 2000, 2000))
        canvas.bind("<ButtonPress-3>", self.on_right_mouse_press)
        canvas.bind("<B3-Motion>", self.on_right_mouse_drag)
        canvas.bind("<ButtonRelease-3>", self.on_right_mouse_release)
        canvas.bind("<Button-1>", self.on_canvas_click)
        canvas.bind("<B1-Motion>", self.on_canvas_drag)
        canvas.bind("<ButtonRelease-1>", self.on_canvas_release)
        canvas.bind("<Double-1>", self.on_canvas_double_click)
        canvas.bind("<Control-MouseWheel>", self.on_ctrl_mousewheel)

        canvas.diagram_mode = diagram_mode
        self.analysis_tabs[diagram_mode] = {
            "tab": canvas_tab,
            "canvas": canvas,
            "hbar": hbar,
            "vbar": vbar,
        }
        self.canvas_tab = canvas_tab
        self.canvas_frame = canvas_tab
        self.canvas = canvas
        self.hbar = hbar
        self.vbar = vbar
        self.diagram_mode = diagram_mode
        self.doc_nb.select(canvas_tab)
        self._update_analysis_menus(diagram_mode)

    def create_fta_diagram(self):
        """Initialize an FTA diagram and its top-level event."""
        self._create_fta_tab("FTA")
        self.add_top_level_event()
        if getattr(self, "fta_root_node", None):
            self.window_controllers.open_page_diagram(self.fta_root_node)

    def create_cta_diagram(self):
        """Initialize a CTA diagram and its top-level event."""
        self.cta_manager.create_diagram()

    def enable_fta_actions(self, enabled: bool) -> None:
        """Enable or disable FTA-related menu actions."""
        mode = getattr(self, "diagram_mode", "FTA")
        if hasattr(self, "fta_menu"):
            state = tk.NORMAL if enabled else tk.DISABLED
            for key in (
                "add_gate",
                "add_basic_event",
                "add_gate_from_failure_mode",
                "add_fault_event",
            ):
                self.fta_menu.entryconfig(self._fta_menu_indices[key], state=state)
                
    def enable_paa_actions(self, enabled: bool) -> None:
        """Delegate to :class:`Pages_and_PAA` to toggle PAA actions."""
        self.pages_and_paa.enable_paa_actions(enabled)
                
    def _update_analysis_menus(self,mode=None):
        """Enable or disable node-adding menu items based on diagram mode."""
        if mode is None:
            mode = getattr(self, "diagram_mode", "FTA")
        self.enable_fta_actions(mode == "FTA")
        self.cta_manager.enable_actions(mode == "CTA")
        self.validation_consistency.enable_paa_actions(mode == "PAA")

    def _create_paa_tab(self) -> None:
        """Delegate PAA tab creation to helper."""
        self.pages_and_paa._create_paa_tab()

    def create_paa_diagram(self) -> None:
        """Delegate PAA diagram setup to helper."""
        self.pages_and_paa.create_paa_diagram()

    @property
    def paa_manager(self) -> PrototypeAssuranceManager:
        """Lazily create and return the PAA manager."""
        if not hasattr(self, "_paa_manager"):
            self._paa_manager = PrototypeAssuranceManager(self)
        return self._paa_manager

    @property
    def pages_and_paa(self):
        """Lazily create and return the Pages_and_PAA helper."""
        if not hasattr(self, "_pages_and_paa"):
            from .pages_and_paa import Pages_and_PAA

            self._pages_and_paa = Pages_and_PAA(self)
        return self._pages_and_paa

    def _reset_fta_state(self):
        """Clear references to the FTA tab and its canvas."""
        self.canvas_tab = None
        self.canvas_frame = None
        self.canvas = None
        self.hbar = None
        self.vbar = None
        self.page_diagram = None

    def ensure_fta_tab(self):  # pragma: no cover - delegation
        return self.validation_consistency.ensure_fta_tab()

    def _format_diag_title(self, diag) -> str:
        """Return SysML style title for a diagram tab."""
        if diag.name:
            return f"\N{LEFT-POINTING DOUBLE ANGLE QUOTATION MARK}{diag.diag_type}\N{RIGHT-POINTING DOUBLE ANGLE QUOTATION MARK} {diag.name}"
        return f"\N{LEFT-POINTING DOUBLE ANGLE QUOTATION MARK}{diag.diag_type}\N{RIGHT-POINTING DOUBLE ANGLE QUOTATION MARK}"

    def open_use_case_diagram(self):
        self.window_controllers.open_use_case_diagram()

    def open_activity_diagram(self):
        self.window_controllers.open_activity_diagram()

    def open_block_diagram(self):
        self.window_controllers.open_block_diagram()

    def open_internal_block_diagram(self):
        self.window_controllers.open_internal_block_diagram()

    def open_control_flow_diagram(self):
        self.window_controllers.open_control_flow_diagram()

    def open_causal_bayesian_network_window(self):
        self.window_controllers.open_causal_bayesian_network_window()

    def open_gsn_diagram(self, diagram):
        self.window_controllers.open_gsn_diagram(diagram)

    def open_arch_window(self, diag_id: str) -> None:
        self.window_controllers.open_arch_window(diag_id)

    def open_page_diagram(self, node, push_history=True):
        self.window_controllers.open_page_diagram(node, push_history)

    def manage_architecture(self):
        return self.open_windows_features.manage_architecture()

    def manage_gsn(self):
        self.gsn_manager.manage_gsn()

    def manage_safety_management(self):
        return self.open_windows_features.manage_safety_management()

    def manage_safety_cases(self):
        if not hasattr(self, "safety_case_library"):
            from analysis import SafetyCaseLibrary as _SCL

            self.safety_case_library = _SCL()
        if hasattr(self, "_safety_case_exp_tab") and self._safety_case_exp_tab.winfo_exists():
            self.doc_nb.select(self._safety_case_exp_tab)
        else:
            self._safety_case_exp_tab = self.lifecycle_ui._new_tab("Safety & Security Case Explorer")
            self._safety_case_window = SafetyCaseExplorer(
                self._safety_case_exp_tab, self, self.safety_case_library
            )
            self._safety_case_window.pack(fill=tk.BOTH, expand=True)
        self.refresh_all()


    def _diagram_copy_strategy1(self):
        win = self.window_controllers._focused_cbn_window()
        if win and getattr(win, "selected_node", None) and getattr(win, "copy_selected", None):
            self.selected_node = None
            self.clipboard_node = None
            self.cut_mode = False
            win.copy_selected()
            return True
        return False

    def _diagram_copy_strategy2(self):
        win = self.window_controllers._focused_gsn_window()
        if win and getattr(win, "selected_node", None) and getattr(win, "copy_selected", None):
            self.selected_node = None
            self.clipboard_node = None
            self.cut_mode = False
            win.copy_selected()
            return True
        return False

    def _diagram_copy_strategy3(self):
        win = getattr(self, "active_arch_window", None)
        if win and getattr(win, "selected_obj", None) and getattr(win, "copy_selected", None):
            self.selected_node = None
            self.clipboard_node = None
            self.cut_mode = False
            win.copy_selected()
            return True
        return False

    def _diagram_copy_strategy4(self):
        for ref in list(ARCH_WINDOWS):
            win = ref()
            if win and getattr(win, "selected_obj", None) and getattr(win, "copy_selected", None):
                self.selected_node = None
                self.clipboard_node = None
                self.cut_mode = False
                win.copy_selected()
                return True
        return False

    def _diagram_cut_strategy1(self):
        win = self.window_controllers._focused_cbn_window()
        if win and getattr(win, "selected_node", None) and getattr(win, "cut_selected", None):
            self.selected_node = None
            self.clipboard_node = None
            self.cut_mode = False
            win.cut_selected()
            return True
        return False

    def _diagram_cut_strategy2(self):
        win = self.window_controllers._focused_gsn_window()
        if win and getattr(win, "selected_node", None) and getattr(win, "cut_selected", None):
            self.selected_node = None
            self.clipboard_node = None
            self.cut_mode = False
            win.cut_selected()
            return True
        return False

    def _diagram_cut_strategy3(self):
        win = getattr(self, "active_arch_window", None)
        if win and getattr(win, "selected_obj", None) and getattr(win, "cut_selected", None):
            self.selected_node = None
            self.clipboard_node = None
            self.cut_mode = False
            win.cut_selected()
            return True
        return False

    def _diagram_cut_strategy4(self):
        for ref in list(ARCH_WINDOWS):
            win = ref()
            if win and getattr(win, "selected_obj", None) and getattr(win, "cut_selected", None):
                self.selected_node = None
                self.clipboard_node = None
                self.cut_mode = False
                win.cut_selected()
                return True
        return False

    def copy_node(self):
        self.diagram_clipboard.copy_node()

    def cut_node(self):
        self.diagram_clipboard.cut_node()

    # ------------------------------------------------------------------
    def _reset_gsn_clone(self, node):
        if isinstance(node, GSNNode):
            node.unique_id = str(uuid.uuid4())
            old_children = list(getattr(node, "children", []))
            node.children = []
            node.parents = []
            node.context_children = []
            node.is_primary_instance = False
            if getattr(node, "original", None) is None:
                node.original = node
            for child in old_children:
                self._reset_gsn_clone(child)

    # ------------------------------------------------------------------
    def _clone_for_paste_strategy1(self, node, parent=None):
        if hasattr(node, "clone"):
            if parent and getattr(node, "node_type", None) in {"Context", "Assumption", "Justification"}:
                return node.clone(parent)
            return node.clone()
        import copy
        clone = copy.deepcopy(node)
        self._reset_gsn_clone(clone)
        return clone

    def _clone_for_paste_strategy2(self, node, parent=None):
        import copy
        if isinstance(node, GSNNode):
            if parent and node.node_type in {"Context", "Assumption", "Justification"}:
                return node.clone(parent)
            return node.clone()
        clone = copy.deepcopy(node)
        self._reset_gsn_clone(clone)
        return clone

    def _clone_for_paste_strategy3(self, node, parent=None):
        try:
            if parent and getattr(node, "node_type", None) in {"Context", "Assumption", "Justification"}:
                return node.clone(parent)  # type: ignore[attr-defined]
            return node.clone()  # type: ignore[attr-defined]
        except Exception:
            import copy
            clone = copy.deepcopy(node)
            self._reset_gsn_clone(clone)
            return clone

    def _clone_for_paste_strategy4(self, node, parent=None):
        import copy
        clone = copy.deepcopy(node)
        self._reset_gsn_clone(clone)
        return clone

    def _clone_for_paste(self, node, parent=None):
        for strat in (
            self._clone_for_paste_strategy1,
            self._clone_for_paste_strategy2,
            self._clone_for_paste_strategy3,
            self._clone_for_paste_strategy4,
        ):
            try:
                clone = strat(node, parent)
                if clone is not None:
                    return clone
            except ValueError:
                messagebox.showwarning("Clone", "Cannot clone this node type.")
                return None
            except Exception:
                continue
        messagebox.showwarning("Clone", "Cannot clone this node type.")
        return None

    def _prepare_node_for_paste(self, target):
        """Return appropriate node instance when pasting."""
        if (
            isinstance(self.clipboard_node, GSNNode)
            and target in getattr(self.clipboard_node, "parents", [])
        ):
            return self._clone_for_paste(self.clipboard_node)
        from mainappsrc.models.fta.fault_tree_node import FaultTreeNode

        if (
            isinstance(self.clipboard_node, FaultTreeNode)
            or type(self.clipboard_node).__name__ == "FaultTreeNode"
        ):
            return self._clone_for_paste(self.clipboard_node)
        return self.clipboard_node

    def paste_node(self):
        self.diagram_clipboard.paste_node()

    def _get_diag_type(self, win):
        repo = getattr(win, "repo", None)
        diag_id = getattr(win, "diagram_id", None)
        if repo and diag_id:
            diag = repo.diagrams.get(diag_id)
            if diag:
                return diag.diag_type
        return None


    def clone_node_preserving_id(self, node, parent=None):
        """Delegate cloning to :class:`NodeCloneService`."""
        return self.node_clone_service.clone_node_preserving_id(node, parent)

    def _find_gsn_diagram(self, node):
        """Return the GSN diagram containing ``node`` if known.

        The application keeps GSN diagrams either in ``gsn_diagrams`` or nested
        inside modules.  When pasting a GSN node we must ensure the element is
        registered with its diagram's ``nodes`` list so it is rendered
        correctly.  This helper performs a recursive search through all known
        diagrams and modules to locate the owning diagram of ``node``.
        """

        for diag in getattr(self, "gsn_diagrams", []):
            if node in getattr(diag, "nodes", []):
                return diag

        def _search_modules(modules):
            for mod in modules:
                for diag in getattr(mod, "diagrams", []):
                    if node in getattr(diag, "nodes", []):
                        return diag
                result = _search_modules(getattr(mod, "modules", []))
                if result:
                    return result
            return None

        return _search_modules(getattr(self, "gsn_modules", []))

    def _copy_attrs_no_xy_strategy1(self, target, source, attrs):
        tx, ty = getattr(target, "x", None), getattr(target, "y", None)
        for attr in attrs:
            setattr(target, attr, getattr(source, attr, None))
        if tx is not None:
            target.x = tx
        if ty is not None:
            target.y = ty

    def _copy_attrs_no_xy_strategy2(self, target, source, attrs):
        tx, ty = getattr(target, "x", None), getattr(target, "y", None)
        values = {a: getattr(source, a, None) for a in attrs if hasattr(source, a)}
        for a, v in values.items():
            setattr(target, a, v)
        if tx is not None:
            target.x = tx
        if ty is not None:
            target.y = ty

    def _copy_attrs_no_xy_strategy3(self, target, source, attrs):
        tx, ty = getattr(target, "x", None), getattr(target, "y", None)
        for attr in attrs:
            if attr in {"x", "y"}:
                continue
            setattr(target, attr, getattr(source, attr, None))
        if tx is not None:
            target.x = tx
        if ty is not None:
            target.y = ty

    def _copy_attrs_no_xy_strategy4(self, target, source, attrs):
        tx, ty = getattr(target, "x", None), getattr(target, "y", None)
        for attr in attrs:
            try:
                setattr(target, attr, getattr(source, attr))
            except Exception:
                continue
        if tx is not None:
            target.x = tx
        if ty is not None:
            target.y = ty

    def _copy_attrs_no_xy(self, target, source, attrs):
        for strat in (
            self._copy_attrs_no_xy_strategy1,
            self._copy_attrs_no_xy_strategy2,
            self._copy_attrs_no_xy_strategy3,
            self._copy_attrs_no_xy_strategy4,
        ):
            try:
                strat(target, source, attrs)
                return
            except Exception:
                continue

    def sync_nodes_by_id(self, updated_node):  # pragma: no cover - simple delegation
        """Delegate to :class:`Syncing_And_IDs` helper."""

        return self.syncing_and_ids.sync_nodes_by_id(updated_node)

       




    def edit_severity(self):
        messagebox.showinfo(
            "Severity",
            "Severity is determined from the risk assessment and cannot be edited here.",
        )



    def set_last_saved_state(self):
        """Record the current model state for change detection."""
        self.last_saved_state = json.dumps(self.export_model_data(), sort_keys=True)

    def has_unsaved_changes(self):
        """Return True if the model differs from the last saved state."""
        current_state = json.dumps(self.export_model_data(), sort_keys=True)
        return current_state != getattr(self, "last_saved_state", None)

    # ------------------------------------------------------------
    # ------------------------------------------------------------
    # Undo support
    # ------------------------------------------------------------
    def push_undo_state(self, strategy: str = "v4", sync_repo: bool = True) -> None:
        self.undo_manager.push_undo_state(strategy=strategy, sync_repo=sync_repo)

    def _push_undo_state_v1(self, state: dict, stripped: dict) -> bool:
        return self.undo_manager._push_undo_state_v1(state, stripped)

    def _push_undo_state_v2(self, state: dict, stripped: dict) -> bool:
        return self.undo_manager._push_undo_state_v2(state, stripped)

    def _push_undo_state_v3(self, state: dict, stripped: dict) -> bool:
        return self.undo_manager._push_undo_state_v3(state, stripped)

    def _push_undo_state_v4(self, state: dict, stripped: dict) -> bool:
        return self.undo_manager._push_undo_state_v4(state, stripped)

    def _undo_hotkey(self, event):
        """Keyboard shortcut handler for undo."""
        self.undo_manager.undo()
        return "break"

    def _redo_hotkey(self, event):
        """Keyboard shortcut handler for redo."""
        self.undo_manager.redo()
        return "break"

    def undo(self, strategy: str = "v4"):
        self.undo_manager.undo(strategy=strategy)

    def redo(self, strategy: str = "v4"):
        self.undo_manager.redo(strategy=strategy)

    def clear_undo_history(self) -> None:
        """Remove all undo and redo history."""
        self.undo_manager.clear_history()
    def confirm_close(self):
        """Prompt to save if there are unsaved changes before closing."""
        if self.has_unsaved_changes():
            result = messagebox.askyesnocancel("Unsaved Changes", "Save changes before exiting?")
            if result is None:
                return
            if result:
                self.save_model()
        # Previously, any loaded model paths were deleted on close, which could
        # remove user data. Avoid deleting files that were explicitly opened by
        # the user so their project files remain intact.
        # Ensure the Tk event loop terminates and all windows are destroyed
        self.root.quit()
        self.root.destroy()


    def export_model_data(self, include_versions=True):
        return self.reporting_export.export_model_data(include_versions)

    def _load_project_properties(self, data: dict) -> None:
        """Load project properties from *data* and normalize probability keys."""
        self.project_properties = data.get("project_properties", self.project_properties)
        for key in (
            "exposure_probabilities",
            "controllability_probabilities",
            "severity_probabilities",
        ):
            probs = self.project_properties.get(key)
            if isinstance(probs, Mapping):
                self.project_properties[key] = {
                    int(k): float(v) for k, v in probs.items()
                }
        self.probability_reliability.update_probability_tables(
            self.project_properties.get("exposure_probabilities"),
            self.project_properties.get("controllability_probabilities"),
            self.project_properties.get("severity_probabilities"),
        )

    def _load_fault_tree_events(self, data: dict, ensure_root: bool) -> None:
        return self.safety_analysis._load_fault_tree_events(data, ensure_root)
          
    def apply_model_data(self, data: dict, ensure_root: bool = True):
        """Load model state from a dictionary."""

        # Clear any previously enabled work products so new governance can be
        # applied deterministically.  Minimal test instances may not define the
        # ``enabled_work_products`` attribute so ``getattr`` is used with a
        # default.
        current = list(getattr(self, "enabled_work_products", set()))
        for name in current:
            try:
                self.validation_consistency.disable_work_product(name)
            except Exception:
                pass
        self.enabled_work_products = set()

        repo_data = data.get("sysml_repository")
        if repo_data:
            repo = SysMLRepository.get_instance()
            repo.from_dict(repo_data)

        self._load_fault_tree_events(data, ensure_root)

        global global_requirements
        global_requirements.clear()
        for rid, req in data.get("global_requirements", {}).items():
            global_requirements[rid] = ensure_requirement_defaults(req)

        self.gsn_modules = [
            GSNModule.from_dict(m) for m in data.get("gsn_modules", [])
        ]
        self.gsn_diagrams = [
            GSNDiagram.from_dict(d) for d in data.get("gsn_diagrams", [])
        ]

        self.safety_mgmt_toolbox = SafetyManagementToolbox.from_dict(
            data.get("safety_mgmt_toolbox", {})
        )
        toolbox = self.safety_mgmt_toolbox
        self.governance_manager.attach_toolbox(toolbox)
        # Refresh menus to expose phases from the loaded toolbox
        self._refresh_phase_requirements_menu()
        # Ensure the SysML repository knows about the active phase from the
        # loaded toolbox so diagrams and work products filter correctly.
        self.governance_manager.set_active_module(toolbox.active_module)
        for te in self.top_events:
            toolbox.register_loaded_work_product("FTA", te.user_name)
        for te in getattr(self, "cta_events", []):
            toolbox.register_loaded_work_product("CTA", te.user_name)
        for te in getattr(self, "paa_events", []):
            toolbox.register_loaded_work_product("Prototype Assurance Analysis", te.user_name)

        for name in data.get("enabled_work_products", []):
            try:
                self.validation_consistency.enable_work_product(name)
            except Exception:
                self.enabled_work_products.add(name)

        self.fmea_service.load_fmeas(data)

        self.fmedas = []
        for doc in data.get("fmedas", []):
            entries = [FaultTreeNode.from_dict(e) for e in doc.get("entries", [])]
            self.fmedas.append({
                "name": doc.get("name", "FMEDA"),
                "file": doc.get("file", f"fmeda_{len(self.fmedas)}.csv"),
                "entries": entries,
                "bom": doc.get("bom", ""),
                "created": doc.get("created", datetime.datetime.now().isoformat()),
                "author": doc.get("author", CURRENT_USER_NAME),
                "modified": doc.get("modified", datetime.datetime.now().isoformat()),
                "modified_by": doc.get("modified_by", CURRENT_USER_NAME),
            })

        self.update_failure_list()

        node_map = {}
        for te in self.top_events:
            for n in self.get_all_nodes(te):
                node_map[n.unique_id] = n
        for entry in self.get_all_fmea_entries():
            orig = node_map.get(entry.unique_id)
            if orig and entry is not orig:
                entry.is_primary_instance = False
                entry.original = orig

        self.mechanism_libraries = []
        for lib in data.get("mechanism_libraries", []):
            mechs = [DiagnosticMechanism(**m) for m in lib.get("mechanisms", [])]
            self.mechanism_libraries.append(MechanismLibrary(lib.get("name", ""), mechs))
        self.selected_mechanism_libraries = []
        for name in data.get("selected_mechanism_libraries", []):
            found = next((l for l in self.mechanism_libraries if l.name == name), None)
            if found:
                self.selected_mechanism_libraries.append(found)
        if not self.mechanism_libraries:
            self.load_default_mechanisms()

        self.mission_profiles = []
        for mp_data in data.get("mission_profiles", []):
            try:
                mp = MissionProfile(**mp_data)
                total = mp.tau_on + mp.tau_off
                mp.duty_cycle = mp.tau_on / total if total else 0.0
                self.mission_profiles.append(mp)
            except TypeError:
                pass

        self.reliability_analyses = []
        for ra in data.get("reliability_analyses", []):
            def load_comp(cdata):
                comp = ReliabilityComponent(
                    cdata.get("name", ""),
                    cdata.get("comp_type", ""),
                    cdata.get("quantity", 1),
                    cdata.get("attributes", {}),
                    cdata.get("qualification", cdata.get("safety_req", "")),
                    cdata.get("fit", 0.0),
                    cdata.get("is_passive", False),
                )
                comp.sub_boms = [
                    [load_comp(sc) for sc in bom]
                    for bom in cdata.get("sub_boms", [])
                ]
                return comp

            comps = [load_comp(c) for c in ra.get("components", [])]
            self.reliability_analyses.append(
                ReliabilityAnalysis(
                    ra.get("name", ""),
                    ra.get("standard", ""),
                    ra.get("profile", ""),
                    comps,
                    ra.get("total_fit", 0.0),
                    ra.get("spfm", 0.0),
                    ra.get("lpfm", 0.0),
                    ra.get("dc", 0.0),
                )
            )

        self.hazop_docs = []
        for d in data.get("hazops", []):
            entries = []
            for h in d.get("entries", []):
                h["safety"] = boolify(h.get("safety", False), False)
                h["covered"] = boolify(h.get("covered", False), False)
                entries.append(HazopEntry(**h))
            doc = HazopDoc(d.get("name", f"HAZOP {len(self.hazop_docs)+1}"), entries)
            self.hazop_docs.append(doc)
            toolbox.register_loaded_work_product("HAZOP", doc.name)
        if not self.hazop_docs and data.get("hazop_entries"):
            entries = []
            for h in hazop_entries:
                h["safety"] = boolify(h.get("safety", False), False)
                h["covered"] = boolify(h.get("covered", False), False)
                entries.append(HazopEntry(**h))
            doc = HazopDoc("Default", entries)
            self.hazop_docs.append(doc)
            toolbox.register_loaded_work_product("HAZOP", doc.name)
        self.active_hazop = self.hazop_docs[0] if self.hazop_docs else None
        self.hazop_entries = self.active_hazop.entries if self.active_hazop else []

        self.hara_docs = []
        for d in data.get("haras", []):
            entries = []
            for e in d.get("entries", []):
                cdata = e.get("cyber")
                cyber = self.cyber_manager.build_risk_entry(cdata)
                entries.append(
                    HaraEntry(
                        e.get("malfunction", ""),
                        e.get("hazard", ""),
                        e.get("scenario", ""),
                        e.get("severity", 1),
                        e.get("sev_rationale", ""),
                        e.get("controllability", 1),
                        e.get("cont_rationale", ""),
                        e.get("exposure", 1),
                        e.get("exp_rationale", ""),
                        e.get("asil", "QM"),
                        e.get("safety_goal", ""),
                        cyber,
                    )
                )
            hazops = d.get("hazops")
            if not hazops:
                hazop = d.get("hazop")
                hazops = [hazop] if hazop else []
                doc = HaraDoc(
                    d.get("name", f"Risk Assessment {len(self.hara_docs)+1}"),
                    hazops,
                    entries,
                    d.get("approved", False),
                    d.get("status", "draft"),
                    stpa=d.get("stpa", ""),
                    threat=d.get("threat", ""),
                    fi2tc=d.get("fi2tc", ""),
                    tc2fi=d.get("tc2fi", ""),
                )
            self.hara_docs.append(doc)
            toolbox.register_loaded_work_product("Risk Assessment", doc.name)
        if not self.hara_docs and data.get("hara_entries"):
            hazop_name = self.hazop_docs[0].name if self.hazop_docs else ""
            entries = []
            for e in data.get("hara_entries", []):
                cdata = e.get("cyber")
                cyber = self.cyber_manager.build_risk_entry(cdata)
                entries.append(
                    HaraEntry(
                        e.get("malfunction", ""),
                        e.get("hazard", ""),
                        e.get("scenario", ""),
                        e.get("severity", 1),
                        e.get("sev_rationale", ""),
                        e.get("controllability", 1),
                        e.get("cont_rationale", ""),
                        e.get("exposure", 1),
                        e.get("exp_rationale", ""),
                        e.get("asil", "QM"),
                        e.get("safety_goal", ""),
                        cyber,
                    )
                )
            doc = HaraDoc(
                "Default",
                [hazop_name] if hazop_name else [],
                entries,
                False,
                "draft",
                stpa="",
                threat="",
                fi2tc="",
                tc2fi="",
            )
            self.hara_docs.append(doc)
            toolbox.register_loaded_work_product("Risk Assessment", doc.name)
        self.active_hara = self.hara_docs[0] if self.hara_docs else None
        self.hara_entries = self.active_hara.entries if self.active_hara else []
        self.update_hazard_list()

        self.stpa_docs = []
        for d in data.get("stpas", []):
            entries = [
                StpaEntry(
                    e.get("action", ""),
                    e.get("not_providing", ""),
                    e.get("providing", ""),
                    e.get("incorrect_timing", ""),
                    e.get("stopped_too_soon", ""),
                    e.get("safety_constraints", []),
                )
                for e in d.get("entries", [])
            ]
            doc = StpaDoc(
                d.get("name", f"STPA {len(self.stpa_docs)+1}"),
                d.get("diagram", ""),
                entries,
            )
            self.stpa_docs.append(doc)
            toolbox.register_loaded_work_product("STPA", doc.name)
        if not self.stpa_docs and data.get("stpa_entries"):
            entries = [
                StpaEntry(
                    e.get("action", ""),
                    e.get("not_providing", ""),
                    e.get("providing", ""),
                    e.get("incorrect_timing", ""),
                    e.get("stopped_too_soon", ""),
                    e.get("safety_constraints", []),
                )
                for e in data.get("stpa_entries", [])
            ]
            doc = StpaDoc("Default", "", entries)
            self.stpa_docs.append(doc)
            toolbox.register_loaded_work_product("STPA", doc.name)
        self.active_stpa = self.stpa_docs[0] if self.stpa_docs else None
        self.stpa_entries = self.active_stpa.entries if self.active_stpa else []

        self.threat_docs = []
        for d in data.get("threat_docs", []):
            entries = []
            for e in d.get("entries", []):
                funcs = []
                raw_funcs = e.get("functions", [])
                if raw_funcs and isinstance(raw_funcs[0], dict):
                    for f in raw_funcs:
                        dmg_list = []
                        for ds in f.get("damage_scenarios", []):
                            threats = []
                            for t in ds.get("threats", []):
                                paths = [AttackPath(**p) for p in t.get("attack_paths", [])]
                                threats.append(
                                    ThreatScenario(
                                        t.get("stride", ""),
                                        t.get("scenario", ""),
                                        paths,
                                    )
                                )
                            dmg_list.append(
                                DamageScenario(
                                    ds.get("scenario", ""), ds.get("dtype", ""), threats
                                )
                            )
                        funcs.append(FunctionThreat(f.get("name", ""), dmg_list))
                else:
                    dmg_list = []
                    for ds in e.get("damage_scenarios", []):
                        threats = []
                        for t in ds.get("threats", []):
                            paths = [AttackPath(**p) for p in t.get("attack_paths", [])]
                            threats.append(
                                ThreatScenario(
                                    t.get("stride", ""),
                                    t.get("scenario", ""),
                                    paths,
                                )
                            )
                        dmg_list.append(
                            DamageScenario(ds.get("scenario", ""), ds.get("dtype", ""), threats)
                        )
                    func_names = raw_funcs
                    if func_names is None:
                        func = e.get("function")
                        func_names = [func] if func else []
                    for name in func_names:
                        funcs.append(FunctionThreat(name, dmg_list))
                entries.append(ThreatEntry(e.get("asset", ""), funcs))
            doc = ThreatDoc(
                d.get("name", f"Threat {len(self.threat_docs)+1}"),
                d.get("diagram", ""),
                entries,
            )
            self.threat_docs.append(doc)
            toolbox.register_loaded_work_product("Threat Analysis", doc.name)
        self.active_threat = self.threat_docs[0] if self.threat_docs else None
        self.threat_entries = self.active_threat.entries if self.active_threat else []

        self.fi2tc_docs = []
        for d in data.get("fi2tc_docs", []):
            doc = FI2TCDoc(
                d.get("name", f"FI2TC {len(self.fi2tc_docs)+1}"),
                d.get("entries", []),
            )
            self.fi2tc_docs.append(doc)
            toolbox.register_loaded_work_product("FI2TC", doc.name)
        if not self.fi2tc_docs and data.get("fi2tc_entries"):
            doc = FI2TCDoc("Default", data.get("fi2tc_entries", []))
            self.fi2tc_docs.append(doc)
            toolbox.register_loaded_work_product("FI2TC", doc.name)
        self.active_fi2tc = self.fi2tc_docs[0] if self.fi2tc_docs else None
        self.fi2tc_entries = self.active_fi2tc.entries if self.active_fi2tc else []

        self.tc2fi_docs = []
        for d in data.get("tc2fi_docs", []):
            doc = TC2FIDoc(
                d.get("name", f"TC2FI {len(self.tc2fi_docs)+1}"),
                d.get("entries", []),
            )
            self.tc2fi_docs.append(doc)
            toolbox.register_loaded_work_product("TC2FI", doc.name)
        if not self.tc2fi_docs and data.get("tc2fi_entries"):
            doc = TC2FIDoc("Default", data.get("tc2fi_entries", []))
            self.tc2fi_docs.append(doc)
            toolbox.register_loaded_work_product("TC2FI", doc.name)
        self.active_tc2fi = self.tc2fi_docs[0] if self.tc2fi_docs else None
        self.tc2fi_entries = self.active_tc2fi.entries if self.active_tc2fi else []

        self.cbn_docs = []
        for d in data.get("cbn_docs", []):
            net = CausalBayesianNetwork()
            net.nodes = d.get("nodes", [])
            net.parents = {k: list(v) for k, v in d.get("parents", {}).items()}
            raw_cpds = d.get("cpds", {})
            parsed_cpds = {}
            for var, cpd in raw_cpds.items():
                if isinstance(cpd, Mapping):
                    parsed_cpds[var] = {
                        tuple(ch == "1" for ch in key): val
                        for key, val in cpd.items()
                    }
                else:
                    parsed_cpds[var] = cpd
            net.cpds = parsed_cpds
            name = d.get("name", f"CBN {len(self.cbn_docs)+1}")
            positions = {k: tuple(v) for k, v in d.get("positions", {}).items()}
            types = {k: v for k, v in d.get("types", {}).items()}
            doc = CausalBayesianNetworkDoc(name, network=net, positions=positions, types=types)
            self.cbn_docs.append(doc)
            toolbox.register_loaded_work_product("Causal Bayesian Network Analysis", name)
        self.active_cbn = self.cbn_docs[0] if self.cbn_docs else None

        self.scenario_libraries = data.get("scenario_libraries", [])
        self.odd_libraries = data.get("odd_libraries", [])
        self.faults = data.get("faults", [])
        for be in self.get_all_basic_events():
            desc = be.description.strip()
            if desc and desc not in self.faults:
                self.faults.append(desc)
        mals = []
        for m in data.get("malfunctions", []):
            append_unique_insensitive(mals, m)
        self.malfunctions = mals
        self.hazards = data.get("hazards", [])
        self.failures = data.get("failures", [])
        if not self.odd_libraries and "odd_elements" in data:
            self.odd_libraries = [{"name": "Default", "elements": data.get("odd_elements", [])}]
        self.update_odd_elements()

        self.fmedas = []
        for doc in data.get("fmedas", []):
            entries = [FaultTreeNode.from_dict(e) for e in doc.get("entries", [])]
            self.fmedas.append({
                "name": doc.get("name", "FMEDA"),
                "file": doc.get("file", f"fmeda_{len(self.fmedas)}.csv"),
                "entries": entries,
                "bom": doc.get("bom", ""),
            })

        for event in self.top_events:
            AutoML_Helper.fix_clone_references(self.top_events)
        AutoML_Helper.update_unique_id_counter_for_top_events(self.top_events)
        for event in self.top_events:
            self.update_global_requirements_from_nodes(event)
        if hasattr(self, "hara_entries"):
            self.sync_hara_to_safety_goals()
        props = data.get("project_properties", self.project_properties)
        props["exposure_probabilities"] = normalize_probability_mapping(
            props.get("exposure_probabilities") or EXPOSURE_PROBABILITIES
        )
        props["controllability_probabilities"] = normalize_probability_mapping(
            props.get("controllability_probabilities") or CONTROLLABILITY_PROBABILITIES
        )
        props["severity_probabilities"] = normalize_probability_mapping(
            props.get("severity_probabilities") or SEVERITY_PROBABILITIES
        )
        self.project_properties = props
        self.probability_reliability.update_probability_tables(
            self.project_properties["exposure_probabilities"],
            self.project_properties["controllability_probabilities"],
            self.project_properties["severity_probabilities"],
        )
        self.item_definition = data.get(
            "item_definition",
            getattr(self, "item_definition", {"description": "", "assumptions": ""}),
        )
        self.safety_concept = data.get(
            "safety_concept",
            getattr(
                self,
                "safety_concept",
                {"functional": "", "technical": "", "cybersecurity": ""},
            ),
        )
        self.reviews = []
        reviews_data = data.get("reviews")
        if reviews_data:
            for rd in reviews_data:
                participants = [ReviewParticipant(**p) for p in rd.get("participants", [])]
                comments = [ReviewComment(**c) for c in rd.get("comments", [])]
                moderators = [ReviewParticipant(**m) for m in rd.get("moderators", [])]
                if not moderators and rd.get("moderator"):
                    moderators = [ReviewParticipant(rd.get("moderator"), "", "moderator")]
                self.reviews.append(
                    ReviewData(
                        name=rd.get("name", ""),
                        description=rd.get("description", ""),
                        mode=rd.get("mode", "peer"),
                        moderators=moderators,
                        participants=participants,
                        comments=comments,
                        approved=rd.get("approved", False),
                        reviewed=rd.get("reviewed", False),
                        due_date=rd.get("due_date", ""),
                        closed=rd.get("closed", False),
                        fta_ids=rd.get("fta_ids", []),
                        fmea_names=rd.get("fmea_names", []),
                        fmeda_names=rd.get("fmeda_names", []),
                        hazop_names=rd.get("hazop_names", []),
                        hara_names=rd.get("hara_names", []),
                        stpa_names=rd.get("stpa_names", []),
                        fi2tc_names=rd.get("fi2tc_names", []),
                        tc2fi_names=rd.get("tc2fi_names", []),
                    )
                )
            current = data.get("current_review")
            self.review_data = None
            for r in self.reviews:
                if r.name == current:
                    self.review_data = r
                    break
        else:
            rd = data.get("review_data")
            if rd:
                participants = [ReviewParticipant(**p) for p in rd.get("participants", [])]
                comments = [ReviewComment(**c) for c in rd.get("comments", [])]
                moderators = [ReviewParticipant(**m) for m in rd.get("moderators", [])]
                if not moderators and rd.get("moderator"):
                    moderators = [ReviewParticipant(rd.get("moderator"), "", "moderator")]
                review = ReviewData(
                    name=rd.get("name", "Review 1"),
                    description=rd.get("description", ""),
                    mode=rd.get("mode", "peer"),
                    moderators=moderators,
                    participants=participants,
                    comments=comments,
                    approved=rd.get("approved", False),
                    reviewed=rd.get("reviewed", False),
                    due_date=rd.get("due_date", ""),
                    closed=rd.get("closed", False),
                    fta_ids=rd.get("fta_ids", []),
                    fmea_names=rd.get("fmea_names", []),
                    fmeda_names=rd.get("fmeda_names", []),
                    hazop_names=rd.get("hazop_names", []),
                    hara_names=rd.get("hara_names", []),
                    stpa_names=rd.get("stpa_names", []),
                    fi2tc_names=rd.get("fi2tc_names", []),
                    tc2fi_names=rd.get("tc2fi_names", []),
                )
                self.reviews = [review]
                self.review_data = review
            else:
                self.review_data = None

        self.update_hara_statuses()
        self.update_fta_statuses()
        self.versions = data.get("versions", [])

        self.selected_node = None
        if hasattr(self, "page_diagram") and self.page_diagram is not None:
            self.close_page_diagram()
        try:
            self.apply_governance_rules()
        except Exception:
            pass
        self.update_views()

    def _reset_on_load(self):
        """Close all open windows and clear state before loading a project."""

        if getattr(self, "page_diagram", None) is not None:
            self.close_page_diagram()

        for tab_id in list(getattr(self.doc_nb, "tabs", lambda: [])()):
            self.doc_nb._closing_tab = tab_id
            self.doc_nb.event_generate("<<NotebookTabClosed>>")
            if tab_id in getattr(self.doc_nb, "tabs", lambda: [])():
                try:
                    self.doc_nb.forget(tab_id)
                except Exception:
                    pass

        for win in (
            list(getattr(self, "use_case_windows", []))
            + list(getattr(self, "activity_windows", []))
            + list(getattr(self, "block_windows", []))
            + list(getattr(self, "ibd_windows", []))
        ):
            try:
                win.destroy()
            except Exception:
                pass
        self.use_case_windows = []
        self.activity_windows = []
        self.block_windows = []
        self.ibd_windows = []

        global AutoML_Helper, unique_node_id_counter
        SysMLRepository.reset_instance()
        AutoML_Helper = config_utils.AutoML_Helper = AutoMLHelper()
        unique_node_id_counter = config_utils.unique_node_id_counter = 1

        self.top_events = []
        self.cta_events = []
        self.root_node = None
        self.selected_node = None
        self.page_history = []
        self.undo_manager.clear_history()
        if getattr(self, "analysis_tree", None):
            self.analysis_tree.delete(*self.analysis_tree.get_children())

        self._reset_fta_state()

    def _prompt_save_before_load_v1(self):
        return messagebox.askyesnocancel(
            "Load Model", "Save current project before loading?"
        )

    def _prompt_save_before_load_v2(self):
        return messagebox.askyesnocancel(
            "Load Model", "Would you like to save before loading a new project?"
        )

    def _prompt_save_before_load_v3(self):
        message = "You have unsaved changes. Save before loading a project?"
        return messagebox.askyesnocancel("Load Model", message)

    def _prompt_save_before_load_v4(self):
        opts = {
            "title": "Load Model",
            "message": "Save changes before loading another project?",
        }
        return messagebox.askyesnocancel(**opts)

    def _prompt_save_before_load(self):
        return self._prompt_save_before_load_v3()


    def update_global_requirements_from_nodes(self,node):
        if hasattr(node, "safety_requirements"):
            for req in node.safety_requirements:
                # Use req["id"] as key; if already exists, you could update if needed.
                ensure_requirement_defaults(req)
                if req["id"] not in global_requirements:
                    global_requirements[req["id"]] = req
                else:
                    ensure_requirement_defaults(global_requirements[req["id"]])
        for child in node.children:
            self.update_global_requirements_from_nodes(child)

    def _generate_pdf_report(self):
        return self.reporting_export._generate_pdf_report()

    def generate_pdf_report(self):
        return self.reporting_export.generate_pdf_report()

    def generate_report(self):
        return self.reporting_export.generate_report()

    def build_html_report(self):
        return self.reporting_export.build_html_report()
    def resolve_original(self,node):
        # Walk the clone chain until you find a primary instance.
        while not node.is_primary_instance and node.original is not None and node.original != node:
            node = node.original
        return node

    def go_back(self):
        return self.nav_input.go_back()

    def draw_page_subtree(self, page_root):
        return self.diagram_renderer.draw_page_subtree(page_root)

    def draw_page_grid(self):
        return self.diagram_renderer.draw_page_grid()

    def draw_page_connections_subtree(self, node, visited_ids):
        return self.diagram_renderer.draw_page_connections_subtree(node, visited_ids)

    def draw_page_nodes_subtree(self, node):
        return self.diagram_renderer.draw_page_nodes_subtree(node)

    def draw_node_on_page_canvas(self, *args, **kwargs):
        return self.diagram_renderer.draw_node_on_page_canvas(*args, **kwargs)

    def on_ctrl_mousewheel_page(self, event):
        return self.nav_input.on_ctrl_mousewheel_page(event)

    def close_page_diagram(self):
        return self.diagram_renderer.close_page_diagram()

    # --- Review Toolbox Methods ---
    def start_peer_review(self):
        return self.versioning_review.start_peer_review()

    def start_joint_review(self):
        return self.versioning_review.start_joint_review()

    def open_review_document(self, review):
        return self.versioning_review.open_review_document(review)

    def open_review_toolbox(self):
        return self.versioning_review.open_review_toolbox()

    def send_review_email(self, review):
        return self.versioning_review.send_review_email(review)

    def review_is_closed(self):
        return self.versioning_review.review_is_closed()

    def review_is_closed_for(self, review):
        return self.versioning_review.review_is_closed_for(review)

    def capture_diff_diagram(self, top_event):  # pragma: no cover - delegation
        return self.diagram_renderer.capture_diff_diagram(top_event)

    # --- End Review Toolbox Methods ---

    def compute_requirement_asil(self, req_id):
        """Return highest ASIL across all safety goals linked to the requirement."""
        goals = self.get_requirement_goal_names(req_id)
        asil = "QM"
        for g in goals:
            a = self.get_safety_goal_asil(g)
            if ASIL_ORDER.get(a, 0) > ASIL_ORDER.get(asil, 0):
                asil = a
        return asil

    def find_safety_goal_node(self, name):
        for te in self.top_events:
            if name in (te.safety_goal_description, te.user_name):
                return te
        return None

    def compute_validation_criteria(self, req_id):  # pragma: no cover - delegation
        return self.validation_consistency.compute_validation_criteria(req_id)

    def update_validation_criteria(self, req_id):  # pragma: no cover - delegation
        return self.validation_consistency.update_validation_criteria(req_id)

    def update_requirement_asil(self, req_id):
        req = global_requirements.get(req_id)
        if not req:
            return
        req["asil"] = self.compute_requirement_asil(req_id)

    def update_all_validation_criteria(self):  # pragma: no cover - delegation
        return self.validation_consistency.update_all_validation_criteria()

    def update_all_requirement_asil(self):
        for rid, req in global_requirements.items():
            if req.get("parent_id"):
                continue  # keep decomposition ASIL
            self.update_requirement_asil(rid)

    def update_base_event_requirement_asil(self):
        return self.safety_analysis.update_base_event_requirement_asil()

    def ensure_asil_consistency(self):
        """Sync safety goal ASILs from risk assessments and update requirement ASILs."""
        self.update_fta_statuses()
        self.sync_hara_to_safety_goals()
        self.update_hazard_list()
        self.update_all_requirement_asil()
        self.validation_consistency.update_all_validation_criteria()

    def invalidate_reviews_for_hara(self, name):
        return self.versioning_review.invalidate_reviews_for_hara(name)

    def invalidate_reviews_for_requirement(self, req_id):
        return self.versioning_review.invalidate_reviews_for_requirement(req_id)

    def add_version(self):
        return self.versioning_review.add_version()


    def compare_versions(self):
        return self.versioning_review.compare_versions()


    def merge_review_comments(self):
        return self.versioning_review.merge_review_comments()


    def calculate_diff_nodes(self, old_data):
        return self.review_manager.calculate_diff_nodes(old_data)


    def calculate_diff_between(self, data1, data2):
        return self.review_manager.calculate_diff_between(data1, data2)


    def node_map_from_data(self, top_events):
        return self.structure_tree_operations.node_map_from_data(top_events)


    def set_current_user(self):
        self.user_manager.set_current_user()

    def get_current_user_role(self):
        return self.data_access_queries.get_current_user_role()

    def focus_on_node(self, node):
        return self.nav_input.focus_on_node(node)

    def get_review_targets(self):
        return self.versioning_review.get_review_targets()


def load_user_data() -> tuple[dict, tuple[str, str]]:
    """Load cached users and last user config concurrently."""
    with ThreadPoolExecutor() as executor:
        users_future = executor.submit(load_all_users)
        config_future = executor.submit(load_user_config)
        return users_future.result(), config_future.result()


def main():
    root = tk.Tk()
    # Prevent the main window from being resized so small that
    # widgets and toolbars become unusable.
    root.minsize(1200, 700)
    enable_listbox_hover_highlight(root)
    # Hide the main window while prompting for user info
    root.withdraw()
    users, (last_name, last_email) = load_user_data()
    if users:
        dlg = UserSelectDialog(root, users, last_name)
        if dlg.result:
            name, email = dlg.result
            if name == "New User...":
                info = UserInfoDialog(root, "", "").result
                if info:
                    name, email = info
                    save_user_config(name, email)
            else:
                email = users.get(name, email)
                set_last_user(name)
    else:
        dlg = UserInfoDialog(root, last_name, last_email)
        if dlg.result:
            name, email = dlg.result
            save_user_config(name, email)
    set_current_user(name, email)
    # Create a fresh helper each session:
    global AutoML_Helper
    AutoML_Helper = config_utils.AutoML_Helper = AutoMLHelper()

    # Show and maximize the main window after login
    root.deiconify()
    try:
        root.state("zoomed")
    except tk.TclError:
        try:
            root.attributes("-zoomed", True)
        except tk.TclError:
            pass

    app = AutoMLApp(root)
    root.mainloop()

if __name__ == "__main__":
    main()<|MERGE_RESOLUTION|>--- conflicted
+++ resolved
@@ -390,7 +390,6 @@
         self.setup_style(root)
         self.lifecycle_ui = AppLifecycleUI(self, root)
         self.labels_styling = Editing_Labels_Styling(self)
-<<<<<<< HEAD
         self.top_events = []
         self.cta_events = []
         self.paa_events = []
@@ -404,8 +403,6 @@
         self.clone_offset_counter = {}
         self.node_clone_service = NodeCloneService()
         self._loaded_model_paths = []
-=======
->>>>>>> 02024c7c
         self.root.title("AutoML-Analyzer")
         self.messagebox = messagebox
         self.version = VERSION
