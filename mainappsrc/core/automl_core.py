#!/usr/bin/env python3
# Author: Miguel Marina <karel.capek.robotics@gmail.com>
# SPDX-License-Identifier: GPL-3.0-or-later
#
# Copyright (C) 2025 Capek System Safety & Robotic Solutions
#
# This program is free software: you can redistribute it and/or modify
# it under the terms of the GNU General Public License as published by
# the Free Software Foundation, either version 3 of the License, or
# (at your option) any later version.
#
# This program is distributed in the hope that it will be useful,
# but WITHOUT ANY WARRANTY; without even the implied warranty of
# MERCHANTABILITY or FITNESS FOR A PARTICULAR PURPOSE.  See the
# GNU General Public License for more details.
#
# You should have received a copy of the GNU General Public License
# along with this program.  If not, see <https://www.gnu.org/licenses/>.

import re
import math
import sys
import json
from concurrent.futures import ThreadPoolExecutor
import tkinter as tk
import os, sys
base = os.path.dirname(__file__)
if base not in sys.path:
    sys.path.append(base)
parent = os.path.dirname(base)
if parent not in sys.path:
    sys.path.append(parent)
from typing import Any, Optional
from tkinter import ttk, filedialog, simpledialog, scrolledtext
from gui.dialogs.dialog_utils import askstring_fixed
from gui.controls import messagebox
from gui.utils import logger, add_treeview_scrollbars
from gui.controls.button_utils import enable_listbox_hover_highlight
from gui.utils.tooltip import ToolTip
from gui.styles.style_manager import StyleManager
from gui.toolboxes.review_toolbox import ReviewData, ReviewParticipant, ReviewComment
from functools import partial
# Governance helper class
from mainappsrc.managers.paa_manager import PrototypeAssuranceManager
from gui.toolboxes.safety_management_toolbox import SafetyManagementToolbox
from gui.explorers.safety_case_explorer import SafetyCaseExplorer
from gui.windows.gsn_diagram_window import GSN_WINDOWS
from gui.windows.causal_bayesian_network_window import CBN_WINDOWS
from gui.windows.gsn_config_window import GSNElementConfig
from mainappsrc.models.gsn import GSNDiagram, GSNModule
from mainappsrc.models.gsn.nodes import GSNNode, ALLOWED_AWAY_TYPES
from gui.utils.closable_notebook import ClosableNotebook
from gui.controls.mac_button_style import (
    apply_translucid_button_style,
    apply_purplish_button_style,
)
from gui.dialogs.user_select_dialog import UserSelectDialog
from gui.dialogs.decomposition_dialog import DecompositionDialog
from dataclasses import asdict
from pathlib import Path
from .ui_setup import UISetupMixin
from .event_handlers import EventHandlersMixin
from .persistence_wrappers import PersistenceWrappersMixin
from .analysis_utils import AnalysisUtilsMixin
from .service_init_mixin import ServiceInitMixin
from .icon_setup_mixin import IconSetupMixin
from .style_setup_mixin import StyleSetupMixin
from .page_diagram import PageDiagram
from .node_utils import resolve_original as resolve_node_original
from .editors import (
    ItemDefinitionEditorMixin,
    SafetyConceptEditorMixin,
    RequirementsEditorMixin,
)
from .app_initializer import AppInitializer
from analysis.mechanisms import (
    DiagnosticMechanism,
    MechanismLibrary,
    ANNEX_D_MECHANISMS,
    PAS_8800_MECHANISMS,
)
from pathlib import Path
from collections.abc import Mapping
import csv
try:
    from openpyxl import load_workbook
except Exception:  # openpyxl may not be installed
    load_workbook = None
from gui.utils.drawing_helper import FTADrawingHelper, fta_drawing_helper
from mainappsrc.core.event_dispatcher import EventDispatcher
from mainappsrc.core.window_controllers import WindowControllers
from mainappsrc.core.top_event_workflows import Top_Event_Workflows
from mainappsrc.managers.review_manager import ReviewManager
from mainappsrc.managers.drawing_manager import DrawingManager
from .versioning_review import Versioning_Review
from .validation_consistency import Validation_Consistency
from .reporting_export import Reporting_Export
from .node_clone_service import NodeCloneService
from .view_updater import ViewUpdater
from analysis.user_config import (
    load_user_config,
    save_user_config,
    set_current_user,
    load_all_users,
    set_last_user,
    CURRENT_USER_NAME,
    CURRENT_USER_EMAIL,
)
from analysis.risk_assessment import (
    DERIVED_MATURITY_TABLE,
    ASSURANCE_AGGREGATION_AND,
    AND_DECOMPOSITION_TABLE,
    OR_DECOMPOSITION_TABLE,
    boolify,
    AutoMLHelper,
)
from analysis.models import (
    MissionProfile,
    ReliabilityComponent,
    ReliabilityAnalysis,
    HazopEntry,
    HaraEntry,
    HazopDoc,
    HaraDoc,
    StpaEntry,
    StpaDoc,
    FI2TCDoc,
    TC2FIDoc,
    DamageScenario,
    ThreatScenario,
    AttackPath,
    FunctionThreat,
    ThreatEntry,
    ThreatDoc,
    QUALIFICATIONS,
    COMPONENT_ATTR_TEMPLATES,
    RELIABILITY_MODELS,
    component_fit_map,
    ASIL_LEVEL_OPTIONS,
    ASIL_ORDER,
    ASIL_TARGETS,
    ASIL_TABLE,
    ASIL_DECOMP_SCHEMES,
    calc_asil,
    global_requirements,
    ensure_requirement_defaults,
    REQUIREMENT_TYPE_OPTIONS,
    REQUIREMENT_WORK_PRODUCTS,
    CAL_LEVEL_OPTIONS,
    CybersecurityGoal,
)
from gui.utils.safety_case_table import SafetyCaseTable
from gui.windows.architecture import (
    UseCaseDiagramWindow,
    ActivityDiagramWindow,
    BlockDiagramWindow,
    InternalBlockDiagramWindow,
    ControlFlowDiagramWindow,
    GovernanceDiagramWindow,
    ArchitectureManagerDialog,
    link_requirement_to_object,
    unlink_requirement_from_object,
    link_requirements,
    unlink_requirements,
    ARCH_WINDOWS,
)
from mainappsrc.models.sysml.sysml_repository import SysMLRepository
from .undo_manager import UndoRedoManager
from analysis.fmeda_utils import compute_fmeda_metrics
from analysis.scenario_description import template_phrases
from mainappsrc.core.app_lifecycle_ui import AppLifecycleUI
from mainappsrc.core.editing_labels_styling import Editing_Labels_Styling
import copy
import tkinter.font as tkFont
import builtins
from mainappsrc.managers.user_manager import UserManager
from mainappsrc.managers.project_manager import ProjectManager
from mainappsrc.managers.product_goal_manager import ProductGoalManager
from mainappsrc.ui.project_properties_dialog import ProjectPropertiesDialog
from mainappsrc.managers.sotif_manager import SOTIFManager
from mainappsrc.managers.cyber_manager import CyberSecurityManager
from mainappsrc.managers.cta_manager import ControlTreeManager
from config.automl_constants import (
    dynamic_recommendations,
    WORK_PRODUCT_INFO as BASE_WORK_PRODUCT_INFO,
    WORK_PRODUCT_PARENTS as BASE_WORK_PRODUCT_PARENTS,
    PMHF_TARGETS,
)

builtins.REQUIREMENT_WORK_PRODUCTS = REQUIREMENT_WORK_PRODUCTS
builtins.SafetyCaseTable = SafetyCaseTable
try:
    from PIL import Image, ImageDraw, ImageFont
except ModuleNotFoundError:
    Image = ImageDraw = ImageFont = None
import os
import types
os.environ["GS_EXECUTABLE"] = r"C:\Program Files\gs\gs10.04.0\bin\gswin64c.exe"
import networkx as nx
# Import ReportLab for PDF export.
from reportlab.platypus import Table, TableStyle, SimpleDocTemplate, Paragraph, Spacer, Image as RLImage, PageBreak
from gui.styles.style_editor import StyleEditor
from reportlab.lib.pagesizes import letter
from reportlab.lib.styles import getSampleStyleSheet, ParagraphStyle
from reportlab.lib import colors
from reportlab.platypus import Paragraph, Spacer, Table, TableStyle, PageBreak, SimpleDocTemplate, Image as RLImage
from reportlab.lib.pagesizes import letter, landscape
from reportlab.lib.units import inch
from reportlab.lib import colors
from reportlab.lib.styles import getSampleStyleSheet, ParagraphStyle
from io import BytesIO, StringIO
from email.utils import make_msgid
import html
import datetime
try:
    import PIL.Image as PILImage
except ModuleNotFoundError:
    PILImage = None
try:
    from reportlab.platypus import LongTable
except Exception:  # pragma: no cover - fallback when reportlab missing
    LongTable = None
from email.message import EmailMessage
import smtplib
import socket

styles = getSampleStyleSheet()  # Create the stylesheet.
preformatted_style = ParagraphStyle(name="Preformatted", fontName="Courier", fontSize=10)
if hasattr(styles, "add"):
    styles.add(preformatted_style)
else:  # pragma: no cover - fallback for minimal stubs
    styles["Preformatted"] = preformatted_style

# Characters used to display pass/fail status in metrics labels.
from analysis.constants import CHECK_MARK, CROSS_MARK
from analysis.utils import (
    append_unique_insensitive,
    EXPOSURE_PROBABILITIES,
    CONTROLLABILITY_PROBABILITIES,
    SEVERITY_PROBABILITIES,
)
from analysis.safety_management import SafetyManagementToolbox, ACTIVE_TOOLBOX
from analysis.causal_bayesian_network import CausalBayesianNetwork, CausalBayesianNetworkDoc
try:  # pragma: no cover - support direct module import
    from .probability_reliability import Probability_Reliability
    from .version import VERSION
except Exception:  # pragma: no cover
    from mainappsrc.core.probability_reliability import Probability_Reliability
    from mainappsrc.version import VERSION
try:  # pragma: no cover
<<<<<<< HEAD
    from .models.fta.fault_tree_node import FaultTreeNode, refresh_tree as fault_tree_refresh
=======
    from .models.fta.fault_tree_node import FaultTreeNode, add_node_of_type as _add_node_of_type
>>>>>>> 2714a63a
except Exception:  # pragma: no cover
    import os, sys
    base = os.path.dirname(__file__)
    sys.path.append(base)
    sys.path.append(os.path.dirname(base))
<<<<<<< HEAD
    from models.fta.fault_tree_node import FaultTreeNode, refresh_tree as fault_tree_refresh
=======
    from models.fta.fault_tree_node import FaultTreeNode, add_node_of_type as _add_node_of_type
>>>>>>> 2714a63a

from .structure_tree_operations import Structure_Tree_Operations

from gui.toolboxes import (
    RequirementsExplorerWindow,
    DiagramElementDialog,
    _RequirementRelationDialog,
)


from pathlib import Path
from gui.dialogs.user_info_dialog import UserInfoDialog

from . import config_utils
from .config_utils import _reload_local_config
from .project_properties_manager import ProjectPropertiesManager

# Expose configuration helpers and global state
_CONFIG_PATH = config_utils._CONFIG_PATH
GATE_NODE_TYPES = config_utils.GATE_NODE_TYPES
_PATTERN_PATH = config_utils._PATTERN_PATH
_REPORT_TEMPLATE_PATH = config_utils._REPORT_TEMPLATE_PATH
unique_node_id_counter = config_utils.unique_node_id_counter
AutoML_Helper = config_utils.AutoML_Helper
import uuid

##########################################
# Edit Dialog 
##########################################
from gui.dialogs.edit_node_dialog import EditNodeDialog, DecompositionDialog
from gui.dialogs.fmea_row_dialog import FMEARowDialog
from gui.dialogs.req_dialog import ReqDialog
from gui.dialogs.select_base_event_dialog import SelectBaseEventDialog
from .safety_ui import SafetyUIMixin

##########################################
# Main Application (Parent Diagram)
##########################################
class AutoMLApp(
    StyleSetupMixin,
    ServiceInitMixin,
    IconSetupMixin,
    SafetyUIMixin,
    UISetupMixin,
    EventHandlersMixin,
    PersistenceWrappersMixin,
    AnalysisUtilsMixin,
):
    """Main application window for AutoML Analyzer."""

    _instance: Optional["AutoMLApp"] = None

    #: Maximum number of characters displayed for a notebook tab title. Longer
    #: titles are truncated with an ellipsis to avoid giant tabs that overflow
    #: the working area.
    MAX_TAB_TEXT_LENGTH = 20
    GATE_NODE_TYPES = GATE_NODE_TYPES

    @property
    def fmedas(self):
        return self.safety_analysis.fmedas

    @fmedas.setter
    def fmedas(self, value):
        self.safety_analysis.fmedas = value

    #: Maximum characters shown for tool notebook tab titles. Tool tabs use
    #: a fixed width so they remain readable but long names are capped at this
    #: length and truncated with an ellipsis.
    MAX_TOOL_TAB_TEXT_LENGTH = 20

    #: Maximum number of tabs displayed at once in the tools and document
    #: notebooks. Additional tabs can be accessed via the navigation buttons.
    MAX_VISIBLE_TABS = 4

    WORK_PRODUCT_INFO = BASE_WORK_PRODUCT_INFO.copy()
    for _wp in REQUIREMENT_WORK_PRODUCTS:
        WORK_PRODUCT_INFO.setdefault(
            _wp,
            (
                "System Design (Item Definition)",
                "Requirements Editor",
                "show_requirements_editor",
            ),
        )

    # Mapping of work products to their parent menu categories.  When a
    # child work product is enabled its parent menu must also become
    # active so the submenu is reachable.
    WORK_PRODUCT_PARENTS = BASE_WORK_PRODUCT_PARENTS.copy()

    # Ensure all requirement work products activate the top-level Requirements
    # menu.  Each specific requirement specification (e.g. vehicle, functional
    # safety) is treated as a child of the generic "Requirements" category so
    # that declaring any of them on a governance diagram enables the
    # corresponding menu items.
    for _wp in REQUIREMENT_WORK_PRODUCTS:
        WORK_PRODUCT_PARENTS.setdefault(_wp, "Requirements")

    @property
    def window_controllers(self) -> WindowControllers:
        if not hasattr(self, "_window_controllers"):
            self._window_controllers = WindowControllers(self)
        return self._window_controllers

    @property
    def top_event_workflows(self) -> Top_Event_Workflows:
        if not hasattr(self, "_top_event_workflows"):
            self._top_event_workflows = Top_Event_Workflows(self)
        return self._top_event_workflows

    def __getattr__(self, name):  # pragma: no cover - simple delegation
        """Delegate missing attributes to the lifecycle UI helper.

        ``AppLifecycleUI`` now hosts a number of UI-centric helpers that were
        previously methods on :class:`AutoMLApp`.  Existing code (and tests)
        still expect these helpers to be accessible directly from the main
        application instance.  This ``__getattr__`` implementation forwards
        such attribute lookups to ``self.lifecycle_ui`` when the attribute
        exists there, preserving backwards compatibility without replicating
        numerous wrapper methods.
        """

        ui = self.__dict__.get("lifecycle_ui")
        if ui and (
            name in ui.__dict__
            or any(name in cls.__dict__ for cls in ui.__class__.mro())
        ):
            return getattr(ui, name)
        raise AttributeError(f"{type(self).__name__!r} object has no attribute {name!r}")

    def __init__(self, root):
        AutoMLApp._instance = self
        self.root = root
        self.setup_style(root)
        self.lifecycle_ui = AppLifecycleUI(self, root)
        self.labels_styling = Editing_Labels_Styling(self)
        self.top_events = []
        self.cta_events = []
        self.paa_events = []
        self.fta_root_node = None
        self.cta_root_node = None
        self.paa_root_node = None
        self.analysis_tabs = {}
        self.shared_product_goals = {}
        self.product_goal_manager = ProductGoalManager()
        self.selected_node = None
        self.clone_offset_counter = {}
        self.node_clone_service = NodeCloneService()
        self.view_updater = ViewUpdater(self)
        self._loaded_model_paths = []
        self.root.title("AutoML-Analyzer")
        self.messagebox = messagebox
        self.version = VERSION
        self.zoom = 1.0
        self.rc_dragged = False
        self.diagram_font = tkFont.Font(family="Arial", size=int(8 * self.zoom))
        self.lifecycle_ui._init_nav_button_style()
        self.setup_services()
        self.setup_icons()
        AppInitializer(self).initialize()

        menubar = tk.Menu(root)
        file_menu = tk.Menu(menubar, tearoff=0)
        file_menu.add_command(label="New AutoML Model", command=self.project_manager.new_model, accelerator="Ctrl+N")
        file_menu.add_command(label="Save AutoML Model", command=self.project_manager.save_model, accelerator="Ctrl+S")
        file_menu.add_command(label="Load AutoML Model", command=self.project_manager.load_model, accelerator="Ctrl+O")
        file_menu.add_command(label="Project Properties", command=self.edit_project_properties)
        file_menu.add_command(label="Save PDF Report", command=self.generate_pdf_report)
        file_menu.add_separator()
        file_menu.add_command(label="Exit", command=self.confirm_close)

        edit_menu = tk.Menu(menubar, tearoff=0)
        edit_menu.add_command(label="Undo", command=self.undo, accelerator="Ctrl+Z")
        edit_menu.add_command(label="Redo", command=self.redo, accelerator="Ctrl+Y")
        edit_menu.add_separator()
        edit_menu.add_command(label="Edit Selected", command=self.edit_selected)
        edit_menu.add_command(label="Remove Connection", command=lambda: self.remove_connection(self.selected_node) if self.selected_node else None)
        edit_menu.add_command(label="Delete Node", command=lambda: self.delete_node_and_subtree(self.selected_node) if self.selected_node else None)
        edit_menu.add_command(label="Remove Node", command=self.remove_node)
        edit_menu.add_separator()
        edit_menu.add_command(label="Copy", command=self.copy_node, accelerator="Ctrl+C")
        edit_menu.add_command(label="Cut", command=self.cut_node, accelerator="Ctrl+X")
        edit_menu.add_command(label="Paste", command=self.paste_node, accelerator="Ctrl+V")
        edit_menu.add_separator()
        edit_menu.add_command(label="Edit User Name", command=self.user_manager.edit_user_name, accelerator="Ctrl+U")
        edit_menu.add_command(label="Edit Description", command=self.edit_description, accelerator="Ctrl+D")
        edit_menu.add_command(label="Edit Rationale", command=self.edit_rationale, accelerator="Ctrl+L")
        edit_menu.add_command(label="Edit Value", command=self.edit_value)
        edit_menu.add_command(label="Edit Gate Type", command=self.edit_gate_type, accelerator="Ctrl+G")
        edit_menu.add_command(label="Edit Severity", command=self.edit_severity, accelerator="Ctrl+E")
        edit_menu.add_command(label="Edit Controllability", command=self.edit_controllability)
        edit_menu.add_command(label="Edit Page Flag", command=self.edit_page_flag)
        search_menu = tk.Menu(menubar, tearoff=0)
        search_menu.add_command(
            label="Find...", command=self.open_search_toolbox, accelerator="Ctrl+F"
        )
        process_menu = tk.Menu(menubar, tearoff=0)
        process_menu.add_command(label="Calc Prototype Assurance Level (PAL)", command=self.calculate_overall, accelerator="Ctrl+R")
        process_menu.add_command(label="Calc PMHF", command=self.calculate_pmfh, accelerator="Ctrl+M")
        view_menu = tk.Menu(menubar, tearoff=0)
        view_menu.add_command(label="Zoom In", command=self.zoom_in, accelerator="Ctrl++")
        view_menu.add_command(label="Zoom Out", command=self.zoom_out, accelerator="Ctrl+-")
        view_menu.add_command(label="Style Editor", command=self.open_style_editor)
        view_menu.add_command(
            label="Light Mode",
            command=lambda: self.apply_style('pastel.xml'),
        )
        view_menu.add_command(label="Metrics", command=self.lifecycle_ui.open_metrics_tab)

        requirements_menu = tk.Menu(menubar, tearoff=0)
        requirements_menu.add_command(
            label="Requirements Matrix",
            command=self.show_requirements_matrix,
            state=tk.DISABLED,
        )
        matrix_idx = requirements_menu.index("end")
        requirements_menu.add_command(
            label="Requirements Editor",
            command=self.show_requirements_editor,
            state=tk.DISABLED,
        )
        editor_idx = requirements_menu.index("end")
        requirements_menu.add_command(
            label="Requirements Explorer",
            command=self.show_requirements_explorer,
            state=tk.DISABLED,
        )
        explorer_idx = requirements_menu.index("end")
        for wp in REQUIREMENT_WORK_PRODUCTS:
            self.work_product_menus.setdefault(wp, []).extend(
                [
                    (requirements_menu, matrix_idx),
                    (requirements_menu, editor_idx),
                    (requirements_menu, explorer_idx),
                ]
            )
        requirements_menu.add_command(
            label="Product Goals Matrix", command=self.show_safety_goals_matrix
        )
        requirements_menu.add_command(
            label="Product Goals Editor",
            command=self.show_product_goals_editor,
            state=tk.DISABLED,
        )
        self.work_product_menus.setdefault("Product Goal Specification", []).append(
            (requirements_menu, requirements_menu.index("end"))
        )
        requirements_menu.add_command(
            label="Safety Performance Indicators",
            command=self.show_safety_performance_indicators,
        )
        self.lifecycle_ui._add_lifecycle_requirements_menu(requirements_menu)
        self.phase_req_menu = tk.Menu(requirements_menu, tearoff=0)
        requirements_menu.add_cascade(
            label="Phase Requirements", menu=self.phase_req_menu
        )
        self._refresh_phase_requirements_menu()
        requirements_menu.add_command(
            label="Export Product Goal Requirements",
            command=self.export_product_goal_requirements,
        )
        review_menu = tk.Menu(menubar, tearoff=0)
        review_menu.add_command(label="Start Peer Review", command=self.start_peer_review)
        review_menu.add_command(label="Start Joint Review", command=self.start_joint_review)
        review_menu.add_command(label="Open Review Toolbox", command=self.open_review_toolbox)
        review_menu.add_command(label="Set Current User", command=self.user_manager.set_current_user)
        review_menu.add_command(label="Merge Review Comments", command=self.merge_review_comments)
        review_menu.add_command(label="Compare Versions", command=self.compare_versions)
        architecture_menu = tk.Menu(menubar, tearoff=0)
        architecture_menu.add_command(label="Use Case Diagram", command=self.window_controllers.open_use_case_diagram)
        architecture_menu.add_command(label="Activity Diagram", command=self.window_controllers.open_activity_diagram)
        architecture_menu.add_command(label="Block Diagram", command=self.window_controllers.open_block_diagram)
        architecture_menu.add_command(label="Internal Block Diagram", command=self.window_controllers.open_internal_block_diagram)
        architecture_menu.add_command(label="Control Flow Diagram", command=self.window_controllers.open_control_flow_diagram)
        architecture_menu.add_separator()
        architecture_menu.add_command(
            label="AutoML Explorer",
            command=self.manage_architecture,
            state=tk.DISABLED,
        )
        self.work_product_menus.setdefault("Architecture Diagram", []).append(
            (architecture_menu, architecture_menu.index("end"))
        )
        # --- Risk Assessment Menu ---
        risk_menu = tk.Menu(menubar, tearoff=0)
        risk_menu.add_command(
            label="HAZOP Analysis",
            command=self.open_hazop_window,
            state=tk.DISABLED,
        )
        self.work_product_menus.setdefault("HAZOP", []).append(
            (risk_menu, risk_menu.index("end"))
        )
        risk_menu.add_command(
            label="Risk Assessment",
            command=self.open_risk_assessment_window,
            state=tk.DISABLED,
        )
        self.work_product_menus.setdefault("Risk Assessment", []).append(
            (risk_menu, risk_menu.index("end"))
        )
        risk_menu.add_command(
            label="STPA Analysis",
            command=self.open_stpa_window,
            state=tk.DISABLED,
        )
        self.work_product_menus.setdefault("STPA", []).append(
            (risk_menu, risk_menu.index("end"))
        )
        risk_menu.add_command(
            label="Threat Analysis",
            command=self.open_threat_window,
            state=tk.DISABLED,
        )
        self.work_product_menus.setdefault("Threat Analysis", []).append(
            (risk_menu, risk_menu.index("end"))
        )
        risk_menu.add_command(label="Hazard Explorer", command=self.show_hazard_explorer)
        risk_menu.add_command(label="Hazards Editor", command=self.show_hazard_editor)
        risk_menu.add_command(label="Malfunctions Editor", command=self.show_malfunction_editor)
        risk_menu.add_command(label="Triggering Conditions", command=self.show_triggering_condition_list)
        risk_menu.add_command(label="Functional Insufficiencies", command=self.show_functional_insufficiency_list)
        risk_menu.add_separator()
        risk_menu.add_command(
            label="FI2TC Analysis",
            command=self.open_fi2tc_window,
            state=tk.DISABLED,
        )
        self.work_product_menus.setdefault("FI2TC", []).append(
            (risk_menu, risk_menu.index("end"))
        )
        risk_menu.add_command(
            label="TC2FI Analysis",
            command=self.open_tc2fi_window,
            state=tk.DISABLED,
        )
        self.work_product_menus.setdefault("TC2FI", []).append(
            (risk_menu, risk_menu.index("end"))
        )
                
        # --- Qualitative Analysis Menu ---
        qualitative_menu = tk.Menu(menubar, tearoff=0)
        qualitative_menu.add_command(
            label="FMEA Manager",
            command=self.fmea_service.show_fmea_list,
            state=tk.DISABLED,
        )
        self.work_product_menus.setdefault("FMEA", []).append(
            (qualitative_menu, qualitative_menu.index("end"))
        )

        cta_menu = tk.Menu(qualitative_menu, tearoff=0)
        cta_menu.add_command(label="Add Top Level Event", command=self.cta_manager.create_diagram)
        cta_menu.add_separator()
        cta_menu.add_command(label="Add Triggering Condition", command=lambda: self.add_node_of_type("Triggering Condition"))
        cta_indices = {"add_trigger": cta_menu.index("end")}
        cta_menu.add_command(label="Add Functional Insufficiency", command=lambda: self.add_node_of_type("Functional Insufficiency"))
        cta_indices["add_functional_insufficiency"] = cta_menu.index("end")
        qualitative_menu.add_cascade(label="CTA", menu=cta_menu, state=tk.DISABLED)
        self.work_product_menus.setdefault("CTA", []).append(
            (qualitative_menu, qualitative_menu.index("end"))
        )
        self.cta_manager.register_menu(cta_menu, cta_indices)
        qualitative_menu.add_command(
            label="Fault Prioritization",
            command=self.open_fault_prioritization_window,
        )

        paa_menu = tk.Menu(qualitative_menu, tearoff=0)
        paa_menu.add_command(
            label="Add Top Level Event",
            command=self.paa_manager.create_paa_diagram,
        )
        paa_menu.add_separator()
        paa_menu.add_command(
            label="Add Confidence",
            command=lambda: self.add_node_of_type("Confidence Level"),
            accelerator="Ctrl+Shift+C",
        )
        self._paa_menu_indices = {"add_confidence": paa_menu.index("end")}
        paa_menu.add_command(
            label="Add Robustness",
            command=lambda: self.add_node_of_type("Robustness Score"),
            accelerator="Ctrl+Shift+R",
        )
        self._paa_menu_indices["add_robustness"] = paa_menu.index("end")
        qualitative_menu.add_cascade(
            label="Prototype Assurance Analysis",
            menu=paa_menu,
            state=tk.DISABLED,
        )
        self.work_product_menus.setdefault("Prototype Assurance Analysis", []).append(
            (qualitative_menu, qualitative_menu.index("end"))
        )
        self.paa_menu = paa_menu
        
        # --- Quantitative Analysis Menu ---
        quantitative_menu = tk.Menu(menubar, tearoff=0)
        quantitative_menu.add_command(
            label="Mission Profiles",
            command=self.manage_mission_profiles,
            state=tk.DISABLED,
        )
        self.work_product_menus.setdefault("Mission Profile", []).append(
            (quantitative_menu, quantitative_menu.index("end"))
        )
                
        quantitative_menu.add_separator()
        quantitative_menu.add_command(label="Faults Editor", command=self.show_fault_editor)
        quantitative_menu.add_command(label="Failures Editor", command=self.show_failure_editor)
        quantitative_menu.add_separator()
        
        quantitative_menu.add_command(
            label="Mechanism Libraries", command=self.manage_mechanism_libraries
        )
        quantitative_menu.add_command(
            label="Reliability Analysis",
            command=self.open_reliability_window,
            state=tk.DISABLED,
        )
        self.work_product_menus.setdefault("Reliability Analysis", []).append(
            (quantitative_menu, quantitative_menu.index("end"))
        )
        quantitative_menu.add_command(
            label="Causal Bayesian Network",
            command=self.window_controllers.open_causal_bayesian_network_window,
            state=tk.DISABLED,
        )
        self.work_product_menus.setdefault("Causal Bayesian Network Analysis", []).append(
            (quantitative_menu, quantitative_menu.index("end"))
        )
        quantitative_menu.add_command(
            label="FMEDA Analysis",
            command=self.open_fmeda_window,
            state=tk.DISABLED,
        )
        self.work_product_menus.setdefault("FMEDA", []).append(
            (quantitative_menu, quantitative_menu.index("end"))
        )
        quantitative_menu.add_command(
            label="FMEDA Manager",
            command=self.show_fmeda_list,
            state=tk.DISABLED,
        )
        fta_menu = tk.Menu(quantitative_menu, tearoff=0)
        fta_menu.add_command(label="Add Top Level Event", command=self.create_fta_diagram)
        fta_menu.add_separator()
        fta_menu.add_command(label="Add Gate", command=lambda: self.add_node_of_type("GATE"), accelerator="Ctrl+Shift+G")
        self._fta_menu_indices = {"add_gate": fta_menu.index("end")}
        fta_menu.add_command(label="Add Basic Event", command=lambda: self.add_node_of_type("Basic Event"), accelerator="Ctrl+Shift+B")
        self._fta_menu_indices["add_basic_event"] = fta_menu.index("end")
        fta_menu.add_command(label="Add FMEA/FMEDA Event", command=self.add_basic_event_from_fmea)
        fta_menu.add_command(label="Add Gate from Failure Mode", command=self.add_gate_from_failure_mode)
        self._fta_menu_indices["add_gate_from_failure_mode"] = fta_menu.index("end")
        fta_menu.add_command(label="Add Fault Event", command=self.add_fault_event)
        self._fta_menu_indices["add_fault_event"] = fta_menu.index("end")
        fta_menu.add_separator()
        fta_menu.add_command(label="FTA-FMEA Traceability", command=self.show_traceability_matrix)
        fta_menu.add_command(
            label="FTA Cut Sets",
            command=self.show_cut_sets,
            state=tk.DISABLED,
        )
        fta_menu.add_command(label="Common Cause Toolbox", command=self.show_common_cause_view)
        fta_menu.add_command(label="Cause & Effect Chain", command=self.show_cause_effect_chain)
        self.fta_menu = fta_menu
        quantitative_menu.add_cascade(label="FTA", menu=fta_menu, state=tk.DISABLED)
        self.work_product_menus.setdefault("FTA", []).append(
            (quantitative_menu, quantitative_menu.index("end"))
        )
        
        libs_menu = tk.Menu(menubar, tearoff=0)
        libs_menu.add_command(
            label="Scenario Libraries",
            command=self.manage_scenario_libraries,
            state=tk.DISABLED,
        )
        self.work_product_menus.setdefault("Scenario Library", []).append(
            (libs_menu, libs_menu.index("end"))
        )
        libs_menu.add_command(
            label="ODD Libraries",
            command=self.manage_odd_libraries,
            state=tk.DISABLED,
        )
        self.work_product_menus.setdefault("ODD", []).append(
            (libs_menu, libs_menu.index("end"))
        )

        gsn_menu = tk.Menu(menubar, tearoff=0)
        gsn_menu.add_command(label="GSN Explorer", command=self.gsn_manager.manage_gsn)
        self.work_product_menus.setdefault("GSN Argumentation", []).append(
            (gsn_menu, gsn_menu.index("end"))
        )
        gsn_menu.add_command(
            label="Safety & Security Case Explorer", command=self.manage_safety_cases
        )
        self.work_product_menus.setdefault("Safety & Security Case", []).append(
            (gsn_menu, gsn_menu.index("end"))
        )

        # Add menus to the bar in the desired order
        menubar.add_cascade(label="File", menu=file_menu)
        menubar.add_cascade(label="Edit", menu=edit_menu)
        menubar.add_cascade(label="Search", menu=search_menu)
        menubar.add_cascade(label="View", menu=view_menu)
        menubar.add_cascade(label="Requirements", menu=requirements_menu)
        idx = menubar.index("end")
        self.work_product_menus.setdefault("Requirements", []).append((menubar, idx))
        menubar.entryconfig(idx, state=tk.DISABLED)
        menubar.add_cascade(label="Architecture", menu=architecture_menu)
        idx = menubar.index("end")
        self.work_product_menus.setdefault("Architecture Diagram", []).append((menubar, idx))
        menubar.entryconfig(idx, state=tk.DISABLED)
        menubar.add_cascade(label="Scenario", menu=libs_menu)
        idx = menubar.index("end")
        self.work_product_menus.setdefault("Scenario Library", []).append((menubar, idx))
        self.work_product_menus.setdefault("ODD", []).append((menubar, idx))
        menubar.entryconfig(idx, state=tk.DISABLED)
        menubar.add_cascade(label="Risk Assessment", menu=risk_menu)
        idx = menubar.index("end")
        self.work_product_menus.setdefault("Risk Assessment", []).append((menubar, idx))
        menubar.entryconfig(idx, state=tk.DISABLED)
        menubar.add_cascade(label="Qualitative Analysis", menu=qualitative_menu)
        idx = menubar.index("end")
        self.work_product_menus.setdefault("Qualitative Analysis", []).append((menubar, idx))
        menubar.entryconfig(idx, state=tk.DISABLED)
        menubar.add_cascade(label="Quantitative Analysis", menu=quantitative_menu)
        idx = menubar.index("end")
        self.work_product_menus.setdefault("Quantitative Analysis", []).append((menubar, idx))
        menubar.entryconfig(idx, state=tk.DISABLED)
        menubar.add_cascade(label="GSN", menu=gsn_menu)
        idx = menubar.index("end")
        self.work_product_menus.setdefault("GSN", []).append((menubar, idx))
        menubar.entryconfig(idx, state=tk.DISABLED)
        menubar.add_cascade(label="Process", menu=process_menu)
        idx = menubar.index("end")
        self.work_product_menus.setdefault("Process", []).append((menubar, idx))
        menubar.entryconfig(idx, state=tk.DISABLED)
        menubar.add_cascade(label="Review", menu=review_menu)
        help_menu = tk.Menu(menubar, tearoff=0)
        help_menu.add_command(label="About", command=self.lifecycle_ui.show_about)
        menubar.add_cascade(label="Help", menu=help_menu)

        root.config(menu=menubar)

        # Container to hold the auto-hiding explorer tab and main pane
        self.top_frame = tk.Frame(root)
        self.top_frame.pack(side=tk.TOP, fill=tk.BOTH, expand=True)

        self.main_pane = tk.PanedWindow(self.top_frame, orient=tk.HORIZONTAL)
        self.main_pane.pack(side=tk.RIGHT, fill=tk.BOTH, expand=True)

        # Initialise the log window but keep it hidden by default.
        self.log_frame = logger.init_log_window(root, height=7)
        # Status bar showing lifecycle phase and object metadata
        self.status_frame = ttk.Frame(root)
        self.status_frame.pack(side=tk.BOTTOM, fill=tk.X)
        self.toggle_log_button = ttk.Button(
            root, text="Show Logs", command=self.lifecycle_ui.toggle_logs
        )
        self.toggle_log_button.pack(side=tk.BOTTOM, fill=tk.X)
        logger.set_toggle_button(self.toggle_log_button)
        self.style.configure(
            "Phase.TLabel",
            background="#4a6ea9",
            foreground="white",
            font=("Arial", 10, "bold"),
        )
        self.active_phase_lbl = ttk.Label(
            self.status_frame, text="Active phase: None", style="Phase.TLabel"
        )
        self.active_phase_lbl.pack(side=tk.LEFT, padx=5)
        self.status_meta_vars = {
            "Name": tk.StringVar(value=""),
            "Type": tk.StringVar(value=""),
            "Author": tk.StringVar(value=""),
        }
        for key, var in self.status_meta_vars.items():
            ttk.Label(self.status_frame, text=f"{key}:").pack(
                side=tk.LEFT, padx=(10, 0)
            )
            ttk.Label(self.status_frame, textvariable=var).pack(side=tk.LEFT)

        # Explorer pane with notebook and pin button (hidden by default)
        self.explorer_pane = ttk.Frame(self.main_pane)
        self.explorer_nb = ttk.Notebook(self.explorer_pane)
        self.explorer_nb.pack(fill=tk.BOTH, expand=True)
        self._explorer_width = 300
        self._explorer_auto_hide_id = None
        self._explorer_pinned = False
        self._explorer_pin_btn = ttk.Button(
            self.explorer_pane, text="Pin", command=self.lifecycle_ui.toggle_explorer_pin
        )
        self._explorer_pin_btn.pack(anchor="ne")
        self._explorer_tab = ttk.Label(
            self.top_frame,
            text="F\ni\nl\ne\ns",
            relief="raised",
            cursor="hand2",
        )
        self._explorer_tab.pack(side=tk.LEFT, fill=tk.Y)

        self.analysis_tab = ttk.Frame(self.explorer_nb)
        self.explorer_nb.add(self.analysis_tab, text="File Explorer")

        # --- Analyses Group ---
        self.analysis_group = ttk.LabelFrame(
            self.analysis_tab, text="Analyses & Architecture", style="Toolbox.TLabelframe"
        )
        self.analysis_group.pack(fill=tk.BOTH, expand=True)

        tree_frame = ttk.Frame(self.analysis_group)
        tree_frame.pack(fill=tk.BOTH, expand=True)
        self.analysis_tree = ttk.Treeview(tree_frame)
        vsb = ttk.Scrollbar(tree_frame, orient="vertical", command=self.analysis_tree.yview)
        hsb = ttk.Scrollbar(tree_frame, orient="horizontal", command=self.analysis_tree.xview)
        self.analysis_tree.configure(yscrollcommand=vsb.set, xscrollcommand=hsb.set)
        self.analysis_tree.grid(row=0, column=0, sticky="nsew")
        vsb.grid(row=0, column=1, sticky="ns")
        hsb.grid(row=1, column=0, sticky="ew")
        tree_frame.rowconfigure(0, weight=1)
        tree_frame.columnconfigure(0, weight=1)
        # Maintain backwards compatibility with older code referencing
        # ``self.treeview`` for the main explorer tree.
        self.treeview = self.analysis_tree

        # --- Tools Section ---
        self.tools_group = ttk.LabelFrame(
            self.analysis_tab, text="Tools", style="Toolbox.TLabelframe"
        )
        self.tools_group.pack(fill=tk.BOTH, expand=False, pady=5)
        top = ttk.Frame(self.tools_group)
        top.pack(side=tk.TOP, fill=tk.X)
        ttk.Label(top, text="Lifecycle Phase:").pack(side=tk.LEFT)
        self.lifecycle_var = tk.StringVar(value="")
        self.lifecycle_cb = ttk.Combobox(
            top, textvariable=self.lifecycle_var, state="readonly"
        )
        self.lifecycle_cb.pack(side=tk.LEFT, fill=tk.X, expand=True)

        # Container holding navigation buttons and the tools notebook
        nb_container = ttk.Frame(self.tools_group)
        nb_container.pack(fill=tk.BOTH, expand=True)
        style = ttk.Style()
        apply_translucid_button_style(style)
        # Create a custom notebook style so that a layout is available.  Without a
        # ``TNotebook`` suffix in the style name, ttk cannot find the default
        # layout which led to ``_tkinter.TclError: Layout ToolsNotebook not
        # found`` when instantiating the notebook widget.  The following styles
        # derive from the standard ``TNotebook``/``TNotebook.Tab`` styles and
        # merely customise the tab appearance.
        style.configure(
            "ToolsNotebook.TNotebook",
            padding=0,
            background="#c0d4eb",
            lightcolor="#eaf2fb",
            darkcolor="#5a6d84",
            borderwidth=2,
            relief="raised",
        )
        style.configure(
            "ToolsNotebook.TNotebook.Tab",
            font=("Arial", 10),
            padding=(10, 5),
            width=20,
            background="#b5bdc9",
            foreground="#555555",
            borderwidth=1,
            relief="raised",
        )
        style.map(
            "ToolsNotebook.TNotebook.Tab",
            background=[("selected", "#4a6ea9"), ("!selected", "#b5bdc9")],
            foreground=[("selected", "white"), ("!selected", "#555555")],
        )
        self.tools_left_btn = ttk.Button(
            nb_container, text="<", width=2, command=self.lifecycle_ui._select_prev_tool_tab
        )
        self.tools_right_btn = ttk.Button(
            nb_container, text=">", width=2, command=self.lifecycle_ui._select_next_tool_tab
        )
        self.tools_left_btn.pack(side=tk.LEFT, fill=tk.Y)
        self.tools_right_btn.pack(side=tk.RIGHT, fill=tk.Y)
        self.tools_nb = ttk.Notebook(nb_container, style="ToolsNotebook.TNotebook")
        self.tools_nb.pack(side=tk.LEFT, fill=tk.BOTH, expand=True)

        # Track all tool tabs and which range is currently visible
        self._tool_all_tabs: list[str] = []
        self._tool_tab_offset = 0

        # Properties tab for displaying metadata
        self.prop_frame = ttk.Frame(self.tools_nb)
        self.prop_view = ttk.Treeview(
            self.prop_frame, columns=("field", "value"), show="headings"
        )
        self.prop_view.heading("field", text="Field")
        self.prop_view.heading("value", text="Value")
        # ------------------------------------------------------------------
        # NEVER DELETE OR TOUCH THIS:
        # Keep the field column fixed so the value column can expand to occupy
        # the remaining tab width, making long property values easier to read.
        # ------------------------------------------------------------------
        self.prop_view.column("field", width=120, anchor="w", stretch=False)
        self.prop_view.column("value", width=200, anchor="w", stretch=True)
        add_treeview_scrollbars(self.prop_view, self.prop_frame)
        # Bind resize handlers on the treeview, its container, and the notebook
        # via :class:`EventDispatcher` so the value column always fills the tab
        # width even before any manual resize. DO NOT REMOVE.
        self.root.after(0, self._resize_prop_columns)
        self.tools_nb.add(self.prop_frame, text="Properties")
        tab_id = self.tools_nb.tabs()[-1]
        self._tool_all_tabs.append(tab_id)
        self.lifecycle_ui._update_tool_tab_visibility()
        self._resize_prop_columns()

        # Tooltip helper for tabs (text may be clipped)
        self._tools_tip = ToolTip(self.tools_nb, "", automatic=False)

        self.tool_actions = {
            "Safety & Security Management": self.open_safety_management_toolbox,
            "Safety & Security Management Explorer": self.manage_safety_management,
            "Safety & Security Case Explorer": self.manage_safety_cases,
            "Safety Performance Indicators": self.show_safety_performance_indicators,
            "Fault Prioritization": self.open_fault_prioritization_window,
            "Cause & Effect Diagram": self.show_cause_effect_chain,
            "Diagram Rule Editor": self.open_diagram_rules_toolbox,
            "Requirement Pattern Editor": self.open_requirement_patterns_toolbox,
            "Report Template Manager": self.open_report_template_manager,
        }

        self.tool_categories: dict[str, list[str]] = {
            "Safety & Security Management": [
                "Safety & Security Management",
                "Safety & Security Management Explorer",
                "Safety & Security Case Explorer",
                "Safety Performance Indicators",
            ],
            "Safety Analysis": [
                "Fault Prioritization",
                "Cause & Effect Diagram",
                "Prototype Assurance Analysis",
            ],
            "Configuration": [
                "Diagram Rule Editor",
                "Requirement Pattern Editor",
                "Report Template Manager",
            ],
        }
        self.tool_to_work_product = {}
        for name, info in self.WORK_PRODUCT_INFO.items():
            tool_name = info[1]
            if tool_name:
                self.tool_to_work_product.setdefault(tool_name, set()).add(name)
        self.tool_to_work_product.setdefault(
            "Cause & Effect Diagram", set()
        ).add("FTA")
        self.tool_listboxes: dict[str, tk.Listbox] = {}
        self._tool_tab_titles: dict[str, str] = {}
        for cat, names in self.tool_categories.items():
            self.lifecycle_ui._add_tool_category(cat, names)

        self.pmhf_var = tk.StringVar(value="")
        self.pmhf_label = ttk.Label(self.analysis_tab, textvariable=self.pmhf_var, foreground="blue")
        self.pmhf_label.pack(side=tk.BOTTOM, fill=tk.X, pady=2)

        # Notebook for diagrams and analyses with navigation buttons
        self.doc_frame = ttk.Frame(self.main_pane)
        self.doc_nb = ClosableNotebook(self.doc_frame)
        # Mapping of tab identifiers to their full, untruncated titles.  The
        # displayed text may be shortened to keep tabs a reasonable size but we
        # keep the originals here for features like duplicate detection.
        self._tab_titles: dict[str, str] = {}
        self._doc_all_tabs: list[str] = []
        self._doc_tab_offset = 0
        _orig_select = self.doc_nb.select

        def _wrapped_select(tab_id=None):
            if tab_id is not None:
                self.lifecycle_ui._make_doc_tab_visible(tab_id)
            return _orig_select(tab_id)

        self.doc_nb.select = _wrapped_select
        self._tab_left_btn = ttk.Button(
            self.doc_frame,
            text="<",
            width=2,
            command=self.lifecycle_ui._select_prev_tab,
            style="Nav.TButton",
        )
        self._tab_right_btn = ttk.Button(
            self.doc_frame,
            text=">",
            width=2,
            command=self.lifecycle_ui._select_next_tab,
            style="Nav.TButton",
        )
        self._tab_left_btn.pack(side=tk.LEFT, fill=tk.Y)
        self._tab_right_btn.pack(side=tk.RIGHT, fill=tk.Y)
        self.doc_nb.pack(side=tk.LEFT, fill=tk.BOTH, expand=True)
        self.lifecycle_ui._update_doc_tab_visibility()
        self.main_pane.add(self.doc_frame, stretch="always")
        # Tooltip helper for document tabs
        self._doc_tip = ToolTip(self.doc_nb, "", automatic=False)

        # Centralised event binding
        self.event_dispatcher = EventDispatcher(self)
        self.event_dispatcher.register_keyboard_shortcuts()
        self.event_dispatcher.register_tab_events()

        # Do not open the FTA tab by default so the application starts with no
        # documents visible. The tab and the initial top event will be created
        # on demand when the user opens an FTA related view or adds a top level
        # event.  This avoids the spurious "Node 1" appearing at startup.
        # Initialize the canvas related attributes so tab-close callbacks work
        # before the FTA tab has ever been created.
        self.analysis_tabs = {}
        self.canvas_tab = None
        self.canvas_frame = None
        self.canvas = None
        self.hbar = None
        self.vbar = None
        self.page_diagram = None
        self.root_node = None
        self.top_events = []
        self.fmea_entries = []
        self.fmea_service = self.safety_analysis
        self.selected_node = None
        self.dragging_node = None
        self.drag_offset_x = 0
        self.drag_offset_y = 0
        self.grid_size = 20
        self.update_views()
        # Track the last saved state so we can prompt on exit
        self.last_saved_state = json.dumps(self.export_model_data(), sort_keys=True)
        root.protocol("WM_DELETE_WINDOW", self.confirm_close)
        self.use_case_windows = []
        self.activity_windows = []
        self.block_windows = []
        self.ibd_windows = []

    # ------------------------------------------------------------------
    # UI lifecycle helper wrappers
    # ------------------------------------------------------------------
    def show_properties(self, *args, **kwargs):
        return self.lifecycle_ui.show_properties(*args, **kwargs)

    def _add_tool_category(self, *args, **kwargs):
        return self.lifecycle_ui._add_tool_category(*args, **kwargs)

    def _add_lifecycle_requirements_menu(self, *args, **kwargs):
        return self.lifecycle_ui._add_lifecycle_requirements_menu(*args, **kwargs)

    def _init_nav_button_style(self, *args, **kwargs):
        return self.lifecycle_ui._init_nav_button_style(*args, **kwargs)

    def _limit_explorer_size(self, *args, **kwargs):
        return self.lifecycle_ui._limit_explorer_size(*args, **kwargs)

    def _animate_explorer_show(self, *args, **kwargs):
        return self.lifecycle_ui._animate_explorer_show(*args, **kwargs)

    def _animate_explorer_hide(self, *args, **kwargs):
        return self.lifecycle_ui._animate_explorer_hide(*args, **kwargs)

    def _schedule_explorer_hide(self, *args, **kwargs):
        return self.lifecycle_ui._schedule_explorer_hide(*args, **kwargs)

    def _cancel_explorer_hide(self, *args, **kwargs):
        return self.lifecycle_ui._cancel_explorer_hide(*args, **kwargs)

    def show_explorer(self, *args, **kwargs):
        return self.lifecycle_ui.show_explorer(*args, **kwargs)

    def hide_explorer(self, *args, **kwargs):
        return self.lifecycle_ui.hide_explorer(*args, **kwargs)

    def toggle_explorer_pin(self, *args, **kwargs):
        return self.lifecycle_ui.toggle_explorer_pin(*args, **kwargs)

    def toggle_logs(self, *args, **kwargs):
        return self.lifecycle_ui.toggle_logs(*args, **kwargs)

    def open_metrics_tab(self, *args, **kwargs):
        return self.lifecycle_ui.open_metrics_tab(*args, **kwargs)

    def open_management_window(self, *args, **kwargs):
        return self.open_windows_features.open_management_window(*args, **kwargs)

    def _register_close(self, *args, **kwargs):
        return self.lifecycle_ui._register_close(*args, **kwargs)

    def _reregister_document(self, *args, **kwargs):
        return self.lifecycle_ui._reregister_document(*args, **kwargs)

    def touch_doc(self, *args, **kwargs):
        return self.lifecycle_ui.touch_doc(*args, **kwargs)

    def show_about(self, *args, **kwargs):
        return self.lifecycle_ui.show_about(*args, **kwargs)

    def _window_has_focus(self, *args, **kwargs):
        return self.lifecycle_ui._window_has_focus(*args, **kwargs)

    def _window_in_selected_tab(self, *args, **kwargs):
        return self.lifecycle_ui._window_in_selected_tab(*args, **kwargs)

    def _on_tab_change(self, *args, **kwargs):
        return self.lifecycle_ui._on_tab_change(*args, **kwargs)

    def _on_tab_close(self, *args, **kwargs):
        return self.lifecycle_ui._on_tab_close(*args, **kwargs)

    def _on_doc_tab_motion(self, *args, **kwargs):
        return self.lifecycle_ui._on_doc_tab_motion(*args, **kwargs)

    def _on_tool_tab_motion(self, *args, **kwargs):
        return self.lifecycle_ui._on_tool_tab_motion(*args, **kwargs)

    def _make_doc_tab_visible(self, *args, **kwargs):
        return self.lifecycle_ui._make_doc_tab_visible(*args, **kwargs)

    def _update_doc_tab_visibility(self, *args, **kwargs):
        return self.lifecycle_ui._update_doc_tab_visibility(*args, **kwargs)

    def _update_tool_tab_visibility(self, *args, **kwargs):
        return self.lifecycle_ui._update_tool_tab_visibility(*args, **kwargs)

    def _truncate_tab_title(self, *args, **kwargs):
        return self.lifecycle_ui._truncate_tab_title(*args, **kwargs)

    def _select_next_tab(self, *args, **kwargs):
        return self.lifecycle_ui._select_next_tab(*args, **kwargs)

    def _select_prev_tab(self, *args, **kwargs):
        return self.lifecycle_ui._select_prev_tab(*args, **kwargs)

    def _select_next_tool_tab(self, *args, **kwargs):
        return self.lifecycle_ui._select_next_tool_tab(*args, **kwargs)

    def _select_prev_tool_tab(self, *args, **kwargs):
        return self.lifecycle_ui._select_prev_tool_tab(*args, **kwargs)

    def _new_tab(self, *args, **kwargs):
        return self.lifecycle_ui._new_tab(*args, **kwargs)

    # ------------------------------------------------------------------
    # Label editing and styling helper wrappers
    # ------------------------------------------------------------------
    def edit_controllability(self, *args, **kwargs):
        return self.labels_styling.edit_controllability(*args, **kwargs)

    def edit_description(self, *args, **kwargs):
        return self.labels_styling.edit_description(*args, **kwargs)

    def edit_gate_type(self, *args, **kwargs):
        return self.labels_styling.edit_gate_type(*args, **kwargs)

    def edit_page_flag(self, *args, **kwargs):
        return self.labels_styling.edit_page_flag(*args, **kwargs)

    def edit_rationale(self, *args, **kwargs):
        return self.labels_styling.edit_rationale(*args, **kwargs)

    def edit_selected(self, *args, **kwargs):
        return self.labels_styling.edit_selected(*args, **kwargs)

    def edit_user_name(self, *args, **kwargs):
        return self.labels_styling.edit_user_name(*args, **kwargs)

    def edit_value(self, *args, **kwargs):
        return self.labels_styling.edit_value(*args, **kwargs)

    def rename_failure(self, *args, **kwargs):
        return self.labels_styling.rename_failure(*args, **kwargs)

    def rename_fault(self, *args, **kwargs):
        return self.labels_styling.rename_fault(*args, **kwargs)

    def rename_functional_insufficiency(self, *args, **kwargs):
        return self.labels_styling.rename_functional_insufficiency(*args, **kwargs)

    def rename_hazard(self, *args, **kwargs):
        return self.labels_styling.rename_hazard(*args, **kwargs)

    def rename_malfunction(self, *args, **kwargs):
        return self.labels_styling.rename_malfunction(*args, **kwargs)

    def rename_selected_tree_item(self, *args, **kwargs):
        return self.labels_styling.rename_selected_tree_item(*args, **kwargs)

    def rename_triggering_condition(self, *args, **kwargs):
        return self.labels_styling.rename_triggering_condition(*args, **kwargs)

    def apply_style(self, *args, **kwargs):
        return self.labels_styling.apply_style(*args, **kwargs)

    def format_failure_mode_label(self, *args, **kwargs):
        return self.labels_styling.format_failure_mode_label(*args, **kwargs)

    def _resize_prop_columns(self, *args, **kwargs):
        return self.labels_styling._resize_prop_columns(*args, **kwargs)

    def _spi_label(self, *args, **kwargs):
        return self.labels_styling._spi_label(*args, **kwargs)

    def _product_goal_name(self, *args, **kwargs):
        return self.labels_styling._product_goal_name(*args, **kwargs)

    def _create_icon(self, *args, **kwargs):
        return self.labels_styling._create_icon(*args, **kwargs)

    @property
    def fmeas(self):
        return self.safety_analysis.fmeas

    @fmeas.setter
    def fmeas(self, value):
        self.safety_analysis.fmeas = value

    def show_fmea_list(self):
        """Delegate to the safety analysis facade to display FMEA manager."""
        self.safety_analysis.show_fmea_list()

    def show_fmea_table(self, fmea=None, fmeda=False):
        """Delegate to safety analysis for rendering FMEA/FMeda tables."""
        return self.safety_analysis.show_fmea_table(fmea, fmeda)

    def show_fmeda_list(self):
        """Open the FMEDA document manager via the facade."""
        self.safety_analysis.show_fmeda_list()

        # --- Requirement Traceability Helpers used by reviews and matrix view ---
    def get_requirement_allocation_names(self, req_id):
        return self.requirements_manager.get_requirement_allocation_names(req_id)

    def get_requirement_goal_names(self, req_id):
        return self.requirements_manager.get_requirement_goal_names(req_id)

    def format_requirement(self, req, include_id=True):
        """Return a formatted requirement string without empty ASIL/CAL fields."""
        return self.requirements_manager.format_requirement(req, include_id)

    def format_requirement_with_trace(self, req):
        return self.requirements_manager.format_requirement_with_trace(req)

    def build_requirement_diff_html(self, review):
        return self.reporting_export.build_requirement_diff_html(review)

    def generate_recommendations_for_top_event(self, node):
        return self.safety_analysis.generate_recommendations_for_top_event(node)

    def back_all_pages(self):
        return self.nav_input.back_all_pages()

    def move_top_event_up(self):
        return self.safety_analysis.move_top_event_up()

    def move_top_event_down(self):
        return self.safety_analysis.move_top_event_down()

    def get_top_level_nodes(self):
        return self.data_access_queries.get_top_level_nodes()

    def get_all_nodes_no_filter(self, node):
        return self.structure_tree_operations.get_all_nodes_no_filter(node)

    def derive_requirements_for_event(self, event):
        return self.safety_analysis.derive_requirements_for_event(event)

    def get_combined_safety_requirements(self, node):
        return self.fta_app.get_combined_safety_requirements(self, node)

    def get_top_event(self, node):
        return self.safety_analysis.get_top_event(node)

    def aggregate_safety_requirements(self, node, all_nodes):
        return self.fta_app.aggregate_safety_requirements(self, node, all_nodes)

    def generate_top_event_summary(self, top_event):
        return self.safety_analysis.generate_top_event_summary(top_event)

    def get_all_nodes(self, node=None):
        return self.structure_tree_operations.get_all_nodes(node)

    def get_all_nodes_table(self, root_node):
        return self.structure_tree_operations.get_all_nodes_table(root_node)

    def get_all_nodes_in_model(self):
        return self.structure_tree_operations.get_all_nodes_in_model()

    def get_all_basic_events(self):
        return self.safety_analysis.get_all_basic_events()

    def get_all_gates(self):
        return self.safety_analysis.get_all_gates()

    def metric_to_text(self, metric_type, value):
        return self.probability_reliability.metric_to_text(metric_type, value)

    def assurance_level_text(self, level):
        return self.probability_reliability.assurance_level_text(level)

    def calculate_cut_sets(self, node):
        return self.safety_analysis.calculate_cut_sets(node)

    def build_hierarchical_argumentation(self, node, indent=0):
        return self.fta_app.build_hierarchical_argumentation(self, node, indent)

    def build_hierarchical_argumentation_common(self, node, indent=0, described=None):
        return self.fta_app.build_hierarchical_argumentation_common(self, node, indent, described)

    def build_page_argumentation(self, page_node):
        return self.fta_app.build_page_argumentation(self, page_node)

    def build_unified_recommendation_table(self):
        return self.reporting_export.build_unified_recommendation_table()

    def build_dynamic_recommendations_table(self):
        return self.reporting_export.build_dynamic_recommendations_table()

    def build_base_events_table_html(self):
        return self.reporting_export.build_base_events_table_html()

    def get_extra_recommendations_list(self, description, level):
        return self.data_access_queries.get_extra_recommendations_list(description, level)

    def get_extra_recommendations_from_level(self, description, level):
        return self.data_access_queries.get_extra_recommendations_from_level(description, level)

    def get_recommendation_from_description(self, description, level):
        return self.data_access_queries.get_recommendation_from_description(description, level)

    def build_argumentation(self, node):
        return self.fta_app.build_argumentation(self, node)

    def auto_create_argumentation(self, node, suppress_top_event_recommendations=False):
        return self.fta_app.auto_create_argumentation(self, node, suppress_top_event_recommendations)

    def analyze_common_causes(self, node):
        return self.probability_reliability.analyze_common_causes(node)

    def build_text_report(self, node, indent=0):
        return self.reporting_export.build_text_report(node, indent)

    def all_children_are_base_events(self, node):
        return self.safety_analysis.all_children_are_base_events(node)

    def build_simplified_fta_model(self, top_event):
        return self.safety_analysis.build_simplified_fta_model(top_event)

    @staticmethod
    def auto_generate_fta_diagram(fta_model, output_path):
        return FTASubApp.auto_generate_fta_diagram(fta_model, output_path)
        
    def find_node_by_id_all(self, unique_id):
        return self.structure_tree_operations.find_node_by_id_all(unique_id)

    def get_hazop_by_name(self, name):
        return self.safety_analysis.get_hazop_by_name(name)

    def get_hara_by_name(self, name):
        return self.safety_analysis.get_hara_by_name(name)

    def update_hara_statuses(self):
        return self.safety_analysis.update_hara_statuses()

    def update_fta_statuses(self):
        return self.safety_analysis.update_fta_statuses()

    def get_safety_goal_asil(self, sg_name):
        return self.safety_analysis.get_safety_goal_asil(sg_name)

    def get_hara_goal_asil(self, sg_name):
        return self.safety_analysis.get_hara_goal_asil(sg_name)

    def get_cyber_goal_cal(self, goal_id):
        return self.safety_analysis.get_cyber_goal_cal(goal_id)

    def get_top_event_safety_goals(self, node):
        return self.safety_analysis.get_top_event_safety_goals(node)

    def get_safety_goals_for_malfunctions(self, malfunctions: list[str]) -> list[str]:
        return self.safety_analysis.get_safety_goals_for_malfunctions(malfunctions)

    def is_malfunction_used(self, name: str) -> bool:
        return self.safety_analysis.is_malfunction_used(name)

    def add_malfunction(self, name: str) -> None:
        return self.safety_analysis.add_malfunction(name)

    def add_fault(self, name: str) -> None:
        return self.safety_analysis.add_fault(name)

    def add_failure(self, name: str) -> None:
        return self.safety_analysis.add_failure(name)

    def add_hazard(self, name: str, severity: int | str = 1) -> None:
        return self.safety_analysis.add_hazard(name, severity)

    def add_triggering_condition(self, name: str) -> None:
        return self.safety_analysis.add_triggering_condition(name)

    def delete_triggering_condition(self, name: str) -> None:
        return self.safety_analysis.delete_triggering_condition(name)

    def add_functional_insufficiency(self, name: str) -> None:
        return self.safety_analysis.add_functional_insufficiency(name)

    def delete_functional_insufficiency(self, name: str) -> None:
        return self.safety_analysis.delete_functional_insufficiency(name)


    def _update_shared_product_goals(self):
        events = self.top_events + getattr(self, "cta_events", []) + getattr(self, "paa_events", [])
        self.shared_product_goals = self.product_goal_manager.update_shared_product_goals(
            events, getattr(self, "shared_product_goals", {})
        )


    def update_hazard_severity(self, hazard: str, severity: int | str) -> None:
        return self.safety_analysis.update_hazard_severity(hazard, severity)


    def calculate_fmeda_metrics(self, events):
        """Delegate FMEDA metric calculation to the safety analysis facade."""
        return self.safety_analysis.calculate_fmeda_metrics(events)

    def compute_fmeda_metrics(self, events):
        """Delegate detailed FMEDA metric computation to the facade."""
        return self.safety_analysis.compute_fmeda_metrics(events)

    def sync_hara_to_safety_goals(self):
        """Synchronise HARA results with safety goals via the risk sub-app."""
        return self.risk_app.sync_hara_to_safety_goals(self)

    def sync_cyber_risk_to_goals(self):
        return self.probability_reliability.sync_cyber_risk_to_goals()

    def add_top_level_event(self):
        return self.safety_analysis.add_top_level_event()

    def _build_probability_frame(self, parent, title: str, levels: range, values: dict, row: int, dialog_font):
        return self.probability_reliability._build_probability_frame(parent, title, levels, values, row, dialog_font)

    def edit_project_properties(self) -> None:
        """Open the project properties dialog."""
        ProjectPropertiesDialog(self).show()

    def create_diagram_image(self):  # pragma: no cover - delegation
        return self.diagram_renderer.create_diagram_image()

    def get_page_nodes(self, node):
        return self.data_access_queries.get_page_nodes(node)

    def capture_page_diagram(self, page_node):  # pragma: no cover - delegation
        return self.diagram_renderer.capture_page_diagram(page_node)

    def capture_event_diagram(self, *args, **kwargs):  # pragma: no cover - delegation
        return self.diagram_renderer.capture_event_diagram(*args, **kwargs)

    def capture_gsn_diagram(self, diagram):
        return self.diagram_renderer.capture_gsn_diagram(diagram)

    def capture_sysml_diagram(self, diagram):
        return self.diagram_renderer.capture_sysml_diagram(diagram)

    def capture_cbn_diagram(self, doc):
        return self.diagram_renderer.capture_cbn_diagram(doc)
    
    def draw_subtree_with_filter(self, canvas, root_event, visible_nodes):
        return self.diagram_renderer.draw_subtree_with_filter(canvas, root_event, visible_nodes)

    def draw_subtree(self, canvas, root_event):
        return self.diagram_renderer.draw_subtree(canvas, root_event)

    def draw_connections_subtree(self, canvas, node, drawn_ids):
        return self.diagram_renderer.draw_connections_subtree(canvas, node, drawn_ids)

    def draw_node_on_canvas_pdf(self, canvas, node):
        return self.diagram_renderer.draw_node_on_canvas_pdf(canvas, node)

    def rename_selected_tree_item(self):
        self.tree_app.rename_selected_tree_item(self)

    def save_diagram_png(self):  # pragma: no cover - delegation
        return self.diagram_renderer.save_diagram_png()

    def on_treeview_click(self, event):
        return self.nav_input.on_treeview_click(event)

    def on_analysis_tree_double_click(self, event):
        return self.nav_input.on_analysis_tree_double_click(event)

    def on_analysis_tree_right_click(self, event):
        return self.nav_input.on_analysis_tree_right_click(event)

    def on_analysis_tree_select(self, _event):
        return self.nav_input.on_analysis_tree_select(_event)

    def on_tool_list_double_click(self, event):
        return self.nav_input.on_tool_list_double_click(event)

    def _on_toolbox_change(self) -> None:
        self.governance_manager._on_toolbox_change()

    def apply_governance_rules(self) -> None:
        """Apply governance rules and refresh related UI elements."""
        self.governance_manager.apply_governance_rules()

    def refresh_tool_enablement(self) -> None:
        self.governance_manager.refresh_tool_enablement()

    def update_lifecycle_cb(self) -> None:
        self.governance_manager.update_lifecycle_cb()

    def _export_toolbox_dict(self) -> dict:
        toolbox = getattr(self, "safety_mgmt_toolbox", None)
        if toolbox is None:
            toolbox = SafetyManagementToolbox()
            self.governance_manager.attach_toolbox(toolbox)
            self.safety_mgmt_toolbox = toolbox
        return toolbox.to_dict()

    def on_lifecycle_selected(self, _event=None) -> None:
        phase = self.lifecycle_var.get()
        gm = getattr(self, "governance_manager", None)
        if gm is None:
            gm = GovernanceManager(self)
            self.governance_manager = gm
            gm.attach_toolbox(getattr(self, "safety_mgmt_toolbox", None))
        gm.on_lifecycle_selected(phase)


    def enable_process_area(self, area: str) -> None:  # pragma: no cover - delegation
        return self.validation_consistency.enable_process_area(area)

    def enable_work_product(self, name: str, *, refresh: bool = True) -> None:  # pragma: no cover - delegation
        return self.validation_consistency.enable_work_product(name, refresh=refresh)

    def can_remove_work_product(self, name: str) -> bool:  # pragma: no cover - delegation
        return self.validation_consistency.can_remove_work_product(name)

    def disable_work_product(self, name: str, *, force: bool = False, refresh: bool = True) -> bool:  # pragma: no cover - delegation
        return self.validation_consistency.disable_work_product(name, force=force, refresh=refresh)

    def open_work_product(self, name: str) -> None:
        """Open a diagram or analysis work product within the application."""
        wp = next(
            (wp for wp, info in self.WORK_PRODUCT_INFO.items() if info[1] == name or wp == name),
            None,
        )
        global_enabled = getattr(self, "enabled_work_products", set())
        smt = getattr(self, "safety_mgmt_toolbox", None)
        if smt and getattr(smt, "work_products", None):
            phase_enabled = smt.enabled_products()
        else:
            phase_enabled = global_enabled
        if wp and wp not in (global_enabled & phase_enabled):
            return
        action = self.tool_actions.get(name)
        if callable(action):
            action()
            return

        for diag in self.arch_diagrams:
            if getattr(diag, "name", "") == name or getattr(diag, "diag_id", "") == name:
                self.window_controllers.open_arch_window(diag.diag_id)
                return

        for idx, diag in enumerate(self.management_diagrams):
            if getattr(diag, "name", "") == name or getattr(diag, "diag_id", "") == name:
                self.open_windows_features.open_management_window(idx)
                return

        for diag in getattr(self, "all_gsn_diagrams", []):
            if getattr(diag.root, "user_name", "") == name or getattr(diag, "diag_id", "") == name:
                self.window_controllers.open_gsn_diagram(diag)
                return


    # ----------------------------------------------------------------------
    # NEVER DELETE OR TOUCH THIS: helper keeps the value column synced with
    # the Properties tab width. Removing this breaks property display.
    # ----------------------------------------------------------------------


    def on_ctrl_mousewheel(self, event):
        return self.nav_input.on_ctrl_mousewheel(event)

    def new_model(self):
        self.project_manager.new_model()

    def compute_occurrence_counts(self):
        counts = {}
        visited = set()

        if self.root_node is None:
            return counts

        def rec(node):
            if node.unique_id in visited:
                counts[node.unique_id] += 1
            else:
                visited.add(node.unique_id)
                counts[node.unique_id] = 1
            for child in node.children:
                rec(child)

        rec(self.root_node)
        return counts

    def get_node_fill_color(self, node, mode: str | None = None):
        """Return the fill color for *node* based on analysis mode.

        Parameters
        ----------
        node: FaultTreeNode | None
            Unused but kept for API compatibility.
        mode: str | None
            Explicit diagram mode to use.  Falls back to the currently
            focused canvas' ``diagram_mode`` when ``None``.
        """

        diagram_mode = mode or getattr(getattr(self, "canvas", None), "diagram_mode", "FTA")
        if diagram_mode == "CTA":
            return "#EE82EE"
        if diagram_mode == "PAA":
            return "#40E0D0"
        return "#FAD7A0"

    def on_right_mouse_press(self, event):
        return self.nav_input.on_right_mouse_press(event)

    def on_right_mouse_drag(self, event):
        return self.nav_input.on_right_mouse_drag(event)

    def on_right_mouse_release(self, event):
        return self.nav_input.on_right_mouse_release(event)

    def show_context_menu(self, event):
        return self.nav_input.show_context_menu(event)

    def on_canvas_click(self, event):
        return self.nav_input.on_canvas_click(event)

    def on_canvas_double_click(self, event):
        return self.nav_input.on_canvas_double_click(event)

    def on_canvas_drag(self, event):
        return self.nav_input.on_canvas_drag(event)

    def on_canvas_release(self, event):
        return self.nav_input.on_canvas_release(event)

    def move_subtree(self, node, dx, dy):
        return self.structure_tree_operations.move_subtree(node, dx, dy)

    def zoom_in(self):  # pragma: no cover - delegation
        return self.diagram_renderer.zoom_in()

    def zoom_out(self):  # pragma: no cover - delegation
        return self.diagram_renderer.zoom_out()


    # ------------------------------------------------------------------
    # Explorer panel show/hide helpers

    def auto_arrange(self):
        if self.root_node is None:
            return
        horizontal_gap = 150
        vertical_gap = 100
        next_y = [100]
        def layout(node, depth):
            node.x = depth * horizontal_gap + 100
            if not node.children:
                node.y = next_y[0]
                next_y[0] += vertical_gap
            else:
                for child in node.children:
                    layout(child, depth+1)
                node.y = (node.children[0].y + node.children[-1].y) / 2
        layout(self.root_node, 0)
        # --- Center the layout horizontally on the canvas ---
        all_nodes = self.get_all_nodes(self.root_node)
        if all_nodes:
            min_x = min(n.x for n in all_nodes)
            max_x = max(n.x for n in all_nodes)
            canvas_width = self.canvas.winfo_width()
            if canvas_width < 10:
                canvas_width = 800
            diagram_width = max_x - min_x
            offset = (canvas_width / self.zoom - diagram_width) / 2 - min_x
            for n in all_nodes:
                n.x += offset
        self.update_views()


    def get_all_triggering_conditions(self):
        return self.data_access_queries.get_all_triggering_conditions()

    def get_all_functional_insufficiencies(self):
        return self.data_access_queries.get_all_functional_insufficiencies()

    def get_all_scenario_names(self):
        return self.data_access_queries.get_all_scenario_names()

    def get_validation_targets_for_odd(self, element_name):
        """Return product goals linked to scenarios using ``element_name``.

        The search traverses scenario libraries, HAZOP documents and risk
        assessment entries to locate safety goals whose top events contain
        validation targets. The returned list contains the matching top event
        nodes so their validation data can be displayed.
        """
        scenarios = set()
        for lib in self.scenario_libraries:
            for sc in lib.get("scenarios", []):
                if isinstance(sc, dict):
                    name = sc.get("name", "")
                    scenery = sc.get("scenery", "")
                    desc = sc.get("description", "")
                else:
                    name = sc
                    scenery = ""
                    desc = ""
                elems = {e.strip() for e in str(scenery).split(",") if e}
                if desc:
                    elems.update(re.findall(r"\[\[(.+?)\]\]", str(desc)))
                if element_name and name and element_name in elems:
                    scenarios.add(name)

        if not scenarios:
            return []

        hazop_scenarios = set()
        for doc in self.hazop_docs:
            for entry in doc.entries:
                if getattr(entry, "scenario", "") in scenarios:
                    hazop_scenarios.add(entry.scenario)

        if not hazop_scenarios:
            return []

        goals = []
        seen = set()
        for doc in self.hara_docs:
            for entry in doc.entries:
                if getattr(entry, "scenario", "") in hazop_scenarios:
                    sg_name = getattr(entry, "safety_goal", "")
                    for te in self.top_events:
                        name = te.safety_goal_description or (
                            te.user_name or f"SG {te.unique_id}"
                        )
                        if name == sg_name and sg_name not in seen:
                            goals.append(te)
                            seen.add(sg_name)
        return goals

    def get_scenario_exposure(self, name: str) -> int:
        return self.data_access_queries.get_scenario_exposure(name)

    def get_all_scenery_names(self):
        return self.data_access_queries.get_all_scenery_names()


    def get_all_function_names(self):
        return self.data_access_queries.get_all_function_names()

    def get_all_action_names(self):
        return self.data_access_queries.get_all_action_names()

    def get_all_action_labels(self) -> list[str]:
        return self.data_access_queries.get_all_action_labels()

    def get_use_case_for_function(self, func: str) -> str:
        return self.data_access_queries.get_use_case_for_function(func)

    def get_all_component_names(self):
        return self.data_access_queries.get_all_component_names()

    def get_all_part_names(self) -> list[str]:
        return self.data_access_queries.get_all_part_names()

    def get_all_malfunction_names(self):
        return self.data_access_queries.get_all_malfunction_names()

    def get_hazards_for_malfunction(self, malfunction: str, hazop_names=None) -> list[str]:
        """Return hazards linked to the malfunction in the given HAZOPs."""
        hazards: list[str] = []
        names = hazop_names or [d.name for d in self.hazop_docs]
        for hz_name in names:
            doc = self.get_hazop_by_name(hz_name)
            if not doc:
                continue
            for entry in doc.entries:
                if entry.malfunction == malfunction:
                    h = getattr(entry, "hazard", "").strip()
                    if h and h not in hazards:
                        hazards.append(h)
        return hazards

    def update_odd_elements(self):
        return self.safety_analysis.update_odd_elements()

    def update_hazard_list(self):
        return self.safety_analysis.update_hazard_list()

    def update_failure_list(self):
        return self.safety_analysis.update_failure_list()

    def update_triggering_condition_list(self):
        return self.safety_analysis.update_triggering_condition_list()

    def update_functional_insufficiency_list(self):
        return self.safety_analysis.update_functional_insufficiency_list()

    def get_entry_field(self, entry, field, default=""):
        return self.data_access_queries.get_entry_field(entry, field, default)

    def get_all_failure_modes(self):
        return self.safety_analysis.get_all_failure_modes()

    def get_all_fmea_entries(self):
        return self.safety_analysis.get_all_fmea_entries()

    def get_non_basic_failure_modes(self):
        return self.safety_analysis.get_non_basic_failure_modes()

    def get_available_failure_modes_for_gates(self, current_gate=None):
        return self.safety_analysis.get_available_failure_modes_for_gates(current_gate)

    def get_failure_mode_node(self, node):
        return self.safety_analysis.get_failure_mode_node(node)

    def get_component_name_for_node(self, node):
        return self.safety_analysis.get_component_name_for_node(node)

    def get_failure_modes_for_malfunction(self, malfunction: str) -> list[str]:
        return self.safety_analysis.get_failure_modes_for_malfunction(malfunction)

    def get_faults_for_failure_mode(self, failure_mode_node) -> list[str]:
        return self.safety_analysis.get_faults_for_failure_mode(failure_mode_node)

    def get_fit_for_fault(self, fault_name: str) -> float:
        return self.safety_analysis.get_fit_for_fault(fault_name)

    def update_views(self):
        """Refresh project views via the dedicated :class:`ViewUpdater`."""
        self.view_updater.update_views()

    def update_basic_event_probabilities(self):
        return self.safety_analysis.update_basic_event_probabilities()

    def validate_float(self, value):
        """Return ``True`` if ``value`` resembles a float.

        This validator is tolerant of scientific-notation inputs that are
        entered incrementally (e.g. ``"1e"`` or ``"1e-"``) to keep the entry
        widget from rejecting keystrokes during editing.
        """

        if value in ("", "-", "+", ".", "-.", "+.", "e", "E", "e-", "e+", "E-", "E+"):
            return True
        try:
            float(value)
            return True
        except ValueError:
            lower = value.lower()
            if lower.endswith("e"):
                try:
                    float(lower[:-1])
                    return True
                except ValueError:
                    return False
            if lower.endswith(("e-", "e+")):
                try:
                    float(lower[:-2])
                    return True
                except ValueError:
                    return False
            return False

    def compute_failure_prob(self, node, failure_mode_ref=None, formula=None):
        return self.probability_reliability.compute_failure_prob(node, failure_mode_ref=failure_mode_ref, formula=formula)


    def propagate_failure_mode_attributes(self, fm_node):
        """Update basic events referencing ``fm_node`` and recompute probability."""
        return self.fmeda_manager.propagate_failure_mode_attributes(fm_node)


    def refresh_model(self):
        return self.safety_analysis.refresh_model()

    def refresh_all(self):
        return self.safety_analysis.refresh_all()

    def insert_node_in_tree(self, parent_item, node):
        return self.structure_tree_operations.insert_node_in_tree(parent_item, node)

    def redraw_canvas(self):
        return self.diagram_renderer.redraw_canvas()

    def create_diagram_image_without_grid(self):
        return self.diagram_renderer.create_diagram_image_without_grid()

    def draw_connections(self, node, drawn_ids=set()):
        return self.diagram_renderer.draw_connections(node, drawn_ids)

    def draw_node(self, node):
        return self.diagram_renderer.draw_node(node)

    def find_node_by_id(self, node, unique_id, visited=None):
        return self.structure_tree_operations.find_node_by_id(node, unique_id, visited)

    def is_descendant(self, node, possible_ancestor):
        return self.structure_tree_operations.is_descendant(node, possible_ancestor)

    def add_node_of_type(self, event_type):
        """Delegate creation of a node of ``event_type`` to model helper."""
        return _add_node_of_type(self, event_type)

    def add_basic_event_from_fmea(self):
        self.push_undo_state()
        events = list(self.fmea_entries)
        for doc in self.fmeas:
            events.extend(doc.get("entries", []))
        for doc in self.fmedas:
            events.extend(doc.get("entries", []))
        if not events:
            messagebox.showinfo("No Failure Modes", "No FMEA or FMEDA failure modes available.")
            return
        dialog = SelectBaseEventDialog(self.root, events)
        selected = dialog.selected
        if not selected:
            return
        if self.selected_node:
            parent_node = self.selected_node
            if not parent_node.is_primary_instance:
                messagebox.showwarning("Invalid Operation", "Cannot add to a clone node. Select the original.")
                return
        else:
            sel = self.analysis_tree.selection()
            if not sel:
                messagebox.showwarning("No selection", "Select a parent node to paste into.")
                return
            try:
                node_id = int(self.analysis_tree.item(sel[0], "tags")[0])
            except (IndexError, ValueError):
                messagebox.showwarning("No selection", "Select a parent node from the tree.")
                return
            parent_node = self.find_node_by_id_all(node_id)
        if parent_node.node_type.upper() in ["CONFIDENCE LEVEL", "ROBUSTNESS SCORE", "BASIC EVENT"]:
            messagebox.showwarning("Invalid", "Base events cannot have children.")
            return
        FaultTreeNode.add_basic_event_from_fmea(parent_node, selected)
        self.update_views()


    def remove_node(self):
        return self.structure_tree_operations.remove_node()

    def remove_connection(self, node):
        return self.structure_tree_operations.remove_connection(node)

    def delete_node_and_subtree(self, node):
        return self.structure_tree_operations.delete_node_and_subtree(node)

    # ------------------------------------------------------------------
    # Helpers for malfunctions and failure modes
    # ------------------------------------------------------------------
    def create_top_event_for_malfunction(self, name: str) -> None:
        return self.top_event_workflows.create_top_event_for_malfunction(name)

    def delete_top_events_for_malfunction(self, name: str) -> None:
        return self.safety_analysis.delete_top_events_for_malfunction(name)

    def add_gate_from_failure_mode(self):
        return self.top_event_workflows.add_gate_from_failure_mode()

    def add_fault_event(self):
        return self.safety_analysis.add_fault_event()

    def calculate_overall(self):
        return self.probability_reliability.calculate_overall()

    def calculate_pmfh(self):
        return self.probability_reliability.calculate_pmfh()

    def show_requirements_matrix(self):
        """Display a matrix table of requirements vs. basic events."""
        self.update_requirement_statuses()
        basic_events = [n for n in self.get_all_nodes(self.root_node)
                        if n.node_type.upper() == "BASIC EVENT"]
        reqs = list(global_requirements.values())
        reqs.sort(key=lambda r: r.get("req_type", ""))

        win = tk.Toplevel(self.root)
        win.title("Requirements Matrix")

        columns = [
            "Req ID",
            "ASIL",
            "CAL",
            "Type",
            "Status",
            "Parent",
            "Text",
        ] + [be.user_name or f"BE {be.unique_id}" for be in basic_events]
        tree = ttk.Treeview(win, columns=columns, show="headings")
        for col in columns:
            tree.heading(col, text=col)
            tree.column(col, width=120 if col not in ["Text"] else 300, anchor="center")
        tree.pack(fill=tk.BOTH, expand=True)


        for req in reqs:
            row = [
                req.get("id", ""),
                req.get("asil", ""),
                req.get("cal", ""),
                req.get("req_type", ""),
                req.get("status", "draft"),
                req.get("parent_id", ""),
                req.get("text", ""),
            ]
            for be in basic_events:
                linked = any(r.get("id") == req.get("id") for r in getattr(be, "safety_requirements", []))
                row.append("X" if linked else "")
            tree.insert("", "end", values=row)

        # Show allocation and safety goal traceability below the table
        frame = tk.Frame(win)
        frame.pack(fill=tk.BOTH, expand=True)
        vbar = ttk.Scrollbar(frame, orient="vertical")
        text = tk.Text(frame, wrap="word", yscrollcommand=vbar.set, height=8)
        text.tag_configure("added", foreground="blue")
        text.tag_configure("removed", foreground="red")
        vbar.config(command=text.yview)
        text.pack(side=tk.LEFT, fill=tk.BOTH, expand=True)
        vbar.pack(side=tk.RIGHT, fill=tk.Y)

        base_data = self.versions[-1]["data"] if self.versions else None

        def alloc_from_data(req_id):
            if not base_data:
                return ""
            names = []
            def traverse(d):
                if any(r.get("id") == req_id for r in d.get("safety_requirements", [])):
                    names.append(d.get("user_name") or f"Node {d.get('unique_id')}")
                for ch in d.get("children", []):
                    traverse(ch)
            for t in base_data.get("top_events", []):
                traverse(t)
            for fmea in base_data.get("fmeas", []):
                for e in fmea.get("entries", []):
                    if any(r.get("id") == req_id for r in e.get("safety_requirements", [])):
                        name = e.get("description") or e.get("user_name", f"BE {e.get('unique_id','')}")
                        names.append(f"{fmea['name']}:{name}")
            return ", ".join(names)

        def goals_from_data(req_id):
            if not base_data:
                return ""
            nodes = []
            def gather(n):
                nodes.append(n)
                for ch in n.get("children", []):
                    gather(ch)
            for t in base_data.get("top_events", []):
                gather(t)
            id_map = {n["unique_id"]: n for n in nodes}
            def collect_goal_names(nd, acc):
                if nd.get("node_type", "").upper() == "TOP EVENT":
                    acc.add(nd.get("safety_goal_description") or nd.get("user_name") or f"SG {nd.get('unique_id')}")
                for p in nd.get("parents", []):
                    pid = p.get("unique_id")
                    if pid and pid in id_map:
                        collect_goal_names(id_map[pid], acc)
            goals = set()
            for n in nodes:
                if any(r.get("id") == req_id for r in n.get("safety_requirements", [])):
                    collect_goal_names(n, goals)
            for fmea in base_data.get("fmeas", []):
                for e in fmea.get("entries", []):
                    if any(r.get("id") == req_id for r in e.get("safety_requirements", [])):
                        parents = e.get("parents", [])
                        if parents:
                            pid = parents[0].get("unique_id")
                            if pid and pid in id_map:
                                collect_goal_names(id_map[pid], goals)
            return ", ".join(sorted(goals))

        import difflib

        def insert_diff(widget, old, new):
            matcher = difflib.SequenceMatcher(None, old, new)
            for tag, i1, i2, j1, j2 in matcher.get_opcodes():
                if tag == "equal":
                    widget.insert(tk.END, new[j1:j2])
                elif tag == "delete":
                    widget.insert(tk.END, old[i1:i2], "removed")
                elif tag == "insert":
                    widget.insert(tk.END, new[j1:j2], "added")
                elif tag == "replace":
                    widget.insert(tk.END, old[i1:i2], "removed")
                    widget.insert(tk.END, new[j1:j2], "added")

        def insert_list_diff(widget, old, new):
            old_items = [s.strip() for s in old.split(',') if s.strip()]
            new_items = [s.strip() for s in new.split(',') if s.strip()]
            old_set = set(old_items)
            new_set = set(new_items)
            first = True
            for item in new_items:
                if not first:
                    widget.insert(tk.END, ", ")
                first = False
                if item not in old_set:
                    widget.insert(tk.END, item, "added")
                else:
                    widget.insert(tk.END, item)
            for item in old_items:
                if item not in new_set:
                    if not first:
                        widget.insert(tk.END, ", ")
                    first = False
                    widget.insert(tk.END, item, "removed")

        for req in reqs:
            rid = req.get("id")
            alloc = ", ".join(self.get_requirement_allocation_names(rid))
            goals = ", ".join(self.get_requirement_goal_names(rid))
            text.insert(tk.END, f"[{rid}] {req.get('text','')}\n")
            text.insert(tk.END, "  Allocated to: ")
            if base_data:
                insert_list_diff(text, alloc_from_data(rid), alloc)
            else:
                text.insert(tk.END, alloc)
            text.insert(tk.END, "\n  Safety Goals: ")
            if base_data:
                insert_diff(text, goals_from_data(rid), goals)
            else:
                text.insert(tk.END, goals)
            text.insert(tk.END, "\n\n")

        tk.Button(win, text="Open Requirements Editor", command=self.show_requirements_editor).pack(pady=5)

    def show_item_definition_editor(self):
        """Open editor for item description and assumptions."""
        if hasattr(self, "_item_def_tab") and self._item_def_tab.winfo_exists():
            self.doc_nb.select(self._item_def_tab)
            return
        self._item_def_tab = self.lifecycle_ui._new_tab("Item Definition")
        win = self._item_def_tab
        ttk.Label(win, text="Item Description:").pack(anchor="w")
        self._item_desc_text = tk.Text(win, height=8, wrap="word")
        self._item_desc_text.pack(fill=tk.BOTH, expand=True, padx=5, pady=5)
        ttk.Label(win, text="Assumptions:").pack(anchor="w")
        self._item_assum_text = tk.Text(win, height=8, wrap="word")
        self._item_assum_text.pack(fill=tk.BOTH, expand=True, padx=5, pady=5)
        self._item_desc_text.insert("1.0", self.item_definition.get("description", ""))
        self._item_assum_text.insert("1.0", self.item_definition.get("assumptions", ""))

        def save():
            self.item_definition["description"] = self._item_desc_text.get("1.0", "end").strip()
            self.item_definition["assumptions"] = self._item_assum_text.get("1.0", "end").strip()

        ttk.Button(win, text="Save", command=save).pack(anchor="e", padx=5, pady=5)

    def show_safety_concept_editor(self):
        """Open editor for safety & security concept descriptions and assumptions."""
        if hasattr(self, "_safety_concept_tab") and self._safety_concept_tab.winfo_exists():
            self.doc_nb.select(self._safety_concept_tab)
            return
        self._safety_concept_tab = self.lifecycle_ui._new_tab("Safety & Security Concept")
        win = self._safety_concept_tab
        ttk.Label(
            win,
            text="Functional & Cybersecurity Concept Description and Assumptions:",
        ).pack(anchor="w")
        f_frame = ttk.Frame(win)
        f_frame.pack(fill=tk.BOTH, expand=True, padx=5, pady=5)
        self._fsc_text = tk.Text(f_frame, height=8, wrap="word")
        f_scroll = ttk.Scrollbar(f_frame, orient=tk.VERTICAL, command=self._fsc_text.yview)
        self._fsc_text.configure(yscrollcommand=f_scroll.set)
        self._fsc_text.pack(side=tk.LEFT, fill=tk.BOTH, expand=True)
        f_scroll.pack(side=tk.RIGHT, fill=tk.Y)

        ttk.Label(
            win,
            text="Technical & Cybersecurity Concept Description & Assumptions:",
        ).pack(anchor="w")
        t_frame = ttk.Frame(win)
        t_frame.pack(fill=tk.BOTH, expand=True, padx=5, pady=5)
        self._tsc_text = tk.Text(t_frame, height=8, wrap="word")
        t_scroll = ttk.Scrollbar(t_frame, orient=tk.VERTICAL, command=self._tsc_text.yview)
        self._tsc_text.configure(yscrollcommand=t_scroll.set)
        self._tsc_text.pack(side=tk.LEFT, fill=tk.BOTH, expand=True)
        t_scroll.pack(side=tk.RIGHT, fill=tk.Y)
        c_frame = ttk.Frame(win)
        c_frame.pack(fill=tk.BOTH, expand=True, padx=5, pady=5)
        self._csc_text = tk.Text(c_frame, height=8, wrap="word")
        c_scroll = ttk.Scrollbar(c_frame, orient=tk.VERTICAL, command=self._csc_text.yview)
        self._csc_text.configure(yscrollcommand=c_scroll.set)
        self._csc_text.pack(side=tk.LEFT, fill=tk.BOTH, expand=True)
        c_scroll.pack(side=tk.RIGHT, fill=tk.Y)

        self._fsc_text.insert("1.0", self.safety_concept.get("functional", ""))
        self._tsc_text.insert("1.0", self.safety_concept.get("technical", ""))
        self._csc_text.insert("1.0", self.safety_concept.get("cybersecurity", ""))

        def save():
            self.safety_concept["functional"] = self._fsc_text.get("1.0", "end").strip()
            self.safety_concept["technical"] = self._tsc_text.get("1.0", "end").strip()
            self.safety_concept["cybersecurity"] = self._csc_text.get("1.0", "end").strip()

        ttk.Button(win, text="Save", command=save).pack(anchor="e", padx=5, pady=5)

    def show_requirements_editor(self):
        """Open an editor to manage global requirements."""
        import textwrap

        self.update_requirement_statuses()
        if hasattr(self, "_req_tab") and self._req_tab.winfo_exists():
            self.doc_nb.select(self._req_tab)
            return
        self._req_tab = self.lifecycle_ui._new_tab("Requirements")
        win = self._req_tab

        columns = ["ID", "ASIL", "CAL", "Type", "Status", "Parent", "Trace", "Links", "Text"]
        tree_frame = ttk.Frame(win)
        style = ttk.Style(tree_frame)
        style.configure("ReqEditor.Treeview", rowheight=20)
        tree = ttk.Treeview(
            tree_frame,
            columns=columns,
            show="headings",
            selectmode="browse",
            style="ReqEditor.Treeview",
        )
        tree.configure(height=10)
        vsb = ttk.Scrollbar(tree_frame, orient="vertical", command=tree.yview)
        hsb = ttk.Scrollbar(tree_frame, orient="horizontal", command=tree.xview)
        tree.configure(yscrollcommand=vsb.set, xscrollcommand=hsb.set)
        for col in columns:
            tree.heading(col, text=col)
            if col == "Text":
                width = 300
            elif col in ("Trace", "Links"):
                width = 200
            else:
                width = 120
            tree.column(col, width=width, anchor="center")
        tree.grid(row=0, column=0, sticky="nsew")
        vsb.grid(row=0, column=1, sticky="ns")
        hsb.grid(row=1, column=0, sticky="ew")
        tree_frame.grid_rowconfigure(0, weight=1)
        tree_frame.grid_columnconfigure(0, weight=1)

        def _get_requirement_allocations(rid: str) -> list[str]:
            repo = SysMLRepository.get_instance()
            names: list[str] = []
            for diag in repo.diagrams.values():
                dname = diag.name or diag.diag_id
                for obj in getattr(diag, "objects", []):
                    for r in obj.get("requirements", []):
                        if r.get("id") == rid:
                            oname = obj.get("properties", {}).get("name", obj.get("obj_type"))
                            names.append(f"{dname}:{oname}")
            return sorted(set(names))

        def refresh_tree():
            tree.delete(*tree.get_children())
            max_lines = 1
            for req in global_requirements.values():
                rid = req.get("id", "")
                trace = ", ".join(_get_requirement_allocations(rid))
                links = ", ".join(
                    f"{r.get('type')} {r.get('id')}" for r in req.get("relations", [])
                )
                text = textwrap.fill(req.get("text", ""), width=40)
                max_lines = max(max_lines, text.count("\n") + 1)
                tree.insert(
                    "",
                    "end",
                    iid=rid,
                    values=[
                        rid,
                        req.get("asil", ""),
                        req.get("cal", ""),
                        req.get("req_type", ""),
                        req.get("status", "draft"),
                        req.get("parent_id", ""),
                        trace,
                        links,
                        text,
                    ],
                )
            style.configure("ReqEditor.Treeview", rowheight=20 * max_lines)

        def add_req():
            dlg = ReqDialog(win, "Add Requirement")
            if dlg.result:
                global_requirements[dlg.result["id"]] = dlg.result
                refresh_tree()

        def edit_req():
            sel = tree.selection()
            if not sel:
                return
            rid = sel[0]
            dlg = ReqDialog(win, "Edit Requirement", global_requirements.get(rid))
            if dlg.result:
                global_requirements[rid].update(dlg.result)
                refresh_tree()

        def del_req():
            sel = tree.selection()
            if not sel:
                return
            rid = sel[0]
            if messagebox.askyesno("Delete", "Delete requirement?"):
                del global_requirements[rid]
                for n in self.get_all_nodes(self.root_node):
                    reqs = getattr(n, "safety_requirements", [])
                    n.safety_requirements = [r for r in reqs if r.get("id") != rid]
                for fmea in self.fmeas:
                    for e in fmea.get("entries", []):
                        reqs = e.get("safety_requirements", [])
                        e["safety_requirements"] = [r for r in reqs if r.get("id") != rid]
                refresh_tree()

        def link_to_diagram():
            sel = tree.selection()
            if not sel:
                return
            rid = sel[0]
            req = global_requirements.get(rid)
            if not req:
                return
            repo = SysMLRepository.get_instance()
            toolbox = getattr(self, "safety_mgmt_toolbox", None)
            can_trace = toolbox.can_trace if toolbox else (lambda a, b: True)
            req_wp = (
                toolbox.requirement_work_product(req.get("req_type", ""))
                if toolbox
                else ""
            )

            # Determine currently allocated diagram objects
            existing: set[tuple[str, int]] = set()
            for diag in repo.diagrams.values():
                for obj in getattr(diag, "objects", []):
                    if any(r.get("id") == rid for r in obj.get("requirements", [])):
                        existing.add((diag.diag_id, obj.get("obj_id")))

            dlg = DiagramElementDialog(win, repo, req_wp, can_trace, selected=list(existing))
            targets = set(getattr(dlg, "selection", []))
            if not targets and not existing:
                return

            # Add newly selected links
            for diag_id, obj_id in targets - existing:
                diag = repo.diagrams.get(diag_id)
                if not diag:
                    continue
                obj = next(
                    (o for o in getattr(diag, "objects", []) if o.get("obj_id") == obj_id),
                    None,
                )
                if not obj:
                    continue
                link_requirement_to_object(obj, rid, diag_id)
                repo.touch_diagram(diag_id)
                elem_id = obj.get("element_id")
                if elem_id:
                    repo.touch_element(elem_id)

            # Remove deselected links
            for diag_id, obj_id in existing - targets:
                diag = repo.diagrams.get(diag_id)
                if not diag:
                    continue
                obj = next(
                    (o for o in getattr(diag, "objects", []) if o.get("obj_id") == obj_id),
                    None,
                )
                if not obj:
                    continue
                unlink_requirement_from_object(obj, rid, diag_id)
                repo.touch_diagram(diag_id)
                elem_id = obj.get("element_id")
                if elem_id:
                    repo.touch_element(elem_id)

            refresh_tree()

        def link_requirement():
            sel = tree.selection()
            if not sel:
                return
            rid = sel[0]
            req = global_requirements.get(rid)
            if not req:
                return
            toolbox = getattr(self, "safety_mgmt_toolbox", None)
            dlg = _RequirementRelationDialog(win, req, toolbox)
            if not dlg.result:
                return
            relation, targets = dlg.result
            selected = set(targets)
            existing = {
                r.get("id")
                for r in req.get("relations", [])
                if r.get("type") == relation
            }
            for tid in selected - existing:
                link_requirements(rid, relation, tid)
            for tid in existing - selected:
                unlink_requirements(rid, relation, tid)
            refresh_tree()

        def save_csv():
            path = filedialog.asksaveasfilename(
                defaultextension=".csv", filetypes=[("CSV", "*.csv")]
            )
            if not path:
                return
            try:
                with open(path, "w", newline="") as fh:
                    writer = csv.writer(fh)
                    writer.writerow(columns)
                    for req in global_requirements.values():
                        rid = req.get("id", "")
                        trace = ", ".join(_get_requirement_allocations(rid))
                        links = ", ".join(
                            f"{r.get('type')} {r.get('id')}" for r in req.get("relations", [])
                        )
                        writer.writerow(
                            [
                                rid,
                                req.get("asil", ""),
                                req.get("cal", ""),
                                req.get("req_type", ""),
                                req.get("status", "draft"),
                                req.get("parent_id", ""),
                                trace,
                                links,
                                req.get("text", ""),
                            ]
                        )
                messagebox.showinfo(
                    "Requirements", f"Saved {len(global_requirements)} requirements to {path}"
                )
            except Exception as exc:
                messagebox.showerror("Requirements", f"Failed to save CSV:\n{exc}")

        if hasattr(tree, "bind"):
            try:
                menu = tk.Menu(tree, tearoff=False)
            except Exception:
                menu = None
            if menu:
                menu.add_command(label="Add", command=add_req)
                menu.add_command(label="Edit", command=edit_req)
                menu.add_command(label="Delete", command=del_req)
                menu.add_command(label="Link to Diagram...", command=link_to_diagram)
                menu.add_command(label="Link Requirement...", command=link_requirement)
                menu.add_command(label="Save CSV", command=save_csv)

                def _popup(event: tk.Event) -> None:
                    row = tree.identify_row(event.y)
                    if row:
                        tree.selection_set(row)
                        tree.focus(row)
                    try:
                        menu.tk_popup(event.x_root, event.y_root)
                    finally:
                        menu.grab_release()

                def _on_double(event: tk.Event) -> None:
                    row = tree.identify_row(event.y)
                    if row:
                        tree.selection_set(row)
                        tree.focus(row)
                        edit_req()

                tree.bind("<Button-3>", _popup)
                tree.bind("<Button-2>", _popup)
                tree.bind("<Control-Button-1>", _popup)
                tree.bind("<Double-1>", _on_double)
                tree.context_menu = menu

        btn = tk.Frame(win)
        btn.pack(fill=tk.X)
        tk.Button(btn, text="Add", command=add_req).pack(side=tk.LEFT)
        tk.Button(btn, text="Edit", command=edit_req).pack(side=tk.LEFT)
        tk.Button(btn, text="Delete", command=del_req).pack(side=tk.LEFT)
        tk.Button(btn, text="Save CSV", command=save_csv).pack(side=tk.LEFT)
        tk.Button(btn, text="Link to Diagram...", command=link_to_diagram).pack(side=tk.LEFT)
        tk.Button(btn, text="Link Requirement...", command=link_requirement).pack(side=tk.LEFT)
        tree_frame.pack(fill=tk.BOTH, expand=True)

        refresh_tree()

    def show_hazard_list(self):
        return self.safety_analysis.show_hazard_list()

    class SelectFailureModeDialog(simpledialog.Dialog):
        def __init__(self, parent, app, modes):
            self.app = app
            self.modes = modes
            self.selected = None
            super().__init__(parent, title="Select Failure Mode")

        def body(self, master):
            self.listbox = tk.Listbox(master, height=10, width=50)
            for m in self.modes:
                label = self.app.format_failure_mode_label(m)
                self.listbox.insert(tk.END, label)
            self.listbox.grid(row=0, column=0, padx=5, pady=5)
            return self.listbox

        def apply(self):
            sel = self.listbox.curselection()
            if sel:
                self.selected = self.modes[sel[0]]

    class SelectFaultDialog(simpledialog.Dialog):
        def __init__(self, parent, faults, allow_new=False):
            self.faults = faults
            self.allow_new = allow_new
            self.selected = None
            super().__init__(parent, title="Select Fault")

        def body(self, master):
            self.listbox = tk.Listbox(master, height=10, width=40)
            for f in self.faults:
                self.listbox.insert(tk.END, f)
            if self.allow_new:
                self.listbox.insert(tk.END, "<Create New Fault>")
            self.listbox.grid(row=0, column=0, padx=5, pady=5)
            return self.listbox

        def apply(self):
            sel = self.listbox.curselection()
            if sel:
                idx = sel[0]
                if self.allow_new and idx == len(self.faults):
                    self.selected = "NEW"
                else:
                    self.selected = self.faults[idx]

    class SelectSafetyGoalsDialog(simpledialog.Dialog):
        def __init__(self, parent, goals, initial=None):
            self.goals = goals
            self.initial = initial or []
            self.result = []
            super().__init__(parent, title="Select Safety Goals")

        def body(self, master):
            ttk.Label(master, text="Select violated safety goals:").pack(padx=5, pady=5)
            self.vars = {}
            for sg in self.goals:
                name = sg.user_name or sg.safety_goal_description or f"SG {sg.unique_id}"
                var = tk.BooleanVar(value=name in self.initial)
                self.vars[sg] = var
                ttk.Checkbutton(master, text=name, variable=var).pack(anchor="w", padx=5, pady=2)
            return master

        def apply(self):
            self.result = [sg for sg, var in self.vars.items() if var.get()]

    def _show_fmea_table_impl(self, fmea=None, fmeda=False):
        """Internal implementation for rendering FMEA/FMeda tables."""
        # Use failure modes defined on gates or within FMEA/FMEDA documents.
        # Do not include FTA base events as selectable failure modes.
        basic_events = self.get_non_basic_failure_modes()
        entries = self.fmea_entries if fmea is None else fmea['entries']
        title = f"FMEA Table - {fmea['name']}" if fmea else "FMEA Table"
        win = self.lifecycle_ui._new_tab(title)

        # give the table a nicer look similar to professional FMEA tools
        style = ttk.Style(self.root)
        try:
            style.theme_use("clam")
        except tk.TclError:
            pass
        apply_translucid_button_style(style)
        style.configure(
            "FMEA.Treeview",
            font=("Segoe UI", 10),
            rowheight=60,
            background="#ffffff",
            fieldbackground="#ffffff",
            foreground="black",
        )
        style.configure(
            "FMEA.Treeview.Heading",
            font=("Segoe UI", 10, "bold"),
            background="#b5bdc9",
            foreground="black",
            relief="raised",
        )
        style.map(
            "FMEA.Treeview.Heading",
            background=[("active", "#4a6ea9"), ("!active", "#b5bdc9")],
            foreground=[("active", "white"), ("!active", "black")],
        )

        columns = [
            "Component",
            "Parent",
            "Failure Mode",
            "Failure Effect",
            "Cause",
            "S",
            "O",
            "D",
            "RPN",
            "Requirements",
            "Malfunction",
        ]
        if fmeda:
            columns.extend([
                "Safety Goal",
                "FaultType",
                "Fraction",
                "FIT",
                "DiagCov",
                "Mechanism",
            ])
        columns.extend(["Created", "Author", "Modified", "ModifiedBy"])
        btn_frame = ttk.Frame(win)
        btn_frame.pack(side=tk.TOP, pady=2)
        add_btn = ttk.Button(btn_frame, text="Add Failure Mode")
        add_btn.pack(side=tk.LEFT, padx=2)
        remove_btn = ttk.Button(btn_frame, text="Remove from FMEA")
        remove_btn.pack(side=tk.LEFT, padx=2)
        del_btn = ttk.Button(btn_frame, text="Delete Selected")
        del_btn.pack(side=tk.LEFT, padx=2)
        comment_btn = ttk.Button(btn_frame, text="Comment")
        comment_btn.pack(side=tk.LEFT, padx=2)
        toolbox = getattr(self, "safety_mgmt_toolbox", None)
        if fmea and toolbox and toolbox.document_read_only("FMEA", fmea["name"]):
            for b in (add_btn, remove_btn, del_btn, comment_btn):
                b.state(["disabled"])
        if fmeda:
            def calculate_fmeda():
                if bom_var.get():
                    load_bom()
                else:
                    refresh_tree()
                metrics = self.compute_fmeda_metrics(entries)
                asil = metrics["asil"]
                dc = metrics["dc"]
                spfm_m = metrics["spfm_metric"]
                lpfm_m = metrics["lpfm_metric"]
                thresh = ASIL_TARGETS.get(asil, ASIL_TARGETS["QM"])
                ok_dc = dc >= thresh["dc"]
                ok_spf = spfm_m >= thresh["spfm"]
                ok_lpf = lpfm_m >= thresh["lpfm"]
                msg = (
                    f"Total FIT: {self.reliability_total_fit:.2f}\n"
                    f"DC: {dc:.2f} {'PASS' if ok_dc else 'FAIL'}\n"
                    f"SPFM: {spfm_m:.2f} {'PASS' if ok_spf else 'FAIL'}\n"
                    f"LPFM: {lpfm_m:.2f} {'PASS' if ok_lpf else 'FAIL'}\n"
                    f"ASIL {asil}"
                )
                messagebox.showinfo("FMEDA", msg)

            calc_btn = ttk.Button(btn_frame, text="Calculate FMEDA", command=calculate_fmeda)
            calc_btn.pack(side=tk.LEFT, padx=2)
            ttk.Label(btn_frame, text="BOM:").pack(side=tk.LEFT, padx=2)
            bom_var = tk.StringVar(value=fmea.get('bom', ''))
            bom_combo = ttk.Combobox(
                btn_frame,
                textvariable=bom_var,
                values=[ra.name for ra in self.reliability_analyses],
                state="readonly",
                width=20,
            )
            bom_combo.pack(side=tk.LEFT, padx=2)

            def add_component():
                dlg = tk.Toplevel(win)
                dlg.title("New Component")
                ttk.Label(dlg, text="Name").grid(row=0, column=0, padx=5, pady=5, sticky="e")
                name_var = tk.StringVar()
                ttk.Entry(dlg, textvariable=name_var).grid(row=0, column=1, padx=5, pady=5)
                ttk.Label(dlg, text="Type").grid(row=1, column=0, padx=5, pady=5, sticky="e")
                type_var = tk.StringVar(value="capacitor")
                type_cb = ttk.Combobox(
                    dlg,
                    textvariable=type_var,
                    values=list(COMPONENT_ATTR_TEMPLATES.keys()),
                    state="readonly",
                )
                type_cb.grid(row=1, column=1, padx=5, pady=5)
                ttk.Label(dlg, text="Quantity").grid(row=2, column=0, padx=5, pady=5, sticky="e")
                qty_var = tk.IntVar(value=1)
                ttk.Entry(dlg, textvariable=qty_var).grid(row=2, column=1, padx=5, pady=5)
                ttk.Label(dlg, text="Qualification").grid(row=3, column=0, padx=5, pady=5, sticky="e")
                qual_var = tk.StringVar(value="None")
                ttk.Combobox(dlg, textvariable=qual_var, values=QUALIFICATIONS, state="readonly").grid(row=3, column=1, padx=5, pady=5)
                passive_var = tk.BooleanVar(value=False)
                ttk.Checkbutton(dlg, text="Passive", variable=passive_var).grid(row=4, column=0, columnspan=2, pady=5)

                attr_frame = ttk.Frame(dlg)
                attr_frame.grid(row=5, column=0, columnspan=2)
                attr_vars = {}

                def refresh_attr_fields(*_):
                    for child in attr_frame.winfo_children():
                        child.destroy()
                    attr_vars.clear()
                    template = COMPONENT_ATTR_TEMPLATES.get(type_var.get(), {})
                    for i, (k, v) in enumerate(template.items()):
                        ttk.Label(attr_frame, text=k).grid(row=i, column=0, padx=5, pady=5, sticky="e")
                        if isinstance(v, list):
                            var = tk.StringVar(value=v[0])
                            ttk.Combobox(attr_frame, textvariable=var, values=v, state="readonly").grid(row=i, column=1, padx=5, pady=5)
                        else:
                            var = tk.StringVar(value=str(v))
                            ttk.Entry(attr_frame, textvariable=var).grid(row=i, column=1, padx=5, pady=5)
                        attr_vars[k] = var

                type_cb.bind("<<ComboboxSelected>>", refresh_attr_fields)
                refresh_attr_fields()

                def ok():
                    comp = ReliabilityComponent(
                        name_var.get(),
                        type_var.get(),
                        qty_var.get(),
                        {},
                        qual_var.get(),
                        is_passive=passive_var.get(),
                    )
                    for k, var in attr_vars.items():
                        comp.attributes[k] = var.get()
                    self.reliability_components.append(comp)
                    dlg.destroy()
                    refresh_tree()

                ttk.Button(dlg, text="Add", command=ok).grid(row=6, column=0, columnspan=2, pady=5)
                dlg.grab_set()
                dlg.wait_window()

            ttk.Button(btn_frame, text="Add Component", command=add_component).pack(side=tk.LEFT, padx=2)

            selected_libs = self.selected_mechanism_libraries

            def choose_libs():
                dlg = tk.Toplevel(win)
                dlg.title("Select Libraries")
                vars = {}
                for i, lib in enumerate(self.mechanism_libraries):
                    var = tk.BooleanVar(value=lib in selected_libs)
                    tk.Checkbutton(dlg, text=lib.name, variable=var).pack(anchor="w")
                    vars[i] = (var, lib)

                def ok():
                    selected_libs.clear()
                    for _, (v, lib) in vars.items():
                        if v.get():
                            selected_libs.append(lib)
                    dlg.destroy()

                ttk.Button(dlg, text="OK", command=ok).pack(pady=5)
                dlg.grab_set()
                dlg.wait_window()

            ttk.Button(btn_frame, text="Libraries", command=choose_libs).pack(side=tk.LEFT, padx=2)

            def load_bom(*_):
                name = bom_var.get()
                ra = next((r for r in self.reliability_analyses if r.name == name), None)
                if ra:
                    self.reliability_components = copy.deepcopy(ra.components)
                    self.reliability_total_fit = ra.total_fit
                    self.spfm = ra.spfm
                    self.lpfm = ra.lpfm
                    if fmea is not None:
                        fmea['bom'] = name
                    refresh_tree()

            bom_combo.bind("<<ComboboxSelected>>", load_bom)

        tree_frame = ttk.Frame(win)
        tree_frame.pack(fill=tk.BOTH, expand=True)
        tree = ttk.Treeview(
            tree_frame,
            columns=columns,
            show="tree headings",
            style="FMEA.Treeview",
        )
        vsb = ttk.Scrollbar(tree_frame, orient="vertical", command=tree.yview)
        hsb = ttk.Scrollbar(tree_frame, orient="horizontal", command=tree.xview)
        tree.configure(yscrollcommand=vsb.set, xscrollcommand=hsb.set)
        for col in columns:
            tree.heading(col, text=col)
            width = 120
            if col in ["Requirements", "Failure Effect", "Cause", "Safety Goal", "Malfunction"]:
                width = 200
            elif col == "Parent":
                width = 150
            elif col in ["FaultType", "Fraction", "FIT", "DiagCov", "Mechanism"]:
                width = 80
            elif col in ["Created", "Modified"]:
                width = 130
            elif col in ["Author", "ModifiedBy"]:
                width = 100
            tree.column(col, width=width, anchor="center")
        tree.grid(row=0, column=0, sticky="nsew")
        vsb.grid(row=0, column=1, sticky="ns")
        hsb.grid(row=1, column=0, sticky="ew")
        tree_frame.grid_columnconfigure(0, weight=1)
        tree_frame.grid_rowconfigure(0, weight=1)

        metrics_lbl = tk.Label(win, text="", anchor="w")
        metrics_lbl.pack(anchor="w", padx=5, pady=2)

        # alternating row colours and high RPN highlight
        tree.tag_configure("component", background="#e2e2e2", font=("Segoe UI", 10, "bold"))
        tree.tag_configure("evenrow", background="#ffffff")
        tree.tag_configure("oddrow", background="#f5f5f5")
        tree.tag_configure("highrpn", background="#ffe6e6")

        node_map = {}
        comp_items = {}
        # expose the current FMEA tree and node mapping for external tools
        self._fmea_tree = tree
        self._fmea_node_map = node_map

        def refresh_tree():
            tree.delete(*tree.get_children())
            node_map.clear()
            comp_items.clear()
            # remove any duplicate nodes based on unique_id
            unique = {}
            for be in entries:
                unique[be.unique_id] = be
            entries[:] = list(unique.values())
            events = entries

            comp_fit = component_fit_map(self.reliability_components)
            frac_totals = {}
            for be in events:
                src = self.get_failure_mode_node(be)
                comp_name = self.get_component_name_for_node(src)
                fit = comp_fit.get(comp_name)
                frac = src.fmeda_fault_fraction
                if frac > 1.0:
                    frac /= 100.0
                if fit is not None:
                    value = fit * frac
                else:
                    value = getattr(src, "fmeda_fit", 0.0)

                be.fmeda_fit = value
                src.fmeda_fit = value

                if src.fmeda_fault_type == "permanent":
                    spfm = value * (1 - src.fmeda_diag_cov)
                    lpfm = 0.0
                else:
                    lpfm = value * (1 - src.fmeda_diag_cov)
                    spfm = 0.0

                be.fmeda_spfm = spfm
                be.fmeda_lpfm = lpfm
                src.fmeda_spfm = spfm
                src.fmeda_lpfm = lpfm
                frac_totals[comp_name] = frac_totals.get(comp_name, 0.0) + frac

            warnings = [f"{name} fractions={val:.2f}" for name, val in frac_totals.items() if abs(val - 1.0) > 0.01]
            if warnings:
                messagebox.showwarning("Distribution", "Fault fraction sum != 1:\n" + "\n".join(warnings))

            for idx, be in enumerate(events):
                src = self.get_failure_mode_node(be)
                comp = self.get_component_name_for_node(src) or "N/A"
                parent = src.parents[0] if src.parents else None
                parent_name = parent.user_name if parent and getattr(parent, "node_type", "").upper() not in GATE_NODE_TYPES else ""
                if comp not in comp_items:
                    comp_items[comp] = tree.insert(
                        "",
                        "end",
                        text=comp,
                        values=[comp] + [""] * (len(columns) - 1),
                        tags=("component",),
                    )
                comp_iid = comp_items[comp]
                req_ids = "; ".join(
                    [f"{req['req_type']}:{req['text']}" for req in getattr(src, "safety_requirements", [])]
                )
                rpn = src.fmea_severity * src.fmea_occurrence * src.fmea_detection
                failure_mode = src.description or (src.user_name or f"BE {src.unique_id}")
                vals = [
                    "",
                    parent_name,
                    failure_mode,
                    src.fmea_effect,
                    src.fmea_cause,
                    src.fmea_severity,
                    src.fmea_occurrence,
                    src.fmea_detection,
                    rpn,
                    req_ids,
                    src.fmeda_malfunction,
                ]
                if fmeda:
                    sg_value = src.fmeda_safety_goal
                    goals = self.get_top_event_safety_goals(src)
                    if goals:
                        sg_value = ", ".join(goals)
                    vals.extend([
                        sg_value,
                        src.fmeda_fault_type,
                        f"{src.fmeda_fault_fraction:.2f}",
                        f"{src.fmeda_fit:.2f}",
                        f"{src.fmeda_diag_cov:.2f}",
                        getattr(src, "fmeda_mechanism", ""),
                    ])
                vals.extend([
                    getattr(src, "created", ""),
                    getattr(src, "author", ""),
                    getattr(src, "modified", ""),
                    getattr(src, "modified_by", ""),
                ])
                tags = ["evenrow" if idx % 2 == 0 else "oddrow"]
                if rpn >= 100:
                    tags.append("highrpn")
                iid = tree.insert(comp_iid, "end", text="", values=vals, tags=tags)
                node_map[iid] = be
            for iid in comp_items.values():
                tree.item(iid, open=True)

            if fmeda:
                metrics = self.compute_fmeda_metrics(events)
                asil = metrics["asil"]
                dc = metrics["dc"]
                spfm_metric = metrics["spfm_metric"]
                lpfm_metric = metrics["lpfm_metric"]
                thresh = ASIL_TARGETS.get(asil, ASIL_TARGETS["QM"])
                ok_dc = dc >= thresh["dc"]
                ok_spf = spfm_metric >= thresh["spfm"]
                ok_lpf = lpfm_metric >= thresh["lpfm"]
                text = (
                    f"Total FIT: {self.reliability_total_fit:.2f}  DC: {dc:.2f}{CHECK_MARK if ok_dc else CROSS_MARK}"
                    f"  SPFM: {spfm_metric:.2f}{CHECK_MARK if ok_spf else CROSS_MARK}"
                    f"  LPFM: {lpfm_metric:.2f}{CHECK_MARK if ok_lpf else CROSS_MARK}"
                    f"  (ASIL {asil})"
                )
                if metrics.get("goal_metrics"):
                    parts = []
                    for sg, gm in metrics["goal_metrics"].items():
                        ok = gm["ok_dc"] and gm["ok_spfm"] and gm["ok_lpfm"]
                        symbol = CHECK_MARK if ok else CROSS_MARK
                        parts.append(f"{sg}:{symbol}")
                    text += " [" + "; ".join(parts) + "]"
                overall_ok = ok_dc and ok_spf and ok_lpf
                if metrics.get("goal_metrics"):
                    overall_ok = overall_ok and all(
                        gm["ok_dc"] and gm["ok_spfm"] and gm["ok_lpfm"]
                        for gm in metrics["goal_metrics"].values()
                    )
                color = "#c8ffc8" if overall_ok else "#ffc8c8"
                metrics_lbl.config(text=text, bg=color)

        if fmeda and bom_var.get():
            load_bom()
        else:
            refresh_tree()

        def on_double(event):
            sel = tree.focus()
            node = node_map.get(sel)
            if node:
                mechs = []
                for lib in selected_libs:
                    mechs.extend(lib.mechanisms)
                comp_name = self.get_component_name_for_node(node)
                is_passive = any(c.name == comp_name and c.is_passive for c in self.reliability_components)
                FMEARowDialog(win, node, self, entries, mechanisms=mechs, hide_diagnostics=is_passive, is_fmeda=fmeda)
                refresh_tree()

        tree.bind("<Double-1>", on_double)

        def add_failure_mode():
            dialog = SelectBaseEventDialog(win, basic_events, allow_new=True)
            node = dialog.selected
            if node == "NEW":
                node = FaultTreeNode("", "Basic Event")
                entries.append(node)
                mechs = []
                for lib in selected_libs:
                    mechs.extend(lib.mechanisms)
                comp_name = getattr(node, "fmea_component", "")
                is_passive = any(c.name == comp_name and c.is_passive for c in self.reliability_components)
                FMEARowDialog(win, node, self, entries, mechanisms=mechs, hide_diagnostics=is_passive, is_fmeda=fmeda)
            elif node:
                # gather all failure modes under the same component/parent
                if node.parents:
                    parent_id = node.parents[0].unique_id
                    related = [
                        be
                        for be in basic_events
                        if be.parents and be.parents[0].unique_id == parent_id
                    ]
                else:
                    comp = getattr(node, "fmea_component", "")
                    related = [
                        be
                        for be in basic_events
                        if not be.parents and getattr(be, "fmea_component", "") == comp
                    ]
                if node not in related:
                    related.append(node)
                existing_ids = {be.unique_id for be in entries}
                for be in related:
                    if be.unique_id not in existing_ids:
                        entries.append(be)
                        existing_ids.add(be.unique_id)
                    mechs = []
                    for lib in selected_libs:
                        mechs.extend(lib.mechanisms)
                    comp_name = self.get_component_name_for_node(be)
                is_passive = any(c.name == comp_name and c.is_passive for c in self.reliability_components)
                FMEARowDialog(win, be, self, entries, mechanisms=mechs, hide_diagnostics=is_passive, is_fmeda=fmeda)
            refresh_tree()
            if fmea is not None:
                self.lifecycle_ui.touch_doc(fmea)

        add_btn.config(command=add_failure_mode)

        def remove_from_fmea():
            sel = tree.selection()
            if not sel:
                messagebox.showwarning("Remove Entry", "Select a row to remove.")
                return
            for iid in sel:
                node = node_map.get(iid)
                if node in entries:
                    entries.remove(node)
            refresh_tree()
            if fmea is not None:
                self.lifecycle_ui.touch_doc(fmea)

        remove_btn.config(command=remove_from_fmea)

        def delete_failure_mode():
            sel = tree.selection()
            if not sel:
                messagebox.showwarning("Delete Failure Mode", "Select a row to delete.")
                return
            if not messagebox.askyesno("Delete Failure Mode", "Remove selected failure modes from the FMEA?"):
                return
            for iid in sel:
                node = node_map.get(iid)
                if node in entries:
                    entries.remove(node)
            refresh_tree()
            if fmea is not None:
                self.lifecycle_ui.touch_doc(fmea)

        del_btn.config(command=delete_failure_mode)

        def comment_fmea_entry():
            sel = tree.selection()
            if not sel:
                messagebox.showwarning("Comment", "Select a row to comment.")
                return
            node = node_map.get(sel[0])
            if not node:
                return
            self.selected_node = node
            self.comment_target = ("fmea", node.unique_id)
            self.open_review_toolbox()

        comment_btn.config(command=comment_fmea_entry)

        def on_close():
            if fmea is not None:
                self.lifecycle_ui.touch_doc(fmea)
                if fmeda:
                    self.export_fmeda_to_csv(fmea, fmea['file'])
                else:
                    self.export_fmea_to_csv(fmea, fmea['file'])
                if fmeda:
                    fmea['bom'] = bom_var.get()
            win.destroy()

        if hasattr(win, "protocol"):
            win.protocol("WM_DELETE_WINDOW", on_close)
        else:
            win.bind("<Destroy>", lambda e: on_close() if e.widget is win else None)

    def export_fmea_to_csv(self, fmea, path):
        return self.safety_analysis.export_fmea_to_csv(fmea, path)

    def export_fmeda_to_csv(self, fmeda, path):
        return self.safety_analysis.export_fmeda_to_csv(fmeda, path)


    def show_traceability_matrix(self):
        """Display a traceability matrix linking FTA basic events to FMEA components."""
        basic_events = [n for n in self.get_all_nodes(self.root_node)
                        if n.node_type.upper() == "BASIC EVENT"]
        win = tk.Toplevel(self.root)
        win.title("FTA-FMEA Traceability")
        columns = ["Basic Event", "Component"]
        tree = ttk.Treeview(win, columns=columns, show="headings")
        for col in columns:
            tree.heading(col, text=col)
            tree.column(col, width=200, anchor="center")
        tree.pack(fill=tk.BOTH, expand=True)

        for be in basic_events:
            comp = self.get_component_name_for_node(be) or "N/A"
            tree.insert(
                "",
                "end",
                values=[be.user_name or f"BE {be.unique_id}", comp],
            )

    def collect_requirements_recursive(self, node):
        return self.safety_analysis.collect_requirements_recursive(node)

    def show_safety_goals_matrix(self):
        """Display product goals and derived requirements in a tree view."""
        if hasattr(self, "_sg_matrix_tab") and self._sg_matrix_tab.winfo_exists():
            self.doc_nb.select(self._sg_matrix_tab)
            return
        self._sg_matrix_tab = self.lifecycle_ui._new_tab("Product Goals Matrix")
        win = self._sg_matrix_tab
        columns = [
            "ID",
            "ASIL",
            "Target PMHF",
            "CAL",
            "SafeState",
            "FTTI",
            "Acc Rate",
            "On Hours",
            "Val Target",
            "Profile",
            "Val Desc",
            "Acceptance",
            "Description",
            "Text",
        ]
        tree = ttk.Treeview(win, columns=columns, show="tree headings")
        tree.heading("ID", text="Requirement ID")
        tree.heading("ASIL", text="ASIL")
        tree.heading("Target PMHF", text="Target PMHF (1/h)")
        tree.heading("CAL", text="CAL")
        tree.heading("SafeState", text="Safe State")
        tree.heading("FTTI", text="FTTI")
        tree.heading("Acc Rate", text="Acc Rate (1/h)")
        tree.heading("On Hours", text="On Hours")
        tree.heading("Val Target", text="Val Target")
        tree.heading("Profile", text="Profile")
        tree.heading("Val Desc", text="Val Desc")
        tree.heading("Acceptance", text="Acceptance")
        tree.heading("Description", text="Description")
        tree.heading("Text", text="Text")
        tree.column("ID", width=120)
        tree.column("ASIL", width=60)
        tree.column("Target PMHF", width=120)
        tree.column("CAL", width=60)
        tree.column("SafeState", width=100)
        tree.column("FTTI", width=80)
        tree.column("Acc Rate", width=100)
        tree.column("On Hours", width=100)
        tree.column("Val Target", width=120)
        tree.column("Profile", width=120)
        tree.column("Val Desc", width=200)
        tree.column("Acceptance", width=200)
        tree.column("Description", width=200)
        tree.column("Text", width=300)

        vsb = ttk.Scrollbar(win, orient="vertical", command=tree.yview)
        hsb = ttk.Scrollbar(win, orient="horizontal", command=tree.xview)
        tree.configure(yscrollcommand=vsb.set, xscrollcommand=hsb.set)
        tree.grid(row=0, column=0, sticky="nsew")
        vsb.grid(row=0, column=1, sticky="ns")
        hsb.grid(row=1, column=0, sticky="ew")
        win.columnconfigure(0, weight=1)
        win.rowconfigure(0, weight=1)

        for te in self.top_events:
            sg_text = te.safety_goal_description or (te.user_name or f"SG {te.unique_id}")
            sg_id = te.user_name or f"SG {te.unique_id}"
            cal = self.get_cyber_goal_cal(sg_id)
            asil = te.safety_goal_asil or "QM"
            target = PMHF_TARGETS.get(asil, 1.0)
            parent_iid = tree.insert(
                "",
                "end",
                text=sg_text,
                values=[
                    sg_id,
                    te.safety_goal_asil,
                    f"{target:.1e}",
                    cal,
                    te.safe_state,
                    getattr(te, "ftti", ""),
                    str(getattr(te, "acceptance_rate", "")),
                    getattr(te, "operational_hours_on", ""),
                    getattr(te, "validation_target", ""),
                    getattr(te, "mission_profile", ""),
                    getattr(te, "validation_desc", ""),
                    getattr(te, "acceptance_criteria", ""),
                    sg_text,
                    "",
                ],
            )
            reqs = self.collect_requirements_recursive(te)
            seen_ids = set()
            for req in reqs:
                req_id = req.get("id")
                if req_id in seen_ids:
                    continue
                seen_ids.add(req_id)
                tree.insert(
                    parent_iid,
                    "end",
                    text="",
                    values=[
                        req_id,
                        req.get("asil", ""),
                        "",
                        "",
                        "",
                        "",
                        "",
                        "",
                        "",
                        "",
                        "",
                        "",
                        "",
                        req.get("text", ""),
                    ],
                )

    def show_product_goals_editor(self):
        """Allow editing of top-level product goals."""
        if hasattr(self, "_sg_tab") and self._sg_tab.winfo_exists():
            self.doc_nb.select(self._sg_tab)
            return
        self._sg_tab = self.lifecycle_ui._new_tab("Product Goals")
        win = self._sg_tab

        columns = [
            "ID",
            "ASIL",
            "Target PMHF",
            "Safe State",
            "FTTI",
            "Acc Rate",
            "On Hours",
            "Val Target",
            "Profile",
            "Val Desc",
            "Acceptance",
            "Description",
        ]
        tree = ttk.Treeview(win, columns=columns, show="headings", selectmode="browse")
        for c in columns:
            heading = "Target PMHF (1/h)" if c == "Target PMHF" else c
            tree.heading(c, text=heading)
            tree.column(c, width=120 if c not in ("Description", "Val Desc", "Acceptance") else 300, anchor="center")
        tree.pack(fill=tk.BOTH, expand=True)

        def refresh_tree():
            fault_tree_refresh(self, tree)

        class SGDialog(simpledialog.Dialog):
            def __init__(self, parent, app, title, initial=None):
                self.app = app
                self.initial = initial
                super().__init__(parent, title=title)

            def body(self, master):
                nb = ttk.Notebook(master)
                nb.pack(fill=tk.BOTH, expand=True)

                fs_tab = ttk.Frame(nb)
                sotif_tab = ttk.Frame(nb)
                cyber_tab = ttk.Frame(nb)
                nb.add(fs_tab, text="Functional Safety")
                nb.add(sotif_tab, text="SOTIF")
                nb.add(cyber_tab, text="Cybersecurity")

                name = getattr(self.initial, "safety_goal_description", "") or getattr(self.initial, "user_name", "")

                # --- Functional Safety fields ---
                ttk.Label(fs_tab, text="ID:").grid(row=0, column=0, sticky="e")
                self.id_var = tk.StringVar(value=getattr(self.initial, "user_name", ""))
                self.id_entry = tk.Entry(fs_tab, textvariable=self.id_var)
                self.id_entry.grid(row=0, column=1, padx=5, pady=5)

                ttk.Label(fs_tab, text="ASIL:").grid(row=1, column=0, sticky="e")
                self.asil_var = tk.StringVar(value=self.app.get_hara_goal_asil(name))
                ttk.Label(fs_tab, textvariable=self.asil_var).grid(row=1, column=1, padx=5, pady=5, sticky="w")

                ttk.Label(fs_tab, text="Target PMHF (1/h):").grid(row=2, column=0, sticky="e")
                pmhf = PMHF_TARGETS.get(self.asil_var.get(), 1.0)
                self.pmhf_var = tk.StringVar(value=f"{pmhf:.2e}")
                tk.Entry(fs_tab, textvariable=self.pmhf_var, state="readonly").grid(row=2, column=1, padx=5, pady=5, sticky="w")

                ttk.Label(fs_tab, text="Safe State:").grid(row=3, column=0, sticky="e")
                self.state_var = tk.StringVar(value=getattr(self.initial, "safe_state", ""))
                tk.Entry(fs_tab, textvariable=self.state_var).grid(row=3, column=1, padx=5, pady=5)

                ttk.Label(fs_tab, text="FTTI:").grid(row=4, column=0, sticky="e")
                self.ftti_var = tk.StringVar(value=getattr(self.initial, "ftti", ""))
                tk.Entry(
                    fs_tab,
                    textvariable=self.ftti_var,
                    validate="key",
                    validatecommand=(
                        master.register(self.app.validation_consistency.validate_float),
                        "%P",
                    ),
                ).grid(row=4, column=1, padx=5, pady=5)

                ttk.Label(fs_tab, text="Description:").grid(row=5, column=0, sticky="ne")
                self.desc_text = tk.Text(fs_tab, width=30, height=3, wrap="word")
                self.desc_text.insert("1.0", getattr(self.initial, "safety_goal_description", ""))
                self.desc_text.grid(row=5, column=1, padx=5, pady=5)

                # --- SOTIF fields ---
                self.app.sotif_manager.build_goal_dialog(self, sotif_tab, self.initial)

                # --- Cybersecurity fields ---
                self.cal_var = self.app.cyber_manager.add_goal_dialog_fields(cyber_tab, name)
                return self.id_entry

            def apply(self):
                desc = self.desc_text.get("1.0", "end-1c").strip()
                sg_name = desc or self.id_var.get().strip()
                asil = self.app.get_hara_goal_asil(sg_name)
                self.result = {
                    "id": self.id_var.get().strip(),
                    "asil": asil,
                    "state": self.state_var.get().strip(),
                    "ftti": self.ftti_var.get().strip(),
                    "desc": desc,
                }
                self.result.update(self.app.sotif_manager.collect_goal_data(self))

        def add_sg():
            dlg = SGDialog(win, self, "Add Product Goal")
            if dlg.result:
                node = FaultTreeNode(dlg.result["id"], "TOP EVENT")
                node.safety_goal_asil = dlg.result["asil"]
                node.safe_state = dlg.result["state"]
                node.ftti = dlg.result["ftti"]
                node.acceptance_rate = float(dlg.result.get("accept_rate", 0.0) or 0.0)
                node.operational_hours_on = float(dlg.result.get("op_hours", 0.0) or 0.0)
                node.update_validation_target()
                node.mission_profile = dlg.result.get("profile", "")
                node.validation_desc = dlg.result["val_desc"]
                node.acceptance_criteria = dlg.result["accept"]
                node.safety_goal_description = dlg.result["desc"]
                self.top_events.append(node)
                refresh_tree()
                self.update_views()

        def edit_sg():
            sel = tree.selection()
            if not sel:
                return
            uid = int(sel[0])
            sg = self.find_node_by_id_all(uid)
            dlg = SGDialog(win, self, "Edit Product Goal", sg)
            if dlg.result:
                sg.user_name = dlg.result["id"]
                sg.safety_goal_asil = dlg.result["asil"]
                sg.safe_state = dlg.result["state"]
                sg.ftti = dlg.result["ftti"]
                sg.acceptance_rate = float(dlg.result.get("accept_rate", 0.0) or 0.0)
                sg.operational_hours_on = float(dlg.result.get("op_hours", 0.0) or 0.0)
                sg.update_validation_target()
                sg.mission_profile = dlg.result.get("profile", "")
                sg.validation_desc = dlg.result["val_desc"]
                sg.acceptance_criteria = dlg.result["accept"]
                sg.safety_goal_description = dlg.result["desc"]
                refresh_tree()
                self.update_views()

        def del_sg():
            sel = tree.selection()
            if not sel:
                return
            uid = int(sel[0])
            sg = self.find_node_by_id_all(uid)
            if sg and messagebox.askyesno("Delete", "Delete product goal?"):
                self.top_events = [t for t in self.top_events if t.unique_id != uid]
                refresh_tree()
                self.update_views()

        tree.bind("<Double-1>", lambda e: edit_sg())

        btn = ttk.Frame(win)
        btn.pack(fill=tk.X)
        ttk.Button(btn, text="Add", command=add_sg).pack(side=tk.LEFT)
        ttk.Button(btn, text="Edit", command=edit_sg).pack(side=tk.LEFT)
        ttk.Button(btn, text="Delete", command=del_sg).pack(side=tk.LEFT)

        refresh_tree()



    def _parse_spi_target(self, target: str) -> tuple[str, str]:
        """Split ``target`` into product goal name and SPI type."""
        if target.endswith(")") and "(" in target:
            name, typ = target.rsplit(" (", 1)
            return name, typ[:-1]
        return target, ""

    def get_spi_targets(self) -> list[str]:
        """Return sorted list of SPI options formatted as 'Product Goal (Type)'."""
        targets: set[str] = set()
        for sg in getattr(self, "top_events", []):
            pg_name = self._product_goal_name(sg)
            targets.update(self.sotif_manager.get_spi_targets_for_goal(sg, pg_name))
            asil = getattr(sg, "safety_goal_asil", "")
            if asil in PMHF_TARGETS:
                targets.add(f"{pg_name} (FUSA)")
        return sorted(targets)

    def show_safety_performance_indicators(self):
        """Display Safety Performance Indicators."""
        if hasattr(self, "_spi_tab") and self._spi_tab.winfo_exists():
            self.doc_nb.select(self._spi_tab)
            self.refresh_safety_performance_indicators()
            return
        self._spi_tab = self.lifecycle_ui._new_tab("Safety Performance Indicators")
        win = self._spi_tab

        columns = [
            "Product Goal",
            "Validation Target",
            "Achieved Probability",
            "SPI",
            "Target Description",
            "Acceptance Criteria",
        ]
        tree = ttk.Treeview(win, columns=columns, show="headings", selectmode="browse")
        for c in columns:
            tree.heading(c, text=c)
            width = 120
            if c in ("Target Description", "Acceptance Criteria"):
                width = 300
            tree.column(c, width=width, anchor="center")
        tree.pack(fill=tk.BOTH, expand=True)
        self._spi_tree = tree
        self._spi_lookup = {}

        def edit_selected():
            sel = tree.selection()
            if not sel:
                return
            iid = sel[0]
            sg_info = self._spi_lookup.get(iid)
            if not sg_info:
                return
            sg, spi_type = sg_info
            if spi_type != "SOTIF":
                return
            new_val = simpledialog.askfloat(
                "Achieved Probability",
                "Enter achieved probability:",
                initialvalue=getattr(sg, "spi_probability", 0.0),
            )
            if new_val is not None:
                self.push_undo_state()
                sg.spi_probability = float(new_val)
                self.refresh_safety_case_table()
                self.refresh_safety_performance_indicators()
                self.update_views()

        btn = ttk.Button(win, text="Edit", command=edit_selected)
        btn.pack(pady=4)
        self._edit_spi_item = edit_selected

        self.refresh_safety_performance_indicators()

    def refresh_safety_performance_indicators(self):
        """Populate the SPI explorer table."""
        tree = getattr(self, "_spi_tree", None)
        if not tree or not getattr(tree, "winfo_exists", lambda: True)():
            return
        for iid in list(tree.get_children("")):
            tree.delete(iid)
        self._spi_lookup = {}

        manager = getattr(self, "sotif_manager", None)
        if manager is None:
            manager = SOTIFManager(self)
            self.sotif_manager = manager
        for sg, values in manager.iter_spi_rows():
            iid = tree.insert("", "end", values=values)
            self._spi_lookup[iid] = (sg, "SOTIF")

        for sg in getattr(self, "top_events", []):
            asil = getattr(sg, "safety_goal_asil", "")
            if asil in PMHF_TARGETS:
                target = PMHF_TARGETS[asil]
                v_str = f"{target:.2e}"
                fusa_prob = getattr(sg, "probability", "")
                p_str = f"{fusa_prob:.2e}" if fusa_prob not in ("", None) else ""
                spi_val = ""
                try:
                    if fusa_prob not in ("", None):
                        p_val = float(fusa_prob)
                        if target > 0 and p_val > 0:
                            spi_val = f"{math.log10(target / p_val):.2f}"
                except Exception:
                    spi_val = ""
                iid = tree.insert(
                    "",
                    "end",
                    values=[
                        sg.user_name or f"SG {sg.unique_id}",
                        v_str,
                        p_str,
                        spi_val,
                        "Target PMHF",
                        getattr(sg, "acceptance_criteria", ""),
                    ],
                )
                self._spi_lookup[iid] = (sg, "FUSA")

    def refresh_safety_case_table(self):
        """Populate the Safety & Security Case table with solution nodes."""
        tree = getattr(self, "_safety_case_tree", None)
        if not tree or not getattr(tree, "winfo_exists", lambda: True)():
            return
        for iid in list(tree.get_children("")):
            tree.delete(iid)
        self._solution_lookup = {}
        for diag in getattr(self, "all_gsn_diagrams", []):
            for node in getattr(diag, "nodes", []):
                if (
                    getattr(node, "node_type", "").lower() == "solution"
                    and getattr(node, "is_primary_instance", True)
                ):
                    self._solution_lookup[node.unique_id] = (node, diag)
                    prob = ""
                    v_target = ""
                    spi_val = ""
                    p_val = None
                    vt_val = None
                    target = getattr(node, "spi_target", "")
                    if target:
                        pg_name, spi_type = self._parse_spi_target(target)
                        te = None
                        for candidate in getattr(self, "top_events", []):
                            if self._product_goal_name(candidate) == pg_name:
                                te = candidate
                                break
                        if te:
                            if spi_type == "FUSA":
                                p = getattr(te, "probability", "")
                                vt = PMHF_TARGETS.get(getattr(te, "safety_goal_asil", ""), "")
                            else:
                                p = getattr(te, "spi_probability", "")
                                vt = getattr(te, "validation_target", "")
                            if p not in ("", None):
                                try:
                                    p_val = float(p)
                                    prob = f"{p_val:.2e}"
                                except Exception:
                                    prob = ""
                                    p_val = None
                            if vt not in ("", None):
                                try:
                                    vt_val = float(vt)
                                    v_target = f"{vt_val:.2e}"
                                except Exception:
                                    v_target = ""
                                    vt_val = None
                            try:
                                if vt_val not in (None, 0) and p_val not in (None, 0):
                                    spi_val = f"{math.log10(vt_val / p_val):.2f}"
                            except Exception:
                                spi_val = ""
                    tree.insert(
                        "",
                        "end",
                        values=[
                            node.user_name,
                            node.description,
                            node.work_product,
                            node.evidence_link,
                            v_target,
                            prob,
                            spi_val,
                            CHECK_MARK if getattr(node, "evidence_sufficient", False) else "",
                            getattr(node, "manager_notes", ""),
                        ],
                        tags=(node.unique_id,),
                    )

    def show_safety_case(self):
        """Display table of all solution nodes from GSN diagrams."""
        if hasattr(self, "_safety_case_tab") and self._safety_case_tab.winfo_exists():
            self.doc_nb.select(self._safety_case_tab)
            self.refresh_safety_case_table()
            return
        self._safety_case_tab = self.lifecycle_ui._new_tab("Safety & Security Case")
        win = self._safety_case_tab

        columns = [
            "Solution",
            "Description",
            "Work Product",
            "Evidence Link",
            "Validation Target",
            "Achieved Probability",
            "SPI",
            "Evidence OK",
            "Notes",
        ]
        if hasattr(win, "tk"):
            tree_frame = ttk.Frame(win)
            tree_frame.pack(fill=tk.BOTH, expand=True)
            tree = ttk.Treeview(
                tree_frame, columns=columns, show="headings", selectmode="browse"
            )
            for c in columns:
                tree.heading(c, text=c)
                width = 120
                if c in ("Description", "Evidence Link", "Notes"):
                    width = 200
                tree.column(c, width=width, anchor="center")
            vsb = ttk.Scrollbar(tree_frame, orient="vertical", command=tree.yview)
            hsb = ttk.Scrollbar(tree_frame, orient="horizontal", command=tree.xview)
            tree.configure(yscrollcommand=vsb.set, xscrollcommand=hsb.set)
            tree.grid(row=0, column=0, sticky="nsew")
            vsb.grid(row=0, column=1, sticky="ns")
            hsb.grid(row=1, column=0, sticky="ew")
            tree_frame.rowconfigure(0, weight=1)
            tree_frame.columnconfigure(0, weight=1)
        else:
            tree = ttk.Treeview(win, columns=columns, show="headings", selectmode="browse")
            for c in columns:
                tree.heading(c, text=c)
                width = 120
                if c in ("Description", "Evidence Link", "Notes"):
                    width = 200
                tree.column(c, width=width, anchor="center")
            tree.pack(fill=tk.BOTH, expand=True)
        self._safety_case_tree = tree
        self._solution_lookup = {}

        def on_double_click(event):
            row = tree.identify_row(event.y)
            col = tree.identify_column(event.x)
            if not row or not col:
                return
            idx = int(col[1:]) - 1
            col_name = columns[idx]
            tags = tree.item(row, "tags")
            if not tags:
                return
            uid = tags[0]
            node_diag = self._solution_lookup.get(uid)
            if not node_diag:
                return
            node = node_diag[0]
            if col_name == "Evidence OK":
                current = tree.set(row, "Evidence OK")
                new_val = "" if current == CHECK_MARK else CHECK_MARK
                if messagebox.askokcancel("Evidence", "Are you sure?"):
                    self.push_undo_state()
                    tree.set(row, "Evidence OK", new_val)
                    node.evidence_sufficient = new_val == CHECK_MARK
            elif col_name == "Achieved Probability":
                target = getattr(node, "spi_target", "")
                pg_name, spi_type = self._parse_spi_target(target)
                te = None
                for sg in getattr(self, "top_events", []):
                    if self._product_goal_name(sg) == pg_name:
                        te = sg
                        break
                if te:
                    attr = "probability" if spi_type == "FUSA" else "spi_probability"
                    new_val = simpledialog.askfloat(
                        "Achieved Probability",
                        "Enter achieved probability:",
                        initialvalue=getattr(te, attr, 0.0),
                    )
                    if new_val is not None:
                        self.push_undo_state()
                        setattr(te, attr, float(new_val))
                        self.refresh_safety_case_table()
                        self.refresh_safety_performance_indicators()
                        self.update_views()
            elif col_name == "Notes":
                current = tree.set(row, "Notes")
                new_val = simpledialog.askstring(
                    "Notes", "Enter notes:", initialvalue=current
                )
                if new_val is not None:
                    self.push_undo_state()
                    tree.set(row, "Notes", new_val)
                    node.manager_notes = new_val

        for seq in ("<Double-Button-1>", "<Double-1>"):
            tree.bind(seq, on_double_click)

        def edit_selected(row=None):
            if row is None:
                sel = tree.selection()
                if not sel:
                    return
                row = sel[0]
            tags = tree.item(row, "tags")
            if not tags:
                return
            uid = tags[0]
            node_diag = self._solution_lookup.get(uid)
            if not node_diag:
                return
            node, diag = node_diag
            self.push_undo_state()
            GSNElementConfig(win, node, diag)
            self.refresh_safety_case_table()

        self._edit_safety_case_item = edit_selected

        def export_csv():
            path = filedialog.asksaveasfilename(
                defaultextension=".csv", filetypes=[("CSV", "*.csv")]
            )
            if not path:
                return
            with open(path, "w", newline="") as f:
                writer = csv.writer(f)
                writer.writerow(columns)
                for iid in tree.get_children():
                    writer.writerow(tree.item(iid, "values"))
            messagebox.showinfo("Export", "Safety & Security Case exported")

        self.export_safety_case_csv = export_csv

        btn = ttk.Button(win, text="Edit", command=edit_selected)
        btn.pack(pady=4)
        ttk.Button(win, text="Export CSV", command=export_csv).pack(pady=4)

        menu = tk.Menu(win, tearoff=0)
        menu.add_command(label="Edit", command=edit_selected)
        menu.add_command(label="Export CSV", command=export_csv)

        def on_right_click(event):
            row = tree.identify_row(event.y)
            if row:
                tree.selection_set(row)
                menu.post(event.x_root, event.y_root)

        tree.bind("<Button-3>", on_right_click)

        self.refresh_safety_case_table()

    def export_product_goal_requirements(self):
        return self.reporting_export.export_product_goal_requirements()
    def generate_phase_requirements(self, phase: str) -> None:
        """Generate requirements for all governance diagrams in a phase."""
        self.open_safety_management_toolbox(show_diagrams=False)
        win = getattr(self, "safety_mgmt_window", None)
        if win:
            win.generate_phase_requirements(phase)

    def generate_lifecycle_requirements(self) -> None:
        """Generate requirements for all governance diagrams outside phases."""
        self.open_safety_management_toolbox(show_diagrams=False)
        win = getattr(self, "safety_mgmt_window", None)
        if win:
            win.generate_lifecycle_requirements()


    def _refresh_phase_requirements_menu(self) -> None:
        if not hasattr(self, "phase_req_menu"):
            return
        self.phase_req_menu.delete(0, tk.END)
        toolbox = getattr(self, "safety_mgmt_toolbox", None)
        if not toolbox:
            return
        phases = sorted(toolbox.list_modules())
        for phase in phases:
            # Use ``functools.partial`` to bind the phase name at creation time
            # so each menu entry triggers generation for its own phase.
            self.phase_req_menu.add_command(
                label=phase,
                command=partial(self.generate_phase_requirements, phase),
            )
        if phases:
            self.phase_req_menu.add_separator()
        self.phase_req_menu.add_command(
            label="Lifecycle",
            command=self.generate_lifecycle_requirements,
        )

    def export_cybersecurity_goal_requirements(self):
        return self.reporting_export.export_cybersecurity_goal_requirements()

    def build_cause_effect_data(self):
        return self.probability_reliability.build_cause_effect_data()

    def _build_cause_effect_graph(self, row):
        return self.probability_reliability._build_cause_effect_graph(row)

    def render_cause_effect_diagram(self, row):
        """Render *row* as a PIL image matching the on-screen diagram."""
        try:
            from PIL import Image, ImageDraw, ImageFont
        except Exception:
            return None
        import textwrap, math

        nodes, edges, pos = self._build_cause_effect_graph(row)
        color_map = {
            "hazard": "#F08080",
            "malfunction": "#ADD8E6",
            "failure_mode": "#FFA500",
            "fault": "#D3D3D3",
            "fi": "#FFFFE0",
            "tc": "#90EE90",
            "attack_path": "#E0FFFF",
            "threat": "#FFB6C1",
        }

        scale = 80
        x_off = 50
        y_off = 50
        box_w = 80
        box_h = 40

        max_x = max(x for x, _ in pos.values())
        max_y = max(y for _, y in pos.values())
        width = int(x_off * 2 + scale * max_x + box_w)
        height = int(y_off * 2 + scale * max_y + box_h)

        img = Image.new("RGB", (width, height), "white")
        draw = ImageDraw.Draw(img)
        font = ImageFont.load_default()

        def to_canvas(x: float, y: float) -> tuple[float, float]:
            return x_off + scale * x, y_off + scale * y

        for u, v in edges:
            x1, y1 = to_canvas(*pos[u])
            x2, y2 = to_canvas(*pos[v])
            draw.line((x1, y1, x2, y2), fill="black")
            dx, dy = x2 - x1, y2 - y1
            length = math.hypot(dx, dy) or 1
            ux, uy = dx / length, dy / length
            arrow = 10
            px, py = x2 - arrow * ux, y2 - arrow * uy
            perp = (-uy, ux)
            left = (px + perp[0] * arrow / 2, py + perp[1] * arrow / 2)
            right = (px - perp[0] * arrow / 2, py - perp[1] * arrow / 2)
            draw.polygon([ (x2, y2), left, right ], fill="black")
            if hasattr(draw, "text"):
                draw.text(((x1 + x2) / 2, (y1 + y2) / 2), "caused by", fill="black", font=font, anchor="mm")

        for n, (x, y) in pos.items():
            label, kind = nodes.get(n, (n, ""))
            color = color_map.get(kind, "white")
            cx, cy = to_canvas(x, y)
            rect = [cx - box_w / 2, cy - box_h / 2, cx + box_w / 2, cy + box_h / 2]
            draw.rectangle(
                rect,
                fill=color,
                outline=StyleManager.get_instance().outline_color,
            )
            text = textwrap.fill(str(label), 20)
            bbox = draw.multiline_textbbox((0, 0), text, font=font)
            tw = bbox[2] - bbox[0]
            th = bbox[3] - bbox[1]
            draw.multiline_text((cx - tw / 2, cy - th / 2), text, font=font, align="center")

        return img
    def show_cause_effect_chain(self):
        return self.safety_analysis.show_cause_effect_chain()

    def show_cut_sets(self):
        return self.safety_analysis.show_cut_sets()

    def show_common_cause_view(self):
        return self.safety_analysis.show_common_cause_view()

    def manage_mission_profiles(self):
        if hasattr(self, "_mp_tab") and self._mp_tab.winfo_exists():
            self.doc_nb.select(self._mp_tab)
            return
        self._mp_tab = self.lifecycle_ui._new_tab("Mission Profiles")
        win = self._mp_tab
        listbox = tk.Listbox(win, height=8, width=40)
        listbox.pack(side=tk.LEFT, fill=tk.BOTH, expand=True)

        btn_frame = ttk.Frame(win)
        btn_frame.pack(side=tk.RIGHT, fill=tk.Y)

        def refresh():
            listbox.delete(0, tk.END)
            for mp in self.mission_profiles:
                if mp is None:
                    continue
                info = (
                    f"{mp.name} (on: {mp.tau_on}h, off: {mp.tau_off}h, "
                    f"board: {mp.board_temp}\u00b0C, ambient: {mp.ambient_temp}\u00b0C)"
                )
                listbox.insert(tk.END, info)

        class MPDialog(simpledialog.Dialog):
            def __init__(self, master, mp=None):
                self.mp = mp
                super().__init__(master)

            def body(self, master):
                self.vars = {}
                fields = [
                    ("Name", "name"),
                    ("TAU On (h)", "tau_on"),
                    ("TAU Off (h)", "tau_off"),
                    ("Board Temp (\u00b0C)", "board_temp"),
                    ("Board Temp Min (\u00b0C)", "board_temp_min"),
                    ("Board Temp Max (\u00b0C)", "board_temp_max"),
                    ("Ambient Temp (\u00b0C)", "ambient_temp"),
                    ("Ambient Temp Min (\u00b0C)", "ambient_temp_min"),
                    ("Ambient Temp Max (\u00b0C)", "ambient_temp_max"),
                    ("Humidity (%)", "humidity"),
                    ("Duty Cycle", "duty_cycle"),
                    ("Notes", "notes"),
                ]
                self.entries = {}
                for row, (label, key) in enumerate(fields):
                    ttk.Label(master, text=label).grid(row=row, column=0, padx=5, pady=5, sticky="e")
                    var = tk.StringVar()
                    if self.mp:
                        var.set(str(getattr(self.mp, key)))
                    state = "readonly" if key == "duty_cycle" else "normal"
                    entry = ttk.Entry(master, textvariable=var, state=state)
                    entry.grid(row=row, column=1, padx=5, pady=5)
                    self.vars[key] = var
                    self.entries[key] = entry

                def update_dc(*_):
                    try:
                        on = float(self.vars["tau_on"].get() or 0)
                        off = float(self.vars["tau_off"].get() or 0)
                        total = on + off
                        dc = on / total if total else 0.0
                    except ValueError:
                        dc = 0.0
                    self.vars["duty_cycle"].set(str(dc))

                self.vars["tau_on"].trace_add("write", update_dc)
                self.vars["tau_off"].trace_add("write", update_dc)
                update_dc()

            def apply(self):
                vals = {k: v.get() for k, v in self.vars.items()}
                tau_on = float(vals.get("tau_on") or 0.0)
                tau_off = float(vals.get("tau_off") or 0.0)
                total = tau_on + tau_off
                dc = tau_on / total if total else 0.0
                if self.mp is None:
                    mp = MissionProfile(
                        vals["name"],
                        tau_on,
                        tau_off,
                        float(vals["board_temp"] or 25.0),
                        float(vals["board_temp_min"] or 25.0),
                        float(vals["board_temp_max"] or 25.0),
                        float(vals["ambient_temp"] or 25.0),
                        float(vals["ambient_temp_min"] or 25.0),
                        float(vals["ambient_temp_max"] or 25.0),
                        float(vals["humidity"] or 50.0),
                        dc,
                        vals["notes"],
                    )
                    self.result = mp
                else:
                    self.mp.name = vals["name"]
                    self.mp.tau_on = tau_on
                    self.mp.tau_off = tau_off
                    self.mp.board_temp = float(vals["board_temp"] or 25.0)
                    self.mp.board_temp_min = float(vals["board_temp_min"] or 25.0)
                    self.mp.board_temp_max = float(vals["board_temp_max"] or 25.0)
                    self.mp.ambient_temp = float(vals["ambient_temp"] or 25.0)
                    self.mp.ambient_temp_min = float(vals["ambient_temp_min"] or 25.0)
                    self.mp.ambient_temp_max = float(vals["ambient_temp_max"] or 25.0)
                    self.mp.humidity = float(vals["humidity"] or 50.0)
                    self.mp.duty_cycle = dc
                    self.mp.notes = vals["notes"]
                    self.result = self.mp

        def add_profile():
            dlg = MPDialog(win)
            if getattr(dlg, "result", None) is not None:
                self.mission_profiles.append(dlg.result)
                refresh()
                if hasattr(self, "_rel_window") and self._rel_window.winfo_exists():
                    self._rel_window.refresh_tree()

        def edit_profile():
            sel = listbox.curselection()
            if not sel:
                return
            mp = self.mission_profiles[sel[0]]
            dlg = MPDialog(win, mp)
            if getattr(dlg, "result", None) is not None:
                refresh()
                if hasattr(self, "_rel_window") and self._rel_window.winfo_exists():
                    self._rel_window.refresh_tree()

        def delete_profile():
            sel = listbox.curselection()
            if not sel:
                return
            del self.mission_profiles[sel[0]]
            refresh()
            if hasattr(self, "_rel_window") and self._rel_window.winfo_exists():
                self._rel_window.refresh_tree()

        ttk.Button(btn_frame, text="Add", command=add_profile).pack(fill=tk.X)
        ttk.Button(btn_frame, text="Edit", command=edit_profile).pack(fill=tk.X)
        ttk.Button(btn_frame, text="Delete", command=delete_profile).pack(fill=tk.X)

        refresh()

    def manage_mechanism_libraries(self):
        return self.open_windows_features.manage_mechanism_libraries()

    def manage_scenario_libraries(self):
        if hasattr(self, "_scen_tab") and self._scen_tab.winfo_exists():
            self.doc_nb.select(self._scen_tab)
            return
        self._scen_tab = self.lifecycle_ui._new_tab("Scenario Libraries")
        win = self._scen_tab
        lib_lb = tk.Listbox(win, height=8, width=25)
        lib_lb.grid(row=0, column=0, rowspan=4, sticky="nsew")
        scen_tree = ttk.Treeview(
            win,
            columns=("cls", "beh", "sce", "tc", "fi", "exp", "desc"),
            show="tree headings",
        )
        scen_tree.heading("#0", text="Name")
        scen_tree.column("#0", width=150)
        scen_tree.heading("cls", text="Class")
        scen_tree.column("cls", width=100)
        scen_tree.heading("beh", text="Other Users")
        scen_tree.column("beh", width=140)
        scen_tree.heading("sce", text="Scenery")
        scen_tree.column("sce", width=140)
        scen_tree.heading("tc", text="TC")
        scen_tree.column("tc", width=80)
        scen_tree.heading("fi", text="FI")
        scen_tree.column("fi", width=80)
        scen_tree.heading("exp", text="Exposure")
        scen_tree.column("exp", width=80)
        scen_tree.heading("desc", text="Description")
        scen_tree.column("desc", width=200)
        scen_tree.grid(row=0, column=1, columnspan=3, sticky="nsew")
        win.grid_rowconfigure(0, weight=1)
        win.grid_columnconfigure(1, weight=1)

        if not hasattr(self, "scenario_icon"):
            self.scenario_icon = self._create_icon("circle", "#1e90ff")

        def refresh_libs():
            lib_lb.delete(0, tk.END)
            for lib in self.scenario_libraries:
                lib_lb.insert(tk.END, lib.get("name", ""))
            refresh_scenarios()

        def refresh_scenarios(*_):
            scen_tree.delete(*scen_tree.get_children())
            sel = lib_lb.curselection()
            if not sel:
                return
            lib = self.scenario_libraries[sel[0]]
            for sc in lib.get("scenarios", []):
                if isinstance(sc, dict):
                    name = sc.get("name", "")
                    cls = sc.get("class", "")
                    beh = sc.get("behavior", "")
                    sce = sc.get("scenery", "")
                    tc = sc.get("tc", "")
                    fi = sc.get("fi", "")
                    exp = sc.get("exposure", "")
                    desc = sc.get("description", "")
                else:
                    name = str(sc)
                    cls = beh = sce = tc = fi = exp = desc = ""
                scen_tree.insert(
                    "",
                    tk.END,
                    text=name,
                    values=(cls, beh, sce, tc, fi, exp, desc),
                    image=self.scenario_icon,
                )

        class LibraryDialog(simpledialog.Dialog):
            def __init__(self, parent, app, data=None):
                self.app = app
                self.data = data or {"name": "", "odds": []}
                super().__init__(parent, title="Edit Library")

            def body(self, master):
                ttk.Label(master, text="Name").grid(row=0, column=0, sticky="e")
                self.name_var = tk.StringVar(value=self.data.get("name", ""))
                ttk.Entry(master, textvariable=self.name_var).grid(row=0, column=1, sticky="ew")
                ttk.Label(master, text="ODD Libraries").grid(row=1, column=0, sticky="ne")
                toolbox = getattr(self.app, "safety_mgmt_toolbox", None) or ACTIVE_TOOLBOX
                self.allowed_inputs = bool(
                    toolbox and "ODD" in toolbox.analysis_inputs("Scenario Library")
                )
                self.lb = tk.Listbox(master, selectmode=tk.MULTIPLE, height=5)
                if self.allowed_inputs:
                    for i, lib in enumerate(self.app.odd_libraries):
                        self.lb.insert(tk.END, lib.get("name", ""))
                        if lib.get("name", "") in self.data.get("odds", []):
                            self.lb.selection_set(i)
                else:
                    self.lb.configure(state=tk.DISABLED)
                self.lb.grid(row=1, column=1, sticky="nsew")
                master.grid_rowconfigure(1, weight=1)
                master.grid_columnconfigure(1, weight=1)

            def apply(self):
                self.data["name"] = self.name_var.get()
                sels = self.lb.curselection() if self.allowed_inputs else []
                self.data["odds"] = [
                    self.app.odd_libraries[i].get("name", "") for i in sels
                ]

        class ScenarioDialog(simpledialog.Dialog):
            def __init__(self, parent, app, lib, data=None):
                self.app = app
                self.lib = lib
                self.data = data or {
                    "name": "",
                    "class": "",
                    "behavior": "",
                    "action": "",
                    "scenery": "",
                    "tc": "",
                    "fi": "",
                    "exposure": 1,
                    "description": "",
                }
                self.tag_counter = 0
                super().__init__(parent, title="Edit Scenario")

            def body(self, master):
                ttk.Label(master, text="Name").grid(row=0, column=0, sticky="e")
                self.name_var = tk.StringVar(value=self.data.get("name", ""))
                ttk.Entry(master, textvariable=self.name_var).grid(row=0, column=1, sticky="ew")

                ttk.Label(master, text="Scenario Class").grid(row=1, column=0, sticky="e")
                self.cls_var = tk.StringVar(value=self.data.get("class", ""))
                cls_opts = ["Frontal", "Side", "Rear", "Free"]
                ttk.Combobox(master, textvariable=self.cls_var, values=cls_opts, state="readonly").grid(row=1, column=1, sticky="ew")

                ttk.Label(master, text="Other Road Users").grid(row=2, column=0, sticky="e")
                self.beh_var = tk.StringVar(value=self.data.get("behavior", ""))
                ttk.Entry(master, textvariable=self.beh_var).grid(row=2, column=1, sticky="ew")

                ttk.Label(master, text="Action of Other Road Users").grid(row=3, column=0, sticky="e")
                self.act_var = tk.StringVar(value=self.data.get("action", ""))
                ttk.Entry(master, textvariable=self.act_var).grid(row=3, column=1, sticky="ew")

                ttk.Label(master, text="Scenery").grid(row=4, column=0, sticky="e")
                self.sce_var = tk.StringVar(value=self.data.get("scenery", ""))
                ttk.Entry(master, textvariable=self.sce_var, state="readonly").grid(
                    row=4, column=1, sticky="ew"
                )

                elems = []
                self.elem_classes = {}
                self.elem_params = {}
                for name in self.lib.get("odds", []):
                    for l in self.app.odd_libraries:
                        if l.get("name") == name:
                            for el in l.get("elements", []):
                                if isinstance(el, dict):
                                    val = el.get("name") or el.get("element") or el.get("id")
                                    cls = el.get("class", "")
                                    params = []
                                    for k, v in el.items():
                                        if k in {"name", "element", "id", "class"}:
                                            continue
                                        if isinstance(v, (list, tuple, set)):
                                            params.extend(str(x) for x in v if x)
                                        elif v:
                                            params.append(str(v))
                                else:
                                    val = str(el)
                                    cls = ""
                                    params = []
                                if val:
                                    elems.append(val)
                                    self.elem_classes[val] = cls
                                    self.elem_params[val] = params

                ttk.Label(master, text="ODD Elements").grid(row=5, column=0, sticky="e")
                self.elem_list = tk.Listbox(
                    master, selectmode=tk.MULTIPLE, height=5, exportselection=False
                )
                for el in elems:
                    self.elem_list.insert(tk.END, el)
                selected = {
                    s.strip()
                    for s in str(self.data.get("scenery", "")).split(",")
                    if s.strip()
                }
                for idx, el in enumerate(elems):
                    if el in selected:
                        self.elem_list.selection_set(idx)
                self.elem_list.grid(row=5, column=1, sticky="nsew")
                self.elem_list.bind("<<ListboxSelect>>", lambda e: self.update_description())
                master.grid_rowconfigure(5, weight=1)

                tc_names = [n.user_name or f"TC {n.unique_id}" for n in self.app.get_all_triggering_conditions()]
                fi_names = [n.user_name or f"FI {n.unique_id}" for n in self.app.get_all_functional_insufficiencies()]
                ttk.Label(master, text="Triggering Condition").grid(row=6, column=0, sticky="e")
                self.tc_var = tk.StringVar(value=self.data.get("tc", ""))
                ttk.Combobox(master, textvariable=self.tc_var, values=tc_names, state="readonly").grid(row=6, column=1, sticky="ew")
                ttk.Label(master, text="Functional Insufficiency").grid(row=7, column=0, sticky="e")
                self.fi_var = tk.StringVar(value=self.data.get("fi", ""))
                ttk.Combobox(master, textvariable=self.fi_var, values=fi_names, state="readonly").grid(row=7, column=1, sticky="ew")

                ttk.Label(master, text="Exposure").grid(row=8, column=0, sticky="e")
                self.exp_var = tk.StringVar(value=str(self.data.get("exposure", 1)))
                ttk.Combobox(
                    master,
                    textvariable=self.exp_var,
                    values=["1", "2", "3", "4"],
                    state="readonly",
                ).grid(row=8, column=1, sticky="ew")

                ttk.Label(master, text="Description").grid(row=9, column=0, sticky="ne")
                self.desc = tk.Text(master, height=4, width=40, wrap="word")
                self.desc.grid(row=9, column=1, columnspan=3, sticky="nsew")
                self.load_desc_links()
                master.grid_columnconfigure(1, weight=1)

                # Automatically update description on parameter changes
                for var in (
                    self.cls_var,
                    self.beh_var,
                    self.act_var,
                    self.tc_var,
                    self.fi_var,
                ):
                    var.trace_add("write", lambda *a: self.update_description())
                self.update_description()

            def update_description(self, *args):
                names = [self.elem_list.get(i) for i in self.elem_list.curselection()]
                self.sce_var.set(", ".join(names))
                odds = [
                    (
                        n,
                        self.elem_classes.get(n, ""),
                        self.elem_params.get(n, []),
                    )
                    for n in names
                ]
                phrases = template_phrases(
                    self.cls_var.get(),
                    self.beh_var.get(),
                    self.act_var.get(),
                    odds,
                    self.tc_var.get(),
                    self.fi_var.get(),
                )
                text = " ".join(phrases)
                self.desc.delete("1.0", "end")
                self.desc.insert("1.0", text)
                for m in re.finditer(r"\[\[(.+?)\]\]", text):
                    name = m.group(1)
                    start = f"1.0+{m.start()}c"
                    end = f"1.0+{m.end()}c"
                    tag = f"link{self.tag_counter}"
                    self.tag_counter += 1
                    self.desc.tag_add(tag, start, end)
                    self.desc.tag_config(tag, foreground="blue", underline=1)
                    self.desc.tag_bind(tag, "<Button-1>", lambda e, n=name: self.show_elem(n))

            def load_desc_links(self):
                desc = self.data.get("description", "")
                self.desc.insert("1.0", desc)
                for m in re.finditer(r"\[\[(.+?)\]\]", desc):
                    name = m.group(1)
                    start = f"1.0+{m.start()}c"
                    end = f"1.0+{m.end()}c"
                    tag = f"link{self.tag_counter}"
                    self.tag_counter += 1
                    self.desc.tag_add(tag, start, end)
                    self.desc.tag_config(tag, foreground="blue", underline=1)
                    self.desc.tag_bind(tag, "<Button-1>", lambda e, n=name: self.show_elem(n))

            def show_elem(self, name):
                for lib_name in self.lib.get("odds", []):
                    for l in self.app.odd_libraries:
                        if l.get("name") == lib_name:
                            for el in l.get("elements", []):
                                val = el.get("name") or el.get("element") or el.get("id")
                                if val == name:
                                    msg = "\n".join(f"{k}: {v}" for k, v in el.items())
                                    messagebox.showinfo("ODD Element", msg)
                                    return
                messagebox.showinfo("ODD Element", f"{name}")

            def apply(self):
                self.data["name"] = self.name_var.get()
                self.data["class"] = self.cls_var.get()
                self.data["behavior"] = self.beh_var.get()
                self.data["action"] = self.act_var.get()
                names = [self.elem_list.get(i) for i in self.elem_list.curselection()]
                self.data["scenery"] = ", ".join(names)
                self.data["tc"] = self.tc_var.get()
                self.data["fi"] = self.fi_var.get()
                try:
                    self.data["exposure"] = int(self.exp_var.get())
                except (TypeError, ValueError):
                    self.data["exposure"] = 1
                self.data["description"] = self.desc.get("1.0", "end-1c")

        def add_lib():
            dlg = LibraryDialog(win, self)
            if dlg.data.get("name"):
                self.scenario_libraries.append({"name": dlg.data["name"], "scenarios": [], "odds": dlg.data["odds"]})
                refresh_libs()

        def edit_lib():
            sel = lib_lb.curselection()
            if not sel:
                return
            lib = self.scenario_libraries[sel[0]]
            dlg = LibraryDialog(win, self, lib)
            lib.update(dlg.data)
            refresh_libs()

        def delete_lib():
            sel = lib_lb.curselection()
            if sel:
                idx = sel[0]
                del self.scenario_libraries[idx]
                refresh_libs()

        def add_scen():
            sel = lib_lb.curselection()
            if not sel:
                return
            lib = self.scenario_libraries[sel[0]]
            dlg = ScenarioDialog(win, self, lib)
            if dlg.data.get("name"):
                lib.setdefault("scenarios", []).append(dlg.data)
                refresh_scenarios()

        def edit_scen():
            sel_lib = lib_lb.curselection()
            sel_sc = scen_tree.selection()
            if not sel_lib or not sel_sc:
                return
            lib = self.scenario_libraries[sel_lib[0]]
            idx = scen_tree.index(sel_sc[0])
            data = lib.get("scenarios", [])[idx]
            dlg = ScenarioDialog(win, self, lib, data)
            lib["scenarios"][idx] = dlg.data
            refresh_scenarios()

        def del_scen():
            sel_lib = lib_lb.curselection()
            sel_sc = scen_tree.selection()
            if not sel_lib or not sel_sc:
                return
            lib = self.scenario_libraries[sel_lib[0]]
            idx = scen_tree.index(sel_sc[0])
            del lib.get("scenarios", [])[idx]
            refresh_scenarios()

        btnf = ttk.Frame(win)
        btnf.grid(row=1, column=1, columnspan=3, sticky="ew")
        ttk.Button(btnf, text="Add Lib", command=add_lib).pack(side=tk.LEFT)
        ttk.Button(btnf, text="Edit Lib", command=edit_lib).pack(side=tk.LEFT)
        ttk.Button(btnf, text="Del Lib", command=delete_lib).pack(side=tk.LEFT)
        ttk.Button(btnf, text="Add Scen", command=add_scen).pack(side=tk.LEFT, padx=5)
        ttk.Button(btnf, text="Edit Scen", command=edit_scen).pack(side=tk.LEFT)
        ttk.Button(btnf, text="Del Scen", command=del_scen).pack(side=tk.LEFT)

        lib_lb.bind("<<ListboxSelect>>", refresh_scenarios)
        refresh_libs()

    def manage_odd_libraries(self):
        if hasattr(self, "_odd_tab") and self._odd_tab.winfo_exists():
            self.doc_nb.select(self._odd_tab)
            return
        self._odd_tab = self.lifecycle_ui._new_tab("ODD Libraries")
        win = self._odd_tab
        lib_lb = tk.Listbox(win, height=8, width=25)
        lib_lb.grid(row=0, column=0, rowspan=4, sticky="nsew")
        elem_tree = ttk.Treeview(win, columns=("cls", "attrs"), show="tree headings")
        elem_tree.heading("#0", text="Name")
        elem_tree.column("#0", width=150)
        elem_tree.heading("cls", text="Class")
        elem_tree.column("cls", width=120)
        elem_tree.heading("attrs", text="Attributes")
        elem_tree.column("attrs", width=200)
        elem_tree.grid(row=0, column=1, columnspan=3, sticky="nsew")
        win.grid_rowconfigure(0, weight=1)
        win.grid_columnconfigure(1, weight=1)

        if not hasattr(self, "odd_elem_icon"):
            self.odd_elem_icon = self._create_icon("rect", "#696969")

        def refresh_libs():
            lib_lb.delete(0, tk.END)
            for lib in self.odd_libraries:
                lib_lb.insert(tk.END, lib.get("name", ""))
            refresh_elems()

        def refresh_elems(*_):
            elem_tree.delete(*elem_tree.get_children())
            sel = lib_lb.curselection()
            if not sel:
                return
            lib = self.odd_libraries[sel[0]]
            for el in lib.get("elements", []):
                name = el.get("name") or el.get("element") or el.get("id")
                cls = el.get("class", "")
                attrs = ", ".join(
                    f"{k}={v}" for k, v in el.items() if k not in {"name", "class"}
                )
                opts = {"values": (cls, attrs), "text": name}
                if self.odd_elem_icon:
                    opts["image"] = self.odd_elem_icon
                elem_tree.insert("", tk.END, **opts)

        class ElementDialog(simpledialog.Dialog):
            def __init__(self, parent, app, data=None):
                self.app = app
                self.data = data or {"name": "", "class": ""}
                super().__init__(parent, title="Edit Element")

            def add_attr_row(self, key="", val=""):
                r = len(self.attr_rows)
                k_var = tk.StringVar(value=key)
                v_var = tk.StringVar(value=str(val))
                k_entry = ttk.Entry(self.attr_frame, textvariable=k_var)
                v_entry = ttk.Entry(self.attr_frame, textvariable=v_var)
                k_entry.grid(row=r, column=0, padx=2, pady=2)
                v_entry.grid(row=r, column=1, padx=2, pady=2)

                row = {}

                def remove_row():
                    k_entry.destroy()
                    v_entry.destroy()
                    del_btn.destroy()
                    self.attr_rows.remove(row)
                    for i, rdata in enumerate(self.attr_rows):
                        rdata["k_entry"].grid_configure(row=i)
                        rdata["v_entry"].grid_configure(row=i)
                        rdata["del_btn"].grid_configure(row=i)

                del_btn = ttk.Button(self.attr_frame, text="Delete", command=remove_row)
                del_btn.grid(row=r, column=2, padx=2, pady=2)

                row.update(
                    {
                        "k_var": k_var,
                        "v_var": v_var,
                        "k_entry": k_entry,
                        "v_entry": v_entry,
                        "del_btn": del_btn,
                    }
                )
                self.attr_rows.append(row)

            def body(self, master):
                ttk.Label(master, text="Name").grid(row=0, column=0, sticky="e")
                self.name_var = tk.StringVar(value=self.data.get("name", ""))
                ttk.Entry(master, textvariable=self.name_var).grid(row=0, column=1, sticky="ew")

                ttk.Label(master, text="Class").grid(row=1, column=0, sticky="e")
                self.class_var = tk.StringVar(value=self.data.get("class", ""))
                cls_opts = [
                    "Road",
                    "Infrastructure",
                    "Temporal",
                    "Movable",
                    "Environment",
                ]
                ttk.Combobox(master, textvariable=self.class_var, values=cls_opts, state="readonly").grid(row=1, column=1, sticky="ew")

                nb = ttk.Notebook(master)
                nb.grid(row=2, column=0, columnspan=2, sticky="nsew")
                master.grid_rowconfigure(2, weight=1)
                master.grid_columnconfigure(1, weight=1)

                # Attributes tab
                self.attr_frame = ttk.Frame(nb)
                nb.add(self.attr_frame, text="Attributes")
                self.attr_rows = []
                for k, v in self.data.items():
                    if k not in {"name", "class", "p", "n", "tp", "fp", "tn", "fn"}:
                        self.add_attr_row(k, v)
                ttk.Button(self.attr_frame, text="Add Attribute", command=self.add_attr_row).grid(row=99, column=0, columnspan=3, pady=5)

                # Confusion matrix tab
                cm_frame = ttk.Frame(nb)
                nb.add(cm_frame, text="Confusion Matrix")
                self.p_var = tk.DoubleVar(value=float(self.data.get("p", 0) or 0))
                self.n_var = tk.DoubleVar(value=float(self.data.get("n", 0) or 0))
                self.tp_var = tk.DoubleVar(value=float(self.data.get("tp", 0) or 0))
                self.fp_var = tk.DoubleVar(value=float(self.data.get("fp", 0) or 0))
                self.tn_var = tk.DoubleVar(value=float(self.data.get("tn", 0) or 0))
                self.fn_var = tk.DoubleVar(value=float(self.data.get("fn", 0) or 0))

                matrix_metrics = ttk.Frame(cm_frame)
                matrix_metrics.grid(row=0, column=0, pady=5, sticky="w")
                matrix = ttk.Frame(matrix_metrics)
                matrix.grid(row=0, column=0, sticky="w")
                ttk.Label(matrix, text="").grid(row=0, column=0)
                ttk.Label(matrix, text="Pred P").grid(row=0, column=1)
                ttk.Label(matrix, text="Pred N").grid(row=0, column=2)
                ttk.Label(matrix, text="Actual P").grid(row=1, column=0)
                ttk.Entry(matrix, textvariable=self.tp_var, width=6).grid(row=1, column=1)
                ttk.Entry(matrix, textvariable=self.fn_var, width=6).grid(row=1, column=2)
                ttk.Label(matrix, text="Actual N").grid(row=2, column=0)
                ttk.Entry(matrix, textvariable=self.fp_var, width=6).grid(row=2, column=1)
                ttk.Entry(matrix, textvariable=self.tn_var, width=6).grid(row=2, column=2)

                metrics_frame = ttk.Frame(matrix_metrics)
                metrics_frame.grid(row=0, column=1, padx=10, sticky="n")
                ttk.Label(metrics_frame, text="Accuracy:").grid(row=0, column=0, sticky="e")
                ttk.Label(metrics_frame, text="Precision:").grid(row=1, column=0, sticky="e")
                ttk.Label(metrics_frame, text="Recall:").grid(row=2, column=0, sticky="e")
                ttk.Label(metrics_frame, text="F1 Score:").grid(row=3, column=0, sticky="e")
                self.acc_var = tk.StringVar()
                self.prec_var = tk.StringVar()
                self.rec_var = tk.StringVar()
                self.f1_var = tk.StringVar()
                ttk.Label(metrics_frame, textvariable=self.acc_var).grid(row=0, column=1, sticky="w")
                ttk.Label(metrics_frame, textvariable=self.prec_var).grid(row=1, column=1, sticky="w")
                ttk.Label(metrics_frame, textvariable=self.rec_var).grid(row=2, column=1, sticky="w")
                ttk.Label(metrics_frame, textvariable=self.f1_var).grid(row=3, column=1, sticky="w")

                def update_metrics(*_):
                    from analysis.confusion_matrix import compute_metrics

                    tp = self.tp_var.get()
                    fp = self.fp_var.get()
                    tn = self.tn_var.get()
                    fn = self.fn_var.get()
                    metrics = compute_metrics(tp, fp, tn, fn)
                    self.acc_var.set(f"{metrics['accuracy']:.3f}")
                    self.prec_var.set(f"{metrics['precision']:.3f}")
                    self.rec_var.set(f"{metrics['recall']:.3f}")
                    self.f1_var.set(f"{metrics['f1']:.3f}")
                    self.p_var.set(tp + fn)
                    self.n_var.set(tn + fp)

                for var in (self.tp_var, self.fp_var, self.tn_var, self.fn_var):
                    var.trace_add("write", update_metrics)
                update_metrics()

                vt_frame = ttk.Frame(cm_frame)
                vt_frame.grid(row=1, column=0, sticky="nsew", pady=5)
                cm_frame.grid_rowconfigure(1, weight=1)
                cm_frame.grid_columnconfigure(0, weight=1)
                columns = [
                    "Product Goal",
                    "Validation Target",
                    "Target Description",
                    "Acceptance Criteria",
                ]
                self.vt_tree = ttk.Treeview(
                    vt_frame, columns=columns, show="headings", height=4
                )
                for c in columns:
                    self.vt_tree.heading(c, text=c)
                    width = 120 if c in ("Product Goal", "Validation Target") else 200
                    self.vt_tree.column(c, width=width, anchor="center")
                self.vt_tree.pack(fill=tk.BOTH, expand=True)
                self.vt_item_to_goal = {}
                self.selected_goal = None
                self.current_tau_on = 0.0

                def on_vt_select(event=None):
                    sel = self.vt_tree.selection()
                    if not sel:
                        self.selected_goal = None
                        self.current_tau_on = 0.0
                    else:
                        sg = self.vt_item_to_goal.get(sel[0])
                        self.selected_goal = sg
                        tau_on = 0.0
                        mp_name = getattr(sg, "mission_profile", "")
                        if mp_name:
                            for mp in self.app.mission_profiles:
                                if mp.name == mp_name:
                                    tau_on = mp.tau_on
                                    break
                        self.current_tau_on = tau_on
                    update_metrics()

                self.vt_tree.bind("<<TreeviewSelect>>", on_vt_select)

                def refresh_vt(*_):
                    self.vt_tree.delete(*self.vt_tree.get_children())
                    self.vt_item_to_goal.clear()
                    name = self.name_var.get().strip()
                    for sg in self.app.get_validation_targets_for_odd(name):
                        iid = self.vt_tree.insert(
                            "",
                            "end",
                            values=[
                                sg.user_name or f"SG {sg.unique_id}",
                                getattr(sg, "validation_target", ""),
                                getattr(sg, "validation_desc", ""),
                                getattr(sg, "acceptance_criteria", ""),
                            ],
                        )
                        self.vt_item_to_goal[iid] = sg
                    items = self.vt_tree.get_children()
                    if items:
                        self.vt_tree.selection_set(items[0])
                        on_vt_select()

                refresh_vt()
                self.name_var.trace_add("write", refresh_vt)

            def apply(self):
                new_data = {"name": self.name_var.get(), "class": self.class_var.get()}
                for row in self.attr_rows:
                    key = row["k_var"].get().strip()
                    if key:
                        new_data[key] = row["v_var"].get()
                tp = float(self.tp_var.get())
                fp = float(self.fp_var.get())
                tn = float(self.tn_var.get())
                fn = float(self.fn_var.get())
                from analysis.confusion_matrix import compute_metrics

                metrics = compute_metrics(tp, fp, tn, fn)
                p = tp + fn
                n = tn + fp
                new_data.update({
                    "tp": tp,
                    "fp": fp,
                    "tn": tn,
                    "fn": fn,
                    "p": p,
                    "n": n,
                })
                new_data.update(metrics)
                self.data = new_data

        def add_lib():
            name = simpledialog.askstring("New Library", "Library name:")
            if not name:
                return
            elems = []
            if messagebox.askyesno("Import", "Import elements from file?"):
                path = filedialog.askopenfilename(filetypes=[("CSV/Excel", "*.csv *.xlsx")])
                if path:
                    if path.lower().endswith(".csv"):
                        with open(path, newline="") as f:
                            elems = list(csv.DictReader(f))
                    elif path.lower().endswith(".xlsx"):
                        try:
                            if load_workbook is None:
                                raise ImportError
                            wb = load_workbook(path, read_only=True)
                            ws = wb.active
                            headers = [c.value for c in next(ws.iter_rows(max_row=1))]
                            for row in ws.iter_rows(min_row=2, values_only=True):
                                elem = {headers[i]: row[i] for i in range(len(headers))}
                                elems.append(elem)
                        except Exception:
                            messagebox.showerror("Import", "Failed to read Excel file. openpyxl required.")
            self.odd_libraries.append({"name": name, "elements": elems})
            refresh_libs()
            self.update_odd_elements()

        def edit_lib():
            sel = lib_lb.curselection()
            if not sel:
                return
            lib = self.odd_libraries[sel[0]]
            name = simpledialog.askstring("Edit Library", "Library name:", initialvalue=lib.get("name", ""))
            if name:
                lib["name"] = name
                refresh_libs()

        def delete_lib():
            sel = lib_lb.curselection()
            if sel:
                idx = sel[0]
                del self.odd_libraries[idx]
                refresh_libs()
                self.update_odd_elements()

        def add_elem():
            sel = lib_lb.curselection()
            if not sel:
                return
            lib = self.odd_libraries[sel[0]]
            dlg = ElementDialog(win, self)
            lib.setdefault("elements", []).append(dlg.data)
            refresh_elems()
            self.update_odd_elements()

        def edit_elem():
            sel_lib = lib_lb.curselection()
            sel_elem = elem_tree.selection()
            if not sel_lib or not sel_elem:
                return
            lib = self.odd_libraries[sel_lib[0]]
            idx = elem_tree.index(sel_elem[0])
            data = lib.get("elements", [])[idx]
            dlg = ElementDialog(win, self, data)
            lib["elements"][idx] = dlg.data
            refresh_elems()
            self.update_odd_elements()

        def del_elem():
            sel_lib = lib_lb.curselection()
            sel_elem = elem_tree.selection()
            if not sel_lib or not sel_elem:
                return
            lib = self.odd_libraries[sel_lib[0]]
            idx = elem_tree.index(sel_elem[0])
            del lib.get("elements", [])[idx]
            refresh_elems()
            self.update_odd_elements()

        btnf = ttk.Frame(win)
        btnf.grid(row=1, column=1, columnspan=3, sticky="ew")
        ttk.Button(btnf, text="Add Lib", command=add_lib).pack(side=tk.LEFT)
        ttk.Button(btnf, text="Edit Lib", command=edit_lib).pack(side=tk.LEFT)
        ttk.Button(btnf, text="Del Lib", command=delete_lib).pack(side=tk.LEFT)
        ttk.Button(btnf, text="Add Elem", command=add_elem).pack(side=tk.LEFT, padx=5)
        ttk.Button(btnf, text="Edit Elem", command=edit_elem).pack(side=tk.LEFT)
        ttk.Button(btnf, text="Del Elem", command=del_elem).pack(side=tk.LEFT)

        lib_lb.bind("<<ListboxSelect>>", refresh_elems)
        refresh_libs()

    def open_reliability_window(self):
        return self.open_windows_features.open_reliability_window()

    def open_fmeda_window(self):
        return self.open_windows_features.open_fmeda_window()

    def open_hazop_window(self):
        return self.open_windows_features.open_hazop_window()

    def open_risk_assessment_window(self):
        return self.open_windows_features.open_risk_assessment_window()

    def open_stpa_window(self):
        return self.open_windows_features.open_stpa_window()

    def open_threat_window(self):
        return self.open_windows_features.open_threat_window()

    def open_fi2tc_window(self):
        return self.open_windows_features.open_fi2tc_window()

    def open_tc2fi_window(self):
        return self.open_windows_features.open_tc2fi_window()

    def open_fault_prioritization_window(self):
        return self.open_windows_features.open_fault_prioritization_window()

    def open_safety_management_toolbox(self, show_diagrams: bool = True):
        return self.open_windows_features.open_safety_management_toolbox(show_diagrams)

    def open_diagram_rules_toolbox(self):
        """Open editor for diagram rule configuration."""
        tab_exists = (
            hasattr(self, "_diagram_rules_tab") and self._diagram_rules_tab.winfo_exists()
        )
        editor_exists = (
            hasattr(self, "diagram_rules_editor")
            and self.diagram_rules_editor.winfo_exists()
        )
        if tab_exists:
            self.doc_nb.select(self._diagram_rules_tab)
            if editor_exists:
                return
            parent = self._diagram_rules_tab
        else:
            parent = self._diagram_rules_tab = self.lifecycle_ui._new_tab("Diagram Rules")

        from gui.diagram_rules_toolbox import DiagramRulesEditor

        self.diagram_rules_editor = DiagramRulesEditor(parent, self, _CONFIG_PATH)
        self.diagram_rules_editor.pack(fill=tk.BOTH, expand=True)

    def open_requirement_patterns_toolbox(self):
        """Open editor for requirement pattern definitions."""
        tab_exists = (
            hasattr(self, "_req_patterns_tab") and self._req_patterns_tab.winfo_exists()
        )
        editor_exists = (
            hasattr(self, "requirement_patterns_editor")
            and self.requirement_patterns_editor.winfo_exists()
        )
        if tab_exists:
            self.doc_nb.select(self._req_patterns_tab)
            if editor_exists:
                return
            parent = self._req_patterns_tab
        else:
            parent = self._req_patterns_tab = self.lifecycle_ui._new_tab("Requirement Patterns")

        from gui.requirement_patterns_toolbox import RequirementPatternsEditor

        self.requirement_patterns_editor = RequirementPatternsEditor(
            parent, self, _PATTERN_PATH
        )
        self.requirement_patterns_editor.pack(fill=tk.BOTH, expand=True)

    def open_report_template_toolbox(self):
        """Open editor for PDF report template configuration."""
        tab_exists = (
            hasattr(self, "_report_template_tab") and self._report_template_tab.winfo_exists()
        )
        editor_exists = (
            hasattr(self, "report_template_editor")
            and self.report_template_editor.winfo_exists()
        )
        if tab_exists:
            self.doc_nb.select(self._report_template_tab)
            if editor_exists:
                return
            parent = self._report_template_tab
        else:
            parent = self._report_template_tab = self.lifecycle_ui._new_tab("Report Template")

        from gui.report_template_toolbox import ReportTemplateEditor

        self.report_template_editor = ReportTemplateEditor(
            parent, self, _REPORT_TEMPLATE_PATH
        )
        self.report_template_editor.pack(fill=tk.BOTH, expand=True)

    def open_report_template_manager(self):
        """Open manager for multiple report templates."""
        tab_exists = (
            hasattr(self, "_report_template_mgr_tab")
            and self._report_template_mgr_tab.winfo_exists()
        )
        manager_exists = (
            hasattr(self, "report_template_manager")
            and self.report_template_manager.winfo_exists()
        )
        if tab_exists:
            self.doc_nb.select(self._report_template_mgr_tab)
            if manager_exists:
                return
            parent = self._report_template_mgr_tab
        else:
            parent = self._report_template_mgr_tab = self.lifecycle_ui._new_tab("Report Templates")

        from gui.report_template_manager import ReportTemplateManager

        self.report_template_manager = ReportTemplateManager(
            parent, self, _REPORT_TEMPLATE_PATH.parent
        )
        self.report_template_manager.pack(fill=tk.BOTH, expand=True)

    def reload_config(self) -> None:
        """Reload diagram rule configuration across all interested modules."""

        import sys

        _reload_local_config()

        for mod in list(sys.modules.values()):
            if hasattr(mod, "reload_config"):
                try:  # pragma: no cover - defensive programming
                    mod.reload_config()
                except Exception:
                    pass

        if hasattr(self, "canvas") and getattr(self.canvas, "winfo_exists", lambda: False)():
            self.redraw_canvas()
        pd = getattr(self, "page_diagram", None)
        if pd and getattr(pd.canvas, "winfo_exists", lambda: False)():
            pd.redraw_canvas()

    def open_search_toolbox(self):
        return self.nav_input.open_search_toolbox()

    def open_style_editor(self):
        """Open the diagram style editor window."""
        StyleEditor(self.root)



    def refresh_styles(self, event=None):
        """Redraw all open diagram windows using current styles."""
        if getattr(self, 'canvas', None):
            self.canvas.config(bg=StyleManager.get_instance().canvas_bg)
        for tab in getattr(self, 'diagram_tabs', {}).values():
            for child in tab.winfo_children():
                if hasattr(child, 'redraw'):
                    child.redraw()

    def show_hazard_explorer(self):
        return self.safety_analysis.show_hazard_explorer()

    def show_requirements_explorer(self):
        if hasattr(self, "_req_exp_tab") and self._req_exp_tab.winfo_exists():
            self.doc_nb.select(self._req_exp_tab)
        else:
            self._req_exp_tab = self.lifecycle_ui._new_tab("Requirements Explorer")
            self._req_exp_window = RequirementsExplorerWindow(self._req_exp_tab, self)
            self._req_exp_window.pack(fill=tk.BOTH, expand=True)


    def _create_fta_tab(self, diagram_mode: str = "FTA"):
        """Create the main FTA tab with canvas and bindings.

        Parameters
        ----------
        diagram_mode: str
            The operational mode of the diagram (``"FTA"`` or ``"CTA"``).
        """
        tabs = getattr(self, "analysis_tabs", {})
        existing = tabs.get(diagram_mode)
        
        if existing and existing["tab"].winfo_exists():
            self.canvas_tab = existing["tab"]
            self.canvas_frame = existing["tab"]
            self.canvas = existing["canvas"]
            self.hbar = existing["hbar"]
            self.vbar = existing["vbar"]
            self.diagram_mode = diagram_mode
            self.doc_nb.select(self.canvas_tab)
            self._update_analysis_menus(diagram_mode)
            return

        canvas_tab = ttk.Frame(self.doc_nb)
        self.doc_nb.add(canvas_tab, text="FTA" if diagram_mode == "FTA" else diagram_mode)

        canvas = tk.Canvas(canvas_tab, bg=StyleManager.get_instance().canvas_bg)
        canvas.pack(side=tk.LEFT, fill=tk.BOTH, expand=True)
        hbar = ttk.Scrollbar(canvas_tab, orient=tk.HORIZONTAL, command=canvas.xview)
        hbar.pack(side=tk.BOTTOM, fill=tk.X)
        vbar = ttk.Scrollbar(canvas_tab, orient=tk.VERTICAL, command=canvas.yview)
        vbar.pack(side=tk.RIGHT, fill=tk.Y)
        canvas.config(xscrollcommand=hbar.set, yscrollcommand=vbar.set,
                      scrollregion=(0, 0, 2000, 2000))
        canvas.bind("<ButtonPress-3>", self.on_right_mouse_press)
        canvas.bind("<B3-Motion>", self.on_right_mouse_drag)
        canvas.bind("<ButtonRelease-3>", self.on_right_mouse_release)
        canvas.bind("<Button-1>", self.on_canvas_click)
        canvas.bind("<B1-Motion>", self.on_canvas_drag)
        canvas.bind("<ButtonRelease-1>", self.on_canvas_release)
        canvas.bind("<Double-1>", self.on_canvas_double_click)
        canvas.bind("<Control-MouseWheel>", self.on_ctrl_mousewheel)

        canvas.diagram_mode = diagram_mode
        self.analysis_tabs[diagram_mode] = {
            "tab": canvas_tab,
            "canvas": canvas,
            "hbar": hbar,
            "vbar": vbar,
        }
        self.canvas_tab = canvas_tab
        self.canvas_frame = canvas_tab
        self.canvas = canvas
        self.hbar = hbar
        self.vbar = vbar
        self.diagram_mode = diagram_mode
        self.doc_nb.select(canvas_tab)
        self._update_analysis_menus(diagram_mode)

    def create_fta_diagram(self):
        """Initialize an FTA diagram and its top-level event."""
        self._create_fta_tab("FTA")
        self.add_top_level_event()
        if getattr(self, "fta_root_node", None):
            self.window_controllers.open_page_diagram(self.fta_root_node)

    def create_cta_diagram(self):
        """Initialize a CTA diagram and its top-level event."""
        self.cta_manager.create_diagram()

    def enable_fta_actions(self, enabled: bool) -> None:
        """Enable or disable FTA-related menu actions."""
        mode = getattr(self, "diagram_mode", "FTA")
        if hasattr(self, "fta_menu"):
            state = tk.NORMAL if enabled else tk.DISABLED
            for key in (
                "add_gate",
                "add_basic_event",
                "add_gate_from_failure_mode",
                "add_fault_event",
            ):
                self.fta_menu.entryconfig(self._fta_menu_indices[key], state=state)
                
    def enable_paa_actions(self, enabled: bool) -> None:
        """Delegate to :class:`Pages_and_PAA` to toggle PAA actions."""
        self.pages_and_paa.enable_paa_actions(enabled)
                
    def _update_analysis_menus(self,mode=None):
        """Enable or disable node-adding menu items based on diagram mode."""
        if mode is None:
            mode = getattr(self, "diagram_mode", "FTA")
        self.enable_fta_actions(mode == "FTA")
        self.cta_manager.enable_actions(mode == "CTA")
        self.validation_consistency.enable_paa_actions(mode == "PAA")

    def _create_paa_tab(self) -> None:
        """Delegate PAA tab creation to helper."""
        self.pages_and_paa._create_paa_tab()

    def create_paa_diagram(self) -> None:
        """Delegate PAA diagram setup to helper."""
        self.pages_and_paa.create_paa_diagram()

    @property
    def paa_manager(self) -> PrototypeAssuranceManager:
        """Lazily create and return the PAA manager."""
        if not hasattr(self, "_paa_manager"):
            self._paa_manager = PrototypeAssuranceManager(self)
        return self._paa_manager

    @property
    def pages_and_paa(self):
        """Lazily create and return the Pages_and_PAA helper."""
        if not hasattr(self, "_pages_and_paa"):
            from .pages_and_paa import Pages_and_PAA

            self._pages_and_paa = Pages_and_PAA(self)
        return self._pages_and_paa

    def _reset_fta_state(self):
        """Clear references to the FTA tab and its canvas."""
        self.canvas_tab = None
        self.canvas_frame = None
        self.canvas = None
        self.hbar = None
        self.vbar = None
        self.page_diagram = None

    def ensure_fta_tab(self):  # pragma: no cover - delegation
        return self.validation_consistency.ensure_fta_tab()

    def _format_diag_title(self, diag) -> str:
        """Return SysML style title for a diagram tab."""
        if diag.name:
            return f"\N{LEFT-POINTING DOUBLE ANGLE QUOTATION MARK}{diag.diag_type}\N{RIGHT-POINTING DOUBLE ANGLE QUOTATION MARK} {diag.name}"
        return f"\N{LEFT-POINTING DOUBLE ANGLE QUOTATION MARK}{diag.diag_type}\N{RIGHT-POINTING DOUBLE ANGLE QUOTATION MARK}"

    def open_use_case_diagram(self):
        self.window_controllers.open_use_case_diagram()

    def open_activity_diagram(self):
        self.window_controllers.open_activity_diagram()

    def open_block_diagram(self):
        self.window_controllers.open_block_diagram()

    def open_internal_block_diagram(self):
        self.window_controllers.open_internal_block_diagram()

    def open_control_flow_diagram(self):
        self.window_controllers.open_control_flow_diagram()

    def open_causal_bayesian_network_window(self):
        self.window_controllers.open_causal_bayesian_network_window()

    def open_gsn_diagram(self, diagram):
        self.window_controllers.open_gsn_diagram(diagram)

    def open_arch_window(self, diag_id: str) -> None:
        self.window_controllers.open_arch_window(diag_id)

    def open_page_diagram(self, node, push_history=True):
        self.window_controllers.open_page_diagram(node, push_history)

    def manage_architecture(self):
        return self.open_windows_features.manage_architecture()

    def manage_gsn(self):
        self.gsn_manager.manage_gsn()

    def manage_safety_management(self):
        return self.open_windows_features.manage_safety_management()

    def manage_safety_cases(self):
        if not hasattr(self, "safety_case_library"):
            from analysis import SafetyCaseLibrary as _SCL

            self.safety_case_library = _SCL()
        if hasattr(self, "_safety_case_exp_tab") and self._safety_case_exp_tab.winfo_exists():
            self.doc_nb.select(self._safety_case_exp_tab)
        else:
            self._safety_case_exp_tab = self.lifecycle_ui._new_tab("Safety & Security Case Explorer")
            self._safety_case_window = SafetyCaseExplorer(
                self._safety_case_exp_tab, self, self.safety_case_library
            )
            self._safety_case_window.pack(fill=tk.BOTH, expand=True)
        self.refresh_all()


    def _diagram_copy_strategy1(self):
        win = self.window_controllers._focused_cbn_window()
        if win and getattr(win, "selected_node", None) and getattr(win, "copy_selected", None):
            self.selected_node = None
            self.clipboard_node = None
            self.cut_mode = False
            win.copy_selected()
            return True
        return False

    def _diagram_copy_strategy2(self):
        win = self.window_controllers._focused_gsn_window()
        if win and getattr(win, "selected_node", None) and getattr(win, "copy_selected", None):
            self.selected_node = None
            self.clipboard_node = None
            self.cut_mode = False
            win.copy_selected()
            return True
        return False

    def _diagram_copy_strategy3(self):
        win = getattr(self, "active_arch_window", None)
        if win and getattr(win, "selected_obj", None) and getattr(win, "copy_selected", None):
            self.selected_node = None
            self.clipboard_node = None
            self.cut_mode = False
            win.copy_selected()
            return True
        return False

    def _diagram_copy_strategy4(self):
        for ref in list(ARCH_WINDOWS):
            win = ref()
            if win and getattr(win, "selected_obj", None) and getattr(win, "copy_selected", None):
                self.selected_node = None
                self.clipboard_node = None
                self.cut_mode = False
                win.copy_selected()
                return True
        return False

    def _diagram_cut_strategy1(self):
        win = self.window_controllers._focused_cbn_window()
        if win and getattr(win, "selected_node", None) and getattr(win, "cut_selected", None):
            self.selected_node = None
            self.clipboard_node = None
            self.cut_mode = False
            win.cut_selected()
            return True
        return False

    def _diagram_cut_strategy2(self):
        win = self.window_controllers._focused_gsn_window()
        if win and getattr(win, "selected_node", None) and getattr(win, "cut_selected", None):
            self.selected_node = None
            self.clipboard_node = None
            self.cut_mode = False
            win.cut_selected()
            return True
        return False

    def _diagram_cut_strategy3(self):
        win = getattr(self, "active_arch_window", None)
        if win and getattr(win, "selected_obj", None) and getattr(win, "cut_selected", None):
            self.selected_node = None
            self.clipboard_node = None
            self.cut_mode = False
            win.cut_selected()
            return True
        return False

    def _diagram_cut_strategy4(self):
        for ref in list(ARCH_WINDOWS):
            win = ref()
            if win and getattr(win, "selected_obj", None) and getattr(win, "cut_selected", None):
                self.selected_node = None
                self.clipboard_node = None
                self.cut_mode = False
                win.cut_selected()
                return True
        return False

    def copy_node(self):
        self.diagram_clipboard.copy_node()

    def cut_node(self):
        self.diagram_clipboard.cut_node()

    # ------------------------------------------------------------------
    def _reset_gsn_clone(self, node):
        if isinstance(node, GSNNode):
            node.unique_id = str(uuid.uuid4())
            old_children = list(getattr(node, "children", []))
            node.children = []
            node.parents = []
            node.context_children = []
            node.is_primary_instance = False
            if getattr(node, "original", None) is None:
                node.original = node
            for child in old_children:
                self._reset_gsn_clone(child)

    # ------------------------------------------------------------------
    def _clone_for_paste_strategy1(self, node, parent=None):
        if hasattr(node, "clone"):
            if parent and getattr(node, "node_type", None) in {"Context", "Assumption", "Justification"}:
                return node.clone(parent)
            return node.clone()
        import copy
        clone = copy.deepcopy(node)
        self._reset_gsn_clone(clone)
        return clone

    def _clone_for_paste_strategy2(self, node, parent=None):
        import copy
        if isinstance(node, GSNNode):
            if parent and node.node_type in {"Context", "Assumption", "Justification"}:
                return node.clone(parent)
            return node.clone()
        clone = copy.deepcopy(node)
        self._reset_gsn_clone(clone)
        return clone

    def _clone_for_paste_strategy3(self, node, parent=None):
        try:
            if parent and getattr(node, "node_type", None) in {"Context", "Assumption", "Justification"}:
                return node.clone(parent)  # type: ignore[attr-defined]
            return node.clone()  # type: ignore[attr-defined]
        except Exception:
            import copy
            clone = copy.deepcopy(node)
            self._reset_gsn_clone(clone)
            return clone

    def _clone_for_paste_strategy4(self, node, parent=None):
        import copy
        clone = copy.deepcopy(node)
        self._reset_gsn_clone(clone)
        return clone

    def _clone_for_paste(self, node, parent=None):
        for strat in (
            self._clone_for_paste_strategy1,
            self._clone_for_paste_strategy2,
            self._clone_for_paste_strategy3,
            self._clone_for_paste_strategy4,
        ):
            try:
                clone = strat(node, parent)
                if clone is not None:
                    return clone
            except ValueError:
                messagebox.showwarning("Clone", "Cannot clone this node type.")
                return None
            except Exception:
                continue
        messagebox.showwarning("Clone", "Cannot clone this node type.")
        return None

    def _prepare_node_for_paste(self, target):
        """Return appropriate node instance when pasting."""
        if (
            isinstance(self.clipboard_node, GSNNode)
            and target in getattr(self.clipboard_node, "parents", [])
        ):
            return self._clone_for_paste(self.clipboard_node)
        from mainappsrc.models.fta.fault_tree_node import FaultTreeNode

        if (
            isinstance(self.clipboard_node, FaultTreeNode)
            or type(self.clipboard_node).__name__ == "FaultTreeNode"
        ):
            return self._clone_for_paste(self.clipboard_node)
        return self.clipboard_node

    def paste_node(self):
        self.diagram_clipboard.paste_node()

    def _get_diag_type(self, win):
        repo = getattr(win, "repo", None)
        diag_id = getattr(win, "diagram_id", None)
        if repo and diag_id:
            diag = repo.diagrams.get(diag_id)
            if diag:
                return diag.diag_type
        return None


    def clone_node_preserving_id(self, node, parent=None):
        """Delegate cloning to :class:`NodeCloneService`."""
        return self.node_clone_service.clone_node_preserving_id(node, parent)

    def _find_gsn_diagram(self, node):
        """Return the GSN diagram containing ``node`` if known.

        The application keeps GSN diagrams either in ``gsn_diagrams`` or nested
        inside modules.  When pasting a GSN node we must ensure the element is
        registered with its diagram's ``nodes`` list so it is rendered
        correctly.  This helper performs a recursive search through all known
        diagrams and modules to locate the owning diagram of ``node``.
        """

        for diag in getattr(self, "gsn_diagrams", []):
            if node in getattr(diag, "nodes", []):
                return diag

        def _search_modules(modules):
            for mod in modules:
                for diag in getattr(mod, "diagrams", []):
                    if node in getattr(diag, "nodes", []):
                        return diag
                result = _search_modules(getattr(mod, "modules", []))
                if result:
                    return result
            return None

        return _search_modules(getattr(self, "gsn_modules", []))

    def _copy_attrs_no_xy_strategy1(self, target, source, attrs):
        tx, ty = getattr(target, "x", None), getattr(target, "y", None)
        for attr in attrs:
            setattr(target, attr, getattr(source, attr, None))
        if tx is not None:
            target.x = tx
        if ty is not None:
            target.y = ty

    def _copy_attrs_no_xy_strategy2(self, target, source, attrs):
        tx, ty = getattr(target, "x", None), getattr(target, "y", None)
        values = {a: getattr(source, a, None) for a in attrs if hasattr(source, a)}
        for a, v in values.items():
            setattr(target, a, v)
        if tx is not None:
            target.x = tx
        if ty is not None:
            target.y = ty

    def _copy_attrs_no_xy_strategy3(self, target, source, attrs):
        tx, ty = getattr(target, "x", None), getattr(target, "y", None)
        for attr in attrs:
            if attr in {"x", "y"}:
                continue
            setattr(target, attr, getattr(source, attr, None))
        if tx is not None:
            target.x = tx
        if ty is not None:
            target.y = ty

    def _copy_attrs_no_xy_strategy4(self, target, source, attrs):
        tx, ty = getattr(target, "x", None), getattr(target, "y", None)
        for attr in attrs:
            try:
                setattr(target, attr, getattr(source, attr))
            except Exception:
                continue
        if tx is not None:
            target.x = tx
        if ty is not None:
            target.y = ty

    def _copy_attrs_no_xy(self, target, source, attrs):
        for strat in (
            self._copy_attrs_no_xy_strategy1,
            self._copy_attrs_no_xy_strategy2,
            self._copy_attrs_no_xy_strategy3,
            self._copy_attrs_no_xy_strategy4,
        ):
            try:
                strat(target, source, attrs)
                return
            except Exception:
                continue

    def sync_nodes_by_id(self, updated_node):  # pragma: no cover - simple delegation
        """Delegate to :class:`Syncing_And_IDs` helper."""

        return self.syncing_and_ids.sync_nodes_by_id(updated_node)

       




    def edit_severity(self):
        messagebox.showinfo(
            "Severity",
            "Severity is determined from the risk assessment and cannot be edited here.",
        )



    def set_last_saved_state(self):
        """Record the current model state for change detection."""
        self.last_saved_state = json.dumps(self.export_model_data(), sort_keys=True)

    def has_unsaved_changes(self):
        """Return True if the model differs from the last saved state."""
        current_state = json.dumps(self.export_model_data(), sort_keys=True)
        return current_state != getattr(self, "last_saved_state", None)

    # ------------------------------------------------------------
    # ------------------------------------------------------------
    # Undo support
    # ------------------------------------------------------------
    def push_undo_state(self, strategy: str = "v4", sync_repo: bool = True) -> None:
        self.undo_manager.push_undo_state(strategy=strategy, sync_repo=sync_repo)

    def _push_undo_state_v1(self, state: dict, stripped: dict) -> bool:
        return self.undo_manager._push_undo_state_v1(state, stripped)

    def _push_undo_state_v2(self, state: dict, stripped: dict) -> bool:
        return self.undo_manager._push_undo_state_v2(state, stripped)

    def _push_undo_state_v3(self, state: dict, stripped: dict) -> bool:
        return self.undo_manager._push_undo_state_v3(state, stripped)

    def _push_undo_state_v4(self, state: dict, stripped: dict) -> bool:
        return self.undo_manager._push_undo_state_v4(state, stripped)

    def _undo_hotkey(self, event):
        """Keyboard shortcut handler for undo."""
        self.undo_manager.undo()
        return "break"

    def _redo_hotkey(self, event):
        """Keyboard shortcut handler for redo."""
        self.undo_manager.redo()
        return "break"

    def undo(self, strategy: str = "v4"):
        self.undo_manager.undo(strategy=strategy)

    def redo(self, strategy: str = "v4"):
        self.undo_manager.redo(strategy=strategy)

    def clear_undo_history(self) -> None:
        """Remove all undo and redo history."""
        self.undo_manager.clear_history()
    def confirm_close(self):
        """Prompt to save if there are unsaved changes before closing."""
        if self.has_unsaved_changes():
            result = messagebox.askyesnocancel("Unsaved Changes", "Save changes before exiting?")
            if result is None:
                return
            if result:
                self.save_model()
        # Previously, any loaded model paths were deleted on close, which could
        # remove user data. Avoid deleting files that were explicitly opened by
        # the user so their project files remain intact.
        # Ensure the Tk event loop terminates and all windows are destroyed
        self.root.quit()
        self.root.destroy()


    def export_model_data(self, include_versions=True):
        return self.reporting_export.export_model_data(include_versions)

    def _load_project_properties(self, data: dict) -> None:
        """Delegate project property loading to the manager."""
        self.project_properties = self.project_properties_manager.load_project_properties(
            data
        )

    def _load_fault_tree_events(self, data: dict, ensure_root: bool) -> None:
        return self.safety_analysis._load_fault_tree_events(data, ensure_root)
          
    def apply_model_data(self, data: dict, ensure_root: bool = True):
        """Load model state from a dictionary."""

        # Clear any previously enabled work products so new governance can be
        # applied deterministically.  Minimal test instances may not define the
        # ``enabled_work_products`` attribute so ``getattr`` is used with a
        # default.
        current = list(getattr(self, "enabled_work_products", set()))
        for name in current:
            try:
                self.validation_consistency.disable_work_product(name)
            except Exception:
                pass
        self.enabled_work_products = set()
        self._load_project_properties(data)

        repo_data = data.get("sysml_repository")
        if repo_data:
            repo = SysMLRepository.get_instance()
            repo.from_dict(repo_data)

        self._load_fault_tree_events(data, ensure_root)

        global global_requirements
        global_requirements.clear()
        for rid, req in data.get("global_requirements", {}).items():
            global_requirements[rid] = ensure_requirement_defaults(req)

        self.gsn_modules = [
            GSNModule.from_dict(m) for m in data.get("gsn_modules", [])
        ]
        self.gsn_diagrams = [
            GSNDiagram.from_dict(d) for d in data.get("gsn_diagrams", [])
        ]

        self.safety_mgmt_toolbox = SafetyManagementToolbox.from_dict(
            data.get("safety_mgmt_toolbox", {})
        )
        toolbox = self.safety_mgmt_toolbox
        self.governance_manager.attach_toolbox(toolbox)
        # Refresh menus to expose phases from the loaded toolbox
        self._refresh_phase_requirements_menu()
        # Ensure the SysML repository knows about the active phase from the
        # loaded toolbox so diagrams and work products filter correctly.
        self.governance_manager.set_active_module(toolbox.active_module)
        for te in self.top_events:
            toolbox.register_loaded_work_product("FTA", te.user_name)
        for te in getattr(self, "cta_events", []):
            toolbox.register_loaded_work_product("CTA", te.user_name)
        for te in getattr(self, "paa_events", []):
            toolbox.register_loaded_work_product("Prototype Assurance Analysis", te.user_name)

        for name in data.get("enabled_work_products", []):
            try:
                self.validation_consistency.enable_work_product(name)
            except Exception:
                self.enabled_work_products.add(name)

        self.fmea_service.load_fmeas(data)

        self.fmedas = []
        for doc in data.get("fmedas", []):
            entries = [FaultTreeNode.from_dict(e) for e in doc.get("entries", [])]
            self.fmedas.append({
                "name": doc.get("name", "FMEDA"),
                "file": doc.get("file", f"fmeda_{len(self.fmedas)}.csv"),
                "entries": entries,
                "bom": doc.get("bom", ""),
                "created": doc.get("created", datetime.datetime.now().isoformat()),
                "author": doc.get("author", CURRENT_USER_NAME),
                "modified": doc.get("modified", datetime.datetime.now().isoformat()),
                "modified_by": doc.get("modified_by", CURRENT_USER_NAME),
            })

        self.update_failure_list()

        node_map = {}
        for te in self.top_events:
            for n in self.get_all_nodes(te):
                node_map[n.unique_id] = n
        for entry in self.get_all_fmea_entries():
            orig = node_map.get(entry.unique_id)
            if orig and entry is not orig:
                entry.is_primary_instance = False
                entry.original = orig

        self.mechanism_libraries = []
        for lib in data.get("mechanism_libraries", []):
            mechs = [DiagnosticMechanism(**m) for m in lib.get("mechanisms", [])]
            self.mechanism_libraries.append(MechanismLibrary(lib.get("name", ""), mechs))
        self.selected_mechanism_libraries = []
        for name in data.get("selected_mechanism_libraries", []):
            found = next((l for l in self.mechanism_libraries if l.name == name), None)
            if found:
                self.selected_mechanism_libraries.append(found)
        if not self.mechanism_libraries:
            self.load_default_mechanisms()

        self.mission_profiles = []
        for mp_data in data.get("mission_profiles", []):
            try:
                mp = MissionProfile(**mp_data)
                total = mp.tau_on + mp.tau_off
                mp.duty_cycle = mp.tau_on / total if total else 0.0
                self.mission_profiles.append(mp)
            except TypeError:
                pass

        self.reliability_analyses = []
        for ra in data.get("reliability_analyses", []):
            def load_comp(cdata):
                comp = ReliabilityComponent(
                    cdata.get("name", ""),
                    cdata.get("comp_type", ""),
                    cdata.get("quantity", 1),
                    cdata.get("attributes", {}),
                    cdata.get("qualification", cdata.get("safety_req", "")),
                    cdata.get("fit", 0.0),
                    cdata.get("is_passive", False),
                )
                comp.sub_boms = [
                    [load_comp(sc) for sc in bom]
                    for bom in cdata.get("sub_boms", [])
                ]
                return comp

            comps = [load_comp(c) for c in ra.get("components", [])]
            self.reliability_analyses.append(
                ReliabilityAnalysis(
                    ra.get("name", ""),
                    ra.get("standard", ""),
                    ra.get("profile", ""),
                    comps,
                    ra.get("total_fit", 0.0),
                    ra.get("spfm", 0.0),
                    ra.get("lpfm", 0.0),
                    ra.get("dc", 0.0),
                )
            )

        self.hazop_docs = []
        for d in data.get("hazops", []):
            entries = []
            for h in d.get("entries", []):
                h["safety"] = boolify(h.get("safety", False), False)
                h["covered"] = boolify(h.get("covered", False), False)
                entries.append(HazopEntry(**h))
            doc = HazopDoc(d.get("name", f"HAZOP {len(self.hazop_docs)+1}"), entries)
            self.hazop_docs.append(doc)
            toolbox.register_loaded_work_product("HAZOP", doc.name)
        if not self.hazop_docs and data.get("hazop_entries"):
            entries = []
            for h in hazop_entries:
                h["safety"] = boolify(h.get("safety", False), False)
                h["covered"] = boolify(h.get("covered", False), False)
                entries.append(HazopEntry(**h))
            doc = HazopDoc("Default", entries)
            self.hazop_docs.append(doc)
            toolbox.register_loaded_work_product("HAZOP", doc.name)
        self.active_hazop = self.hazop_docs[0] if self.hazop_docs else None
        self.hazop_entries = self.active_hazop.entries if self.active_hazop else []

        self.hara_docs = []
        for d in data.get("haras", []):
            entries = []
            for e in d.get("entries", []):
                cdata = e.get("cyber")
                cyber = self.cyber_manager.build_risk_entry(cdata)
                entries.append(
                    HaraEntry(
                        e.get("malfunction", ""),
                        e.get("hazard", ""),
                        e.get("scenario", ""),
                        e.get("severity", 1),
                        e.get("sev_rationale", ""),
                        e.get("controllability", 1),
                        e.get("cont_rationale", ""),
                        e.get("exposure", 1),
                        e.get("exp_rationale", ""),
                        e.get("asil", "QM"),
                        e.get("safety_goal", ""),
                        cyber,
                    )
                )
            hazops = d.get("hazops")
            if not hazops:
                hazop = d.get("hazop")
                hazops = [hazop] if hazop else []
                doc = HaraDoc(
                    d.get("name", f"Risk Assessment {len(self.hara_docs)+1}"),
                    hazops,
                    entries,
                    d.get("approved", False),
                    d.get("status", "draft"),
                    stpa=d.get("stpa", ""),
                    threat=d.get("threat", ""),
                    fi2tc=d.get("fi2tc", ""),
                    tc2fi=d.get("tc2fi", ""),
                )
            self.hara_docs.append(doc)
            toolbox.register_loaded_work_product("Risk Assessment", doc.name)
        if not self.hara_docs and data.get("hara_entries"):
            hazop_name = self.hazop_docs[0].name if self.hazop_docs else ""
            entries = []
            for e in data.get("hara_entries", []):
                cdata = e.get("cyber")
                cyber = self.cyber_manager.build_risk_entry(cdata)
                entries.append(
                    HaraEntry(
                        e.get("malfunction", ""),
                        e.get("hazard", ""),
                        e.get("scenario", ""),
                        e.get("severity", 1),
                        e.get("sev_rationale", ""),
                        e.get("controllability", 1),
                        e.get("cont_rationale", ""),
                        e.get("exposure", 1),
                        e.get("exp_rationale", ""),
                        e.get("asil", "QM"),
                        e.get("safety_goal", ""),
                        cyber,
                    )
                )
            doc = HaraDoc(
                "Default",
                [hazop_name] if hazop_name else [],
                entries,
                False,
                "draft",
                stpa="",
                threat="",
                fi2tc="",
                tc2fi="",
            )
            self.hara_docs.append(doc)
            toolbox.register_loaded_work_product("Risk Assessment", doc.name)
        self.active_hara = self.hara_docs[0] if self.hara_docs else None
        self.hara_entries = self.active_hara.entries if self.active_hara else []
        self.update_hazard_list()

        self.stpa_docs = []
        for d in data.get("stpas", []):
            entries = [
                StpaEntry(
                    e.get("action", ""),
                    e.get("not_providing", ""),
                    e.get("providing", ""),
                    e.get("incorrect_timing", ""),
                    e.get("stopped_too_soon", ""),
                    e.get("safety_constraints", []),
                )
                for e in d.get("entries", [])
            ]
            doc = StpaDoc(
                d.get("name", f"STPA {len(self.stpa_docs)+1}"),
                d.get("diagram", ""),
                entries,
            )
            self.stpa_docs.append(doc)
            toolbox.register_loaded_work_product("STPA", doc.name)
        if not self.stpa_docs and data.get("stpa_entries"):
            entries = [
                StpaEntry(
                    e.get("action", ""),
                    e.get("not_providing", ""),
                    e.get("providing", ""),
                    e.get("incorrect_timing", ""),
                    e.get("stopped_too_soon", ""),
                    e.get("safety_constraints", []),
                )
                for e in data.get("stpa_entries", [])
            ]
            doc = StpaDoc("Default", "", entries)
            self.stpa_docs.append(doc)
            toolbox.register_loaded_work_product("STPA", doc.name)
        self.active_stpa = self.stpa_docs[0] if self.stpa_docs else None
        self.stpa_entries = self.active_stpa.entries if self.active_stpa else []

        self.threat_docs = []
        for d in data.get("threat_docs", []):
            entries = []
            for e in d.get("entries", []):
                funcs = []
                raw_funcs = e.get("functions", [])
                if raw_funcs and isinstance(raw_funcs[0], dict):
                    for f in raw_funcs:
                        dmg_list = []
                        for ds in f.get("damage_scenarios", []):
                            threats = []
                            for t in ds.get("threats", []):
                                paths = [AttackPath(**p) for p in t.get("attack_paths", [])]
                                threats.append(
                                    ThreatScenario(
                                        t.get("stride", ""),
                                        t.get("scenario", ""),
                                        paths,
                                    )
                                )
                            dmg_list.append(
                                DamageScenario(
                                    ds.get("scenario", ""), ds.get("dtype", ""), threats
                                )
                            )
                        funcs.append(FunctionThreat(f.get("name", ""), dmg_list))
                else:
                    dmg_list = []
                    for ds in e.get("damage_scenarios", []):
                        threats = []
                        for t in ds.get("threats", []):
                            paths = [AttackPath(**p) for p in t.get("attack_paths", [])]
                            threats.append(
                                ThreatScenario(
                                    t.get("stride", ""),
                                    t.get("scenario", ""),
                                    paths,
                                )
                            )
                        dmg_list.append(
                            DamageScenario(ds.get("scenario", ""), ds.get("dtype", ""), threats)
                        )
                    func_names = raw_funcs
                    if func_names is None:
                        func = e.get("function")
                        func_names = [func] if func else []
                    for name in func_names:
                        funcs.append(FunctionThreat(name, dmg_list))
                entries.append(ThreatEntry(e.get("asset", ""), funcs))
            doc = ThreatDoc(
                d.get("name", f"Threat {len(self.threat_docs)+1}"),
                d.get("diagram", ""),
                entries,
            )
            self.threat_docs.append(doc)
            toolbox.register_loaded_work_product("Threat Analysis", doc.name)
        self.active_threat = self.threat_docs[0] if self.threat_docs else None
        self.threat_entries = self.active_threat.entries if self.active_threat else []

        self.fi2tc_docs = []
        for d in data.get("fi2tc_docs", []):
            doc = FI2TCDoc(
                d.get("name", f"FI2TC {len(self.fi2tc_docs)+1}"),
                d.get("entries", []),
            )
            self.fi2tc_docs.append(doc)
            toolbox.register_loaded_work_product("FI2TC", doc.name)
        if not self.fi2tc_docs and data.get("fi2tc_entries"):
            doc = FI2TCDoc("Default", data.get("fi2tc_entries", []))
            self.fi2tc_docs.append(doc)
            toolbox.register_loaded_work_product("FI2TC", doc.name)
        self.active_fi2tc = self.fi2tc_docs[0] if self.fi2tc_docs else None
        self.fi2tc_entries = self.active_fi2tc.entries if self.active_fi2tc else []

        self.tc2fi_docs = []
        for d in data.get("tc2fi_docs", []):
            doc = TC2FIDoc(
                d.get("name", f"TC2FI {len(self.tc2fi_docs)+1}"),
                d.get("entries", []),
            )
            self.tc2fi_docs.append(doc)
            toolbox.register_loaded_work_product("TC2FI", doc.name)
        if not self.tc2fi_docs and data.get("tc2fi_entries"):
            doc = TC2FIDoc("Default", data.get("tc2fi_entries", []))
            self.tc2fi_docs.append(doc)
            toolbox.register_loaded_work_product("TC2FI", doc.name)
        self.active_tc2fi = self.tc2fi_docs[0] if self.tc2fi_docs else None
        self.tc2fi_entries = self.active_tc2fi.entries if self.active_tc2fi else []

        self.cbn_docs = []
        for d in data.get("cbn_docs", []):
            net = CausalBayesianNetwork()
            net.nodes = d.get("nodes", [])
            net.parents = {k: list(v) for k, v in d.get("parents", {}).items()}
            raw_cpds = d.get("cpds", {})
            parsed_cpds = {}
            for var, cpd in raw_cpds.items():
                if isinstance(cpd, Mapping):
                    parsed_cpds[var] = {
                        tuple(ch == "1" for ch in key): val
                        for key, val in cpd.items()
                    }
                else:
                    parsed_cpds[var] = cpd
            net.cpds = parsed_cpds
            name = d.get("name", f"CBN {len(self.cbn_docs)+1}")
            positions = {k: tuple(v) for k, v in d.get("positions", {}).items()}
            types = {k: v for k, v in d.get("types", {}).items()}
            doc = CausalBayesianNetworkDoc(name, network=net, positions=positions, types=types)
            self.cbn_docs.append(doc)
            toolbox.register_loaded_work_product("Causal Bayesian Network Analysis", name)
        self.active_cbn = self.cbn_docs[0] if self.cbn_docs else None

        self.scenario_libraries = data.get("scenario_libraries", [])
        self.odd_libraries = data.get("odd_libraries", [])
        self.faults = data.get("faults", [])
        for be in self.get_all_basic_events():
            desc = be.description.strip()
            if desc and desc not in self.faults:
                self.faults.append(desc)
        mals = []
        for m in data.get("malfunctions", []):
            append_unique_insensitive(mals, m)
        self.malfunctions = mals
        self.hazards = data.get("hazards", [])
        self.failures = data.get("failures", [])
        if not self.odd_libraries and "odd_elements" in data:
            self.odd_libraries = [{"name": "Default", "elements": data.get("odd_elements", [])}]
        self.update_odd_elements()

        self.fmedas = []
        for doc in data.get("fmedas", []):
            entries = [FaultTreeNode.from_dict(e) for e in doc.get("entries", [])]
            self.fmedas.append({
                "name": doc.get("name", "FMEDA"),
                "file": doc.get("file", f"fmeda_{len(self.fmedas)}.csv"),
                "entries": entries,
                "bom": doc.get("bom", ""),
            })

        for event in self.top_events:
            AutoML_Helper.fix_clone_references(self.top_events)
        AutoML_Helper.update_unique_id_counter_for_top_events(self.top_events)
        for event in self.top_events:
            self.update_global_requirements_from_nodes(event)
        if hasattr(self, "hara_entries"):
            self.sync_hara_to_safety_goals()
        self.item_definition = data.get(
            "item_definition",
            getattr(self, "item_definition", {"description": "", "assumptions": ""}),
        )
        self.safety_concept = data.get(
            "safety_concept",
            getattr(
                self,
                "safety_concept",
                {"functional": "", "technical": "", "cybersecurity": ""},
            ),
        )
        self.reviews = []
        reviews_data = data.get("reviews")
        if reviews_data:
            for rd in reviews_data:
                participants = [ReviewParticipant(**p) for p in rd.get("participants", [])]
                comments = [ReviewComment(**c) for c in rd.get("comments", [])]
                moderators = [ReviewParticipant(**m) for m in rd.get("moderators", [])]
                if not moderators and rd.get("moderator"):
                    moderators = [ReviewParticipant(rd.get("moderator"), "", "moderator")]
                self.reviews.append(
                    ReviewData(
                        name=rd.get("name", ""),
                        description=rd.get("description", ""),
                        mode=rd.get("mode", "peer"),
                        moderators=moderators,
                        participants=participants,
                        comments=comments,
                        approved=rd.get("approved", False),
                        reviewed=rd.get("reviewed", False),
                        due_date=rd.get("due_date", ""),
                        closed=rd.get("closed", False),
                        fta_ids=rd.get("fta_ids", []),
                        fmea_names=rd.get("fmea_names", []),
                        fmeda_names=rd.get("fmeda_names", []),
                        hazop_names=rd.get("hazop_names", []),
                        hara_names=rd.get("hara_names", []),
                        stpa_names=rd.get("stpa_names", []),
                        fi2tc_names=rd.get("fi2tc_names", []),
                        tc2fi_names=rd.get("tc2fi_names", []),
                    )
                )
            current = data.get("current_review")
            self.review_data = None
            for r in self.reviews:
                if r.name == current:
                    self.review_data = r
                    break
        else:
            rd = data.get("review_data")
            if rd:
                participants = [ReviewParticipant(**p) for p in rd.get("participants", [])]
                comments = [ReviewComment(**c) for c in rd.get("comments", [])]
                moderators = [ReviewParticipant(**m) for m in rd.get("moderators", [])]
                if not moderators and rd.get("moderator"):
                    moderators = [ReviewParticipant(rd.get("moderator"), "", "moderator")]
                review = ReviewData(
                    name=rd.get("name", "Review 1"),
                    description=rd.get("description", ""),
                    mode=rd.get("mode", "peer"),
                    moderators=moderators,
                    participants=participants,
                    comments=comments,
                    approved=rd.get("approved", False),
                    reviewed=rd.get("reviewed", False),
                    due_date=rd.get("due_date", ""),
                    closed=rd.get("closed", False),
                    fta_ids=rd.get("fta_ids", []),
                    fmea_names=rd.get("fmea_names", []),
                    fmeda_names=rd.get("fmeda_names", []),
                    hazop_names=rd.get("hazop_names", []),
                    hara_names=rd.get("hara_names", []),
                    stpa_names=rd.get("stpa_names", []),
                    fi2tc_names=rd.get("fi2tc_names", []),
                    tc2fi_names=rd.get("tc2fi_names", []),
                )
                self.reviews = [review]
                self.review_data = review
            else:
                self.review_data = None

        self.update_hara_statuses()
        self.update_fta_statuses()
        self.versions = data.get("versions", [])

        self.selected_node = None
        if hasattr(self, "page_diagram") and self.page_diagram is not None:
            self.close_page_diagram()
        try:
            self.apply_governance_rules()
        except Exception:
            pass
        self.update_views()

    def _reset_on_load(self):
        """Close all open windows and clear state before loading a project."""

        if getattr(self, "page_diagram", None) is not None:
            self.close_page_diagram()

        for tab_id in list(getattr(self.doc_nb, "tabs", lambda: [])()):
            self.doc_nb._closing_tab = tab_id
            self.doc_nb.event_generate("<<NotebookTabClosed>>")
            if tab_id in getattr(self.doc_nb, "tabs", lambda: [])():
                try:
                    self.doc_nb.forget(tab_id)
                except Exception:
                    pass

        for win in (
            list(getattr(self, "use_case_windows", []))
            + list(getattr(self, "activity_windows", []))
            + list(getattr(self, "block_windows", []))
            + list(getattr(self, "ibd_windows", []))
        ):
            try:
                win.destroy()
            except Exception:
                pass
        self.use_case_windows = []
        self.activity_windows = []
        self.block_windows = []
        self.ibd_windows = []

        global AutoML_Helper, unique_node_id_counter
        SysMLRepository.reset_instance()
        AutoML_Helper = config_utils.AutoML_Helper = AutoMLHelper()
        unique_node_id_counter = config_utils.unique_node_id_counter = 1

        self.top_events = []
        self.cta_events = []
        self.root_node = None
        self.selected_node = None
        self.page_history = []
        self.undo_manager.clear_history()
        if getattr(self, "analysis_tree", None):
            self.analysis_tree.delete(*self.analysis_tree.get_children())

        self._reset_fta_state()

    def _prompt_save_before_load_v1(self):
        return messagebox.askyesnocancel(
            "Load Model", "Save current project before loading?"
        )

    def _prompt_save_before_load_v2(self):
        return messagebox.askyesnocancel(
            "Load Model", "Would you like to save before loading a new project?"
        )

    def _prompt_save_before_load_v3(self):
        message = "You have unsaved changes. Save before loading a project?"
        return messagebox.askyesnocancel("Load Model", message)

    def _prompt_save_before_load_v4(self):
        opts = {
            "title": "Load Model",
            "message": "Save changes before loading another project?",
        }
        return messagebox.askyesnocancel(**opts)

    def _prompt_save_before_load(self):
        return self._prompt_save_before_load_v3()


    def update_global_requirements_from_nodes(self,node):
        if hasattr(node, "safety_requirements"):
            for req in node.safety_requirements:
                # Use req["id"] as key; if already exists, you could update if needed.
                ensure_requirement_defaults(req)
                if req["id"] not in global_requirements:
                    global_requirements[req["id"]] = req
                else:
                    ensure_requirement_defaults(global_requirements[req["id"]])
        for child in node.children:
            self.update_global_requirements_from_nodes(child)

    def _generate_pdf_report(self):
        return self.reporting_export._generate_pdf_report()

    def generate_pdf_report(self):
        return self.reporting_export.generate_pdf_report()

    def generate_report(self):
        return self.reporting_export.generate_report()

    def build_html_report(self):
        return self.reporting_export.build_html_report()
    def resolve_original(self, node):
        return resolve_node_original(node)

    def go_back(self):
        return self.nav_input.go_back()

    def draw_page_subtree(self, page_root):
        return self.diagram_renderer.draw_page_subtree(page_root)

    def draw_page_grid(self):
        return self.diagram_renderer.draw_page_grid()

    def draw_page_connections_subtree(self, node, visited_ids):
        return self.diagram_renderer.draw_page_connections_subtree(node, visited_ids)

    def draw_page_nodes_subtree(self, node):
        return self.diagram_renderer.draw_page_nodes_subtree(node)

    def draw_node_on_page_canvas(self, *args, **kwargs):
        return self.diagram_renderer.draw_node_on_page_canvas(*args, **kwargs)

    def on_ctrl_mousewheel_page(self, event):
        return self.nav_input.on_ctrl_mousewheel_page(event)

    def close_page_diagram(self):
        return self.diagram_renderer.close_page_diagram()

    # --- Review Toolbox Methods ---
    def start_peer_review(self):
        return self.versioning_review.start_peer_review()

    def start_joint_review(self):
        return self.versioning_review.start_joint_review()

    def open_review_document(self, review):
        return self.versioning_review.open_review_document(review)

    def open_review_toolbox(self):
        return self.versioning_review.open_review_toolbox()

    def send_review_email(self, review):
        return self.versioning_review.send_review_email(review)

    def review_is_closed(self):
        return self.versioning_review.review_is_closed()

    def review_is_closed_for(self, review):
        return self.versioning_review.review_is_closed_for(review)

    def capture_diff_diagram(self, top_event):  # pragma: no cover - delegation
        return self.diagram_renderer.capture_diff_diagram(top_event)

    # --- End Review Toolbox Methods ---

    def compute_requirement_asil(self, req_id):
        """Return highest ASIL across all safety goals linked to the requirement."""
        goals = self.get_requirement_goal_names(req_id)
        asil = "QM"
        for g in goals:
            a = self.get_safety_goal_asil(g)
            if ASIL_ORDER.get(a, 0) > ASIL_ORDER.get(asil, 0):
                asil = a
        return asil

    def find_safety_goal_node(self, name):
        for te in self.top_events:
            if name in (te.safety_goal_description, te.user_name):
                return te
        return None

    def compute_validation_criteria(self, req_id):  # pragma: no cover - delegation
        return self.validation_consistency.compute_validation_criteria(req_id)

    def update_validation_criteria(self, req_id):  # pragma: no cover - delegation
        return self.validation_consistency.update_validation_criteria(req_id)

    def update_requirement_asil(self, req_id):
        req = global_requirements.get(req_id)
        if not req:
            return
        req["asil"] = self.compute_requirement_asil(req_id)

    def update_all_validation_criteria(self):  # pragma: no cover - delegation
        return self.validation_consistency.update_all_validation_criteria()

    def update_all_requirement_asil(self):
        for rid, req in global_requirements.items():
            if req.get("parent_id"):
                continue  # keep decomposition ASIL
            self.update_requirement_asil(rid)

    def update_base_event_requirement_asil(self):
        return self.safety_analysis.update_base_event_requirement_asil()

    def ensure_asil_consistency(self):
        """Sync safety goal ASILs from risk assessments and update requirement ASILs."""
        self.update_fta_statuses()
        self.sync_hara_to_safety_goals()
        self.update_hazard_list()
        self.update_all_requirement_asil()
        self.validation_consistency.update_all_validation_criteria()

    def invalidate_reviews_for_hara(self, name):
        return self.versioning_review.invalidate_reviews_for_hara(name)

    def invalidate_reviews_for_requirement(self, req_id):
        return self.versioning_review.invalidate_reviews_for_requirement(req_id)

    def add_version(self):
        return self.versioning_review.add_version()


    def compare_versions(self):
        return self.versioning_review.compare_versions()


    def merge_review_comments(self):
        return self.versioning_review.merge_review_comments()


    def calculate_diff_nodes(self, old_data):
        return self.review_manager.calculate_diff_nodes(old_data)


    def calculate_diff_between(self, data1, data2):
        return self.review_manager.calculate_diff_between(data1, data2)


    def node_map_from_data(self, top_events):
        return self.structure_tree_operations.node_map_from_data(top_events)


    def set_current_user(self):
        self.user_manager.set_current_user()

    def get_current_user_role(self):
        return self.data_access_queries.get_current_user_role()

    def focus_on_node(self, node):
        return self.nav_input.focus_on_node(node)

    def get_review_targets(self):
        return self.versioning_review.get_review_targets()


def load_user_data() -> tuple[dict, tuple[str, str]]:
    """Load cached users and last user config concurrently."""
    with ThreadPoolExecutor() as executor:
        users_future = executor.submit(load_all_users)
        config_future = executor.submit(load_user_config)
        return users_future.result(), config_future.result()


def main():
    root = tk.Tk()
    # Prevent the main window from being resized so small that
    # widgets and toolbars become unusable.
    root.minsize(1200, 700)
    enable_listbox_hover_highlight(root)
    # Hide the main window while prompting for user info
    root.withdraw()
    users, (last_name, last_email) = load_user_data()
    if users:
        dlg = UserSelectDialog(root, users, last_name)
        if dlg.result:
            name, email = dlg.result
            if name == "New User...":
                info = UserInfoDialog(root, "", "").result
                if info:
                    name, email = info
                    save_user_config(name, email)
            else:
                email = users.get(name, email)
                set_last_user(name)
    else:
        dlg = UserInfoDialog(root, last_name, last_email)
        if dlg.result:
            name, email = dlg.result
            save_user_config(name, email)
    set_current_user(name, email)
    # Create a fresh helper each session:
    global AutoML_Helper
    AutoML_Helper = config_utils.AutoML_Helper = AutoMLHelper()

    # Show and maximize the main window after login
    root.deiconify()
    try:
        root.state("zoomed")
    except tk.TclError:
        try:
            root.attributes("-zoomed", True)
        except tk.TclError:
            pass

    app = AutoMLApp(root)
    root.mainloop()

if __name__ == "__main__":
    main()<|MERGE_RESOLUTION|>--- conflicted
+++ resolved
@@ -248,21 +248,13 @@
     from mainappsrc.core.probability_reliability import Probability_Reliability
     from mainappsrc.version import VERSION
 try:  # pragma: no cover
-<<<<<<< HEAD
-    from .models.fta.fault_tree_node import FaultTreeNode, refresh_tree as fault_tree_refresh
-=======
-    from .models.fta.fault_tree_node import FaultTreeNode, add_node_of_type as _add_node_of_type
->>>>>>> 2714a63a
+    from .models.fta.fault_tree_node import FaultTreeNode, refresh_tree as fault_tree_refresh, add_node_of_type as _add_node_of_type
 except Exception:  # pragma: no cover
     import os, sys
     base = os.path.dirname(__file__)
     sys.path.append(base)
     sys.path.append(os.path.dirname(base))
-<<<<<<< HEAD
-    from models.fta.fault_tree_node import FaultTreeNode, refresh_tree as fault_tree_refresh
-=======
-    from models.fta.fault_tree_node import FaultTreeNode, add_node_of_type as _add_node_of_type
->>>>>>> 2714a63a
+    from models.fta.fault_tree_node import FaultTreeNode, refresh_tree as fault_tree_refresh, add_node_of_type as _add_node_of_type
 
 from .structure_tree_operations import Structure_Tree_Operations
 
