#!/usr/bin/env python3
# Author: Miguel Marina <karel.capek.robotics@gmail.com>
# SPDX-License-Identifier: GPL-3.0-or-later
#
# Copyright (C) 2025 Capek System Safety & Robotic Solutions
#
# This program is free software: you can redistribute it and/or modify
# it under the terms of the GNU General Public License as published by
# the Free Software Foundation, either version 3 of the License, or
# (at your option) any later version.
#
# This program is distributed in the hope that it will be useful,
# but WITHOUT ANY WARRANTY; without even the implied warranty of
# MERCHANTABILITY or FITNESS FOR A PARTICULAR PURPOSE.  See the
# GNU General Public License for more details.
#
# You should have received a copy of the GNU General Public License
# along with this program.  If not, see <https://www.gnu.org/licenses/>.

import re
import math
import sys
import json
from concurrent.futures import ThreadPoolExecutor
import tkinter as tk
import os, sys
base = os.path.dirname(__file__)
if base not in sys.path:
    sys.path.append(base)
parent = os.path.dirname(base)
if parent not in sys.path:
    sys.path.append(parent)
from typing import Any, Optional
from tkinter import ttk, filedialog, simpledialog, scrolledtext
from gui.dialogs.dialog_utils import askstring_fixed
from gui.controls import messagebox
from gui.utils import logger, add_treeview_scrollbars
from gui.controls.button_utils import enable_listbox_hover_highlight
from gui.utils.tooltip import ToolTip
from gui.styles.style_manager import StyleManager
from gui.toolboxes.review_toolbox import ReviewData, ReviewParticipant, ReviewComment
from functools import partial
# Governance helper class
from mainappsrc.managers.paa_manager import PrototypeAssuranceManager
from gui.toolboxes.safety_management_toolbox import SafetyManagementToolbox
from gui.explorers.safety_case_explorer import SafetyCaseExplorer
from gui.windows.gsn_diagram_window import GSN_WINDOWS
from gui.windows.causal_bayesian_network_window import CBN_WINDOWS
from gui.windows.gsn_config_window import GSNElementConfig
from mainappsrc.models.gsn import GSNDiagram, GSNModule
from mainappsrc.models.gsn.nodes import GSNNode, ALLOWED_AWAY_TYPES
from gui.utils.closable_notebook import ClosableNotebook
from gui.controls.mac_button_style import (
    apply_translucid_button_style,
    apply_purplish_button_style,
)
from gui.dialogs.user_select_dialog import UserSelectDialog
from gui.dialogs.decomposition_dialog import DecompositionDialog
from dataclasses import asdict
from pathlib import Path
from .ui_setup import UISetupMixin
from .event_handlers import EventHandlersMixin
from .persistence_wrappers import PersistenceWrappersMixin
from .analysis_utils import AnalysisUtilsMixin
from .service_init_mixin import ServiceInitMixin
from .icon_setup_mixin import IconSetupMixin
from .style_setup_mixin import StyleSetupMixin
from .page_diagram import PageDiagram
from .node_utils import resolve_original as resolve_node_original
from .editors import (
    ItemDefinitionEditorMixin,
    SafetyConceptEditorMixin,
    RequirementsEditorMixin,
)
from .app_initializer import AppInitializer
from analysis.mechanisms import (
    DiagnosticMechanism,
    MechanismLibrary,
    ANNEX_D_MECHANISMS,
    PAS_8800_MECHANISMS,
)
from pathlib import Path
from collections.abc import Mapping
import csv
try:
    from openpyxl import load_workbook
except Exception:  # openpyxl may not be installed
    load_workbook = None
from gui.utils.drawing_helper import FTADrawingHelper, fta_drawing_helper
from mainappsrc.core.event_dispatcher import EventDispatcher
from mainappsrc.core.window_controllers import WindowControllers
from mainappsrc.core.top_event_workflows import Top_Event_Workflows
from mainappsrc.managers.review_manager import ReviewManager
from mainappsrc.managers.drawing_manager import DrawingManager
from .versioning_review import Versioning_Review
from .validation_consistency import Validation_Consistency
from .reporting_export import Reporting_Export
from .node_clone_service import NodeCloneService
from .view_updater import ViewUpdater
from analysis.user_config import (
    load_user_config,
    save_user_config,
    set_current_user,
    load_all_users,
    set_last_user,
    CURRENT_USER_NAME,
    CURRENT_USER_EMAIL,
)
from analysis.risk_assessment import (
    DERIVED_MATURITY_TABLE,
    ASSURANCE_AGGREGATION_AND,
    AND_DECOMPOSITION_TABLE,
    OR_DECOMPOSITION_TABLE,
    boolify,
    AutoMLHelper,
)
from analysis.models import (
    MissionProfile,
    ReliabilityComponent,
    ReliabilityAnalysis,
    HazopEntry,
    HaraEntry,
    HazopDoc,
    HaraDoc,
    StpaEntry,
    StpaDoc,
    FI2TCDoc,
    TC2FIDoc,
    DamageScenario,
    ThreatScenario,
    AttackPath,
    FunctionThreat,
    ThreatEntry,
    ThreatDoc,
    QUALIFICATIONS,
    COMPONENT_ATTR_TEMPLATES,
    RELIABILITY_MODELS,
    component_fit_map,
    ASIL_LEVEL_OPTIONS,
    ASIL_ORDER,
    ASIL_TARGETS,
    ASIL_TABLE,
    ASIL_DECOMP_SCHEMES,
    calc_asil,
    global_requirements,
    ensure_requirement_defaults,
    REQUIREMENT_TYPE_OPTIONS,
    REQUIREMENT_WORK_PRODUCTS,
    CAL_LEVEL_OPTIONS,
    CybersecurityGoal,
)
from gui.utils.safety_case_table import SafetyCaseTable
from gui.windows.architecture import (
    UseCaseDiagramWindow,
    ActivityDiagramWindow,
    BlockDiagramWindow,
    InternalBlockDiagramWindow,
    ControlFlowDiagramWindow,
    GovernanceDiagramWindow,
    ArchitectureManagerDialog,
    link_requirement_to_object,
    unlink_requirement_from_object,
    link_requirements,
    unlink_requirements,
    ARCH_WINDOWS,
)
from mainappsrc.models.sysml.sysml_repository import SysMLRepository
from .undo_manager import UndoRedoManager
from analysis.fmeda_utils import compute_fmeda_metrics
from analysis.scenario_description import template_phrases
from mainappsrc.core.app_lifecycle_ui import AppLifecycleUI
from mainappsrc.core.editing_labels_styling import Editing_Labels_Styling
import copy
import tkinter.font as tkFont
import builtins
from mainappsrc.managers.user_manager import UserManager
from mainappsrc.managers.project_manager import ProjectManager
from mainappsrc.managers.product_goal_manager import ProductGoalManager
from mainappsrc.ui.project_properties_dialog import ProjectPropertiesDialog
from mainappsrc.managers.sotif_manager import SOTIFManager
from mainappsrc.managers.cyber_manager import CyberSecurityManager
from mainappsrc.managers.cta_manager import ControlTreeManager
from config.automl_constants import (
    dynamic_recommendations,
    WORK_PRODUCT_INFO as BASE_WORK_PRODUCT_INFO,
    WORK_PRODUCT_PARENTS as BASE_WORK_PRODUCT_PARENTS,
    PMHF_TARGETS,
)

builtins.REQUIREMENT_WORK_PRODUCTS = REQUIREMENT_WORK_PRODUCTS
builtins.SafetyCaseTable = SafetyCaseTable
try:
    from PIL import Image, ImageDraw, ImageFont
except ModuleNotFoundError:
    Image = ImageDraw = ImageFont = None
import os
import types
os.environ["GS_EXECUTABLE"] = r"C:\Program Files\gs\gs10.04.0\bin\gswin64c.exe"
import networkx as nx
# Import ReportLab for PDF export.
from reportlab.platypus import Table, TableStyle, SimpleDocTemplate, Paragraph, Spacer, Image as RLImage, PageBreak
from gui.styles.style_editor import StyleEditor
from reportlab.lib.pagesizes import letter
from reportlab.lib.styles import getSampleStyleSheet, ParagraphStyle
from reportlab.lib import colors
from reportlab.platypus import Paragraph, Spacer, Table, TableStyle, PageBreak, SimpleDocTemplate, Image as RLImage
from reportlab.lib.pagesizes import letter, landscape
from reportlab.lib.units import inch
from reportlab.lib import colors
from reportlab.lib.styles import getSampleStyleSheet, ParagraphStyle
from io import BytesIO, StringIO
from email.utils import make_msgid
import html
import datetime
try:
    import PIL.Image as PILImage
except ModuleNotFoundError:
    PILImage = None
try:
    from reportlab.platypus import LongTable
except Exception:  # pragma: no cover - fallback when reportlab missing
    LongTable = None
from email.message import EmailMessage
import smtplib
import socket

styles = getSampleStyleSheet()  # Create the stylesheet.
preformatted_style = ParagraphStyle(name="Preformatted", fontName="Courier", fontSize=10)
if hasattr(styles, "add"):
    styles.add(preformatted_style)
else:  # pragma: no cover - fallback for minimal stubs
    styles["Preformatted"] = preformatted_style

# Characters used to display pass/fail status in metrics labels.
from analysis.constants import CHECK_MARK, CROSS_MARK
from analysis.utils import (
    append_unique_insensitive,
    EXPOSURE_PROBABILITIES,
    CONTROLLABILITY_PROBABILITIES,
    SEVERITY_PROBABILITIES,
)
from analysis.safety_management import SafetyManagementToolbox, ACTIVE_TOOLBOX
from analysis.causal_bayesian_network import CausalBayesianNetwork, CausalBayesianNetworkDoc
try:  # pragma: no cover - support direct module import
    from .probability_reliability import Probability_Reliability
    from .version import VERSION
except Exception:  # pragma: no cover
    from mainappsrc.core.probability_reliability import Probability_Reliability
    from mainappsrc.version import VERSION
try:  # pragma: no cover
    from .models.fta.fault_tree_node import FaultTreeNode, add_failure_mode as ft_add_failure_mode, refresh_tree as fault_tree_refresh, add_node_of_type as _add_node_of_type
except Exception:  # pragma: no cover
    import os, sys
    base = os.path.dirname(__file__)
    sys.path.append(base)
    sys.path.append(os.path.dirname(base))
    from models.fta.fault_tree_node import FaultTreeNode, add_failure_mode as ft_add_failure_mode, refresh_tree as fault_tree_refresh, add_node_of_type as _add_node_of_type

from .structure_tree_operations import Structure_Tree_Operations

from gui.toolboxes import (
    RequirementsExplorerWindow,
    DiagramElementDialog,
    _RequirementRelationDialog,
)


from pathlib import Path
from gui.dialogs.user_info_dialog import UserInfoDialog

from . import config_utils
from .config_utils import _reload_local_config
from .project_properties_manager import ProjectPropertiesManager

# Expose configuration helpers and global state
_CONFIG_PATH = config_utils._CONFIG_PATH
GATE_NODE_TYPES = config_utils.GATE_NODE_TYPES
_PATTERN_PATH = config_utils._PATTERN_PATH
_REPORT_TEMPLATE_PATH = config_utils._REPORT_TEMPLATE_PATH
unique_node_id_counter = config_utils.unique_node_id_counter
AutoML_Helper = config_utils.AutoML_Helper
import uuid

##########################################
# Edit Dialog 
##########################################
from gui.dialogs.edit_node_dialog import EditNodeDialog, DecompositionDialog
from gui.dialogs.fmea_row_dialog import FMEARowDialog
from gui.dialogs.req_dialog import ReqDialog
from gui.dialogs.select_base_event_dialog import SelectBaseEventDialog
from .safety_ui import SafetyUIMixin

##########################################
# Main Application (Parent Diagram)
##########################################
class AutoMLApp(
    StyleSetupMixin,
    ServiceInitMixin,
    IconSetupMixin,
    SafetyUIMixin,
    UISetupMixin,
    EventHandlersMixin,
    PersistenceWrappersMixin,
    AnalysisUtilsMixin,
):
    """Main application window for AutoML Analyzer."""

    _instance: Optional["AutoMLApp"] = None

    #: Maximum number of characters displayed for a notebook tab title. Longer
    #: titles are truncated with an ellipsis to avoid giant tabs that overflow
    #: the working area.
    MAX_TAB_TEXT_LENGTH = 20
    GATE_NODE_TYPES = GATE_NODE_TYPES

    @property
    def fmedas(self):
        return self.safety_analysis.fmedas

    @fmedas.setter
    def fmedas(self, value):
        self.safety_analysis.fmedas = value

    #: Maximum characters shown for tool notebook tab titles. Tool tabs use
    #: a fixed width so they remain readable but long names are capped at this
    #: length and truncated with an ellipsis.
    MAX_TOOL_TAB_TEXT_LENGTH = 20

    #: Maximum number of tabs displayed at once in the tools and document
    #: notebooks. Additional tabs can be accessed via the navigation buttons.
    MAX_VISIBLE_TABS = 4

    WORK_PRODUCT_INFO = BASE_WORK_PRODUCT_INFO.copy()
    for _wp in REQUIREMENT_WORK_PRODUCTS:
        WORK_PRODUCT_INFO.setdefault(
            _wp,
            (
                "System Design (Item Definition)",
                "Requirements Editor",
                "show_requirements_editor",
            ),
        )

    # Mapping of work products to their parent menu categories.  When a
    # child work product is enabled its parent menu must also become
    # active so the submenu is reachable.
    WORK_PRODUCT_PARENTS = BASE_WORK_PRODUCT_PARENTS.copy()

    # Ensure all requirement work products activate the top-level Requirements
    # menu.  Each specific requirement specification (e.g. vehicle, functional
    # safety) is treated as a child of the generic "Requirements" category so
    # that declaring any of them on a governance diagram enables the
    # corresponding menu items.
    for _wp in REQUIREMENT_WORK_PRODUCTS:
        WORK_PRODUCT_PARENTS.setdefault(_wp, "Requirements")

    @property
    def window_controllers(self) -> WindowControllers:
        if not hasattr(self, "_window_controllers"):
            self._window_controllers = WindowControllers(self)
        return self._window_controllers

    @property
    def top_event_workflows(self) -> Top_Event_Workflows:
        if not hasattr(self, "_top_event_workflows"):
            self._top_event_workflows = Top_Event_Workflows(self)
        return self._top_event_workflows

    def __getattr__(self, name):  # pragma: no cover - simple delegation
        """Delegate missing attributes to the lifecycle UI helper.

        ``AppLifecycleUI`` now hosts a number of UI-centric helpers that were
        previously methods on :class:`AutoMLApp`.  Existing code (and tests)
        still expect these helpers to be accessible directly from the main
        application instance.  This ``__getattr__`` implementation forwards
        such attribute lookups to ``self.lifecycle_ui`` when the attribute
        exists there, preserving backwards compatibility without replicating
        numerous wrapper methods.
        """

        ui = self.__dict__.get("lifecycle_ui")
        if ui and (
            name in ui.__dict__
            or any(name in cls.__dict__ for cls in ui.__class__.mro())
        ):
            return getattr(ui, name)
        raise AttributeError(f"{type(self).__name__!r} object has no attribute {name!r}")

    def __init__(self, root):
        AutoMLApp._instance = self
        self.root = root
        self.setup_style(root)
        self.lifecycle_ui = AppLifecycleUI(self, root)
        self.labels_styling = Editing_Labels_Styling(self)
        self.top_events = []
        self.cta_events = []
        self.paa_events = []
        self.fta_root_node = None
        self.cta_root_node = None
        self.paa_root_node = None
        self.analysis_tabs = {}
        self.shared_product_goals = {}
        self.product_goal_manager = ProductGoalManager()
        self.selected_node = None
        self.clone_offset_counter = {}
        self.node_clone_service = NodeCloneService()
        self.view_updater = ViewUpdater(self)
        self._loaded_model_paths = []
        self.root.title("AutoML-Analyzer")
        self.messagebox = messagebox
        self.version = VERSION
        self.zoom = 1.0
        self.rc_dragged = False
        self.diagram_font = tkFont.Font(family="Arial", size=int(8 * self.zoom))
        self.lifecycle_ui._init_nav_button_style()
        self.setup_services()
        self.setup_icons()
        AppInitializer(self).initialize()

        menubar = tk.Menu(root)
        file_menu = tk.Menu(menubar, tearoff=0)
        file_menu.add_command(label="New AutoML Model", command=self.project_manager.new_model, accelerator="Ctrl+N")
        file_menu.add_command(label="Save AutoML Model", command=self.project_manager.save_model, accelerator="Ctrl+S")
        file_menu.add_command(label="Load AutoML Model", command=self.project_manager.load_model, accelerator="Ctrl+O")
        file_menu.add_command(label="Project Properties", command=self.edit_project_properties)
        file_menu.add_command(label="Save PDF Report", command=self.generate_pdf_report)
        file_menu.add_separator()
        file_menu.add_command(label="Exit", command=self.confirm_close)

        edit_menu = tk.Menu(menubar, tearoff=0)
        edit_menu.add_command(label="Undo", command=self.undo, accelerator="Ctrl+Z")
        edit_menu.add_command(label="Redo", command=self.redo, accelerator="Ctrl+Y")
        edit_menu.add_separator()
        edit_menu.add_command(label="Edit Selected", command=self.edit_selected)
        edit_menu.add_command(label="Remove Connection", command=lambda: self.remove_connection(self.selected_node) if self.selected_node else None)
        edit_menu.add_command(label="Delete Node", command=lambda: self.delete_node_and_subtree(self.selected_node) if self.selected_node else None)
        edit_menu.add_command(label="Remove Node", command=self.remove_node)
        edit_menu.add_separator()
        edit_menu.add_command(label="Copy", command=self.copy_node, accelerator="Ctrl+C")
        edit_menu.add_command(label="Cut", command=self.cut_node, accelerator="Ctrl+X")
        edit_menu.add_command(label="Paste", command=self.paste_node, accelerator="Ctrl+V")
        edit_menu.add_separator()
        edit_menu.add_command(label="Edit User Name", command=self.user_manager.edit_user_name, accelerator="Ctrl+U")
        edit_menu.add_command(label="Edit Description", command=self.edit_description, accelerator="Ctrl+D")
        edit_menu.add_command(label="Edit Rationale", command=self.edit_rationale, accelerator="Ctrl+L")
        edit_menu.add_command(label="Edit Value", command=self.edit_value)
        edit_menu.add_command(label="Edit Gate Type", command=self.edit_gate_type, accelerator="Ctrl+G")
        edit_menu.add_command(label="Edit Severity", command=self.edit_severity, accelerator="Ctrl+E")
        edit_menu.add_command(label="Edit Controllability", command=self.edit_controllability)
        edit_menu.add_command(label="Edit Page Flag", command=self.edit_page_flag)
        search_menu = tk.Menu(menubar, tearoff=0)
        search_menu.add_command(
            label="Find...", command=self.open_search_toolbox, accelerator="Ctrl+F"
        )
        process_menu = tk.Menu(menubar, tearoff=0)
        process_menu.add_command(label="Calc Prototype Assurance Level (PAL)", command=self.calculate_overall, accelerator="Ctrl+R")
        process_menu.add_command(label="Calc PMHF", command=self.calculate_pmfh, accelerator="Ctrl+M")
        view_menu = tk.Menu(menubar, tearoff=0)
        view_menu.add_command(label="Zoom In", command=self.zoom_in, accelerator="Ctrl++")
        view_menu.add_command(label="Zoom Out", command=self.zoom_out, accelerator="Ctrl+-")
        view_menu.add_command(label="Style Editor", command=self.open_style_editor)
        view_menu.add_command(
            label="Light Mode",
            command=lambda: self.apply_style('pastel.xml'),
        )
        view_menu.add_command(label="Metrics", command=self.lifecycle_ui.open_metrics_tab)

        requirements_menu = tk.Menu(menubar, tearoff=0)
        requirements_menu.add_command(
            label="Requirements Matrix",
            command=self.show_requirements_matrix,
            state=tk.DISABLED,
        )
        matrix_idx = requirements_menu.index("end")
        requirements_menu.add_command(
            label="Requirements Editor",
            command=self.show_requirements_editor,
            state=tk.DISABLED,
        )
        editor_idx = requirements_menu.index("end")
        requirements_menu.add_command(
            label="Requirements Explorer",
            command=self.show_requirements_explorer,
            state=tk.DISABLED,
        )
        explorer_idx = requirements_menu.index("end")
        for wp in REQUIREMENT_WORK_PRODUCTS:
            self.work_product_menus.setdefault(wp, []).extend(
                [
                    (requirements_menu, matrix_idx),
                    (requirements_menu, editor_idx),
                    (requirements_menu, explorer_idx),
                ]
            )
        requirements_menu.add_command(
            label="Product Goals Matrix", command=self.show_safety_goals_matrix
        )
        requirements_menu.add_command(
            label="Product Goals Editor",
            command=self.show_product_goals_editor,
            state=tk.DISABLED,
        )
        self.work_product_menus.setdefault("Product Goal Specification", []).append(
            (requirements_menu, requirements_menu.index("end"))
        )
        requirements_menu.add_command(
            label="Safety Performance Indicators",
            command=self.show_safety_performance_indicators,
        )
        self.lifecycle_ui._add_lifecycle_requirements_menu(requirements_menu)
        self.phase_req_menu = tk.Menu(requirements_menu, tearoff=0)
        requirements_menu.add_cascade(
            label="Phase Requirements", menu=self.phase_req_menu
        )
        self._refresh_phase_requirements_menu()
        requirements_menu.add_command(
            label="Export Product Goal Requirements",
            command=self.export_product_goal_requirements,
        )
        review_menu = tk.Menu(menubar, tearoff=0)
        review_menu.add_command(label="Start Peer Review", command=self.start_peer_review)
        review_menu.add_command(label="Start Joint Review", command=self.start_joint_review)
        review_menu.add_command(label="Open Review Toolbox", command=self.open_review_toolbox)
        review_menu.add_command(label="Set Current User", command=self.user_manager.set_current_user)
        review_menu.add_command(label="Merge Review Comments", command=self.merge_review_comments)
        review_menu.add_command(label="Compare Versions", command=self.compare_versions)
        architecture_menu = tk.Menu(menubar, tearoff=0)
        architecture_menu.add_command(label="Use Case Diagram", command=self.window_controllers.open_use_case_diagram)
        architecture_menu.add_command(label="Activity Diagram", command=self.window_controllers.open_activity_diagram)
        architecture_menu.add_command(label="Block Diagram", command=self.window_controllers.open_block_diagram)
        architecture_menu.add_command(label="Internal Block Diagram", command=self.window_controllers.open_internal_block_diagram)
        architecture_menu.add_command(label="Control Flow Diagram", command=self.window_controllers.open_control_flow_diagram)
        architecture_menu.add_separator()
        architecture_menu.add_command(
            label="AutoML Explorer",
            command=self.manage_architecture,
            state=tk.DISABLED,
        )
        self.work_product_menus.setdefault("Architecture Diagram", []).append(
            (architecture_menu, architecture_menu.index("end"))
        )
        # --- Risk Assessment Menu ---
        risk_menu = tk.Menu(menubar, tearoff=0)
        risk_menu.add_command(
            label="HAZOP Analysis",
            command=self.open_hazop_window,
            state=tk.DISABLED,
        )
        self.work_product_menus.setdefault("HAZOP", []).append(
            (risk_menu, risk_menu.index("end"))
        )
        risk_menu.add_command(
            label="Risk Assessment",
            command=self.open_risk_assessment_window,
            state=tk.DISABLED,
        )
        self.work_product_menus.setdefault("Risk Assessment", []).append(
            (risk_menu, risk_menu.index("end"))
        )
        risk_menu.add_command(
            label="STPA Analysis",
            command=self.open_stpa_window,
            state=tk.DISABLED,
        )
        self.work_product_menus.setdefault("STPA", []).append(
            (risk_menu, risk_menu.index("end"))
        )
        risk_menu.add_command(
            label="Threat Analysis",
            command=self.open_threat_window,
            state=tk.DISABLED,
        )
        self.work_product_menus.setdefault("Threat Analysis", []).append(
            (risk_menu, risk_menu.index("end"))
        )
        risk_menu.add_command(label="Hazard Explorer", command=self.show_hazard_explorer)
        risk_menu.add_command(label="Hazards Editor", command=self.show_hazard_editor)
        risk_menu.add_command(label="Malfunctions Editor", command=self.show_malfunction_editor)
        risk_menu.add_command(label="Triggering Conditions", command=self.show_triggering_condition_list)
        risk_menu.add_command(label="Functional Insufficiencies", command=self.show_functional_insufficiency_list)
        risk_menu.add_separator()
        risk_menu.add_command(
            label="FI2TC Analysis",
            command=self.open_fi2tc_window,
            state=tk.DISABLED,
        )
        self.work_product_menus.setdefault("FI2TC", []).append(
            (risk_menu, risk_menu.index("end"))
        )
        risk_menu.add_command(
            label="TC2FI Analysis",
            command=self.open_tc2fi_window,
            state=tk.DISABLED,
        )
        self.work_product_menus.setdefault("TC2FI", []).append(
            (risk_menu, risk_menu.index("end"))
        )
                
        # --- Qualitative Analysis Menu ---
        qualitative_menu = tk.Menu(menubar, tearoff=0)
        qualitative_menu.add_command(
            label="FMEA Manager",
            command=self.fmea_service.show_fmea_list,
            state=tk.DISABLED,
        )
        self.work_product_menus.setdefault("FMEA", []).append(
            (qualitative_menu, qualitative_menu.index("end"))
        )

        cta_menu = tk.Menu(qualitative_menu, tearoff=0)
        cta_menu.add_command(label="Add Top Level Event", command=self.cta_manager.create_diagram)
        cta_menu.add_separator()
        cta_menu.add_command(label="Add Triggering Condition", command=lambda: self.add_node_of_type("Triggering Condition"))
        cta_indices = {"add_trigger": cta_menu.index("end")}
        cta_menu.add_command(label="Add Functional Insufficiency", command=lambda: self.add_node_of_type("Functional Insufficiency"))
        cta_indices["add_functional_insufficiency"] = cta_menu.index("end")
        qualitative_menu.add_cascade(label="CTA", menu=cta_menu, state=tk.DISABLED)
        self.work_product_menus.setdefault("CTA", []).append(
            (qualitative_menu, qualitative_menu.index("end"))
        )
        self.cta_manager.register_menu(cta_menu, cta_indices)
        qualitative_menu.add_command(
            label="Fault Prioritization",
            command=self.open_fault_prioritization_window,
        )

        paa_menu = tk.Menu(qualitative_menu, tearoff=0)
        paa_menu.add_command(
            label="Add Top Level Event",
            command=self.paa_manager.create_paa_diagram,
        )
        paa_menu.add_separator()
        paa_menu.add_command(
            label="Add Confidence",
            command=lambda: self.add_node_of_type("Confidence Level"),
            accelerator="Ctrl+Shift+C",
        )
        self._paa_menu_indices = {"add_confidence": paa_menu.index("end")}
        paa_menu.add_command(
            label="Add Robustness",
            command=lambda: self.add_node_of_type("Robustness Score"),
            accelerator="Ctrl+Shift+R",
        )
        self._paa_menu_indices["add_robustness"] = paa_menu.index("end")
        qualitative_menu.add_cascade(
            label="Prototype Assurance Analysis",
            menu=paa_menu,
            state=tk.DISABLED,
        )
        self.work_product_menus.setdefault("Prototype Assurance Analysis", []).append(
            (qualitative_menu, qualitative_menu.index("end"))
        )
        self.paa_menu = paa_menu
        
        # --- Quantitative Analysis Menu ---
        quantitative_menu = tk.Menu(menubar, tearoff=0)
        quantitative_menu.add_command(
            label="Mission Profiles",
            command=self.manage_mission_profiles,
            state=tk.DISABLED,
        )
        self.work_product_menus.setdefault("Mission Profile", []).append(
            (quantitative_menu, quantitative_menu.index("end"))
        )
                
        quantitative_menu.add_separator()
        quantitative_menu.add_command(label="Faults Editor", command=self.show_fault_editor)
        quantitative_menu.add_command(label="Failures Editor", command=self.show_failure_editor)
        quantitative_menu.add_separator()
        
        quantitative_menu.add_command(
            label="Mechanism Libraries", command=self.manage_mechanism_libraries
        )
        quantitative_menu.add_command(
            label="Reliability Analysis",
            command=self.open_reliability_window,
            state=tk.DISABLED,
        )
        self.work_product_menus.setdefault("Reliability Analysis", []).append(
            (quantitative_menu, quantitative_menu.index("end"))
        )
        quantitative_menu.add_command(
            label="Causal Bayesian Network",
            command=self.window_controllers.open_causal_bayesian_network_window,
            state=tk.DISABLED,
        )
        self.work_product_menus.setdefault("Causal Bayesian Network Analysis", []).append(
            (quantitative_menu, quantitative_menu.index("end"))
        )
        quantitative_menu.add_command(
            label="FMEDA Analysis",
            command=self.open_fmeda_window,
            state=tk.DISABLED,
        )
        self.work_product_menus.setdefault("FMEDA", []).append(
            (quantitative_menu, quantitative_menu.index("end"))
        )
        quantitative_menu.add_command(
            label="FMEDA Manager",
            command=self.show_fmeda_list,
            state=tk.DISABLED,
        )
        fta_menu = tk.Menu(quantitative_menu, tearoff=0)
        fta_menu.add_command(label="Add Top Level Event", command=self.create_fta_diagram)
        fta_menu.add_separator()
        fta_menu.add_command(label="Add Gate", command=lambda: self.add_node_of_type("GATE"), accelerator="Ctrl+Shift+G")
        self._fta_menu_indices = {"add_gate": fta_menu.index("end")}
        fta_menu.add_command(label="Add Basic Event", command=lambda: self.add_node_of_type("Basic Event"), accelerator="Ctrl+Shift+B")
        self._fta_menu_indices["add_basic_event"] = fta_menu.index("end")
        fta_menu.add_command(label="Add FMEA/FMEDA Event", command=self.add_basic_event_from_fmea)
        fta_menu.add_command(label="Add Gate from Failure Mode", command=self.add_gate_from_failure_mode)
        self._fta_menu_indices["add_gate_from_failure_mode"] = fta_menu.index("end")
        fta_menu.add_command(label="Add Fault Event", command=self.add_fault_event)
        self._fta_menu_indices["add_fault_event"] = fta_menu.index("end")
        fta_menu.add_separator()
        fta_menu.add_command(label="FTA-FMEA Traceability", command=self.show_traceability_matrix)
        fta_menu.add_command(
            label="FTA Cut Sets",
            command=self.show_cut_sets,
            state=tk.DISABLED,
        )
        fta_menu.add_command(label="Common Cause Toolbox", command=self.show_common_cause_view)
        fta_menu.add_command(label="Cause & Effect Chain", command=self.show_cause_effect_chain)
        self.fta_menu = fta_menu
        quantitative_menu.add_cascade(label="FTA", menu=fta_menu, state=tk.DISABLED)
        self.work_product_menus.setdefault("FTA", []).append(
            (quantitative_menu, quantitative_menu.index("end"))
        )
        
        libs_menu = tk.Menu(menubar, tearoff=0)
        libs_menu.add_command(
            label="Scenario Libraries",
            command=self.manage_scenario_libraries,
            state=tk.DISABLED,
        )
        self.work_product_menus.setdefault("Scenario Library", []).append(
            (libs_menu, libs_menu.index("end"))
        )
        libs_menu.add_command(
            label="ODD Libraries",
            command=self.manage_odd_libraries,
            state=tk.DISABLED,
        )
        self.work_product_menus.setdefault("ODD", []).append(
            (libs_menu, libs_menu.index("end"))
        )

        gsn_menu = tk.Menu(menubar, tearoff=0)
        gsn_menu.add_command(label="GSN Explorer", command=self.gsn_manager.manage_gsn)
        self.work_product_menus.setdefault("GSN Argumentation", []).append(
            (gsn_menu, gsn_menu.index("end"))
        )
        gsn_menu.add_command(
            label="Safety & Security Case Explorer", command=self.manage_safety_cases
        )
        self.work_product_menus.setdefault("Safety & Security Case", []).append(
            (gsn_menu, gsn_menu.index("end"))
        )

        # Add menus to the bar in the desired order
        menubar.add_cascade(label="File", menu=file_menu)
        menubar.add_cascade(label="Edit", menu=edit_menu)
        menubar.add_cascade(label="Search", menu=search_menu)
        menubar.add_cascade(label="View", menu=view_menu)
        menubar.add_cascade(label="Requirements", menu=requirements_menu)
        idx = menubar.index("end")
        self.work_product_menus.setdefault("Requirements", []).append((menubar, idx))
        menubar.entryconfig(idx, state=tk.DISABLED)
        menubar.add_cascade(label="Architecture", menu=architecture_menu)
        idx = menubar.index("end")
        self.work_product_menus.setdefault("Architecture Diagram", []).append((menubar, idx))
        menubar.entryconfig(idx, state=tk.DISABLED)
        menubar.add_cascade(label="Scenario", menu=libs_menu)
        idx = menubar.index("end")
        self.work_product_menus.setdefault("Scenario Library", []).append((menubar, idx))
        self.work_product_menus.setdefault("ODD", []).append((menubar, idx))
        menubar.entryconfig(idx, state=tk.DISABLED)
        menubar.add_cascade(label="Risk Assessment", menu=risk_menu)
        idx = menubar.index("end")
        self.work_product_menus.setdefault("Risk Assessment", []).append((menubar, idx))
        menubar.entryconfig(idx, state=tk.DISABLED)
        menubar.add_cascade(label="Qualitative Analysis", menu=qualitative_menu)
        idx = menubar.index("end")
        self.work_product_menus.setdefault("Qualitative Analysis", []).append((menubar, idx))
        menubar.entryconfig(idx, state=tk.DISABLED)
        menubar.add_cascade(label="Quantitative Analysis", menu=quantitative_menu)
        idx = menubar.index("end")
        self.work_product_menus.setdefault("Quantitative Analysis", []).append((menubar, idx))
        menubar.entryconfig(idx, state=tk.DISABLED)
        menubar.add_cascade(label="GSN", menu=gsn_menu)
        idx = menubar.index("end")
        self.work_product_menus.setdefault("GSN", []).append((menubar, idx))
        menubar.entryconfig(idx, state=tk.DISABLED)
        menubar.add_cascade(label="Process", menu=process_menu)
        idx = menubar.index("end")
        self.work_product_menus.setdefault("Process", []).append((menubar, idx))
        menubar.entryconfig(idx, state=tk.DISABLED)
        menubar.add_cascade(label="Review", menu=review_menu)
        help_menu = tk.Menu(menubar, tearoff=0)
        help_menu.add_command(label="About", command=self.lifecycle_ui.show_about)
        menubar.add_cascade(label="Help", menu=help_menu)

        root.config(menu=menubar)

        # Container to hold the auto-hiding explorer tab and main pane
        self.top_frame = tk.Frame(root)
        self.top_frame.pack(side=tk.TOP, fill=tk.BOTH, expand=True)

        self.main_pane = tk.PanedWindow(self.top_frame, orient=tk.HORIZONTAL)
        self.main_pane.pack(side=tk.RIGHT, fill=tk.BOTH, expand=True)

        # Initialise the log window but keep it hidden by default.
        self.log_frame = logger.init_log_window(root, height=7)
        # Status bar showing lifecycle phase and object metadata
        self.status_frame = ttk.Frame(root)
        self.status_frame.pack(side=tk.BOTTOM, fill=tk.X)
        self.toggle_log_button = ttk.Button(
            root, text="Show Logs", command=self.lifecycle_ui.toggle_logs
        )
        self.toggle_log_button.pack(side=tk.BOTTOM, fill=tk.X)
        logger.set_toggle_button(self.toggle_log_button)
        self.style.configure(
            "Phase.TLabel",
            background="#4a6ea9",
            foreground="white",
            font=("Arial", 10, "bold"),
        )
        self.active_phase_lbl = ttk.Label(
            self.status_frame, text="Active phase: None", style="Phase.TLabel"
        )
        self.active_phase_lbl.pack(side=tk.LEFT, padx=5)
        self.status_meta_vars = {
            "Name": tk.StringVar(value=""),
            "Type": tk.StringVar(value=""),
            "Author": tk.StringVar(value=""),
        }
        for key, var in self.status_meta_vars.items():
            ttk.Label(self.status_frame, text=f"{key}:").pack(
                side=tk.LEFT, padx=(10, 0)
            )
            ttk.Label(self.status_frame, textvariable=var).pack(side=tk.LEFT)

        # Explorer pane with notebook and pin button (hidden by default)
        self.explorer_pane = ttk.Frame(self.main_pane)
        self.explorer_nb = ttk.Notebook(self.explorer_pane)
        self.explorer_nb.pack(fill=tk.BOTH, expand=True)
        self._explorer_width = 300
        self._explorer_auto_hide_id = None
        self._explorer_pinned = False
        self._explorer_pin_btn = ttk.Button(
            self.explorer_pane, text="Pin", command=self.lifecycle_ui.toggle_explorer_pin
        )
        self._explorer_pin_btn.pack(anchor="ne")
        self._explorer_tab = ttk.Label(
            self.top_frame,
            text="F\ni\nl\ne\ns",
            relief="raised",
            cursor="hand2",
        )
        self._explorer_tab.pack(side=tk.LEFT, fill=tk.Y)

        self.analysis_tab = ttk.Frame(self.explorer_nb)
        self.explorer_nb.add(self.analysis_tab, text="File Explorer")

        # --- Analyses Group ---
        self.analysis_group = ttk.LabelFrame(
            self.analysis_tab, text="Analyses & Architecture", style="Toolbox.TLabelframe"
        )
        self.analysis_group.pack(fill=tk.BOTH, expand=True)

        tree_frame = ttk.Frame(self.analysis_group)
        tree_frame.pack(fill=tk.BOTH, expand=True)
        self.analysis_tree = ttk.Treeview(tree_frame)
        vsb = ttk.Scrollbar(tree_frame, orient="vertical", command=self.analysis_tree.yview)
        hsb = ttk.Scrollbar(tree_frame, orient="horizontal", command=self.analysis_tree.xview)
        self.analysis_tree.configure(yscrollcommand=vsb.set, xscrollcommand=hsb.set)
        self.analysis_tree.grid(row=0, column=0, sticky="nsew")
        vsb.grid(row=0, column=1, sticky="ns")
        hsb.grid(row=1, column=0, sticky="ew")
        tree_frame.rowconfigure(0, weight=1)
        tree_frame.columnconfigure(0, weight=1)
        # Maintain backwards compatibility with older code referencing
        # ``self.treeview`` for the main explorer tree.
        self.treeview = self.analysis_tree

        # --- Tools Section ---
        self.tools_group = ttk.LabelFrame(
            self.analysis_tab, text="Tools", style="Toolbox.TLabelframe"
        )
        self.tools_group.pack(fill=tk.BOTH, expand=False, pady=5)
        top = ttk.Frame(self.tools_group)
        top.pack(side=tk.TOP, fill=tk.X)
        ttk.Label(top, text="Lifecycle Phase:").pack(side=tk.LEFT)
        self.lifecycle_var = tk.StringVar(value="")
        self.lifecycle_cb = ttk.Combobox(
            top, textvariable=self.lifecycle_var, state="readonly"
        )
        self.lifecycle_cb.pack(side=tk.LEFT, fill=tk.X, expand=True)

        # Container holding navigation buttons and the tools notebook
        nb_container = ttk.Frame(self.tools_group)
        nb_container.pack(fill=tk.BOTH, expand=True)
        style = ttk.Style()
        apply_translucid_button_style(style)
        # Create a custom notebook style so that a layout is available.  Without a
        # ``TNotebook`` suffix in the style name, ttk cannot find the default
        # layout which led to ``_tkinter.TclError: Layout ToolsNotebook not
        # found`` when instantiating the notebook widget.  The following styles
        # derive from the standard ``TNotebook``/``TNotebook.Tab`` styles and
        # merely customise the tab appearance.
        style.configure(
            "ToolsNotebook.TNotebook",
            padding=0,
            background="#c0d4eb",
            lightcolor="#eaf2fb",
            darkcolor="#5a6d84",
            borderwidth=2,
            relief="raised",
        )
        style.configure(
            "ToolsNotebook.TNotebook.Tab",
            font=("Arial", 10),
            padding=(10, 5),
            width=20,
            background="#b5bdc9",
            foreground="#555555",
            borderwidth=1,
            relief="raised",
        )
        style.map(
            "ToolsNotebook.TNotebook.Tab",
            background=[("selected", "#4a6ea9"), ("!selected", "#b5bdc9")],
            foreground=[("selected", "white"), ("!selected", "#555555")],
        )
        self.tools_left_btn = ttk.Button(
            nb_container, text="<", width=2, command=self.lifecycle_ui._select_prev_tool_tab
        )
        self.tools_right_btn = ttk.Button(
            nb_container, text=">", width=2, command=self.lifecycle_ui._select_next_tool_tab
        )
        self.tools_left_btn.pack(side=tk.LEFT, fill=tk.Y)
        self.tools_right_btn.pack(side=tk.RIGHT, fill=tk.Y)
        self.tools_nb = ttk.Notebook(nb_container, style="ToolsNotebook.TNotebook")
        self.tools_nb.pack(side=tk.LEFT, fill=tk.BOTH, expand=True)

        # Track all tool tabs and which range is currently visible
        self._tool_all_tabs: list[str] = []
        self._tool_tab_offset = 0

        # Properties tab for displaying metadata
        self.prop_frame = ttk.Frame(self.tools_nb)
        self.prop_view = ttk.Treeview(
            self.prop_frame, columns=("field", "value"), show="headings"
        )
        self.prop_view.heading("field", text="Field")
        self.prop_view.heading("value", text="Value")
        # ------------------------------------------------------------------
        # NEVER DELETE OR TOUCH THIS:
        # Keep the field column fixed so the value column can expand to occupy
        # the remaining tab width, making long property values easier to read.
        # ------------------------------------------------------------------
        self.prop_view.column("field", width=120, anchor="w", stretch=False)
        self.prop_view.column("value", width=200, anchor="w", stretch=True)
        add_treeview_scrollbars(self.prop_view, self.prop_frame)
        # Bind resize handlers on the treeview, its container, and the notebook
        # via :class:`EventDispatcher` so the value column always fills the tab
        # width even before any manual resize. DO NOT REMOVE.
        self.root.after(0, self._resize_prop_columns)
        self.tools_nb.add(self.prop_frame, text="Properties")
        tab_id = self.tools_nb.tabs()[-1]
        self._tool_all_tabs.append(tab_id)
        self.lifecycle_ui._update_tool_tab_visibility()
        self._resize_prop_columns()

        # Tooltip helper for tabs (text may be clipped)
        self._tools_tip = ToolTip(self.tools_nb, "", automatic=False)

        self.tool_actions = {
            "Safety & Security Management": self.open_safety_management_toolbox,
            "Safety & Security Management Explorer": self.manage_safety_management,
            "Safety & Security Case Explorer": self.manage_safety_cases,
            "Safety Performance Indicators": self.show_safety_performance_indicators,
            "Fault Prioritization": self.open_fault_prioritization_window,
            "Cause & Effect Diagram": self.show_cause_effect_chain,
            "Diagram Rule Editor": self.open_diagram_rules_toolbox,
            "Requirement Pattern Editor": self.open_requirement_patterns_toolbox,
            "Report Template Manager": self.open_report_template_manager,
        }

        self.tool_categories: dict[str, list[str]] = {
            "Safety & Security Management": [
                "Safety & Security Management",
                "Safety & Security Management Explorer",
                "Safety & Security Case Explorer",
                "Safety Performance Indicators",
            ],
            "Safety Analysis": [
                "Fault Prioritization",
                "Cause & Effect Diagram",
                "Prototype Assurance Analysis",
            ],
            "Configuration": [
                "Diagram Rule Editor",
                "Requirement Pattern Editor",
                "Report Template Manager",
            ],
        }
        self.tool_to_work_product = {}
        for name, info in self.WORK_PRODUCT_INFO.items():
            tool_name = info[1]
            if tool_name:
                self.tool_to_work_product.setdefault(tool_name, set()).add(name)
        self.tool_to_work_product.setdefault(
            "Cause & Effect Diagram", set()
        ).add("FTA")
        self.tool_listboxes: dict[str, tk.Listbox] = {}
        self._tool_tab_titles: dict[str, str] = {}
        for cat, names in self.tool_categories.items():
            self.lifecycle_ui._add_tool_category(cat, names)

        self.pmhf_var = tk.StringVar(value="")
        self.pmhf_label = ttk.Label(self.analysis_tab, textvariable=self.pmhf_var, foreground="blue")
        self.pmhf_label.pack(side=tk.BOTTOM, fill=tk.X, pady=2)

        # Notebook for diagrams and analyses with navigation buttons
        self.doc_frame = ttk.Frame(self.main_pane)
        self.doc_nb = ClosableNotebook(self.doc_frame)
        # Mapping of tab identifiers to their full, untruncated titles.  The
        # displayed text may be shortened to keep tabs a reasonable size but we
        # keep the originals here for features like duplicate detection.
        self._tab_titles: dict[str, str] = {}
        self._doc_all_tabs: list[str] = []
        self._doc_tab_offset = 0
        _orig_select = self.doc_nb.select

        def _wrapped_select(tab_id=None):
            if tab_id is not None:
                self.lifecycle_ui._make_doc_tab_visible(tab_id)
            return _orig_select(tab_id)

        self.doc_nb.select = _wrapped_select
        self._tab_left_btn = ttk.Button(
            self.doc_frame,
            text="<",
            width=2,
            command=self.lifecycle_ui._select_prev_tab,
            style="Nav.TButton",
        )
        self._tab_right_btn = ttk.Button(
            self.doc_frame,
            text=">",
            width=2,
            command=self.lifecycle_ui._select_next_tab,
            style="Nav.TButton",
        )
        self._tab_left_btn.pack(side=tk.LEFT, fill=tk.Y)
        self._tab_right_btn.pack(side=tk.RIGHT, fill=tk.Y)
        self.doc_nb.pack(side=tk.LEFT, fill=tk.BOTH, expand=True)
        self.lifecycle_ui._update_doc_tab_visibility()
        self.main_pane.add(self.doc_frame, stretch="always")
        # Tooltip helper for document tabs
        self._doc_tip = ToolTip(self.doc_nb, "", automatic=False)

        # Centralised event binding
        self.event_dispatcher = EventDispatcher(self)
        self.event_dispatcher.register_keyboard_shortcuts()
        self.event_dispatcher.register_tab_events()

        # Do not open the FTA tab by default so the application starts with no
        # documents visible. The tab and the initial top event will be created
        # on demand when the user opens an FTA related view or adds a top level
        # event.  This avoids the spurious "Node 1" appearing at startup.
        # Initialize the canvas related attributes so tab-close callbacks work
        # before the FTA tab has ever been created.
        self.analysis_tabs = {}
        self.canvas_tab = None
        self.canvas_frame = None
        self.canvas = None
        self.hbar = None
        self.vbar = None
        self.page_diagram = None
        self.root_node = None
        self.top_events = []
        self.fmea_entries = []
        self.fmea_service = self.safety_analysis
        self.selected_node = None
        self.dragging_node = None
        self.drag_offset_x = 0
        self.drag_offset_y = 0
        self.grid_size = 20
        self.update_views()
        # Track the last saved state so we can prompt on exit
        self.last_saved_state = json.dumps(self.export_model_data(), sort_keys=True)
        root.protocol("WM_DELETE_WINDOW", self.confirm_close)
        self.use_case_windows = []
        self.activity_windows = []
        self.block_windows = []
        self.ibd_windows = []

    # ------------------------------------------------------------------
    # UI lifecycle helper wrappers
    # ------------------------------------------------------------------
    def show_properties(self, *args, **kwargs):
        return self.lifecycle_ui.show_properties(*args, **kwargs)

    def _add_tool_category(self, *args, **kwargs):
        return self.lifecycle_ui._add_tool_category(*args, **kwargs)

    def _add_lifecycle_requirements_menu(self, *args, **kwargs):
        return self.lifecycle_ui._add_lifecycle_requirements_menu(*args, **kwargs)

    def _init_nav_button_style(self, *args, **kwargs):
        return self.lifecycle_ui._init_nav_button_style(*args, **kwargs)

    def _limit_explorer_size(self, *args, **kwargs):
        return self.lifecycle_ui._limit_explorer_size(*args, **kwargs)

    def _animate_explorer_show(self, *args, **kwargs):
        return self.lifecycle_ui._animate_explorer_show(*args, **kwargs)

    def _animate_explorer_hide(self, *args, **kwargs):
        return self.lifecycle_ui._animate_explorer_hide(*args, **kwargs)

    def _schedule_explorer_hide(self, *args, **kwargs):
        return self.lifecycle_ui._schedule_explorer_hide(*args, **kwargs)

    def _cancel_explorer_hide(self, *args, **kwargs):
        return self.lifecycle_ui._cancel_explorer_hide(*args, **kwargs)

    def show_explorer(self, *args, **kwargs):
        return self.lifecycle_ui.show_explorer(*args, **kwargs)

    def hide_explorer(self, *args, **kwargs):
        return self.lifecycle_ui.hide_explorer(*args, **kwargs)

    def toggle_explorer_pin(self, *args, **kwargs):
        return self.lifecycle_ui.toggle_explorer_pin(*args, **kwargs)

    def toggle_logs(self, *args, **kwargs):
        return self.lifecycle_ui.toggle_logs(*args, **kwargs)

    def open_metrics_tab(self, *args, **kwargs):
        return self.lifecycle_ui.open_metrics_tab(*args, **kwargs)

    def open_management_window(self, *args, **kwargs):
        return self.open_windows_features.open_management_window(*args, **kwargs)

    def _register_close(self, *args, **kwargs):
        return self.lifecycle_ui._register_close(*args, **kwargs)

    def _reregister_document(self, *args, **kwargs):
        return self.lifecycle_ui._reregister_document(*args, **kwargs)

    def touch_doc(self, *args, **kwargs):
        return self.lifecycle_ui.touch_doc(*args, **kwargs)

    def show_about(self, *args, **kwargs):
        return self.lifecycle_ui.show_about(*args, **kwargs)

    def _window_has_focus(self, *args, **kwargs):
        return self.lifecycle_ui._window_has_focus(*args, **kwargs)

    def _window_in_selected_tab(self, *args, **kwargs):
        return self.lifecycle_ui._window_in_selected_tab(*args, **kwargs)

    def _on_tab_change(self, *args, **kwargs):
        return self.lifecycle_ui._on_tab_change(*args, **kwargs)

    def _on_tab_close(self, *args, **kwargs):
        return self.lifecycle_ui._on_tab_close(*args, **kwargs)

    def _on_doc_tab_motion(self, *args, **kwargs):
        return self.lifecycle_ui._on_doc_tab_motion(*args, **kwargs)

    def _on_tool_tab_motion(self, *args, **kwargs):
        return self.lifecycle_ui._on_tool_tab_motion(*args, **kwargs)

    def _make_doc_tab_visible(self, *args, **kwargs):
        return self.lifecycle_ui._make_doc_tab_visible(*args, **kwargs)

    def _update_doc_tab_visibility(self, *args, **kwargs):
        return self.lifecycle_ui._update_doc_tab_visibility(*args, **kwargs)

    def _update_tool_tab_visibility(self, *args, **kwargs):
        return self.lifecycle_ui._update_tool_tab_visibility(*args, **kwargs)

    def _truncate_tab_title(self, *args, **kwargs):
        return self.lifecycle_ui._truncate_tab_title(*args, **kwargs)

    def _select_next_tab(self, *args, **kwargs):
        return self.lifecycle_ui._select_next_tab(*args, **kwargs)

    def _select_prev_tab(self, *args, **kwargs):
        return self.lifecycle_ui._select_prev_tab(*args, **kwargs)

    def _select_next_tool_tab(self, *args, **kwargs):
        return self.lifecycle_ui._select_next_tool_tab(*args, **kwargs)

    def _select_prev_tool_tab(self, *args, **kwargs):
        return self.lifecycle_ui._select_prev_tool_tab(*args, **kwargs)

    def _new_tab(self, *args, **kwargs):
        return self.lifecycle_ui._new_tab(*args, **kwargs)

    # ------------------------------------------------------------------
    # Label editing and styling helper wrappers
    # ------------------------------------------------------------------
    def edit_controllability(self, *args, **kwargs):
        return self.labels_styling.edit_controllability(*args, **kwargs)

    def edit_description(self, *args, **kwargs):
        return self.labels_styling.edit_description(*args, **kwargs)

    def edit_gate_type(self, *args, **kwargs):
        return self.labels_styling.edit_gate_type(*args, **kwargs)

    def edit_page_flag(self, *args, **kwargs):
        return self.labels_styling.edit_page_flag(*args, **kwargs)

    def edit_rationale(self, *args, **kwargs):
        return self.labels_styling.edit_rationale(*args, **kwargs)

    def edit_selected(self, *args, **kwargs):
        return self.labels_styling.edit_selected(*args, **kwargs)

    def edit_user_name(self, *args, **kwargs):
        return self.labels_styling.edit_user_name(*args, **kwargs)

    def edit_value(self, *args, **kwargs):
        return self.labels_styling.edit_value(*args, **kwargs)

    def rename_failure(self, *args, **kwargs):
        return self.labels_styling.rename_failure(*args, **kwargs)

    def rename_fault(self, *args, **kwargs):
        return self.labels_styling.rename_fault(*args, **kwargs)

    def rename_functional_insufficiency(self, *args, **kwargs):
        return self.labels_styling.rename_functional_insufficiency(*args, **kwargs)

    def rename_hazard(self, *args, **kwargs):
        return self.labels_styling.rename_hazard(*args, **kwargs)

    def rename_malfunction(self, *args, **kwargs):
        return self.labels_styling.rename_malfunction(*args, **kwargs)

    def rename_selected_tree_item(self, *args, **kwargs):
        return self.labels_styling.rename_selected_tree_item(*args, **kwargs)

    def rename_triggering_condition(self, *args, **kwargs):
        return self.labels_styling.rename_triggering_condition(*args, **kwargs)

    def apply_style(self, *args, **kwargs):
        return self.labels_styling.apply_style(*args, **kwargs)

    def format_failure_mode_label(self, *args, **kwargs):
        return self.labels_styling.format_failure_mode_label(*args, **kwargs)

    def _resize_prop_columns(self, *args, **kwargs):
        return self.labels_styling._resize_prop_columns(*args, **kwargs)

    def _spi_label(self, *args, **kwargs):
        return self.labels_styling._spi_label(*args, **kwargs)

    def _product_goal_name(self, *args, **kwargs):
        return self.labels_styling._product_goal_name(*args, **kwargs)

    def _create_icon(self, *args, **kwargs):
        return self.labels_styling._create_icon(*args, **kwargs)

    @property
    def fmeas(self):
        return self.safety_analysis.fmeas

    @fmeas.setter
    def fmeas(self, value):
        self.safety_analysis.fmeas = value

    def show_fmea_list(self):
        """Delegate to the safety analysis facade to display FMEA manager."""
        self.safety_analysis.show_fmea_list()

    def show_fmea_table(self, fmea=None, fmeda=False):
        """Delegate to safety analysis for rendering FMEA/FMeda tables."""
        return self.safety_analysis.show_fmea_table(fmea, fmeda)

    def show_fmeda_list(self):
        """Open the FMEDA document manager via the facade."""
        self.safety_analysis.show_fmeda_list()

        # --- Requirement Traceability Helpers used by reviews and matrix view ---
    def get_requirement_allocation_names(self, req_id):
        return self.requirements_manager.get_requirement_allocation_names(req_id)

    def get_requirement_goal_names(self, req_id):
        return self.requirements_manager.get_requirement_goal_names(req_id)

    def format_requirement(self, req, include_id=True):
        """Return a formatted requirement string without empty ASIL/CAL fields."""
        return self.requirements_manager.format_requirement(req, include_id)

    def format_requirement_with_trace(self, req):
        return self.requirements_manager.format_requirement_with_trace(req)

    def build_requirement_diff_html(self, review):
        return self.reporting_export.build_requirement_diff_html(review)

    def generate_recommendations_for_top_event(self, node):
        return self.safety_analysis.generate_recommendations_for_top_event(node)

    def back_all_pages(self):
        return self.nav_input.back_all_pages()

    def move_top_event_up(self):
        return self.safety_analysis.move_top_event_up()

    def move_top_event_down(self):
        return self.safety_analysis.move_top_event_down()

    def get_top_level_nodes(self):
        return self.data_access_queries.get_top_level_nodes()

    def get_all_nodes_no_filter(self, node):
        return self.structure_tree_operations.get_all_nodes_no_filter(node)

    def derive_requirements_for_event(self, event):
        return self.safety_analysis.derive_requirements_for_event(event)

    def get_combined_safety_requirements(self, node):
        return self.fta_app.get_combined_safety_requirements(self, node)

    def get_top_event(self, node):
        return self.safety_analysis.get_top_event(node)

    def aggregate_safety_requirements(self, node, all_nodes):
        return self.fta_app.aggregate_safety_requirements(self, node, all_nodes)

    def generate_top_event_summary(self, top_event):
        return self.safety_analysis.generate_top_event_summary(top_event)

    def get_all_nodes(self, node=None):
        return self.structure_tree_operations.get_all_nodes(node)

    def get_all_nodes_table(self, root_node):
        return self.structure_tree_operations.get_all_nodes_table(root_node)

    def get_all_nodes_in_model(self):
        return self.structure_tree_operations.get_all_nodes_in_model()

    def get_all_basic_events(self):
        return self.safety_analysis.get_all_basic_events()

    def get_all_gates(self):
        return self.safety_analysis.get_all_gates()

    def metric_to_text(self, metric_type, value):
        return self.probability_reliability.metric_to_text(metric_type, value)

    def assurance_level_text(self, level):
        return self.probability_reliability.assurance_level_text(level)

    def calculate_cut_sets(self, node):
        return self.safety_analysis.calculate_cut_sets(node)

    def build_hierarchical_argumentation(self, node, indent=0):
        return self.fta_app.build_hierarchical_argumentation(self, node, indent)

    def build_hierarchical_argumentation_common(self, node, indent=0, described=None):
        return self.fta_app.build_hierarchical_argumentation_common(self, node, indent, described)

    def build_page_argumentation(self, page_node):
        return self.fta_app.build_page_argumentation(self, page_node)

    def build_unified_recommendation_table(self):
        return self.reporting_export.build_unified_recommendation_table()

    def build_dynamic_recommendations_table(self):
        return self.reporting_export.build_dynamic_recommendations_table()

    def build_base_events_table_html(self):
        return self.reporting_export.build_base_events_table_html()

    def get_extra_recommendations_list(self, description, level):
        return self.data_access_queries.get_extra_recommendations_list(description, level)

    def get_extra_recommendations_from_level(self, description, level):
        return self.data_access_queries.get_extra_recommendations_from_level(description, level)

    def get_recommendation_from_description(self, description, level):
        return self.data_access_queries.get_recommendation_from_description(description, level)

    def build_argumentation(self, node):
        return self.fta_app.build_argumentation(self, node)

    def auto_create_argumentation(self, node, suppress_top_event_recommendations=False):
        return self.fta_app.auto_create_argumentation(self, node, suppress_top_event_recommendations)

    def analyze_common_causes(self, node):
        return self.probability_reliability.analyze_common_causes(node)

    def build_text_report(self, node, indent=0):
        return self.reporting_export.build_text_report(node, indent)

    def all_children_are_base_events(self, node):
        return self.safety_analysis.all_children_are_base_events(node)

    def build_simplified_fta_model(self, top_event):
        return self.safety_analysis.build_simplified_fta_model(top_event)

    @staticmethod
    def auto_generate_fta_diagram(fta_model, output_path):
        return FTASubApp.auto_generate_fta_diagram(fta_model, output_path)
        
    def find_node_by_id_all(self, unique_id):
        return self.structure_tree_operations.find_node_by_id_all(unique_id)

    def get_hazop_by_name(self, name):
        return self.safety_analysis.get_hazop_by_name(name)

    def get_hara_by_name(self, name):
        return self.safety_analysis.get_hara_by_name(name)

    def update_hara_statuses(self):
        return self.safety_analysis.update_hara_statuses()

    def update_fta_statuses(self):
        return self.safety_analysis.update_fta_statuses()

    def get_safety_goal_asil(self, sg_name):
        return self.safety_analysis.get_safety_goal_asil(sg_name)

    def get_hara_goal_asil(self, sg_name):
        return self.safety_analysis.get_hara_goal_asil(sg_name)

    def get_cyber_goal_cal(self, goal_id):
        return self.safety_analysis.get_cyber_goal_cal(goal_id)

    def get_top_event_safety_goals(self, node):
        return self.safety_analysis.get_top_event_safety_goals(node)

    def get_safety_goals_for_malfunctions(self, malfunctions: list[str]) -> list[str]:
        return self.safety_analysis.get_safety_goals_for_malfunctions(malfunctions)

    def is_malfunction_used(self, name: str) -> bool:
        return self.safety_analysis.is_malfunction_used(name)

    def add_malfunction(self, name: str) -> None:
        return self.safety_analysis.add_malfunction(name)

    def add_fault(self, name: str) -> None:
        return self.safety_analysis.add_fault(name)

    def add_failure(self, name: str) -> None:
        return self.safety_analysis.add_failure(name)

    def add_hazard(self, name: str, severity: int | str = 1) -> None:
        return self.safety_analysis.add_hazard(name, severity)

    def add_triggering_condition(self, name: str) -> None:
        return self.safety_analysis.add_triggering_condition(name)

    def delete_triggering_condition(self, name: str) -> None:
        return self.safety_analysis.delete_triggering_condition(name)

    def add_functional_insufficiency(self, name: str) -> None:
        return self.safety_analysis.add_functional_insufficiency(name)

    def delete_functional_insufficiency(self, name: str) -> None:
        return self.safety_analysis.delete_functional_insufficiency(name)


    def _update_shared_product_goals(self):
        events = self.top_events + getattr(self, "cta_events", []) + getattr(self, "paa_events", [])
        self.shared_product_goals = self.product_goal_manager.update_shared_product_goals(
            events, getattr(self, "shared_product_goals", {})
        )


    def update_hazard_severity(self, hazard: str, severity: int | str) -> None:
        return self.safety_analysis.update_hazard_severity(hazard, severity)


    def calculate_fmeda_metrics(self, events):
        """Delegate FMEDA metric calculation to the safety analysis facade."""
        return self.safety_analysis.calculate_fmeda_metrics(events)

    def compute_fmeda_metrics(self, events):
        """Delegate detailed FMEDA metric computation to the facade."""
        return self.safety_analysis.compute_fmeda_metrics(events)

    def sync_hara_to_safety_goals(self):
        """Synchronise HARA results with safety goals via the risk sub-app."""
        return self.risk_app.sync_hara_to_safety_goals(self)

    def sync_cyber_risk_to_goals(self):
        return self.probability_reliability.sync_cyber_risk_to_goals()

    def add_top_level_event(self):
        return self.safety_analysis.add_top_level_event()

    def _build_probability_frame(self, parent, title: str, levels: range, values: dict, row: int, dialog_font):
        return self.probability_reliability._build_probability_frame(parent, title, levels, values, row, dialog_font)

    def edit_project_properties(self) -> None:
        """Open the project properties dialog."""
        ProjectPropertiesDialog(self).show()

    def create_diagram_image(self):  # pragma: no cover - delegation
        return self.diagram_renderer.create_diagram_image()

    def get_page_nodes(self, node):
        return self.data_access_queries.get_page_nodes(node)

    def capture_page_diagram(self, page_node):  # pragma: no cover - delegation
        return self.diagram_renderer.capture_page_diagram(page_node)

    def capture_event_diagram(self, *args, **kwargs):  # pragma: no cover - delegation
        return self.diagram_renderer.capture_event_diagram(*args, **kwargs)

    def capture_gsn_diagram(self, diagram):
        return self.diagram_renderer.capture_gsn_diagram(diagram)

    def capture_sysml_diagram(self, diagram):
        return self.diagram_renderer.capture_sysml_diagram(diagram)

    def capture_cbn_diagram(self, doc):
        return self.diagram_renderer.capture_cbn_diagram(doc)
    
    def draw_subtree_with_filter(self, canvas, root_event, visible_nodes):
        return self.diagram_renderer.draw_subtree_with_filter(canvas, root_event, visible_nodes)

    def draw_subtree(self, canvas, root_event):
        return self.diagram_renderer.draw_subtree(canvas, root_event)

    def draw_connections_subtree(self, canvas, node, drawn_ids):
        return self.diagram_renderer.draw_connections_subtree(canvas, node, drawn_ids)

    def draw_node_on_canvas_pdf(self, canvas, node):
        return self.diagram_renderer.draw_node_on_canvas_pdf(canvas, node)

    def rename_selected_tree_item(self):
        self.tree_app.rename_selected_tree_item(self)

    def save_diagram_png(self):  # pragma: no cover - delegation
        return self.diagram_renderer.save_diagram_png()

    def on_treeview_click(self, event):
        return self.nav_input.on_treeview_click(event)

    def on_analysis_tree_double_click(self, event):
        return self.nav_input.on_analysis_tree_double_click(event)

    def on_analysis_tree_right_click(self, event):
        return self.nav_input.on_analysis_tree_right_click(event)

    def on_analysis_tree_select(self, _event):
        return self.nav_input.on_analysis_tree_select(_event)

    def on_tool_list_double_click(self, event):
        return self.nav_input.on_tool_list_double_click(event)

    def _on_toolbox_change(self) -> None:
        self.governance_manager._on_toolbox_change()

    def apply_governance_rules(self) -> None:
        """Apply governance rules and refresh related UI elements."""
        self.governance_manager.apply_governance_rules()

    def refresh_tool_enablement(self) -> None:
        self.governance_manager.refresh_tool_enablement()

    def update_lifecycle_cb(self) -> None:
        self.governance_manager.update_lifecycle_cb()

    def _export_toolbox_dict(self) -> dict:
        toolbox = getattr(self, "safety_mgmt_toolbox", None)
        if toolbox is None:
            toolbox = SafetyManagementToolbox()
            self.governance_manager.attach_toolbox(toolbox)
            self.safety_mgmt_toolbox = toolbox
        return toolbox.to_dict()

    def on_lifecycle_selected(self, _event=None) -> None:
        phase = self.lifecycle_var.get()
        gm = getattr(self, "governance_manager", None)
        if gm is None:
            gm = GovernanceManager(self)
            self.governance_manager = gm
            gm.attach_toolbox(getattr(self, "safety_mgmt_toolbox", None))
        gm.on_lifecycle_selected(phase)


    def enable_process_area(self, area: str) -> None:  # pragma: no cover - delegation
        return self.validation_consistency.enable_process_area(area)

    def enable_work_product(self, name: str, *, refresh: bool = True) -> None:  # pragma: no cover - delegation
        return self.validation_consistency.enable_work_product(name, refresh=refresh)

    def can_remove_work_product(self, name: str) -> bool:  # pragma: no cover - delegation
        return self.validation_consistency.can_remove_work_product(name)

    def disable_work_product(self, name: str, *, force: bool = False, refresh: bool = True) -> bool:  # pragma: no cover - delegation
        return self.validation_consistency.disable_work_product(name, force=force, refresh=refresh)

    def open_work_product(self, name: str) -> None:
        """Open a diagram or analysis work product within the application."""
        wp = next(
            (wp for wp, info in self.WORK_PRODUCT_INFO.items() if info[1] == name or wp == name),
            None,
        )
        global_enabled = getattr(self, "enabled_work_products", set())
        smt = getattr(self, "safety_mgmt_toolbox", None)
        if smt and getattr(smt, "work_products", None):
            phase_enabled = smt.enabled_products()
        else:
            phase_enabled = global_enabled
        if wp and wp not in (global_enabled & phase_enabled):
            return
        action = self.tool_actions.get(name)
        if callable(action):
            action()
            return

        for diag in self.arch_diagrams:
            if getattr(diag, "name", "") == name or getattr(diag, "diag_id", "") == name:
                self.window_controllers.open_arch_window(diag.diag_id)
                return

        for idx, diag in enumerate(self.management_diagrams):
            if getattr(diag, "name", "") == name or getattr(diag, "diag_id", "") == name:
                self.open_windows_features.open_management_window(idx)
                return

        for diag in getattr(self, "all_gsn_diagrams", []):
            if getattr(diag.root, "user_name", "") == name or getattr(diag, "diag_id", "") == name:
                self.window_controllers.open_gsn_diagram(diag)
                return


    # ----------------------------------------------------------------------
    # NEVER DELETE OR TOUCH THIS: helper keeps the value column synced with
    # the Properties tab width. Removing this breaks property display.
    # ----------------------------------------------------------------------


    def on_ctrl_mousewheel(self, event):
        return self.nav_input.on_ctrl_mousewheel(event)

    def new_model(self):
        self.project_manager.new_model()

    def compute_occurrence_counts(self):
        counts = {}
        visited = set()

        if self.root_node is None:
            return counts

        def rec(node):
            if node.unique_id in visited:
                counts[node.unique_id] += 1
            else:
                visited.add(node.unique_id)
                counts[node.unique_id] = 1
            for child in node.children:
                rec(child)

        rec(self.root_node)
        return counts

    def get_node_fill_color(self, node, mode: str | None = None):
        """Return the fill color for *node* based on analysis mode.

        Parameters
        ----------
        node: FaultTreeNode | None
            Unused but kept for API compatibility.
        mode: str | None
            Explicit diagram mode to use.  Falls back to the currently
            focused canvas' ``diagram_mode`` when ``None``.
        """

        diagram_mode = mode or getattr(getattr(self, "canvas", None), "diagram_mode", "FTA")
        if diagram_mode == "CTA":
            return "#EE82EE"
        if diagram_mode == "PAA":
            return "#40E0D0"
        return "#FAD7A0"

    def on_right_mouse_press(self, event):
        return self.nav_input.on_right_mouse_press(event)

    def on_right_mouse_drag(self, event):
        return self.nav_input.on_right_mouse_drag(event)

    def on_right_mouse_release(self, event):
        return self.nav_input.on_right_mouse_release(event)

    def show_context_menu(self, event):
        return self.nav_input.show_context_menu(event)

    def on_canvas_click(self, event):
        return self.nav_input.on_canvas_click(event)

    def on_canvas_double_click(self, event):
        return self.nav_input.on_canvas_double_click(event)

    def on_canvas_drag(self, event):
        return self.nav_input.on_canvas_drag(event)

    def on_canvas_release(self, event):
        return self.nav_input.on_canvas_release(event)

    def move_subtree(self, node, dx, dy):
        return self.structure_tree_operations.move_subtree(node, dx, dy)

    def zoom_in(self):  # pragma: no cover - delegation
        return self.diagram_renderer.zoom_in()

    def zoom_out(self):  # pragma: no cover - delegation
        return self.diagram_renderer.zoom_out()


    # ------------------------------------------------------------------
    # Explorer panel show/hide helpers

    def auto_arrange(self):
        if self.root_node is None:
            return
        horizontal_gap = 150
        vertical_gap = 100
        next_y = [100]
        def layout(node, depth):
            node.x = depth * horizontal_gap + 100
            if not node.children:
                node.y = next_y[0]
                next_y[0] += vertical_gap
            else:
                for child in node.children:
                    layout(child, depth+1)
                node.y = (node.children[0].y + node.children[-1].y) / 2
        layout(self.root_node, 0)
        # --- Center the layout horizontally on the canvas ---
        all_nodes = self.get_all_nodes(self.root_node)
        if all_nodes:
            min_x = min(n.x for n in all_nodes)
            max_x = max(n.x for n in all_nodes)
            canvas_width = self.canvas.winfo_width()
            if canvas_width < 10:
                canvas_width = 800
            diagram_width = max_x - min_x
            offset = (canvas_width / self.zoom - diagram_width) / 2 - min_x
            for n in all_nodes:
                n.x += offset
        self.update_views()


    def get_all_triggering_conditions(self):
        return self.data_access_queries.get_all_triggering_conditions()

    def get_all_functional_insufficiencies(self):
        return self.data_access_queries.get_all_functional_insufficiencies()

    def get_all_scenario_names(self):
        return self.data_access_queries.get_all_scenario_names()

    def get_validation_targets_for_odd(self, element_name):
        """Return product goals linked to scenarios using ``element_name``.

        The search traverses scenario libraries, HAZOP documents and risk
        assessment entries to locate safety goals whose top events contain
        validation targets. The returned list contains the matching top event
        nodes so their validation data can be displayed.
        """
        scenarios = set()
        for lib in self.scenario_libraries:
            for sc in lib.get("scenarios", []):
                if isinstance(sc, dict):
                    name = sc.get("name", "")
                    scenery = sc.get("scenery", "")
                    desc = sc.get("description", "")
                else:
                    name = sc
                    scenery = ""
                    desc = ""
                elems = {e.strip() for e in str(scenery).split(",") if e}
                if desc:
                    elems.update(re.findall(r"\[\[(.+?)\]\]", str(desc)))
                if element_name and name and element_name in elems:
                    scenarios.add(name)

        if not scenarios:
            return []

        hazop_scenarios = set()
        for doc in self.hazop_docs:
            for entry in doc.entries:
                if getattr(entry, "scenario", "") in scenarios:
                    hazop_scenarios.add(entry.scenario)

        if not hazop_scenarios:
            return []

        goals = []
        seen = set()
        for doc in self.hara_docs:
            for entry in doc.entries:
                if getattr(entry, "scenario", "") in hazop_scenarios:
                    sg_name = getattr(entry, "safety_goal", "")
                    for te in self.top_events:
                        name = te.safety_goal_description or (
                            te.user_name or f"SG {te.unique_id}"
                        )
                        if name == sg_name and sg_name not in seen:
                            goals.append(te)
                            seen.add(sg_name)
        return goals

    def get_scenario_exposure(self, name: str) -> int:
        return self.data_access_queries.get_scenario_exposure(name)

    def get_all_scenery_names(self):
        return self.data_access_queries.get_all_scenery_names()


    def get_all_function_names(self):
        return self.data_access_queries.get_all_function_names()

    def get_all_action_names(self):
        return self.data_access_queries.get_all_action_names()

    def get_all_action_labels(self) -> list[str]:
        return self.data_access_queries.get_all_action_labels()

    def get_use_case_for_function(self, func: str) -> str:
        return self.data_access_queries.get_use_case_for_function(func)

    def get_all_component_names(self):
        return self.data_access_queries.get_all_component_names()

    def get_all_part_names(self) -> list[str]:
        return self.data_access_queries.get_all_part_names()

    def get_all_malfunction_names(self):
        return self.data_access_queries.get_all_malfunction_names()

    def get_hazards_for_malfunction(self, malfunction: str, hazop_names=None) -> list[str]:
        """Return hazards linked to the malfunction in the given HAZOPs."""
        hazards: list[str] = []
        names = hazop_names or [d.name for d in self.hazop_docs]
        for hz_name in names:
            doc = self.get_hazop_by_name(hz_name)
            if not doc:
                continue
            for entry in doc.entries:
                if entry.malfunction == malfunction:
                    h = getattr(entry, "hazard", "").strip()
                    if h and h not in hazards:
                        hazards.append(h)
        return hazards

    def update_odd_elements(self):
        return self.safety_analysis.update_odd_elements()

    def update_hazard_list(self):
        return self.safety_analysis.update_hazard_list()

    def update_failure_list(self):
        return self.safety_analysis.update_failure_list()

    def update_triggering_condition_list(self):
        return self.safety_analysis.update_triggering_condition_list()

    def update_functional_insufficiency_list(self):
        return self.safety_analysis.update_functional_insufficiency_list()

    def get_entry_field(self, entry, field, default=""):
        return self.data_access_queries.get_entry_field(entry, field, default)

    def get_all_failure_modes(self):
        return self.safety_analysis.get_all_failure_modes()

    def get_all_fmea_entries(self):
        return self.safety_analysis.get_all_fmea_entries()

    def get_non_basic_failure_modes(self):
        return self.safety_analysis.get_non_basic_failure_modes()

    def get_available_failure_modes_for_gates(self, current_gate=None):
        return self.safety_analysis.get_available_failure_modes_for_gates(current_gate)

    def get_failure_mode_node(self, node):
        return self.safety_analysis.get_failure_mode_node(node)

    def get_component_name_for_node(self, node):
        return self.safety_analysis.get_component_name_for_node(node)

    def get_failure_modes_for_malfunction(self, malfunction: str) -> list[str]:
        return self.safety_analysis.get_failure_modes_for_malfunction(malfunction)

    def get_faults_for_failure_mode(self, failure_mode_node) -> list[str]:
        return self.safety_analysis.get_faults_for_failure_mode(failure_mode_node)

    def get_fit_for_fault(self, fault_name: str) -> float:
        return self.safety_analysis.get_fit_for_fault(fault_name)

    def update_views(self):
        """Refresh project views via the dedicated :class:`ViewUpdater`."""
        self.view_updater.update_views()

    def update_basic_event_probabilities(self):
        return self.safety_analysis.update_basic_event_probabilities()

    def validate_float(self, value):
        """Return ``True`` if ``value`` resembles a float.

        This validator is tolerant of scientific-notation inputs that are
        entered incrementally (e.g. ``"1e"`` or ``"1e-"``) to keep the entry
        widget from rejecting keystrokes during editing.
        """

        if value in ("", "-", "+", ".", "-.", "+.", "e", "E", "e-", "e+", "E-", "E+"):
            return True
        try:
            float(value)
            return True
        except ValueError:
            lower = value.lower()
            if lower.endswith("e"):
                try:
                    float(lower[:-1])
                    return True
                except ValueError:
                    return False
            if lower.endswith(("e-", "e+")):
                try:
                    float(lower[:-2])
                    return True
                except ValueError:
                    return False
            return False

    def compute_failure_prob(self, node, failure_mode_ref=None, formula=None):
        return self.probability_reliability.compute_failure_prob(node, failure_mode_ref=failure_mode_ref, formula=formula)


    def propagate_failure_mode_attributes(self, fm_node):
        """Update basic events referencing ``fm_node`` and recompute probability."""
        return self.fmeda_manager.propagate_failure_mode_attributes(fm_node)


    def refresh_model(self):
        return self.safety_analysis.refresh_model()

    def refresh_all(self):
        return self.safety_analysis.refresh_all()

    def insert_node_in_tree(self, parent_item, node):
        return self.structure_tree_operations.insert_node_in_tree(parent_item, node)

    def redraw_canvas(self):
        return self.diagram_renderer.redraw_canvas()

    def create_diagram_image_without_grid(self):
        return self.diagram_renderer.create_diagram_image_without_grid()

    def draw_connections(self, node, drawn_ids=set()):
        return self.diagram_renderer.draw_connections(node, drawn_ids)

    def draw_node(self, node):
        return self.diagram_renderer.draw_node(node)

    def find_node_by_id(self, node, unique_id, visited=None):
        return self.structure_tree_operations.find_node_by_id(node, unique_id, visited)

    def is_descendant(self, node, possible_ancestor):
        return self.structure_tree_operations.is_descendant(node, possible_ancestor)

    def add_node_of_type(self, event_type):
<<<<<<< HEAD
        self.push_undo_state()
        diag_mode = getattr(self, "diagram_mode", "FTA")
        if diag_mode == "PAA":
            allowed = {"CONFIDENCE LEVEL", "ROBUSTNESS SCORE"}
            if event_type.upper() not in allowed:
                messagebox.showwarning(
                    "Invalid",
                    "Only Confidence and Robustness nodes are allowed in Prototype Assurance Analysis.",
                )
                return
        else:
            if diag_mode == "CTA":
                allowed = {"TRIGGERING CONDITION", "FUNCTIONAL INSUFFICIENCY"}
            else:
                allowed = {"GATE", "BASIC EVENT"}
            if event_type.upper() not in allowed:
                messagebox.showwarning(
                    "Invalid",
                    f"Node type '{event_type}' is not allowed in {diag_mode} diagrams.",
                )
                return
        # If a node is selected, ensure it is a primary instance.
        if self.selected_node:
            if not self.selected_node.is_primary_instance:
                messagebox.showwarning("Invalid Operation",
                    "Cannot add new elements to a clone node.\nPlease select the original node instead.")
                return
            parent_node = self.selected_node
        else:
            sel = self.analysis_tree.selection()
            if sel:
                try:
                    node_id = int(self.analysis_tree.item(sel[0], "tags")[0])
                except (IndexError, ValueError):
                    messagebox.showwarning("No selection", "Select a parent node from the tree.")
                    return
                parent_node = self.find_node_by_id_all(node_id)
            else:
                messagebox.showwarning("No selection", "Select a parent node to paste into.")
                return

        # Prevent adding to base events.
        if parent_node.node_type.upper() in ["CONFIDENCE LEVEL", "ROBUSTNESS SCORE", "BASIC EVENT"]:
            messagebox.showwarning("Invalid", "Base events cannot have children.")
            return

        # Now create the new node.
        if event_type.upper() == "CONFIDENCE LEVEL":
            new_node = FaultTreeNode("", "Confidence Level", parent=parent_node)
            new_node.quant_value = 1
        elif event_type.upper() == "ROBUSTNESS SCORE":
            new_node = FaultTreeNode("", "Robustness Score", parent=parent_node)
            new_node.quant_value = 1
        elif event_type.upper() == "GATE":
            new_node = FaultTreeNode("", "GATE", parent=parent_node)
            new_node.gate_type = "AND"
        elif event_type.upper() == "BASIC EVENT":
            new_node = FaultTreeNode("", "Basic Event", parent=parent_node)
            new_node.failure_prob = 0.0
        elif event_type.upper() == "TRIGGERING CONDITION":
            new_node = FaultTreeNode("", "Triggering Condition", parent=parent_node)
        elif event_type.upper() == "FUNCTIONAL INSUFFICIENCY":
            new_node = FaultTreeNode("", "Functional Insufficiency", parent=parent_node)
            new_node.gate_type = "AND"
        else:
            new_node = FaultTreeNode("", event_type, parent=parent_node)
        new_node.x = parent_node.x + 100
        new_node.y = parent_node.y + 100
        parent_node.children.append(new_node)
        new_node.parents.append(parent_node)
        self.update_views()
        # Capture the post-addition state so future moves can be undone back
        # to this initial location.
        self.push_undo_state()

    def add_basic_event_from_fmea(self):
        FaultTreeNode.add_basic_event_from_fmea(self)

=======
        """Delegate creation of a node of ``event_type`` to model helper."""
        return _add_node_of_type(self, event_type)

    def add_basic_event_from_fmea(self):
        self.push_undo_state()
        events = list(self.fmea_entries)
        for doc in self.fmeas:
            events.extend(doc.get("entries", []))
        for doc in self.fmedas:
            events.extend(doc.get("entries", []))
        if not events:
            messagebox.showinfo("No Failure Modes", "No FMEA or FMEDA failure modes available.")
            return
        dialog = SelectBaseEventDialog(self.root, events)
        selected = dialog.selected
        if not selected:
            return
        if self.selected_node:
            parent_node = self.selected_node
            if not parent_node.is_primary_instance:
                messagebox.showwarning("Invalid Operation", "Cannot add to a clone node. Select the original.")
                return
        else:
            sel = self.analysis_tree.selection()
            if not sel:
                messagebox.showwarning("No selection", "Select a parent node to paste into.")
                return
            try:
                node_id = int(self.analysis_tree.item(sel[0], "tags")[0])
            except (IndexError, ValueError):
                messagebox.showwarning("No selection", "Select a parent node from the tree.")
                return
            parent_node = self.find_node_by_id_all(node_id)
        if parent_node.node_type.upper() in ["CONFIDENCE LEVEL", "ROBUSTNESS SCORE", "BASIC EVENT"]:
            messagebox.showwarning("Invalid", "Base events cannot have children.")
            return
        FaultTreeNode.add_basic_event_from_fmea(parent_node, selected)
        self.update_views()
>>>>>>> ea5282eb


    def remove_node(self):
        return self.structure_tree_operations.remove_node()

    def remove_connection(self, node):
        return self.structure_tree_operations.remove_connection(node)

    def delete_node_and_subtree(self, node):
        return self.structure_tree_operations.delete_node_and_subtree(node)

    # ------------------------------------------------------------------
    # Helpers for malfunctions and failure modes
    # ------------------------------------------------------------------
    def create_top_event_for_malfunction(self, name: str) -> None:
        return self.top_event_workflows.create_top_event_for_malfunction(name)

    def delete_top_events_for_malfunction(self, name: str) -> None:
        return self.safety_analysis.delete_top_events_for_malfunction(name)

    def add_gate_from_failure_mode(self):
        return self.top_event_workflows.add_gate_from_failure_mode()

    def add_fault_event(self):
        return self.safety_analysis.add_fault_event()

    def calculate_overall(self):
        return self.probability_reliability.calculate_overall()

    def calculate_pmfh(self):
        return self.probability_reliability.calculate_pmfh()

    def show_requirements_matrix(self):
        """Display a matrix table of requirements vs. basic events."""
        self.update_requirement_statuses()
        basic_events = [n for n in self.get_all_nodes(self.root_node)
                        if n.node_type.upper() == "BASIC EVENT"]
        reqs = list(global_requirements.values())
        reqs.sort(key=lambda r: r.get("req_type", ""))

        win = tk.Toplevel(self.root)
        win.title("Requirements Matrix")

        columns = [
            "Req ID",
            "ASIL",
            "CAL",
            "Type",
            "Status",
            "Parent",
            "Text",
        ] + [be.user_name or f"BE {be.unique_id}" for be in basic_events]
        tree = ttk.Treeview(win, columns=columns, show="headings")
        for col in columns:
            tree.heading(col, text=col)
            tree.column(col, width=120 if col not in ["Text"] else 300, anchor="center")
        tree.pack(fill=tk.BOTH, expand=True)


        for req in reqs:
            row = [
                req.get("id", ""),
                req.get("asil", ""),
                req.get("cal", ""),
                req.get("req_type", ""),
                req.get("status", "draft"),
                req.get("parent_id", ""),
                req.get("text", ""),
            ]
            for be in basic_events:
                linked = any(r.get("id") == req.get("id") for r in getattr(be, "safety_requirements", []))
                row.append("X" if linked else "")
            tree.insert("", "end", values=row)

        # Show allocation and safety goal traceability below the table
        frame = tk.Frame(win)
        frame.pack(fill=tk.BOTH, expand=True)
        vbar = ttk.Scrollbar(frame, orient="vertical")
        text = tk.Text(frame, wrap="word", yscrollcommand=vbar.set, height=8)
        text.tag_configure("added", foreground="blue")
        text.tag_configure("removed", foreground="red")
        vbar.config(command=text.yview)
        text.pack(side=tk.LEFT, fill=tk.BOTH, expand=True)
        vbar.pack(side=tk.RIGHT, fill=tk.Y)

        base_data = self.versions[-1]["data"] if self.versions else None

        def alloc_from_data(req_id):
            if not base_data:
                return ""
            names = []
            def traverse(d):
                if any(r.get("id") == req_id for r in d.get("safety_requirements", [])):
                    names.append(d.get("user_name") or f"Node {d.get('unique_id')}")
                for ch in d.get("children", []):
                    traverse(ch)
            for t in base_data.get("top_events", []):
                traverse(t)
            for fmea in base_data.get("fmeas", []):
                for e in fmea.get("entries", []):
                    if any(r.get("id") == req_id for r in e.get("safety_requirements", [])):
                        name = e.get("description") or e.get("user_name", f"BE {e.get('unique_id','')}")
                        names.append(f"{fmea['name']}:{name}")
            return ", ".join(names)

        def goals_from_data(req_id):
            if not base_data:
                return ""
            nodes = []
            def gather(n):
                nodes.append(n)
                for ch in n.get("children", []):
                    gather(ch)
            for t in base_data.get("top_events", []):
                gather(t)
            id_map = {n["unique_id"]: n for n in nodes}
            def collect_goal_names(nd, acc):
                if nd.get("node_type", "").upper() == "TOP EVENT":
                    acc.add(nd.get("safety_goal_description") or nd.get("user_name") or f"SG {nd.get('unique_id')}")
                for p in nd.get("parents", []):
                    pid = p.get("unique_id")
                    if pid and pid in id_map:
                        collect_goal_names(id_map[pid], acc)
            goals = set()
            for n in nodes:
                if any(r.get("id") == req_id for r in n.get("safety_requirements", [])):
                    collect_goal_names(n, goals)
            for fmea in base_data.get("fmeas", []):
                for e in fmea.get("entries", []):
                    if any(r.get("id") == req_id for r in e.get("safety_requirements", [])):
                        parents = e.get("parents", [])
                        if parents:
                            pid = parents[0].get("unique_id")
                            if pid and pid in id_map:
                                collect_goal_names(id_map[pid], goals)
            return ", ".join(sorted(goals))

        import difflib

        def insert_diff(widget, old, new):
            matcher = difflib.SequenceMatcher(None, old, new)
            for tag, i1, i2, j1, j2 in matcher.get_opcodes():
                if tag == "equal":
                    widget.insert(tk.END, new[j1:j2])
                elif tag == "delete":
                    widget.insert(tk.END, old[i1:i2], "removed")
                elif tag == "insert":
                    widget.insert(tk.END, new[j1:j2], "added")
                elif tag == "replace":
                    widget.insert(tk.END, old[i1:i2], "removed")
                    widget.insert(tk.END, new[j1:j2], "added")

        def insert_list_diff(widget, old, new):
            old_items = [s.strip() for s in old.split(',') if s.strip()]
            new_items = [s.strip() for s in new.split(',') if s.strip()]
            old_set = set(old_items)
            new_set = set(new_items)
            first = True
            for item in new_items:
                if not first:
                    widget.insert(tk.END, ", ")
                first = False
                if item not in old_set:
                    widget.insert(tk.END, item, "added")
                else:
                    widget.insert(tk.END, item)
            for item in old_items:
                if item not in new_set:
                    if not first:
                        widget.insert(tk.END, ", ")
                    first = False
                    widget.insert(tk.END, item, "removed")

        for req in reqs:
            rid = req.get("id")
            alloc = ", ".join(self.get_requirement_allocation_names(rid))
            goals = ", ".join(self.get_requirement_goal_names(rid))
            text.insert(tk.END, f"[{rid}] {req.get('text','')}\n")
            text.insert(tk.END, "  Allocated to: ")
            if base_data:
                insert_list_diff(text, alloc_from_data(rid), alloc)
            else:
                text.insert(tk.END, alloc)
            text.insert(tk.END, "\n  Safety Goals: ")
            if base_data:
                insert_diff(text, goals_from_data(rid), goals)
            else:
                text.insert(tk.END, goals)
            text.insert(tk.END, "\n\n")

        tk.Button(win, text="Open Requirements Editor", command=self.show_requirements_editor).pack(pady=5)

    def show_item_definition_editor(self):
        """Open editor for item description and assumptions."""
        if hasattr(self, "_item_def_tab") and self._item_def_tab.winfo_exists():
            self.doc_nb.select(self._item_def_tab)
            return
        self._item_def_tab = self.lifecycle_ui._new_tab("Item Definition")
        win = self._item_def_tab
        ttk.Label(win, text="Item Description:").pack(anchor="w")
        self._item_desc_text = tk.Text(win, height=8, wrap="word")
        self._item_desc_text.pack(fill=tk.BOTH, expand=True, padx=5, pady=5)
        ttk.Label(win, text="Assumptions:").pack(anchor="w")
        self._item_assum_text = tk.Text(win, height=8, wrap="word")
        self._item_assum_text.pack(fill=tk.BOTH, expand=True, padx=5, pady=5)
        self._item_desc_text.insert("1.0", self.item_definition.get("description", ""))
        self._item_assum_text.insert("1.0", self.item_definition.get("assumptions", ""))

        def save():
            self.item_definition["description"] = self._item_desc_text.get("1.0", "end").strip()
            self.item_definition["assumptions"] = self._item_assum_text.get("1.0", "end").strip()

        ttk.Button(win, text="Save", command=save).pack(anchor="e", padx=5, pady=5)

    def show_safety_concept_editor(self):
        """Open editor for safety & security concept descriptions and assumptions."""
        if hasattr(self, "_safety_concept_tab") and self._safety_concept_tab.winfo_exists():
            self.doc_nb.select(self._safety_concept_tab)
            return
        self._safety_concept_tab = self.lifecycle_ui._new_tab("Safety & Security Concept")
        win = self._safety_concept_tab
        ttk.Label(
            win,
            text="Functional & Cybersecurity Concept Description and Assumptions:",
        ).pack(anchor="w")
        f_frame = ttk.Frame(win)
        f_frame.pack(fill=tk.BOTH, expand=True, padx=5, pady=5)
        self._fsc_text = tk.Text(f_frame, height=8, wrap="word")
        f_scroll = ttk.Scrollbar(f_frame, orient=tk.VERTICAL, command=self._fsc_text.yview)
        self._fsc_text.configure(yscrollcommand=f_scroll.set)
        self._fsc_text.pack(side=tk.LEFT, fill=tk.BOTH, expand=True)
        f_scroll.pack(side=tk.RIGHT, fill=tk.Y)

        ttk.Label(
            win,
            text="Technical & Cybersecurity Concept Description & Assumptions:",
        ).pack(anchor="w")
        t_frame = ttk.Frame(win)
        t_frame.pack(fill=tk.BOTH, expand=True, padx=5, pady=5)
        self._tsc_text = tk.Text(t_frame, height=8, wrap="word")
        t_scroll = ttk.Scrollbar(t_frame, orient=tk.VERTICAL, command=self._tsc_text.yview)
        self._tsc_text.configure(yscrollcommand=t_scroll.set)
        self._tsc_text.pack(side=tk.LEFT, fill=tk.BOTH, expand=True)
        t_scroll.pack(side=tk.RIGHT, fill=tk.Y)
        c_frame = ttk.Frame(win)
        c_frame.pack(fill=tk.BOTH, expand=True, padx=5, pady=5)
        self._csc_text = tk.Text(c_frame, height=8, wrap="word")
        c_scroll = ttk.Scrollbar(c_frame, orient=tk.VERTICAL, command=self._csc_text.yview)
        self._csc_text.configure(yscrollcommand=c_scroll.set)
        self._csc_text.pack(side=tk.LEFT, fill=tk.BOTH, expand=True)
        c_scroll.pack(side=tk.RIGHT, fill=tk.Y)

        self._fsc_text.insert("1.0", self.safety_concept.get("functional", ""))
        self._tsc_text.insert("1.0", self.safety_concept.get("technical", ""))
        self._csc_text.insert("1.0", self.safety_concept.get("cybersecurity", ""))

        def save():
            self.safety_concept["functional"] = self._fsc_text.get("1.0", "end").strip()
            self.safety_concept["technical"] = self._tsc_text.get("1.0", "end").strip()
            self.safety_concept["cybersecurity"] = self._csc_text.get("1.0", "end").strip()

        ttk.Button(win, text="Save", command=save).pack(anchor="e", padx=5, pady=5)

    def show_requirements_editor(self):
        """Open an editor to manage global requirements."""
        import textwrap

        self.update_requirement_statuses()
        if hasattr(self, "_req_tab") and self._req_tab.winfo_exists():
            self.doc_nb.select(self._req_tab)
            return
        self._req_tab = self.lifecycle_ui._new_tab("Requirements")
        win = self._req_tab

        columns = ["ID", "ASIL", "CAL", "Type", "Status", "Parent", "Trace", "Links", "Text"]
        tree_frame = ttk.Frame(win)
        style = ttk.Style(tree_frame)
        style.configure("ReqEditor.Treeview", rowheight=20)
        tree = ttk.Treeview(
            tree_frame,
            columns=columns,
            show="headings",
            selectmode="browse",
            style="ReqEditor.Treeview",
        )
        tree.configure(height=10)
        vsb = ttk.Scrollbar(tree_frame, orient="vertical", command=tree.yview)
        hsb = ttk.Scrollbar(tree_frame, orient="horizontal", command=tree.xview)
        tree.configure(yscrollcommand=vsb.set, xscrollcommand=hsb.set)
        for col in columns:
            tree.heading(col, text=col)
            if col == "Text":
                width = 300
            elif col in ("Trace", "Links"):
                width = 200
            else:
                width = 120
            tree.column(col, width=width, anchor="center")
        tree.grid(row=0, column=0, sticky="nsew")
        vsb.grid(row=0, column=1, sticky="ns")
        hsb.grid(row=1, column=0, sticky="ew")
        tree_frame.grid_rowconfigure(0, weight=1)
        tree_frame.grid_columnconfigure(0, weight=1)

        def _get_requirement_allocations(rid: str) -> list[str]:
            repo = SysMLRepository.get_instance()
            names: list[str] = []
            for diag in repo.diagrams.values():
                dname = diag.name or diag.diag_id
                for obj in getattr(diag, "objects", []):
                    for r in obj.get("requirements", []):
                        if r.get("id") == rid:
                            oname = obj.get("properties", {}).get("name", obj.get("obj_type"))
                            names.append(f"{dname}:{oname}")
            return sorted(set(names))

        def refresh_tree():
            tree.delete(*tree.get_children())
            max_lines = 1
            for req in global_requirements.values():
                rid = req.get("id", "")
                trace = ", ".join(_get_requirement_allocations(rid))
                links = ", ".join(
                    f"{r.get('type')} {r.get('id')}" for r in req.get("relations", [])
                )
                text = textwrap.fill(req.get("text", ""), width=40)
                max_lines = max(max_lines, text.count("\n") + 1)
                tree.insert(
                    "",
                    "end",
                    iid=rid,
                    values=[
                        rid,
                        req.get("asil", ""),
                        req.get("cal", ""),
                        req.get("req_type", ""),
                        req.get("status", "draft"),
                        req.get("parent_id", ""),
                        trace,
                        links,
                        text,
                    ],
                )
            style.configure("ReqEditor.Treeview", rowheight=20 * max_lines)

        def add_req():
            dlg = ReqDialog(win, "Add Requirement")
            if dlg.result:
                global_requirements[dlg.result["id"]] = dlg.result
                refresh_tree()

        def edit_req():
            sel = tree.selection()
            if not sel:
                return
            rid = sel[0]
            dlg = ReqDialog(win, "Edit Requirement", global_requirements.get(rid))
            if dlg.result:
                global_requirements[rid].update(dlg.result)
                refresh_tree()

        def del_req():
            sel = tree.selection()
            if not sel:
                return
            rid = sel[0]
            if messagebox.askyesno("Delete", "Delete requirement?"):
                del global_requirements[rid]
                for n in self.get_all_nodes(self.root_node):
                    reqs = getattr(n, "safety_requirements", [])
                    n.safety_requirements = [r for r in reqs if r.get("id") != rid]
                for fmea in self.fmeas:
                    for e in fmea.get("entries", []):
                        reqs = e.get("safety_requirements", [])
                        e["safety_requirements"] = [r for r in reqs if r.get("id") != rid]
                refresh_tree()

        def link_to_diagram():
            sel = tree.selection()
            if not sel:
                return
            rid = sel[0]
            req = global_requirements.get(rid)
            if not req:
                return
            repo = SysMLRepository.get_instance()
            toolbox = getattr(self, "safety_mgmt_toolbox", None)
            can_trace = toolbox.can_trace if toolbox else (lambda a, b: True)
            req_wp = (
                toolbox.requirement_work_product(req.get("req_type", ""))
                if toolbox
                else ""
            )

            # Determine currently allocated diagram objects
            existing: set[tuple[str, int]] = set()
            for diag in repo.diagrams.values():
                for obj in getattr(diag, "objects", []):
                    if any(r.get("id") == rid for r in obj.get("requirements", [])):
                        existing.add((diag.diag_id, obj.get("obj_id")))

            dlg = DiagramElementDialog(win, repo, req_wp, can_trace, selected=list(existing))
            targets = set(getattr(dlg, "selection", []))
            if not targets and not existing:
                return

            # Add newly selected links
            for diag_id, obj_id in targets - existing:
                diag = repo.diagrams.get(diag_id)
                if not diag:
                    continue
                obj = next(
                    (o for o in getattr(diag, "objects", []) if o.get("obj_id") == obj_id),
                    None,
                )
                if not obj:
                    continue
                link_requirement_to_object(obj, rid, diag_id)
                repo.touch_diagram(diag_id)
                elem_id = obj.get("element_id")
                if elem_id:
                    repo.touch_element(elem_id)

            # Remove deselected links
            for diag_id, obj_id in existing - targets:
                diag = repo.diagrams.get(diag_id)
                if not diag:
                    continue
                obj = next(
                    (o for o in getattr(diag, "objects", []) if o.get("obj_id") == obj_id),
                    None,
                )
                if not obj:
                    continue
                unlink_requirement_from_object(obj, rid, diag_id)
                repo.touch_diagram(diag_id)
                elem_id = obj.get("element_id")
                if elem_id:
                    repo.touch_element(elem_id)

            refresh_tree()

        def link_requirement():
            sel = tree.selection()
            if not sel:
                return
            rid = sel[0]
            req = global_requirements.get(rid)
            if not req:
                return
            toolbox = getattr(self, "safety_mgmt_toolbox", None)
            dlg = _RequirementRelationDialog(win, req, toolbox)
            if not dlg.result:
                return
            relation, targets = dlg.result
            selected = set(targets)
            existing = {
                r.get("id")
                for r in req.get("relations", [])
                if r.get("type") == relation
            }
            for tid in selected - existing:
                link_requirements(rid, relation, tid)
            for tid in existing - selected:
                unlink_requirements(rid, relation, tid)
            refresh_tree()

        def save_csv():
            path = filedialog.asksaveasfilename(
                defaultextension=".csv", filetypes=[("CSV", "*.csv")]
            )
            if not path:
                return
            try:
                with open(path, "w", newline="") as fh:
                    writer = csv.writer(fh)
                    writer.writerow(columns)
                    for req in global_requirements.values():
                        rid = req.get("id", "")
                        trace = ", ".join(_get_requirement_allocations(rid))
                        links = ", ".join(
                            f"{r.get('type')} {r.get('id')}" for r in req.get("relations", [])
                        )
                        writer.writerow(
                            [
                                rid,
                                req.get("asil", ""),
                                req.get("cal", ""),
                                req.get("req_type", ""),
                                req.get("status", "draft"),
                                req.get("parent_id", ""),
                                trace,
                                links,
                                req.get("text", ""),
                            ]
                        )
                messagebox.showinfo(
                    "Requirements", f"Saved {len(global_requirements)} requirements to {path}"
                )
            except Exception as exc:
                messagebox.showerror("Requirements", f"Failed to save CSV:\n{exc}")

        if hasattr(tree, "bind"):
            try:
                menu = tk.Menu(tree, tearoff=False)
            except Exception:
                menu = None
            if menu:
                menu.add_command(label="Add", command=add_req)
                menu.add_command(label="Edit", command=edit_req)
                menu.add_command(label="Delete", command=del_req)
                menu.add_command(label="Link to Diagram...", command=link_to_diagram)
                menu.add_command(label="Link Requirement...", command=link_requirement)
                menu.add_command(label="Save CSV", command=save_csv)

                def _popup(event: tk.Event) -> None:
                    row = tree.identify_row(event.y)
                    if row:
                        tree.selection_set(row)
                        tree.focus(row)
                    try:
                        menu.tk_popup(event.x_root, event.y_root)
                    finally:
                        menu.grab_release()

                def _on_double(event: tk.Event) -> None:
                    row = tree.identify_row(event.y)
                    if row:
                        tree.selection_set(row)
                        tree.focus(row)
                        edit_req()

                tree.bind("<Button-3>", _popup)
                tree.bind("<Button-2>", _popup)
                tree.bind("<Control-Button-1>", _popup)
                tree.bind("<Double-1>", _on_double)
                tree.context_menu = menu

        btn = tk.Frame(win)
        btn.pack(fill=tk.X)
        tk.Button(btn, text="Add", command=add_req).pack(side=tk.LEFT)
        tk.Button(btn, text="Edit", command=edit_req).pack(side=tk.LEFT)
        tk.Button(btn, text="Delete", command=del_req).pack(side=tk.LEFT)
        tk.Button(btn, text="Save CSV", command=save_csv).pack(side=tk.LEFT)
        tk.Button(btn, text="Link to Diagram...", command=link_to_diagram).pack(side=tk.LEFT)
        tk.Button(btn, text="Link Requirement...", command=link_requirement).pack(side=tk.LEFT)
        tree_frame.pack(fill=tk.BOTH, expand=True)

        refresh_tree()

    def show_hazard_list(self):
        return self.safety_analysis.show_hazard_list()

    class SelectFailureModeDialog(simpledialog.Dialog):
        def __init__(self, parent, app, modes):
            self.app = app
            self.modes = modes
            self.selected = None
            super().__init__(parent, title="Select Failure Mode")

        def body(self, master):
            self.listbox = tk.Listbox(master, height=10, width=50)
            for m in self.modes:
                label = self.app.format_failure_mode_label(m)
                self.listbox.insert(tk.END, label)
            self.listbox.grid(row=0, column=0, padx=5, pady=5)
            return self.listbox

        def apply(self):
            sel = self.listbox.curselection()
            if sel:
                self.selected = self.modes[sel[0]]

    class SelectFaultDialog(simpledialog.Dialog):
        def __init__(self, parent, faults, allow_new=False):
            self.faults = faults
            self.allow_new = allow_new
            self.selected = None
            super().__init__(parent, title="Select Fault")

        def body(self, master):
            self.listbox = tk.Listbox(master, height=10, width=40)
            for f in self.faults:
                self.listbox.insert(tk.END, f)
            if self.allow_new:
                self.listbox.insert(tk.END, "<Create New Fault>")
            self.listbox.grid(row=0, column=0, padx=5, pady=5)
            return self.listbox

        def apply(self):
            sel = self.listbox.curselection()
            if sel:
                idx = sel[0]
                if self.allow_new and idx == len(self.faults):
                    self.selected = "NEW"
                else:
                    self.selected = self.faults[idx]

    class SelectSafetyGoalsDialog(simpledialog.Dialog):
        def __init__(self, parent, goals, initial=None):
            self.goals = goals
            self.initial = initial or []
            self.result = []
            super().__init__(parent, title="Select Safety Goals")

        def body(self, master):
            ttk.Label(master, text="Select violated safety goals:").pack(padx=5, pady=5)
            self.vars = {}
            for sg in self.goals:
                name = sg.user_name or sg.safety_goal_description or f"SG {sg.unique_id}"
                var = tk.BooleanVar(value=name in self.initial)
                self.vars[sg] = var
                ttk.Checkbutton(master, text=name, variable=var).pack(anchor="w", padx=5, pady=2)
            return master

        def apply(self):
            self.result = [sg for sg, var in self.vars.items() if var.get()]

    def _show_fmea_table_impl(self, fmea=None, fmeda=False):
        """Internal implementation for rendering FMEA/FMeda tables."""
        # Use failure modes defined on gates or within FMEA/FMEDA documents.
        # Do not include FTA base events as selectable failure modes.
        basic_events = self.get_non_basic_failure_modes()
        entries = self.fmea_entries if fmea is None else fmea['entries']
        title = f"FMEA Table - {fmea['name']}" if fmea else "FMEA Table"
        win = self.lifecycle_ui._new_tab(title)

        # give the table a nicer look similar to professional FMEA tools
        style = ttk.Style(self.root)
        try:
            style.theme_use("clam")
        except tk.TclError:
            pass
        apply_translucid_button_style(style)
        style.configure(
            "FMEA.Treeview",
            font=("Segoe UI", 10),
            rowheight=60,
            background="#ffffff",
            fieldbackground="#ffffff",
            foreground="black",
        )
        style.configure(
            "FMEA.Treeview.Heading",
            font=("Segoe UI", 10, "bold"),
            background="#b5bdc9",
            foreground="black",
            relief="raised",
        )
        style.map(
            "FMEA.Treeview.Heading",
            background=[("active", "#4a6ea9"), ("!active", "#b5bdc9")],
            foreground=[("active", "white"), ("!active", "black")],
        )

        columns = [
            "Component",
            "Parent",
            "Failure Mode",
            "Failure Effect",
            "Cause",
            "S",
            "O",
            "D",
            "RPN",
            "Requirements",
            "Malfunction",
        ]
        if fmeda:
            columns.extend([
                "Safety Goal",
                "FaultType",
                "Fraction",
                "FIT",
                "DiagCov",
                "Mechanism",
            ])
        columns.extend(["Created", "Author", "Modified", "ModifiedBy"])
        btn_frame = ttk.Frame(win)
        btn_frame.pack(side=tk.TOP, pady=2)
        add_btn = ttk.Button(btn_frame, text="Add Failure Mode")
        add_btn.pack(side=tk.LEFT, padx=2)
        remove_btn = ttk.Button(btn_frame, text="Remove from FMEA")
        remove_btn.pack(side=tk.LEFT, padx=2)
        del_btn = ttk.Button(btn_frame, text="Delete Selected")
        del_btn.pack(side=tk.LEFT, padx=2)
        comment_btn = ttk.Button(btn_frame, text="Comment")
        comment_btn.pack(side=tk.LEFT, padx=2)
        toolbox = getattr(self, "safety_mgmt_toolbox", None)
        if fmea and toolbox and toolbox.document_read_only("FMEA", fmea["name"]):
            for b in (add_btn, remove_btn, del_btn, comment_btn):
                b.state(["disabled"])
        if fmeda:
            def calculate_fmeda():
                if bom_var.get():
                    load_bom()
                else:
                    refresh_tree()
                metrics = self.compute_fmeda_metrics(entries)
                asil = metrics["asil"]
                dc = metrics["dc"]
                spfm_m = metrics["spfm_metric"]
                lpfm_m = metrics["lpfm_metric"]
                thresh = ASIL_TARGETS.get(asil, ASIL_TARGETS["QM"])
                ok_dc = dc >= thresh["dc"]
                ok_spf = spfm_m >= thresh["spfm"]
                ok_lpf = lpfm_m >= thresh["lpfm"]
                msg = (
                    f"Total FIT: {self.reliability_total_fit:.2f}\n"
                    f"DC: {dc:.2f} {'PASS' if ok_dc else 'FAIL'}\n"
                    f"SPFM: {spfm_m:.2f} {'PASS' if ok_spf else 'FAIL'}\n"
                    f"LPFM: {lpfm_m:.2f} {'PASS' if ok_lpf else 'FAIL'}\n"
                    f"ASIL {asil}"
                )
                messagebox.showinfo("FMEDA", msg)

            calc_btn = ttk.Button(btn_frame, text="Calculate FMEDA", command=calculate_fmeda)
            calc_btn.pack(side=tk.LEFT, padx=2)
            ttk.Label(btn_frame, text="BOM:").pack(side=tk.LEFT, padx=2)
            bom_var = tk.StringVar(value=fmea.get('bom', ''))
            bom_combo = ttk.Combobox(
                btn_frame,
                textvariable=bom_var,
                values=[ra.name for ra in self.reliability_analyses],
                state="readonly",
                width=20,
            )
            bom_combo.pack(side=tk.LEFT, padx=2)

            def add_component():
                dlg = tk.Toplevel(win)
                dlg.title("New Component")
                ttk.Label(dlg, text="Name").grid(row=0, column=0, padx=5, pady=5, sticky="e")
                name_var = tk.StringVar()
                ttk.Entry(dlg, textvariable=name_var).grid(row=0, column=1, padx=5, pady=5)
                ttk.Label(dlg, text="Type").grid(row=1, column=0, padx=5, pady=5, sticky="e")
                type_var = tk.StringVar(value="capacitor")
                type_cb = ttk.Combobox(
                    dlg,
                    textvariable=type_var,
                    values=list(COMPONENT_ATTR_TEMPLATES.keys()),
                    state="readonly",
                )
                type_cb.grid(row=1, column=1, padx=5, pady=5)
                ttk.Label(dlg, text="Quantity").grid(row=2, column=0, padx=5, pady=5, sticky="e")
                qty_var = tk.IntVar(value=1)
                ttk.Entry(dlg, textvariable=qty_var).grid(row=2, column=1, padx=5, pady=5)
                ttk.Label(dlg, text="Qualification").grid(row=3, column=0, padx=5, pady=5, sticky="e")
                qual_var = tk.StringVar(value="None")
                ttk.Combobox(dlg, textvariable=qual_var, values=QUALIFICATIONS, state="readonly").grid(row=3, column=1, padx=5, pady=5)
                passive_var = tk.BooleanVar(value=False)
                ttk.Checkbutton(dlg, text="Passive", variable=passive_var).grid(row=4, column=0, columnspan=2, pady=5)

                attr_frame = ttk.Frame(dlg)
                attr_frame.grid(row=5, column=0, columnspan=2)
                attr_vars = {}

                def refresh_attr_fields(*_):
                    for child in attr_frame.winfo_children():
                        child.destroy()
                    attr_vars.clear()
                    template = COMPONENT_ATTR_TEMPLATES.get(type_var.get(), {})
                    for i, (k, v) in enumerate(template.items()):
                        ttk.Label(attr_frame, text=k).grid(row=i, column=0, padx=5, pady=5, sticky="e")
                        if isinstance(v, list):
                            var = tk.StringVar(value=v[0])
                            ttk.Combobox(attr_frame, textvariable=var, values=v, state="readonly").grid(row=i, column=1, padx=5, pady=5)
                        else:
                            var = tk.StringVar(value=str(v))
                            ttk.Entry(attr_frame, textvariable=var).grid(row=i, column=1, padx=5, pady=5)
                        attr_vars[k] = var

                type_cb.bind("<<ComboboxSelected>>", refresh_attr_fields)
                refresh_attr_fields()

                def ok():
                    comp = ReliabilityComponent(
                        name_var.get(),
                        type_var.get(),
                        qty_var.get(),
                        {},
                        qual_var.get(),
                        is_passive=passive_var.get(),
                    )
                    for k, var in attr_vars.items():
                        comp.attributes[k] = var.get()
                    self.reliability_components.append(comp)
                    dlg.destroy()
                    refresh_tree()

                ttk.Button(dlg, text="Add", command=ok).grid(row=6, column=0, columnspan=2, pady=5)
                dlg.grab_set()
                dlg.wait_window()

            ttk.Button(btn_frame, text="Add Component", command=add_component).pack(side=tk.LEFT, padx=2)

            selected_libs = self.selected_mechanism_libraries

            def choose_libs():
                dlg = tk.Toplevel(win)
                dlg.title("Select Libraries")
                vars = {}
                for i, lib in enumerate(self.mechanism_libraries):
                    var = tk.BooleanVar(value=lib in selected_libs)
                    tk.Checkbutton(dlg, text=lib.name, variable=var).pack(anchor="w")
                    vars[i] = (var, lib)

                def ok():
                    selected_libs.clear()
                    for _, (v, lib) in vars.items():
                        if v.get():
                            selected_libs.append(lib)
                    dlg.destroy()

                ttk.Button(dlg, text="OK", command=ok).pack(pady=5)
                dlg.grab_set()
                dlg.wait_window()

            ttk.Button(btn_frame, text="Libraries", command=choose_libs).pack(side=tk.LEFT, padx=2)

            def load_bom(*_):
                name = bom_var.get()
                ra = next((r for r in self.reliability_analyses if r.name == name), None)
                if ra:
                    self.reliability_components = copy.deepcopy(ra.components)
                    self.reliability_total_fit = ra.total_fit
                    self.spfm = ra.spfm
                    self.lpfm = ra.lpfm
                    if fmea is not None:
                        fmea['bom'] = name
                    refresh_tree()

            bom_combo.bind("<<ComboboxSelected>>", load_bom)

        tree_frame = ttk.Frame(win)
        tree_frame.pack(fill=tk.BOTH, expand=True)
        tree = ttk.Treeview(
            tree_frame,
            columns=columns,
            show="tree headings",
            style="FMEA.Treeview",
        )
        vsb = ttk.Scrollbar(tree_frame, orient="vertical", command=tree.yview)
        hsb = ttk.Scrollbar(tree_frame, orient="horizontal", command=tree.xview)
        tree.configure(yscrollcommand=vsb.set, xscrollcommand=hsb.set)
        for col in columns:
            tree.heading(col, text=col)
            width = 120
            if col in ["Requirements", "Failure Effect", "Cause", "Safety Goal", "Malfunction"]:
                width = 200
            elif col == "Parent":
                width = 150
            elif col in ["FaultType", "Fraction", "FIT", "DiagCov", "Mechanism"]:
                width = 80
            elif col in ["Created", "Modified"]:
                width = 130
            elif col in ["Author", "ModifiedBy"]:
                width = 100
            tree.column(col, width=width, anchor="center")
        tree.grid(row=0, column=0, sticky="nsew")
        vsb.grid(row=0, column=1, sticky="ns")
        hsb.grid(row=1, column=0, sticky="ew")
        tree_frame.grid_columnconfigure(0, weight=1)
        tree_frame.grid_rowconfigure(0, weight=1)

        metrics_lbl = tk.Label(win, text="", anchor="w")
        metrics_lbl.pack(anchor="w", padx=5, pady=2)

        # alternating row colours and high RPN highlight
        tree.tag_configure("component", background="#e2e2e2", font=("Segoe UI", 10, "bold"))
        tree.tag_configure("evenrow", background="#ffffff")
        tree.tag_configure("oddrow", background="#f5f5f5")
        tree.tag_configure("highrpn", background="#ffe6e6")

        node_map = {}
        comp_items = {}
        # expose the current FMEA tree and node mapping for external tools
        self._fmea_tree = tree
        self._fmea_node_map = node_map

        def refresh_tree():
            tree.delete(*tree.get_children())
            node_map.clear()
            comp_items.clear()
            # remove any duplicate nodes based on unique_id
            unique = {}
            for be in entries:
                unique[be.unique_id] = be
            entries[:] = list(unique.values())
            events = entries

            comp_fit = component_fit_map(self.reliability_components)
            frac_totals = {}
            for be in events:
                src = self.get_failure_mode_node(be)
                comp_name = self.get_component_name_for_node(src)
                fit = comp_fit.get(comp_name)
                frac = src.fmeda_fault_fraction
                if frac > 1.0:
                    frac /= 100.0
                if fit is not None:
                    value = fit * frac
                else:
                    value = getattr(src, "fmeda_fit", 0.0)

                be.fmeda_fit = value
                src.fmeda_fit = value

                if src.fmeda_fault_type == "permanent":
                    spfm = value * (1 - src.fmeda_diag_cov)
                    lpfm = 0.0
                else:
                    lpfm = value * (1 - src.fmeda_diag_cov)
                    spfm = 0.0

                be.fmeda_spfm = spfm
                be.fmeda_lpfm = lpfm
                src.fmeda_spfm = spfm
                src.fmeda_lpfm = lpfm
                frac_totals[comp_name] = frac_totals.get(comp_name, 0.0) + frac

            warnings = [f"{name} fractions={val:.2f}" for name, val in frac_totals.items() if abs(val - 1.0) > 0.01]
            if warnings:
                messagebox.showwarning("Distribution", "Fault fraction sum != 1:\n" + "\n".join(warnings))

            for idx, be in enumerate(events):
                src = self.get_failure_mode_node(be)
                comp = self.get_component_name_for_node(src) or "N/A"
                parent = src.parents[0] if src.parents else None
                parent_name = parent.user_name if parent and getattr(parent, "node_type", "").upper() not in GATE_NODE_TYPES else ""
                if comp not in comp_items:
                    comp_items[comp] = tree.insert(
                        "",
                        "end",
                        text=comp,
                        values=[comp] + [""] * (len(columns) - 1),
                        tags=("component",),
                    )
                comp_iid = comp_items[comp]
                req_ids = "; ".join(
                    [f"{req['req_type']}:{req['text']}" for req in getattr(src, "safety_requirements", [])]
                )
                rpn = src.fmea_severity * src.fmea_occurrence * src.fmea_detection
                failure_mode = src.description or (src.user_name or f"BE {src.unique_id}")
                vals = [
                    "",
                    parent_name,
                    failure_mode,
                    src.fmea_effect,
                    src.fmea_cause,
                    src.fmea_severity,
                    src.fmea_occurrence,
                    src.fmea_detection,
                    rpn,
                    req_ids,
                    src.fmeda_malfunction,
                ]
                if fmeda:
                    sg_value = src.fmeda_safety_goal
                    goals = self.get_top_event_safety_goals(src)
                    if goals:
                        sg_value = ", ".join(goals)
                    vals.extend([
                        sg_value,
                        src.fmeda_fault_type,
                        f"{src.fmeda_fault_fraction:.2f}",
                        f"{src.fmeda_fit:.2f}",
                        f"{src.fmeda_diag_cov:.2f}",
                        getattr(src, "fmeda_mechanism", ""),
                    ])
                vals.extend([
                    getattr(src, "created", ""),
                    getattr(src, "author", ""),
                    getattr(src, "modified", ""),
                    getattr(src, "modified_by", ""),
                ])
                tags = ["evenrow" if idx % 2 == 0 else "oddrow"]
                if rpn >= 100:
                    tags.append("highrpn")
                iid = tree.insert(comp_iid, "end", text="", values=vals, tags=tags)
                node_map[iid] = be
            for iid in comp_items.values():
                tree.item(iid, open=True)

            if fmeda:
                metrics = self.compute_fmeda_metrics(events)
                asil = metrics["asil"]
                dc = metrics["dc"]
                spfm_metric = metrics["spfm_metric"]
                lpfm_metric = metrics["lpfm_metric"]
                thresh = ASIL_TARGETS.get(asil, ASIL_TARGETS["QM"])
                ok_dc = dc >= thresh["dc"]
                ok_spf = spfm_metric >= thresh["spfm"]
                ok_lpf = lpfm_metric >= thresh["lpfm"]
                text = (
                    f"Total FIT: {self.reliability_total_fit:.2f}  DC: {dc:.2f}{CHECK_MARK if ok_dc else CROSS_MARK}"
                    f"  SPFM: {spfm_metric:.2f}{CHECK_MARK if ok_spf else CROSS_MARK}"
                    f"  LPFM: {lpfm_metric:.2f}{CHECK_MARK if ok_lpf else CROSS_MARK}"
                    f"  (ASIL {asil})"
                )
                if metrics.get("goal_metrics"):
                    parts = []
                    for sg, gm in metrics["goal_metrics"].items():
                        ok = gm["ok_dc"] and gm["ok_spfm"] and gm["ok_lpfm"]
                        symbol = CHECK_MARK if ok else CROSS_MARK
                        parts.append(f"{sg}:{symbol}")
                    text += " [" + "; ".join(parts) + "]"
                overall_ok = ok_dc and ok_spf and ok_lpf
                if metrics.get("goal_metrics"):
                    overall_ok = overall_ok and all(
                        gm["ok_dc"] and gm["ok_spfm"] and gm["ok_lpfm"]
                        for gm in metrics["goal_metrics"].values()
                    )
                color = "#c8ffc8" if overall_ok else "#ffc8c8"
                metrics_lbl.config(text=text, bg=color)

        if fmeda and bom_var.get():
            load_bom()
        else:
            refresh_tree()

        def on_double(event):
            sel = tree.focus()
            node = node_map.get(sel)
            if node:
                mechs = []
                for lib in selected_libs:
                    mechs.extend(lib.mechanisms)
                comp_name = self.get_component_name_for_node(node)
                is_passive = any(c.name == comp_name and c.is_passive for c in self.reliability_components)
                FMEARowDialog(win, node, self, entries, mechanisms=mechs, hide_diagnostics=is_passive, is_fmeda=fmeda)
                refresh_tree()

        tree.bind("<Double-1>", on_double)

        def add_failure_mode():
            ft_add_failure_mode(
                core=self,
                win=win,
                basic_events=basic_events,
                entries=entries,
                selected_libs=selected_libs,
                refresh_tree=refresh_tree,
                fmea=fmea,
                fmeda=fmeda,
            )

        add_btn.config(command=add_failure_mode)

        def remove_from_fmea():
            sel = tree.selection()
            if not sel:
                messagebox.showwarning("Remove Entry", "Select a row to remove.")
                return
            for iid in sel:
                node = node_map.get(iid)
                if node in entries:
                    entries.remove(node)
            refresh_tree()
            if fmea is not None:
                self.lifecycle_ui.touch_doc(fmea)

        remove_btn.config(command=remove_from_fmea)

        def delete_failure_mode():
            sel = tree.selection()
            if not sel:
                messagebox.showwarning("Delete Failure Mode", "Select a row to delete.")
                return
            if not messagebox.askyesno("Delete Failure Mode", "Remove selected failure modes from the FMEA?"):
                return
            for iid in sel:
                node = node_map.get(iid)
                if node in entries:
                    entries.remove(node)
            refresh_tree()
            if fmea is not None:
                self.lifecycle_ui.touch_doc(fmea)

        del_btn.config(command=delete_failure_mode)

        def comment_fmea_entry():
            sel = tree.selection()
            if not sel:
                messagebox.showwarning("Comment", "Select a row to comment.")
                return
            node = node_map.get(sel[0])
            if not node:
                return
            self.selected_node = node
            self.comment_target = ("fmea", node.unique_id)
            self.open_review_toolbox()

        comment_btn.config(command=comment_fmea_entry)

        def on_close():
            if fmea is not None:
                self.lifecycle_ui.touch_doc(fmea)
                if fmeda:
                    self.export_fmeda_to_csv(fmea, fmea['file'])
                else:
                    self.export_fmea_to_csv(fmea, fmea['file'])
                if fmeda:
                    fmea['bom'] = bom_var.get()
            win.destroy()

        if hasattr(win, "protocol"):
            win.protocol("WM_DELETE_WINDOW", on_close)
        else:
            win.bind("<Destroy>", lambda e: on_close() if e.widget is win else None)

    def export_fmea_to_csv(self, fmea, path):
        return self.safety_analysis.export_fmea_to_csv(fmea, path)

    def export_fmeda_to_csv(self, fmeda, path):
        return self.safety_analysis.export_fmeda_to_csv(fmeda, path)


    def show_traceability_matrix(self):
        """Display a traceability matrix linking FTA basic events to FMEA components."""
        basic_events = [n for n in self.get_all_nodes(self.root_node)
                        if n.node_type.upper() == "BASIC EVENT"]
        win = tk.Toplevel(self.root)
        win.title("FTA-FMEA Traceability")
        columns = ["Basic Event", "Component"]
        tree = ttk.Treeview(win, columns=columns, show="headings")
        for col in columns:
            tree.heading(col, text=col)
            tree.column(col, width=200, anchor="center")
        tree.pack(fill=tk.BOTH, expand=True)

        for be in basic_events:
            comp = self.get_component_name_for_node(be) or "N/A"
            tree.insert(
                "",
                "end",
                values=[be.user_name or f"BE {be.unique_id}", comp],
            )

    def collect_requirements_recursive(self, node):
        return self.safety_analysis.collect_requirements_recursive(node)

    def show_safety_goals_matrix(self):
        """Display product goals and derived requirements in a tree view."""
        if hasattr(self, "_sg_matrix_tab") and self._sg_matrix_tab.winfo_exists():
            self.doc_nb.select(self._sg_matrix_tab)
            return
        self._sg_matrix_tab = self.lifecycle_ui._new_tab("Product Goals Matrix")
        win = self._sg_matrix_tab
        columns = [
            "ID",
            "ASIL",
            "Target PMHF",
            "CAL",
            "SafeState",
            "FTTI",
            "Acc Rate",
            "On Hours",
            "Val Target",
            "Profile",
            "Val Desc",
            "Acceptance",
            "Description",
            "Text",
        ]
        tree = ttk.Treeview(win, columns=columns, show="tree headings")
        tree.heading("ID", text="Requirement ID")
        tree.heading("ASIL", text="ASIL")
        tree.heading("Target PMHF", text="Target PMHF (1/h)")
        tree.heading("CAL", text="CAL")
        tree.heading("SafeState", text="Safe State")
        tree.heading("FTTI", text="FTTI")
        tree.heading("Acc Rate", text="Acc Rate (1/h)")
        tree.heading("On Hours", text="On Hours")
        tree.heading("Val Target", text="Val Target")
        tree.heading("Profile", text="Profile")
        tree.heading("Val Desc", text="Val Desc")
        tree.heading("Acceptance", text="Acceptance")
        tree.heading("Description", text="Description")
        tree.heading("Text", text="Text")
        tree.column("ID", width=120)
        tree.column("ASIL", width=60)
        tree.column("Target PMHF", width=120)
        tree.column("CAL", width=60)
        tree.column("SafeState", width=100)
        tree.column("FTTI", width=80)
        tree.column("Acc Rate", width=100)
        tree.column("On Hours", width=100)
        tree.column("Val Target", width=120)
        tree.column("Profile", width=120)
        tree.column("Val Desc", width=200)
        tree.column("Acceptance", width=200)
        tree.column("Description", width=200)
        tree.column("Text", width=300)

        vsb = ttk.Scrollbar(win, orient="vertical", command=tree.yview)
        hsb = ttk.Scrollbar(win, orient="horizontal", command=tree.xview)
        tree.configure(yscrollcommand=vsb.set, xscrollcommand=hsb.set)
        tree.grid(row=0, column=0, sticky="nsew")
        vsb.grid(row=0, column=1, sticky="ns")
        hsb.grid(row=1, column=0, sticky="ew")
        win.columnconfigure(0, weight=1)
        win.rowconfigure(0, weight=1)

        for te in self.top_events:
            sg_text = te.safety_goal_description or (te.user_name or f"SG {te.unique_id}")
            sg_id = te.user_name or f"SG {te.unique_id}"
            cal = self.get_cyber_goal_cal(sg_id)
            asil = te.safety_goal_asil or "QM"
            target = PMHF_TARGETS.get(asil, 1.0)
            parent_iid = tree.insert(
                "",
                "end",
                text=sg_text,
                values=[
                    sg_id,
                    te.safety_goal_asil,
                    f"{target:.1e}",
                    cal,
                    te.safe_state,
                    getattr(te, "ftti", ""),
                    str(getattr(te, "acceptance_rate", "")),
                    getattr(te, "operational_hours_on", ""),
                    getattr(te, "validation_target", ""),
                    getattr(te, "mission_profile", ""),
                    getattr(te, "validation_desc", ""),
                    getattr(te, "acceptance_criteria", ""),
                    sg_text,
                    "",
                ],
            )
            reqs = self.collect_requirements_recursive(te)
            seen_ids = set()
            for req in reqs:
                req_id = req.get("id")
                if req_id in seen_ids:
                    continue
                seen_ids.add(req_id)
                tree.insert(
                    parent_iid,
                    "end",
                    text="",
                    values=[
                        req_id,
                        req.get("asil", ""),
                        "",
                        "",
                        "",
                        "",
                        "",
                        "",
                        "",
                        "",
                        "",
                        "",
                        "",
                        req.get("text", ""),
                    ],
                )

    def show_product_goals_editor(self):
        """Allow editing of top-level product goals."""
        if hasattr(self, "_sg_tab") and self._sg_tab.winfo_exists():
            self.doc_nb.select(self._sg_tab)
            return
        self._sg_tab = self.lifecycle_ui._new_tab("Product Goals")
        win = self._sg_tab

        columns = [
            "ID",
            "ASIL",
            "Target PMHF",
            "Safe State",
            "FTTI",
            "Acc Rate",
            "On Hours",
            "Val Target",
            "Profile",
            "Val Desc",
            "Acceptance",
            "Description",
        ]
        tree = ttk.Treeview(win, columns=columns, show="headings", selectmode="browse")
        for c in columns:
            heading = "Target PMHF (1/h)" if c == "Target PMHF" else c
            tree.heading(c, text=heading)
            tree.column(c, width=120 if c not in ("Description", "Val Desc", "Acceptance") else 300, anchor="center")
        tree.pack(fill=tk.BOTH, expand=True)

        def refresh_tree():
            fault_tree_refresh(self, tree)

        class SGDialog(simpledialog.Dialog):
            def __init__(self, parent, app, title, initial=None):
                self.app = app
                self.initial = initial
                super().__init__(parent, title=title)

            def body(self, master):
                nb = ttk.Notebook(master)
                nb.pack(fill=tk.BOTH, expand=True)

                fs_tab = ttk.Frame(nb)
                sotif_tab = ttk.Frame(nb)
                cyber_tab = ttk.Frame(nb)
                nb.add(fs_tab, text="Functional Safety")
                nb.add(sotif_tab, text="SOTIF")
                nb.add(cyber_tab, text="Cybersecurity")

                name = getattr(self.initial, "safety_goal_description", "") or getattr(self.initial, "user_name", "")

                # --- Functional Safety fields ---
                ttk.Label(fs_tab, text="ID:").grid(row=0, column=0, sticky="e")
                self.id_var = tk.StringVar(value=getattr(self.initial, "user_name", ""))
                self.id_entry = tk.Entry(fs_tab, textvariable=self.id_var)
                self.id_entry.grid(row=0, column=1, padx=5, pady=5)

                ttk.Label(fs_tab, text="ASIL:").grid(row=1, column=0, sticky="e")
                self.asil_var = tk.StringVar(value=self.app.get_hara_goal_asil(name))
                ttk.Label(fs_tab, textvariable=self.asil_var).grid(row=1, column=1, padx=5, pady=5, sticky="w")

                ttk.Label(fs_tab, text="Target PMHF (1/h):").grid(row=2, column=0, sticky="e")
                pmhf = PMHF_TARGETS.get(self.asil_var.get(), 1.0)
                self.pmhf_var = tk.StringVar(value=f"{pmhf:.2e}")
                tk.Entry(fs_tab, textvariable=self.pmhf_var, state="readonly").grid(row=2, column=1, padx=5, pady=5, sticky="w")

                ttk.Label(fs_tab, text="Safe State:").grid(row=3, column=0, sticky="e")
                self.state_var = tk.StringVar(value=getattr(self.initial, "safe_state", ""))
                tk.Entry(fs_tab, textvariable=self.state_var).grid(row=3, column=1, padx=5, pady=5)

                ttk.Label(fs_tab, text="FTTI:").grid(row=4, column=0, sticky="e")
                self.ftti_var = tk.StringVar(value=getattr(self.initial, "ftti", ""))
                tk.Entry(
                    fs_tab,
                    textvariable=self.ftti_var,
                    validate="key",
                    validatecommand=(
                        master.register(self.app.validation_consistency.validate_float),
                        "%P",
                    ),
                ).grid(row=4, column=1, padx=5, pady=5)

                ttk.Label(fs_tab, text="Description:").grid(row=5, column=0, sticky="ne")
                self.desc_text = tk.Text(fs_tab, width=30, height=3, wrap="word")
                self.desc_text.insert("1.0", getattr(self.initial, "safety_goal_description", ""))
                self.desc_text.grid(row=5, column=1, padx=5, pady=5)

                # --- SOTIF fields ---
                self.app.sotif_manager.build_goal_dialog(self, sotif_tab, self.initial)

                # --- Cybersecurity fields ---
                self.cal_var = self.app.cyber_manager.add_goal_dialog_fields(cyber_tab, name)
                return self.id_entry

            def apply(self):
                desc = self.desc_text.get("1.0", "end-1c").strip()
                sg_name = desc or self.id_var.get().strip()
                asil = self.app.get_hara_goal_asil(sg_name)
                self.result = {
                    "id": self.id_var.get().strip(),
                    "asil": asil,
                    "state": self.state_var.get().strip(),
                    "ftti": self.ftti_var.get().strip(),
                    "desc": desc,
                }
                self.result.update(self.app.sotif_manager.collect_goal_data(self))

        def add_sg():
            dlg = SGDialog(win, self, "Add Product Goal")
            if dlg.result:
                node = FaultTreeNode(dlg.result["id"], "TOP EVENT")
                node.safety_goal_asil = dlg.result["asil"]
                node.safe_state = dlg.result["state"]
                node.ftti = dlg.result["ftti"]
                node.acceptance_rate = float(dlg.result.get("accept_rate", 0.0) or 0.0)
                node.operational_hours_on = float(dlg.result.get("op_hours", 0.0) or 0.0)
                node.update_validation_target()
                node.mission_profile = dlg.result.get("profile", "")
                node.validation_desc = dlg.result["val_desc"]
                node.acceptance_criteria = dlg.result["accept"]
                node.safety_goal_description = dlg.result["desc"]
                self.top_events.append(node)
                refresh_tree()
                self.update_views()

        def edit_sg():
            sel = tree.selection()
            if not sel:
                return
            uid = int(sel[0])
            sg = self.find_node_by_id_all(uid)
            dlg = SGDialog(win, self, "Edit Product Goal", sg)
            if dlg.result:
                sg.user_name = dlg.result["id"]
                sg.safety_goal_asil = dlg.result["asil"]
                sg.safe_state = dlg.result["state"]
                sg.ftti = dlg.result["ftti"]
                sg.acceptance_rate = float(dlg.result.get("accept_rate", 0.0) or 0.0)
                sg.operational_hours_on = float(dlg.result.get("op_hours", 0.0) or 0.0)
                sg.update_validation_target()
                sg.mission_profile = dlg.result.get("profile", "")
                sg.validation_desc = dlg.result["val_desc"]
                sg.acceptance_criteria = dlg.result["accept"]
                sg.safety_goal_description = dlg.result["desc"]
                refresh_tree()
                self.update_views()

        def del_sg():
            sel = tree.selection()
            if not sel:
                return
            uid = int(sel[0])
            sg = self.find_node_by_id_all(uid)
            if sg and messagebox.askyesno("Delete", "Delete product goal?"):
                self.top_events = [t for t in self.top_events if t.unique_id != uid]
                refresh_tree()
                self.update_views()

        tree.bind("<Double-1>", lambda e: edit_sg())

        btn = ttk.Frame(win)
        btn.pack(fill=tk.X)
        ttk.Button(btn, text="Add", command=add_sg).pack(side=tk.LEFT)
        ttk.Button(btn, text="Edit", command=edit_sg).pack(side=tk.LEFT)
        ttk.Button(btn, text="Delete", command=del_sg).pack(side=tk.LEFT)

        refresh_tree()



    def _parse_spi_target(self, target: str) -> tuple[str, str]:
        """Split ``target`` into product goal name and SPI type."""
        if target.endswith(")") and "(" in target:
            name, typ = target.rsplit(" (", 1)
            return name, typ[:-1]
        return target, ""

    def get_spi_targets(self) -> list[str]:
        """Return sorted list of SPI options formatted as 'Product Goal (Type)'."""
        targets: set[str] = set()
        for sg in getattr(self, "top_events", []):
            pg_name = self._product_goal_name(sg)
            targets.update(self.sotif_manager.get_spi_targets_for_goal(sg, pg_name))
            asil = getattr(sg, "safety_goal_asil", "")
            if asil in PMHF_TARGETS:
                targets.add(f"{pg_name} (FUSA)")
        return sorted(targets)

    def show_safety_performance_indicators(self):
        """Display Safety Performance Indicators."""
        if hasattr(self, "_spi_tab") and self._spi_tab.winfo_exists():
            self.doc_nb.select(self._spi_tab)
            self.refresh_safety_performance_indicators()
            return
        self._spi_tab = self.lifecycle_ui._new_tab("Safety Performance Indicators")
        win = self._spi_tab

        columns = [
            "Product Goal",
            "Validation Target",
            "Achieved Probability",
            "SPI",
            "Target Description",
            "Acceptance Criteria",
        ]
        tree = ttk.Treeview(win, columns=columns, show="headings", selectmode="browse")
        for c in columns:
            tree.heading(c, text=c)
            width = 120
            if c in ("Target Description", "Acceptance Criteria"):
                width = 300
            tree.column(c, width=width, anchor="center")
        tree.pack(fill=tk.BOTH, expand=True)
        self._spi_tree = tree
        self._spi_lookup = {}

        def edit_selected():
            sel = tree.selection()
            if not sel:
                return
            iid = sel[0]
            sg_info = self._spi_lookup.get(iid)
            if not sg_info:
                return
            sg, spi_type = sg_info
            if spi_type != "SOTIF":
                return
            new_val = simpledialog.askfloat(
                "Achieved Probability",
                "Enter achieved probability:",
                initialvalue=getattr(sg, "spi_probability", 0.0),
            )
            if new_val is not None:
                self.push_undo_state()
                sg.spi_probability = float(new_val)
                self.refresh_safety_case_table()
                self.refresh_safety_performance_indicators()
                self.update_views()

        btn = ttk.Button(win, text="Edit", command=edit_selected)
        btn.pack(pady=4)
        self._edit_spi_item = edit_selected

        self.refresh_safety_performance_indicators()

    def refresh_safety_performance_indicators(self):
        """Populate the SPI explorer table."""
        tree = getattr(self, "_spi_tree", None)
        if not tree or not getattr(tree, "winfo_exists", lambda: True)():
            return
        for iid in list(tree.get_children("")):
            tree.delete(iid)
        self._spi_lookup = {}

        manager = getattr(self, "sotif_manager", None)
        if manager is None:
            manager = SOTIFManager(self)
            self.sotif_manager = manager
        for sg, values in manager.iter_spi_rows():
            iid = tree.insert("", "end", values=values)
            self._spi_lookup[iid] = (sg, "SOTIF")

        for sg in getattr(self, "top_events", []):
            asil = getattr(sg, "safety_goal_asil", "")
            if asil in PMHF_TARGETS:
                target = PMHF_TARGETS[asil]
                v_str = f"{target:.2e}"
                fusa_prob = getattr(sg, "probability", "")
                p_str = f"{fusa_prob:.2e}" if fusa_prob not in ("", None) else ""
                spi_val = ""
                try:
                    if fusa_prob not in ("", None):
                        p_val = float(fusa_prob)
                        if target > 0 and p_val > 0:
                            spi_val = f"{math.log10(target / p_val):.2f}"
                except Exception:
                    spi_val = ""
                iid = tree.insert(
                    "",
                    "end",
                    values=[
                        sg.user_name or f"SG {sg.unique_id}",
                        v_str,
                        p_str,
                        spi_val,
                        "Target PMHF",
                        getattr(sg, "acceptance_criteria", ""),
                    ],
                )
                self._spi_lookup[iid] = (sg, "FUSA")

    def refresh_safety_case_table(self):
        """Populate the Safety & Security Case table with solution nodes."""
        tree = getattr(self, "_safety_case_tree", None)
        if not tree or not getattr(tree, "winfo_exists", lambda: True)():
            return
        for iid in list(tree.get_children("")):
            tree.delete(iid)
        self._solution_lookup = {}
        for diag in getattr(self, "all_gsn_diagrams", []):
            for node in getattr(diag, "nodes", []):
                if (
                    getattr(node, "node_type", "").lower() == "solution"
                    and getattr(node, "is_primary_instance", True)
                ):
                    self._solution_lookup[node.unique_id] = (node, diag)
                    prob = ""
                    v_target = ""
                    spi_val = ""
                    p_val = None
                    vt_val = None
                    target = getattr(node, "spi_target", "")
                    if target:
                        pg_name, spi_type = self._parse_spi_target(target)
                        te = None
                        for candidate in getattr(self, "top_events", []):
                            if self._product_goal_name(candidate) == pg_name:
                                te = candidate
                                break
                        if te:
                            if spi_type == "FUSA":
                                p = getattr(te, "probability", "")
                                vt = PMHF_TARGETS.get(getattr(te, "safety_goal_asil", ""), "")
                            else:
                                p = getattr(te, "spi_probability", "")
                                vt = getattr(te, "validation_target", "")
                            if p not in ("", None):
                                try:
                                    p_val = float(p)
                                    prob = f"{p_val:.2e}"
                                except Exception:
                                    prob = ""
                                    p_val = None
                            if vt not in ("", None):
                                try:
                                    vt_val = float(vt)
                                    v_target = f"{vt_val:.2e}"
                                except Exception:
                                    v_target = ""
                                    vt_val = None
                            try:
                                if vt_val not in (None, 0) and p_val not in (None, 0):
                                    spi_val = f"{math.log10(vt_val / p_val):.2f}"
                            except Exception:
                                spi_val = ""
                    tree.insert(
                        "",
                        "end",
                        values=[
                            node.user_name,
                            node.description,
                            node.work_product,
                            node.evidence_link,
                            v_target,
                            prob,
                            spi_val,
                            CHECK_MARK if getattr(node, "evidence_sufficient", False) else "",
                            getattr(node, "manager_notes", ""),
                        ],
                        tags=(node.unique_id,),
                    )

    def show_safety_case(self):
        """Display table of all solution nodes from GSN diagrams."""
        if hasattr(self, "_safety_case_tab") and self._safety_case_tab.winfo_exists():
            self.doc_nb.select(self._safety_case_tab)
            self.refresh_safety_case_table()
            return
        self._safety_case_tab = self.lifecycle_ui._new_tab("Safety & Security Case")
        win = self._safety_case_tab

        columns = [
            "Solution",
            "Description",
            "Work Product",
            "Evidence Link",
            "Validation Target",
            "Achieved Probability",
            "SPI",
            "Evidence OK",
            "Notes",
        ]
        if hasattr(win, "tk"):
            tree_frame = ttk.Frame(win)
            tree_frame.pack(fill=tk.BOTH, expand=True)
            tree = ttk.Treeview(
                tree_frame, columns=columns, show="headings", selectmode="browse"
            )
            for c in columns:
                tree.heading(c, text=c)
                width = 120
                if c in ("Description", "Evidence Link", "Notes"):
                    width = 200
                tree.column(c, width=width, anchor="center")
            vsb = ttk.Scrollbar(tree_frame, orient="vertical", command=tree.yview)
            hsb = ttk.Scrollbar(tree_frame, orient="horizontal", command=tree.xview)
            tree.configure(yscrollcommand=vsb.set, xscrollcommand=hsb.set)
            tree.grid(row=0, column=0, sticky="nsew")
            vsb.grid(row=0, column=1, sticky="ns")
            hsb.grid(row=1, column=0, sticky="ew")
            tree_frame.rowconfigure(0, weight=1)
            tree_frame.columnconfigure(0, weight=1)
        else:
            tree = ttk.Treeview(win, columns=columns, show="headings", selectmode="browse")
            for c in columns:
                tree.heading(c, text=c)
                width = 120
                if c in ("Description", "Evidence Link", "Notes"):
                    width = 200
                tree.column(c, width=width, anchor="center")
            tree.pack(fill=tk.BOTH, expand=True)
        self._safety_case_tree = tree
        self._solution_lookup = {}

        def on_double_click(event):
            row = tree.identify_row(event.y)
            col = tree.identify_column(event.x)
            if not row or not col:
                return
            idx = int(col[1:]) - 1
            col_name = columns[idx]
            tags = tree.item(row, "tags")
            if not tags:
                return
            uid = tags[0]
            node_diag = self._solution_lookup.get(uid)
            if not node_diag:
                return
            node = node_diag[0]
            if col_name == "Evidence OK":
                current = tree.set(row, "Evidence OK")
                new_val = "" if current == CHECK_MARK else CHECK_MARK
                if messagebox.askokcancel("Evidence", "Are you sure?"):
                    self.push_undo_state()
                    tree.set(row, "Evidence OK", new_val)
                    node.evidence_sufficient = new_val == CHECK_MARK
            elif col_name == "Achieved Probability":
                target = getattr(node, "spi_target", "")
                pg_name, spi_type = self._parse_spi_target(target)
                te = None
                for sg in getattr(self, "top_events", []):
                    if self._product_goal_name(sg) == pg_name:
                        te = sg
                        break
                if te:
                    attr = "probability" if spi_type == "FUSA" else "spi_probability"
                    new_val = simpledialog.askfloat(
                        "Achieved Probability",
                        "Enter achieved probability:",
                        initialvalue=getattr(te, attr, 0.0),
                    )
                    if new_val is not None:
                        self.push_undo_state()
                        setattr(te, attr, float(new_val))
                        self.refresh_safety_case_table()
                        self.refresh_safety_performance_indicators()
                        self.update_views()
            elif col_name == "Notes":
                current = tree.set(row, "Notes")
                new_val = simpledialog.askstring(
                    "Notes", "Enter notes:", initialvalue=current
                )
                if new_val is not None:
                    self.push_undo_state()
                    tree.set(row, "Notes", new_val)
                    node.manager_notes = new_val

        for seq in ("<Double-Button-1>", "<Double-1>"):
            tree.bind(seq, on_double_click)

        def edit_selected(row=None):
            if row is None:
                sel = tree.selection()
                if not sel:
                    return
                row = sel[0]
            tags = tree.item(row, "tags")
            if not tags:
                return
            uid = tags[0]
            node_diag = self._solution_lookup.get(uid)
            if not node_diag:
                return
            node, diag = node_diag
            self.push_undo_state()
            GSNElementConfig(win, node, diag)
            self.refresh_safety_case_table()

        self._edit_safety_case_item = edit_selected

        def export_csv():
            path = filedialog.asksaveasfilename(
                defaultextension=".csv", filetypes=[("CSV", "*.csv")]
            )
            if not path:
                return
            with open(path, "w", newline="") as f:
                writer = csv.writer(f)
                writer.writerow(columns)
                for iid in tree.get_children():
                    writer.writerow(tree.item(iid, "values"))
            messagebox.showinfo("Export", "Safety & Security Case exported")

        self.export_safety_case_csv = export_csv

        btn = ttk.Button(win, text="Edit", command=edit_selected)
        btn.pack(pady=4)
        ttk.Button(win, text="Export CSV", command=export_csv).pack(pady=4)

        menu = tk.Menu(win, tearoff=0)
        menu.add_command(label="Edit", command=edit_selected)
        menu.add_command(label="Export CSV", command=export_csv)

        def on_right_click(event):
            row = tree.identify_row(event.y)
            if row:
                tree.selection_set(row)
                menu.post(event.x_root, event.y_root)

        tree.bind("<Button-3>", on_right_click)

        self.refresh_safety_case_table()

    def export_product_goal_requirements(self):
        return self.reporting_export.export_product_goal_requirements()
    def generate_phase_requirements(self, phase: str) -> None:
        """Generate requirements for all governance diagrams in a phase."""
        self.open_safety_management_toolbox(show_diagrams=False)
        win = getattr(self, "safety_mgmt_window", None)
        if win:
            win.generate_phase_requirements(phase)

    def generate_lifecycle_requirements(self) -> None:
        """Generate requirements for all governance diagrams outside phases."""
        self.open_safety_management_toolbox(show_diagrams=False)
        win = getattr(self, "safety_mgmt_window", None)
        if win:
            win.generate_lifecycle_requirements()


    def _refresh_phase_requirements_menu(self) -> None:
        if not hasattr(self, "phase_req_menu"):
            return
        self.phase_req_menu.delete(0, tk.END)
        toolbox = getattr(self, "safety_mgmt_toolbox", None)
        if not toolbox:
            return
        phases = sorted(toolbox.list_modules())
        for phase in phases:
            # Use ``functools.partial`` to bind the phase name at creation time
            # so each menu entry triggers generation for its own phase.
            self.phase_req_menu.add_command(
                label=phase,
                command=partial(self.generate_phase_requirements, phase),
            )
        if phases:
            self.phase_req_menu.add_separator()
        self.phase_req_menu.add_command(
            label="Lifecycle",
            command=self.generate_lifecycle_requirements,
        )

    def export_cybersecurity_goal_requirements(self):
        return self.reporting_export.export_cybersecurity_goal_requirements()

    def build_cause_effect_data(self):
        return self.probability_reliability.build_cause_effect_data()

    def _build_cause_effect_graph(self, row):
        return self.probability_reliability._build_cause_effect_graph(row)

    def render_cause_effect_diagram(self, row):
        """Render *row* as a PIL image matching the on-screen diagram."""
        try:
            from PIL import Image, ImageDraw, ImageFont
        except Exception:
            return None
        import textwrap, math

        nodes, edges, pos = self._build_cause_effect_graph(row)
        color_map = {
            "hazard": "#F08080",
            "malfunction": "#ADD8E6",
            "failure_mode": "#FFA500",
            "fault": "#D3D3D3",
            "fi": "#FFFFE0",
            "tc": "#90EE90",
            "attack_path": "#E0FFFF",
            "threat": "#FFB6C1",
        }

        scale = 80
        x_off = 50
        y_off = 50
        box_w = 80
        box_h = 40

        max_x = max(x for x, _ in pos.values())
        max_y = max(y for _, y in pos.values())
        width = int(x_off * 2 + scale * max_x + box_w)
        height = int(y_off * 2 + scale * max_y + box_h)

        img = Image.new("RGB", (width, height), "white")
        draw = ImageDraw.Draw(img)
        font = ImageFont.load_default()

        def to_canvas(x: float, y: float) -> tuple[float, float]:
            return x_off + scale * x, y_off + scale * y

        for u, v in edges:
            x1, y1 = to_canvas(*pos[u])
            x2, y2 = to_canvas(*pos[v])
            draw.line((x1, y1, x2, y2), fill="black")
            dx, dy = x2 - x1, y2 - y1
            length = math.hypot(dx, dy) or 1
            ux, uy = dx / length, dy / length
            arrow = 10
            px, py = x2 - arrow * ux, y2 - arrow * uy
            perp = (-uy, ux)
            left = (px + perp[0] * arrow / 2, py + perp[1] * arrow / 2)
            right = (px - perp[0] * arrow / 2, py - perp[1] * arrow / 2)
            draw.polygon([ (x2, y2), left, right ], fill="black")
            if hasattr(draw, "text"):
                draw.text(((x1 + x2) / 2, (y1 + y2) / 2), "caused by", fill="black", font=font, anchor="mm")

        for n, (x, y) in pos.items():
            label, kind = nodes.get(n, (n, ""))
            color = color_map.get(kind, "white")
            cx, cy = to_canvas(x, y)
            rect = [cx - box_w / 2, cy - box_h / 2, cx + box_w / 2, cy + box_h / 2]
            draw.rectangle(
                rect,
                fill=color,
                outline=StyleManager.get_instance().outline_color,
            )
            text = textwrap.fill(str(label), 20)
            bbox = draw.multiline_textbbox((0, 0), text, font=font)
            tw = bbox[2] - bbox[0]
            th = bbox[3] - bbox[1]
            draw.multiline_text((cx - tw / 2, cy - th / 2), text, font=font, align="center")

        return img
    def show_cause_effect_chain(self):
        return self.safety_analysis.show_cause_effect_chain()

    def show_cut_sets(self):
        return self.safety_analysis.show_cut_sets()

    def show_common_cause_view(self):
        return self.safety_analysis.show_common_cause_view()

    def manage_mission_profiles(self):
        if hasattr(self, "_mp_tab") and self._mp_tab.winfo_exists():
            self.doc_nb.select(self._mp_tab)
            return
        self._mp_tab = self.lifecycle_ui._new_tab("Mission Profiles")
        win = self._mp_tab
        listbox = tk.Listbox(win, height=8, width=40)
        listbox.pack(side=tk.LEFT, fill=tk.BOTH, expand=True)

        btn_frame = ttk.Frame(win)
        btn_frame.pack(side=tk.RIGHT, fill=tk.Y)

        def refresh():
            listbox.delete(0, tk.END)
            for mp in self.mission_profiles:
                if mp is None:
                    continue
                info = (
                    f"{mp.name} (on: {mp.tau_on}h, off: {mp.tau_off}h, "
                    f"board: {mp.board_temp}\u00b0C, ambient: {mp.ambient_temp}\u00b0C)"
                )
                listbox.insert(tk.END, info)

        class MPDialog(simpledialog.Dialog):
            def __init__(self, master, mp=None):
                self.mp = mp
                super().__init__(master)

            def body(self, master):
                self.vars = {}
                fields = [
                    ("Name", "name"),
                    ("TAU On (h)", "tau_on"),
                    ("TAU Off (h)", "tau_off"),
                    ("Board Temp (\u00b0C)", "board_temp"),
                    ("Board Temp Min (\u00b0C)", "board_temp_min"),
                    ("Board Temp Max (\u00b0C)", "board_temp_max"),
                    ("Ambient Temp (\u00b0C)", "ambient_temp"),
                    ("Ambient Temp Min (\u00b0C)", "ambient_temp_min"),
                    ("Ambient Temp Max (\u00b0C)", "ambient_temp_max"),
                    ("Humidity (%)", "humidity"),
                    ("Duty Cycle", "duty_cycle"),
                    ("Notes", "notes"),
                ]
                self.entries = {}
                for row, (label, key) in enumerate(fields):
                    ttk.Label(master, text=label).grid(row=row, column=0, padx=5, pady=5, sticky="e")
                    var = tk.StringVar()
                    if self.mp:
                        var.set(str(getattr(self.mp, key)))
                    state = "readonly" if key == "duty_cycle" else "normal"
                    entry = ttk.Entry(master, textvariable=var, state=state)
                    entry.grid(row=row, column=1, padx=5, pady=5)
                    self.vars[key] = var
                    self.entries[key] = entry

                def update_dc(*_):
                    try:
                        on = float(self.vars["tau_on"].get() or 0)
                        off = float(self.vars["tau_off"].get() or 0)
                        total = on + off
                        dc = on / total if total else 0.0
                    except ValueError:
                        dc = 0.0
                    self.vars["duty_cycle"].set(str(dc))

                self.vars["tau_on"].trace_add("write", update_dc)
                self.vars["tau_off"].trace_add("write", update_dc)
                update_dc()

            def apply(self):
                vals = {k: v.get() for k, v in self.vars.items()}
                tau_on = float(vals.get("tau_on") or 0.0)
                tau_off = float(vals.get("tau_off") or 0.0)
                total = tau_on + tau_off
                dc = tau_on / total if total else 0.0
                if self.mp is None:
                    mp = MissionProfile(
                        vals["name"],
                        tau_on,
                        tau_off,
                        float(vals["board_temp"] or 25.0),
                        float(vals["board_temp_min"] or 25.0),
                        float(vals["board_temp_max"] or 25.0),
                        float(vals["ambient_temp"] or 25.0),
                        float(vals["ambient_temp_min"] or 25.0),
                        float(vals["ambient_temp_max"] or 25.0),
                        float(vals["humidity"] or 50.0),
                        dc,
                        vals["notes"],
                    )
                    self.result = mp
                else:
                    self.mp.name = vals["name"]
                    self.mp.tau_on = tau_on
                    self.mp.tau_off = tau_off
                    self.mp.board_temp = float(vals["board_temp"] or 25.0)
                    self.mp.board_temp_min = float(vals["board_temp_min"] or 25.0)
                    self.mp.board_temp_max = float(vals["board_temp_max"] or 25.0)
                    self.mp.ambient_temp = float(vals["ambient_temp"] or 25.0)
                    self.mp.ambient_temp_min = float(vals["ambient_temp_min"] or 25.0)
                    self.mp.ambient_temp_max = float(vals["ambient_temp_max"] or 25.0)
                    self.mp.humidity = float(vals["humidity"] or 50.0)
                    self.mp.duty_cycle = dc
                    self.mp.notes = vals["notes"]
                    self.result = self.mp

        def add_profile():
            dlg = MPDialog(win)
            if getattr(dlg, "result", None) is not None:
                self.mission_profiles.append(dlg.result)
                refresh()
                if hasattr(self, "_rel_window") and self._rel_window.winfo_exists():
                    self._rel_window.refresh_tree()

        def edit_profile():
            sel = listbox.curselection()
            if not sel:
                return
            mp = self.mission_profiles[sel[0]]
            dlg = MPDialog(win, mp)
            if getattr(dlg, "result", None) is not None:
                refresh()
                if hasattr(self, "_rel_window") and self._rel_window.winfo_exists():
                    self._rel_window.refresh_tree()

        def delete_profile():
            sel = listbox.curselection()
            if not sel:
                return
            del self.mission_profiles[sel[0]]
            refresh()
            if hasattr(self, "_rel_window") and self._rel_window.winfo_exists():
                self._rel_window.refresh_tree()

        ttk.Button(btn_frame, text="Add", command=add_profile).pack(fill=tk.X)
        ttk.Button(btn_frame, text="Edit", command=edit_profile).pack(fill=tk.X)
        ttk.Button(btn_frame, text="Delete", command=delete_profile).pack(fill=tk.X)

        refresh()

    def manage_mechanism_libraries(self):
        return self.open_windows_features.manage_mechanism_libraries()

    def manage_scenario_libraries(self):
        if hasattr(self, "_scen_tab") and self._scen_tab.winfo_exists():
            self.doc_nb.select(self._scen_tab)
            return
        self._scen_tab = self.lifecycle_ui._new_tab("Scenario Libraries")
        win = self._scen_tab
        lib_lb = tk.Listbox(win, height=8, width=25)
        lib_lb.grid(row=0, column=0, rowspan=4, sticky="nsew")
        scen_tree = ttk.Treeview(
            win,
            columns=("cls", "beh", "sce", "tc", "fi", "exp", "desc"),
            show="tree headings",
        )
        scen_tree.heading("#0", text="Name")
        scen_tree.column("#0", width=150)
        scen_tree.heading("cls", text="Class")
        scen_tree.column("cls", width=100)
        scen_tree.heading("beh", text="Other Users")
        scen_tree.column("beh", width=140)
        scen_tree.heading("sce", text="Scenery")
        scen_tree.column("sce", width=140)
        scen_tree.heading("tc", text="TC")
        scen_tree.column("tc", width=80)
        scen_tree.heading("fi", text="FI")
        scen_tree.column("fi", width=80)
        scen_tree.heading("exp", text="Exposure")
        scen_tree.column("exp", width=80)
        scen_tree.heading("desc", text="Description")
        scen_tree.column("desc", width=200)
        scen_tree.grid(row=0, column=1, columnspan=3, sticky="nsew")
        win.grid_rowconfigure(0, weight=1)
        win.grid_columnconfigure(1, weight=1)

        if not hasattr(self, "scenario_icon"):
            self.scenario_icon = self._create_icon("circle", "#1e90ff")

        def refresh_libs():
            lib_lb.delete(0, tk.END)
            for lib in self.scenario_libraries:
                lib_lb.insert(tk.END, lib.get("name", ""))
            refresh_scenarios()

        def refresh_scenarios(*_):
            scen_tree.delete(*scen_tree.get_children())
            sel = lib_lb.curselection()
            if not sel:
                return
            lib = self.scenario_libraries[sel[0]]
            for sc in lib.get("scenarios", []):
                if isinstance(sc, dict):
                    name = sc.get("name", "")
                    cls = sc.get("class", "")
                    beh = sc.get("behavior", "")
                    sce = sc.get("scenery", "")
                    tc = sc.get("tc", "")
                    fi = sc.get("fi", "")
                    exp = sc.get("exposure", "")
                    desc = sc.get("description", "")
                else:
                    name = str(sc)
                    cls = beh = sce = tc = fi = exp = desc = ""
                scen_tree.insert(
                    "",
                    tk.END,
                    text=name,
                    values=(cls, beh, sce, tc, fi, exp, desc),
                    image=self.scenario_icon,
                )

        class LibraryDialog(simpledialog.Dialog):
            def __init__(self, parent, app, data=None):
                self.app = app
                self.data = data or {"name": "", "odds": []}
                super().__init__(parent, title="Edit Library")

            def body(self, master):
                ttk.Label(master, text="Name").grid(row=0, column=0, sticky="e")
                self.name_var = tk.StringVar(value=self.data.get("name", ""))
                ttk.Entry(master, textvariable=self.name_var).grid(row=0, column=1, sticky="ew")
                ttk.Label(master, text="ODD Libraries").grid(row=1, column=0, sticky="ne")
                toolbox = getattr(self.app, "safety_mgmt_toolbox", None) or ACTIVE_TOOLBOX
                self.allowed_inputs = bool(
                    toolbox and "ODD" in toolbox.analysis_inputs("Scenario Library")
                )
                self.lb = tk.Listbox(master, selectmode=tk.MULTIPLE, height=5)
                if self.allowed_inputs:
                    for i, lib in enumerate(self.app.odd_libraries):
                        self.lb.insert(tk.END, lib.get("name", ""))
                        if lib.get("name", "") in self.data.get("odds", []):
                            self.lb.selection_set(i)
                else:
                    self.lb.configure(state=tk.DISABLED)
                self.lb.grid(row=1, column=1, sticky="nsew")
                master.grid_rowconfigure(1, weight=1)
                master.grid_columnconfigure(1, weight=1)

            def apply(self):
                self.data["name"] = self.name_var.get()
                sels = self.lb.curselection() if self.allowed_inputs else []
                self.data["odds"] = [
                    self.app.odd_libraries[i].get("name", "") for i in sels
                ]

        class ScenarioDialog(simpledialog.Dialog):
            def __init__(self, parent, app, lib, data=None):
                self.app = app
                self.lib = lib
                self.data = data or {
                    "name": "",
                    "class": "",
                    "behavior": "",
                    "action": "",
                    "scenery": "",
                    "tc": "",
                    "fi": "",
                    "exposure": 1,
                    "description": "",
                }
                self.tag_counter = 0
                super().__init__(parent, title="Edit Scenario")

            def body(self, master):
                ttk.Label(master, text="Name").grid(row=0, column=0, sticky="e")
                self.name_var = tk.StringVar(value=self.data.get("name", ""))
                ttk.Entry(master, textvariable=self.name_var).grid(row=0, column=1, sticky="ew")

                ttk.Label(master, text="Scenario Class").grid(row=1, column=0, sticky="e")
                self.cls_var = tk.StringVar(value=self.data.get("class", ""))
                cls_opts = ["Frontal", "Side", "Rear", "Free"]
                ttk.Combobox(master, textvariable=self.cls_var, values=cls_opts, state="readonly").grid(row=1, column=1, sticky="ew")

                ttk.Label(master, text="Other Road Users").grid(row=2, column=0, sticky="e")
                self.beh_var = tk.StringVar(value=self.data.get("behavior", ""))
                ttk.Entry(master, textvariable=self.beh_var).grid(row=2, column=1, sticky="ew")

                ttk.Label(master, text="Action of Other Road Users").grid(row=3, column=0, sticky="e")
                self.act_var = tk.StringVar(value=self.data.get("action", ""))
                ttk.Entry(master, textvariable=self.act_var).grid(row=3, column=1, sticky="ew")

                ttk.Label(master, text="Scenery").grid(row=4, column=0, sticky="e")
                self.sce_var = tk.StringVar(value=self.data.get("scenery", ""))
                ttk.Entry(master, textvariable=self.sce_var, state="readonly").grid(
                    row=4, column=1, sticky="ew"
                )

                elems = []
                self.elem_classes = {}
                self.elem_params = {}
                for name in self.lib.get("odds", []):
                    for l in self.app.odd_libraries:
                        if l.get("name") == name:
                            for el in l.get("elements", []):
                                if isinstance(el, dict):
                                    val = el.get("name") or el.get("element") or el.get("id")
                                    cls = el.get("class", "")
                                    params = []
                                    for k, v in el.items():
                                        if k in {"name", "element", "id", "class"}:
                                            continue
                                        if isinstance(v, (list, tuple, set)):
                                            params.extend(str(x) for x in v if x)
                                        elif v:
                                            params.append(str(v))
                                else:
                                    val = str(el)
                                    cls = ""
                                    params = []
                                if val:
                                    elems.append(val)
                                    self.elem_classes[val] = cls
                                    self.elem_params[val] = params

                ttk.Label(master, text="ODD Elements").grid(row=5, column=0, sticky="e")
                self.elem_list = tk.Listbox(
                    master, selectmode=tk.MULTIPLE, height=5, exportselection=False
                )
                for el in elems:
                    self.elem_list.insert(tk.END, el)
                selected = {
                    s.strip()
                    for s in str(self.data.get("scenery", "")).split(",")
                    if s.strip()
                }
                for idx, el in enumerate(elems):
                    if el in selected:
                        self.elem_list.selection_set(idx)
                self.elem_list.grid(row=5, column=1, sticky="nsew")
                self.elem_list.bind("<<ListboxSelect>>", lambda e: self.update_description())
                master.grid_rowconfigure(5, weight=1)

                tc_names = [n.user_name or f"TC {n.unique_id}" for n in self.app.get_all_triggering_conditions()]
                fi_names = [n.user_name or f"FI {n.unique_id}" for n in self.app.get_all_functional_insufficiencies()]
                ttk.Label(master, text="Triggering Condition").grid(row=6, column=0, sticky="e")
                self.tc_var = tk.StringVar(value=self.data.get("tc", ""))
                ttk.Combobox(master, textvariable=self.tc_var, values=tc_names, state="readonly").grid(row=6, column=1, sticky="ew")
                ttk.Label(master, text="Functional Insufficiency").grid(row=7, column=0, sticky="e")
                self.fi_var = tk.StringVar(value=self.data.get("fi", ""))
                ttk.Combobox(master, textvariable=self.fi_var, values=fi_names, state="readonly").grid(row=7, column=1, sticky="ew")

                ttk.Label(master, text="Exposure").grid(row=8, column=0, sticky="e")
                self.exp_var = tk.StringVar(value=str(self.data.get("exposure", 1)))
                ttk.Combobox(
                    master,
                    textvariable=self.exp_var,
                    values=["1", "2", "3", "4"],
                    state="readonly",
                ).grid(row=8, column=1, sticky="ew")

                ttk.Label(master, text="Description").grid(row=9, column=0, sticky="ne")
                self.desc = tk.Text(master, height=4, width=40, wrap="word")
                self.desc.grid(row=9, column=1, columnspan=3, sticky="nsew")
                self.load_desc_links()
                master.grid_columnconfigure(1, weight=1)

                # Automatically update description on parameter changes
                for var in (
                    self.cls_var,
                    self.beh_var,
                    self.act_var,
                    self.tc_var,
                    self.fi_var,
                ):
                    var.trace_add("write", lambda *a: self.update_description())
                self.update_description()

            def update_description(self, *args):
                names = [self.elem_list.get(i) for i in self.elem_list.curselection()]
                self.sce_var.set(", ".join(names))
                odds = [
                    (
                        n,
                        self.elem_classes.get(n, ""),
                        self.elem_params.get(n, []),
                    )
                    for n in names
                ]
                phrases = template_phrases(
                    self.cls_var.get(),
                    self.beh_var.get(),
                    self.act_var.get(),
                    odds,
                    self.tc_var.get(),
                    self.fi_var.get(),
                )
                text = " ".join(phrases)
                self.desc.delete("1.0", "end")
                self.desc.insert("1.0", text)
                for m in re.finditer(r"\[\[(.+?)\]\]", text):
                    name = m.group(1)
                    start = f"1.0+{m.start()}c"
                    end = f"1.0+{m.end()}c"
                    tag = f"link{self.tag_counter}"
                    self.tag_counter += 1
                    self.desc.tag_add(tag, start, end)
                    self.desc.tag_config(tag, foreground="blue", underline=1)
                    self.desc.tag_bind(tag, "<Button-1>", lambda e, n=name: self.show_elem(n))

            def load_desc_links(self):
                desc = self.data.get("description", "")
                self.desc.insert("1.0", desc)
                for m in re.finditer(r"\[\[(.+?)\]\]", desc):
                    name = m.group(1)
                    start = f"1.0+{m.start()}c"
                    end = f"1.0+{m.end()}c"
                    tag = f"link{self.tag_counter}"
                    self.tag_counter += 1
                    self.desc.tag_add(tag, start, end)
                    self.desc.tag_config(tag, foreground="blue", underline=1)
                    self.desc.tag_bind(tag, "<Button-1>", lambda e, n=name: self.show_elem(n))

            def show_elem(self, name):
                for lib_name in self.lib.get("odds", []):
                    for l in self.app.odd_libraries:
                        if l.get("name") == lib_name:
                            for el in l.get("elements", []):
                                val = el.get("name") or el.get("element") or el.get("id")
                                if val == name:
                                    msg = "\n".join(f"{k}: {v}" for k, v in el.items())
                                    messagebox.showinfo("ODD Element", msg)
                                    return
                messagebox.showinfo("ODD Element", f"{name}")

            def apply(self):
                self.data["name"] = self.name_var.get()
                self.data["class"] = self.cls_var.get()
                self.data["behavior"] = self.beh_var.get()
                self.data["action"] = self.act_var.get()
                names = [self.elem_list.get(i) for i in self.elem_list.curselection()]
                self.data["scenery"] = ", ".join(names)
                self.data["tc"] = self.tc_var.get()
                self.data["fi"] = self.fi_var.get()
                try:
                    self.data["exposure"] = int(self.exp_var.get())
                except (TypeError, ValueError):
                    self.data["exposure"] = 1
                self.data["description"] = self.desc.get("1.0", "end-1c")

        def add_lib():
            dlg = LibraryDialog(win, self)
            if dlg.data.get("name"):
                self.scenario_libraries.append({"name": dlg.data["name"], "scenarios": [], "odds": dlg.data["odds"]})
                refresh_libs()

        def edit_lib():
            sel = lib_lb.curselection()
            if not sel:
                return
            lib = self.scenario_libraries[sel[0]]
            dlg = LibraryDialog(win, self, lib)
            lib.update(dlg.data)
            refresh_libs()

        def delete_lib():
            sel = lib_lb.curselection()
            if sel:
                idx = sel[0]
                del self.scenario_libraries[idx]
                refresh_libs()

        def add_scen():
            sel = lib_lb.curselection()
            if not sel:
                return
            lib = self.scenario_libraries[sel[0]]
            dlg = ScenarioDialog(win, self, lib)
            if dlg.data.get("name"):
                lib.setdefault("scenarios", []).append(dlg.data)
                refresh_scenarios()

        def edit_scen():
            sel_lib = lib_lb.curselection()
            sel_sc = scen_tree.selection()
            if not sel_lib or not sel_sc:
                return
            lib = self.scenario_libraries[sel_lib[0]]
            idx = scen_tree.index(sel_sc[0])
            data = lib.get("scenarios", [])[idx]
            dlg = ScenarioDialog(win, self, lib, data)
            lib["scenarios"][idx] = dlg.data
            refresh_scenarios()

        def del_scen():
            sel_lib = lib_lb.curselection()
            sel_sc = scen_tree.selection()
            if not sel_lib or not sel_sc:
                return
            lib = self.scenario_libraries[sel_lib[0]]
            idx = scen_tree.index(sel_sc[0])
            del lib.get("scenarios", [])[idx]
            refresh_scenarios()

        btnf = ttk.Frame(win)
        btnf.grid(row=1, column=1, columnspan=3, sticky="ew")
        ttk.Button(btnf, text="Add Lib", command=add_lib).pack(side=tk.LEFT)
        ttk.Button(btnf, text="Edit Lib", command=edit_lib).pack(side=tk.LEFT)
        ttk.Button(btnf, text="Del Lib", command=delete_lib).pack(side=tk.LEFT)
        ttk.Button(btnf, text="Add Scen", command=add_scen).pack(side=tk.LEFT, padx=5)
        ttk.Button(btnf, text="Edit Scen", command=edit_scen).pack(side=tk.LEFT)
        ttk.Button(btnf, text="Del Scen", command=del_scen).pack(side=tk.LEFT)

        lib_lb.bind("<<ListboxSelect>>", refresh_scenarios)
        refresh_libs()

    def manage_odd_libraries(self):
        if hasattr(self, "_odd_tab") and self._odd_tab.winfo_exists():
            self.doc_nb.select(self._odd_tab)
            return
        self._odd_tab = self.lifecycle_ui._new_tab("ODD Libraries")
        win = self._odd_tab
        lib_lb = tk.Listbox(win, height=8, width=25)
        lib_lb.grid(row=0, column=0, rowspan=4, sticky="nsew")
        elem_tree = ttk.Treeview(win, columns=("cls", "attrs"), show="tree headings")
        elem_tree.heading("#0", text="Name")
        elem_tree.column("#0", width=150)
        elem_tree.heading("cls", text="Class")
        elem_tree.column("cls", width=120)
        elem_tree.heading("attrs", text="Attributes")
        elem_tree.column("attrs", width=200)
        elem_tree.grid(row=0, column=1, columnspan=3, sticky="nsew")
        win.grid_rowconfigure(0, weight=1)
        win.grid_columnconfigure(1, weight=1)

        if not hasattr(self, "odd_elem_icon"):
            self.odd_elem_icon = self._create_icon("rect", "#696969")

        def refresh_libs():
            lib_lb.delete(0, tk.END)
            for lib in self.odd_libraries:
                lib_lb.insert(tk.END, lib.get("name", ""))
            refresh_elems()

        def refresh_elems(*_):
            elem_tree.delete(*elem_tree.get_children())
            sel = lib_lb.curselection()
            if not sel:
                return
            lib = self.odd_libraries[sel[0]]
            for el in lib.get("elements", []):
                name = el.get("name") or el.get("element") or el.get("id")
                cls = el.get("class", "")
                attrs = ", ".join(
                    f"{k}={v}" for k, v in el.items() if k not in {"name", "class"}
                )
                opts = {"values": (cls, attrs), "text": name}
                if self.odd_elem_icon:
                    opts["image"] = self.odd_elem_icon
                elem_tree.insert("", tk.END, **opts)

        class ElementDialog(simpledialog.Dialog):
            def __init__(self, parent, app, data=None):
                self.app = app
                self.data = data or {"name": "", "class": ""}
                super().__init__(parent, title="Edit Element")

            def add_attr_row(self, key="", val=""):
                r = len(self.attr_rows)
                k_var = tk.StringVar(value=key)
                v_var = tk.StringVar(value=str(val))
                k_entry = ttk.Entry(self.attr_frame, textvariable=k_var)
                v_entry = ttk.Entry(self.attr_frame, textvariable=v_var)
                k_entry.grid(row=r, column=0, padx=2, pady=2)
                v_entry.grid(row=r, column=1, padx=2, pady=2)

                row = {}

                def remove_row():
                    k_entry.destroy()
                    v_entry.destroy()
                    del_btn.destroy()
                    self.attr_rows.remove(row)
                    for i, rdata in enumerate(self.attr_rows):
                        rdata["k_entry"].grid_configure(row=i)
                        rdata["v_entry"].grid_configure(row=i)
                        rdata["del_btn"].grid_configure(row=i)

                del_btn = ttk.Button(self.attr_frame, text="Delete", command=remove_row)
                del_btn.grid(row=r, column=2, padx=2, pady=2)

                row.update(
                    {
                        "k_var": k_var,
                        "v_var": v_var,
                        "k_entry": k_entry,
                        "v_entry": v_entry,
                        "del_btn": del_btn,
                    }
                )
                self.attr_rows.append(row)

            def body(self, master):
                ttk.Label(master, text="Name").grid(row=0, column=0, sticky="e")
                self.name_var = tk.StringVar(value=self.data.get("name", ""))
                ttk.Entry(master, textvariable=self.name_var).grid(row=0, column=1, sticky="ew")

                ttk.Label(master, text="Class").grid(row=1, column=0, sticky="e")
                self.class_var = tk.StringVar(value=self.data.get("class", ""))
                cls_opts = [
                    "Road",
                    "Infrastructure",
                    "Temporal",
                    "Movable",
                    "Environment",
                ]
                ttk.Combobox(master, textvariable=self.class_var, values=cls_opts, state="readonly").grid(row=1, column=1, sticky="ew")

                nb = ttk.Notebook(master)
                nb.grid(row=2, column=0, columnspan=2, sticky="nsew")
                master.grid_rowconfigure(2, weight=1)
                master.grid_columnconfigure(1, weight=1)

                # Attributes tab
                self.attr_frame = ttk.Frame(nb)
                nb.add(self.attr_frame, text="Attributes")
                self.attr_rows = []
                for k, v in self.data.items():
                    if k not in {"name", "class", "p", "n", "tp", "fp", "tn", "fn"}:
                        self.add_attr_row(k, v)
                ttk.Button(self.attr_frame, text="Add Attribute", command=self.add_attr_row).grid(row=99, column=0, columnspan=3, pady=5)

                # Confusion matrix tab
                cm_frame = ttk.Frame(nb)
                nb.add(cm_frame, text="Confusion Matrix")
                self.p_var = tk.DoubleVar(value=float(self.data.get("p", 0) or 0))
                self.n_var = tk.DoubleVar(value=float(self.data.get("n", 0) or 0))
                self.tp_var = tk.DoubleVar(value=float(self.data.get("tp", 0) or 0))
                self.fp_var = tk.DoubleVar(value=float(self.data.get("fp", 0) or 0))
                self.tn_var = tk.DoubleVar(value=float(self.data.get("tn", 0) or 0))
                self.fn_var = tk.DoubleVar(value=float(self.data.get("fn", 0) or 0))

                matrix_metrics = ttk.Frame(cm_frame)
                matrix_metrics.grid(row=0, column=0, pady=5, sticky="w")
                matrix = ttk.Frame(matrix_metrics)
                matrix.grid(row=0, column=0, sticky="w")
                ttk.Label(matrix, text="").grid(row=0, column=0)
                ttk.Label(matrix, text="Pred P").grid(row=0, column=1)
                ttk.Label(matrix, text="Pred N").grid(row=0, column=2)
                ttk.Label(matrix, text="Actual P").grid(row=1, column=0)
                ttk.Entry(matrix, textvariable=self.tp_var, width=6).grid(row=1, column=1)
                ttk.Entry(matrix, textvariable=self.fn_var, width=6).grid(row=1, column=2)
                ttk.Label(matrix, text="Actual N").grid(row=2, column=0)
                ttk.Entry(matrix, textvariable=self.fp_var, width=6).grid(row=2, column=1)
                ttk.Entry(matrix, textvariable=self.tn_var, width=6).grid(row=2, column=2)

                metrics_frame = ttk.Frame(matrix_metrics)
                metrics_frame.grid(row=0, column=1, padx=10, sticky="n")
                ttk.Label(metrics_frame, text="Accuracy:").grid(row=0, column=0, sticky="e")
                ttk.Label(metrics_frame, text="Precision:").grid(row=1, column=0, sticky="e")
                ttk.Label(metrics_frame, text="Recall:").grid(row=2, column=0, sticky="e")
                ttk.Label(metrics_frame, text="F1 Score:").grid(row=3, column=0, sticky="e")
                self.acc_var = tk.StringVar()
                self.prec_var = tk.StringVar()
                self.rec_var = tk.StringVar()
                self.f1_var = tk.StringVar()
                ttk.Label(metrics_frame, textvariable=self.acc_var).grid(row=0, column=1, sticky="w")
                ttk.Label(metrics_frame, textvariable=self.prec_var).grid(row=1, column=1, sticky="w")
                ttk.Label(metrics_frame, textvariable=self.rec_var).grid(row=2, column=1, sticky="w")
                ttk.Label(metrics_frame, textvariable=self.f1_var).grid(row=3, column=1, sticky="w")

                def update_metrics(*_):
                    from analysis.confusion_matrix import compute_metrics

                    tp = self.tp_var.get()
                    fp = self.fp_var.get()
                    tn = self.tn_var.get()
                    fn = self.fn_var.get()
                    metrics = compute_metrics(tp, fp, tn, fn)
                    self.acc_var.set(f"{metrics['accuracy']:.3f}")
                    self.prec_var.set(f"{metrics['precision']:.3f}")
                    self.rec_var.set(f"{metrics['recall']:.3f}")
                    self.f1_var.set(f"{metrics['f1']:.3f}")
                    self.p_var.set(tp + fn)
                    self.n_var.set(tn + fp)

                for var in (self.tp_var, self.fp_var, self.tn_var, self.fn_var):
                    var.trace_add("write", update_metrics)
                update_metrics()

                vt_frame = ttk.Frame(cm_frame)
                vt_frame.grid(row=1, column=0, sticky="nsew", pady=5)
                cm_frame.grid_rowconfigure(1, weight=1)
                cm_frame.grid_columnconfigure(0, weight=1)
                columns = [
                    "Product Goal",
                    "Validation Target",
                    "Target Description",
                    "Acceptance Criteria",
                ]
                self.vt_tree = ttk.Treeview(
                    vt_frame, columns=columns, show="headings", height=4
                )
                for c in columns:
                    self.vt_tree.heading(c, text=c)
                    width = 120 if c in ("Product Goal", "Validation Target") else 200
                    self.vt_tree.column(c, width=width, anchor="center")
                self.vt_tree.pack(fill=tk.BOTH, expand=True)
                self.vt_item_to_goal = {}
                self.selected_goal = None
                self.current_tau_on = 0.0

                def on_vt_select(event=None):
                    sel = self.vt_tree.selection()
                    if not sel:
                        self.selected_goal = None
                        self.current_tau_on = 0.0
                    else:
                        sg = self.vt_item_to_goal.get(sel[0])
                        self.selected_goal = sg
                        tau_on = 0.0
                        mp_name = getattr(sg, "mission_profile", "")
                        if mp_name:
                            for mp in self.app.mission_profiles:
                                if mp.name == mp_name:
                                    tau_on = mp.tau_on
                                    break
                        self.current_tau_on = tau_on
                    update_metrics()

                self.vt_tree.bind("<<TreeviewSelect>>", on_vt_select)

                def refresh_vt(*_):
                    self.vt_tree.delete(*self.vt_tree.get_children())
                    self.vt_item_to_goal.clear()
                    name = self.name_var.get().strip()
                    for sg in self.app.get_validation_targets_for_odd(name):
                        iid = self.vt_tree.insert(
                            "",
                            "end",
                            values=[
                                sg.user_name or f"SG {sg.unique_id}",
                                getattr(sg, "validation_target", ""),
                                getattr(sg, "validation_desc", ""),
                                getattr(sg, "acceptance_criteria", ""),
                            ],
                        )
                        self.vt_item_to_goal[iid] = sg
                    items = self.vt_tree.get_children()
                    if items:
                        self.vt_tree.selection_set(items[0])
                        on_vt_select()

                refresh_vt()
                self.name_var.trace_add("write", refresh_vt)

            def apply(self):
                new_data = {"name": self.name_var.get(), "class": self.class_var.get()}
                for row in self.attr_rows:
                    key = row["k_var"].get().strip()
                    if key:
                        new_data[key] = row["v_var"].get()
                tp = float(self.tp_var.get())
                fp = float(self.fp_var.get())
                tn = float(self.tn_var.get())
                fn = float(self.fn_var.get())
                from analysis.confusion_matrix import compute_metrics

                metrics = compute_metrics(tp, fp, tn, fn)
                p = tp + fn
                n = tn + fp
                new_data.update({
                    "tp": tp,
                    "fp": fp,
                    "tn": tn,
                    "fn": fn,
                    "p": p,
                    "n": n,
                })
                new_data.update(metrics)
                self.data = new_data

        def add_lib():
            name = simpledialog.askstring("New Library", "Library name:")
            if not name:
                return
            elems = []
            if messagebox.askyesno("Import", "Import elements from file?"):
                path = filedialog.askopenfilename(filetypes=[("CSV/Excel", "*.csv *.xlsx")])
                if path:
                    if path.lower().endswith(".csv"):
                        with open(path, newline="") as f:
                            elems = list(csv.DictReader(f))
                    elif path.lower().endswith(".xlsx"):
                        try:
                            if load_workbook is None:
                                raise ImportError
                            wb = load_workbook(path, read_only=True)
                            ws = wb.active
                            headers = [c.value for c in next(ws.iter_rows(max_row=1))]
                            for row in ws.iter_rows(min_row=2, values_only=True):
                                elem = {headers[i]: row[i] for i in range(len(headers))}
                                elems.append(elem)
                        except Exception:
                            messagebox.showerror("Import", "Failed to read Excel file. openpyxl required.")
            self.odd_libraries.append({"name": name, "elements": elems})
            refresh_libs()
            self.update_odd_elements()

        def edit_lib():
            sel = lib_lb.curselection()
            if not sel:
                return
            lib = self.odd_libraries[sel[0]]
            name = simpledialog.askstring("Edit Library", "Library name:", initialvalue=lib.get("name", ""))
            if name:
                lib["name"] = name
                refresh_libs()

        def delete_lib():
            sel = lib_lb.curselection()
            if sel:
                idx = sel[0]
                del self.odd_libraries[idx]
                refresh_libs()
                self.update_odd_elements()

        def add_elem():
            sel = lib_lb.curselection()
            if not sel:
                return
            lib = self.odd_libraries[sel[0]]
            dlg = ElementDialog(win, self)
            lib.setdefault("elements", []).append(dlg.data)
            refresh_elems()
            self.update_odd_elements()

        def edit_elem():
            sel_lib = lib_lb.curselection()
            sel_elem = elem_tree.selection()
            if not sel_lib or not sel_elem:
                return
            lib = self.odd_libraries[sel_lib[0]]
            idx = elem_tree.index(sel_elem[0])
            data = lib.get("elements", [])[idx]
            dlg = ElementDialog(win, self, data)
            lib["elements"][idx] = dlg.data
            refresh_elems()
            self.update_odd_elements()

        def del_elem():
            sel_lib = lib_lb.curselection()
            sel_elem = elem_tree.selection()
            if not sel_lib or not sel_elem:
                return
            lib = self.odd_libraries[sel_lib[0]]
            idx = elem_tree.index(sel_elem[0])
            del lib.get("elements", [])[idx]
            refresh_elems()
            self.update_odd_elements()

        btnf = ttk.Frame(win)
        btnf.grid(row=1, column=1, columnspan=3, sticky="ew")
        ttk.Button(btnf, text="Add Lib", command=add_lib).pack(side=tk.LEFT)
        ttk.Button(btnf, text="Edit Lib", command=edit_lib).pack(side=tk.LEFT)
        ttk.Button(btnf, text="Del Lib", command=delete_lib).pack(side=tk.LEFT)
        ttk.Button(btnf, text="Add Elem", command=add_elem).pack(side=tk.LEFT, padx=5)
        ttk.Button(btnf, text="Edit Elem", command=edit_elem).pack(side=tk.LEFT)
        ttk.Button(btnf, text="Del Elem", command=del_elem).pack(side=tk.LEFT)

        lib_lb.bind("<<ListboxSelect>>", refresh_elems)
        refresh_libs()

    def open_reliability_window(self):
        return self.open_windows_features.open_reliability_window()

    def open_fmeda_window(self):
        return self.open_windows_features.open_fmeda_window()

    def open_hazop_window(self):
        return self.open_windows_features.open_hazop_window()

    def open_risk_assessment_window(self):
        return self.open_windows_features.open_risk_assessment_window()

    def open_stpa_window(self):
        return self.open_windows_features.open_stpa_window()

    def open_threat_window(self):
        return self.open_windows_features.open_threat_window()

    def open_fi2tc_window(self):
        return self.open_windows_features.open_fi2tc_window()

    def open_tc2fi_window(self):
        return self.open_windows_features.open_tc2fi_window()

    def open_fault_prioritization_window(self):
        return self.open_windows_features.open_fault_prioritization_window()

    def open_safety_management_toolbox(self, show_diagrams: bool = True):
        return self.open_windows_features.open_safety_management_toolbox(show_diagrams)

    def open_diagram_rules_toolbox(self):
        """Open editor for diagram rule configuration."""
        tab_exists = (
            hasattr(self, "_diagram_rules_tab") and self._diagram_rules_tab.winfo_exists()
        )
        editor_exists = (
            hasattr(self, "diagram_rules_editor")
            and self.diagram_rules_editor.winfo_exists()
        )
        if tab_exists:
            self.doc_nb.select(self._diagram_rules_tab)
            if editor_exists:
                return
            parent = self._diagram_rules_tab
        else:
            parent = self._diagram_rules_tab = self.lifecycle_ui._new_tab("Diagram Rules")

        from gui.diagram_rules_toolbox import DiagramRulesEditor

        self.diagram_rules_editor = DiagramRulesEditor(parent, self, _CONFIG_PATH)
        self.diagram_rules_editor.pack(fill=tk.BOTH, expand=True)

    def open_requirement_patterns_toolbox(self):
        """Open editor for requirement pattern definitions."""
        tab_exists = (
            hasattr(self, "_req_patterns_tab") and self._req_patterns_tab.winfo_exists()
        )
        editor_exists = (
            hasattr(self, "requirement_patterns_editor")
            and self.requirement_patterns_editor.winfo_exists()
        )
        if tab_exists:
            self.doc_nb.select(self._req_patterns_tab)
            if editor_exists:
                return
            parent = self._req_patterns_tab
        else:
            parent = self._req_patterns_tab = self.lifecycle_ui._new_tab("Requirement Patterns")

        from gui.requirement_patterns_toolbox import RequirementPatternsEditor

        self.requirement_patterns_editor = RequirementPatternsEditor(
            parent, self, _PATTERN_PATH
        )
        self.requirement_patterns_editor.pack(fill=tk.BOTH, expand=True)

    def open_report_template_toolbox(self):
        """Open editor for PDF report template configuration."""
        tab_exists = (
            hasattr(self, "_report_template_tab") and self._report_template_tab.winfo_exists()
        )
        editor_exists = (
            hasattr(self, "report_template_editor")
            and self.report_template_editor.winfo_exists()
        )
        if tab_exists:
            self.doc_nb.select(self._report_template_tab)
            if editor_exists:
                return
            parent = self._report_template_tab
        else:
            parent = self._report_template_tab = self.lifecycle_ui._new_tab("Report Template")

        from gui.report_template_toolbox import ReportTemplateEditor

        self.report_template_editor = ReportTemplateEditor(
            parent, self, _REPORT_TEMPLATE_PATH
        )
        self.report_template_editor.pack(fill=tk.BOTH, expand=True)

    def open_report_template_manager(self):
        """Open manager for multiple report templates."""
        tab_exists = (
            hasattr(self, "_report_template_mgr_tab")
            and self._report_template_mgr_tab.winfo_exists()
        )
        manager_exists = (
            hasattr(self, "report_template_manager")
            and self.report_template_manager.winfo_exists()
        )
        if tab_exists:
            self.doc_nb.select(self._report_template_mgr_tab)
            if manager_exists:
                return
            parent = self._report_template_mgr_tab
        else:
            parent = self._report_template_mgr_tab = self.lifecycle_ui._new_tab("Report Templates")

        from gui.report_template_manager import ReportTemplateManager

        self.report_template_manager = ReportTemplateManager(
            parent, self, _REPORT_TEMPLATE_PATH.parent
        )
        self.report_template_manager.pack(fill=tk.BOTH, expand=True)

    def reload_config(self) -> None:
        """Reload diagram rule configuration across all interested modules."""

        import sys

        _reload_local_config()

        for mod in list(sys.modules.values()):
            if hasattr(mod, "reload_config"):
                try:  # pragma: no cover - defensive programming
                    mod.reload_config()
                except Exception:
                    pass

        if hasattr(self, "canvas") and getattr(self.canvas, "winfo_exists", lambda: False)():
            self.redraw_canvas()
        pd = getattr(self, "page_diagram", None)
        if pd and getattr(pd.canvas, "winfo_exists", lambda: False)():
            pd.redraw_canvas()

    def open_search_toolbox(self):
        return self.nav_input.open_search_toolbox()

    def open_style_editor(self):
        """Open the diagram style editor window."""
        StyleEditor(self.root)



    def refresh_styles(self, event=None):
        """Redraw all open diagram windows using current styles."""
        if getattr(self, 'canvas', None):
            self.canvas.config(bg=StyleManager.get_instance().canvas_bg)
        for tab in getattr(self, 'diagram_tabs', {}).values():
            for child in tab.winfo_children():
                if hasattr(child, 'redraw'):
                    child.redraw()

    def show_hazard_explorer(self):
        return self.safety_analysis.show_hazard_explorer()

    def show_requirements_explorer(self):
        if hasattr(self, "_req_exp_tab") and self._req_exp_tab.winfo_exists():
            self.doc_nb.select(self._req_exp_tab)
        else:
            self._req_exp_tab = self.lifecycle_ui._new_tab("Requirements Explorer")
            self._req_exp_window = RequirementsExplorerWindow(self._req_exp_tab, self)
            self._req_exp_window.pack(fill=tk.BOTH, expand=True)


    def _create_fta_tab(self, diagram_mode: str = "FTA"):
        """Create the main FTA tab with canvas and bindings.

        Parameters
        ----------
        diagram_mode: str
            The operational mode of the diagram (``"FTA"`` or ``"CTA"``).
        """
        tabs = getattr(self, "analysis_tabs", {})
        existing = tabs.get(diagram_mode)
        
        if existing and existing["tab"].winfo_exists():
            self.canvas_tab = existing["tab"]
            self.canvas_frame = existing["tab"]
            self.canvas = existing["canvas"]
            self.hbar = existing["hbar"]
            self.vbar = existing["vbar"]
            self.diagram_mode = diagram_mode
            self.doc_nb.select(self.canvas_tab)
            self._update_analysis_menus(diagram_mode)
            return

        canvas_tab = ttk.Frame(self.doc_nb)
        self.doc_nb.add(canvas_tab, text="FTA" if diagram_mode == "FTA" else diagram_mode)

        canvas = tk.Canvas(canvas_tab, bg=StyleManager.get_instance().canvas_bg)
        canvas.pack(side=tk.LEFT, fill=tk.BOTH, expand=True)
        hbar = ttk.Scrollbar(canvas_tab, orient=tk.HORIZONTAL, command=canvas.xview)
        hbar.pack(side=tk.BOTTOM, fill=tk.X)
        vbar = ttk.Scrollbar(canvas_tab, orient=tk.VERTICAL, command=canvas.yview)
        vbar.pack(side=tk.RIGHT, fill=tk.Y)
        canvas.config(xscrollcommand=hbar.set, yscrollcommand=vbar.set,
                      scrollregion=(0, 0, 2000, 2000))
        canvas.bind("<ButtonPress-3>", self.on_right_mouse_press)
        canvas.bind("<B3-Motion>", self.on_right_mouse_drag)
        canvas.bind("<ButtonRelease-3>", self.on_right_mouse_release)
        canvas.bind("<Button-1>", self.on_canvas_click)
        canvas.bind("<B1-Motion>", self.on_canvas_drag)
        canvas.bind("<ButtonRelease-1>", self.on_canvas_release)
        canvas.bind("<Double-1>", self.on_canvas_double_click)
        canvas.bind("<Control-MouseWheel>", self.on_ctrl_mousewheel)

        canvas.diagram_mode = diagram_mode
        self.analysis_tabs[diagram_mode] = {
            "tab": canvas_tab,
            "canvas": canvas,
            "hbar": hbar,
            "vbar": vbar,
        }
        self.canvas_tab = canvas_tab
        self.canvas_frame = canvas_tab
        self.canvas = canvas
        self.hbar = hbar
        self.vbar = vbar
        self.diagram_mode = diagram_mode
        self.doc_nb.select(canvas_tab)
        self._update_analysis_menus(diagram_mode)

    def create_fta_diagram(self):
        """Initialize an FTA diagram and its top-level event."""
        self._create_fta_tab("FTA")
        self.add_top_level_event()
        if getattr(self, "fta_root_node", None):
            self.window_controllers.open_page_diagram(self.fta_root_node)

    def create_cta_diagram(self):
        """Initialize a CTA diagram and its top-level event."""
        self.cta_manager.create_diagram()

    def enable_fta_actions(self, enabled: bool) -> None:
        """Enable or disable FTA-related menu actions."""
        mode = getattr(self, "diagram_mode", "FTA")
        if hasattr(self, "fta_menu"):
            state = tk.NORMAL if enabled else tk.DISABLED
            for key in (
                "add_gate",
                "add_basic_event",
                "add_gate_from_failure_mode",
                "add_fault_event",
            ):
                self.fta_menu.entryconfig(self._fta_menu_indices[key], state=state)
                
    def enable_paa_actions(self, enabled: bool) -> None:
        """Delegate to :class:`Pages_and_PAA` to toggle PAA actions."""
        self.pages_and_paa.enable_paa_actions(enabled)
                
    def _update_analysis_menus(self,mode=None):
        """Enable or disable node-adding menu items based on diagram mode."""
        if mode is None:
            mode = getattr(self, "diagram_mode", "FTA")
        self.enable_fta_actions(mode == "FTA")
        self.cta_manager.enable_actions(mode == "CTA")
        self.validation_consistency.enable_paa_actions(mode == "PAA")

    def _create_paa_tab(self) -> None:
        """Delegate PAA tab creation to helper."""
        self.pages_and_paa._create_paa_tab()

    def create_paa_diagram(self) -> None:
        """Delegate PAA diagram setup to helper."""
        self.pages_and_paa.create_paa_diagram()

    @property
    def paa_manager(self) -> PrototypeAssuranceManager:
        """Lazily create and return the PAA manager."""
        if not hasattr(self, "_paa_manager"):
            self._paa_manager = PrototypeAssuranceManager(self)
        return self._paa_manager

    @property
    def pages_and_paa(self):
        """Lazily create and return the Pages_and_PAA helper."""
        if not hasattr(self, "_pages_and_paa"):
            from .pages_and_paa import Pages_and_PAA

            self._pages_and_paa = Pages_and_PAA(self)
        return self._pages_and_paa

    def _reset_fta_state(self):
        """Clear references to the FTA tab and its canvas."""
        self.canvas_tab = None
        self.canvas_frame = None
        self.canvas = None
        self.hbar = None
        self.vbar = None
        self.page_diagram = None

    def ensure_fta_tab(self):  # pragma: no cover - delegation
        return self.validation_consistency.ensure_fta_tab()

    def _format_diag_title(self, diag) -> str:
        """Return SysML style title for a diagram tab."""
        if diag.name:
            return f"\N{LEFT-POINTING DOUBLE ANGLE QUOTATION MARK}{diag.diag_type}\N{RIGHT-POINTING DOUBLE ANGLE QUOTATION MARK} {diag.name}"
        return f"\N{LEFT-POINTING DOUBLE ANGLE QUOTATION MARK}{diag.diag_type}\N{RIGHT-POINTING DOUBLE ANGLE QUOTATION MARK}"

    def open_use_case_diagram(self):
        self.window_controllers.open_use_case_diagram()

    def open_activity_diagram(self):
        self.window_controllers.open_activity_diagram()

    def open_block_diagram(self):
        self.window_controllers.open_block_diagram()

    def open_internal_block_diagram(self):
        self.window_controllers.open_internal_block_diagram()

    def open_control_flow_diagram(self):
        self.window_controllers.open_control_flow_diagram()

    def open_causal_bayesian_network_window(self):
        self.window_controllers.open_causal_bayesian_network_window()

    def open_gsn_diagram(self, diagram):
        self.window_controllers.open_gsn_diagram(diagram)

    def open_arch_window(self, diag_id: str) -> None:
        self.window_controllers.open_arch_window(diag_id)

    def open_page_diagram(self, node, push_history=True):
        self.window_controllers.open_page_diagram(node, push_history)

    def manage_architecture(self):
        return self.open_windows_features.manage_architecture()

    def manage_gsn(self):
        self.gsn_manager.manage_gsn()

    def manage_safety_management(self):
        return self.open_windows_features.manage_safety_management()

    def manage_safety_cases(self):
        if not hasattr(self, "safety_case_library"):
            from analysis import SafetyCaseLibrary as _SCL

            self.safety_case_library = _SCL()
        if hasattr(self, "_safety_case_exp_tab") and self._safety_case_exp_tab.winfo_exists():
            self.doc_nb.select(self._safety_case_exp_tab)
        else:
            self._safety_case_exp_tab = self.lifecycle_ui._new_tab("Safety & Security Case Explorer")
            self._safety_case_window = SafetyCaseExplorer(
                self._safety_case_exp_tab, self, self.safety_case_library
            )
            self._safety_case_window.pack(fill=tk.BOTH, expand=True)
        self.refresh_all()


    def _diagram_copy_strategy1(self):
        win = self.window_controllers._focused_cbn_window()
        if win and getattr(win, "selected_node", None) and getattr(win, "copy_selected", None):
            self.selected_node = None
            self.clipboard_node = None
            self.cut_mode = False
            win.copy_selected()
            return True
        return False

    def _diagram_copy_strategy2(self):
        win = self.window_controllers._focused_gsn_window()
        if win and getattr(win, "selected_node", None) and getattr(win, "copy_selected", None):
            self.selected_node = None
            self.clipboard_node = None
            self.cut_mode = False
            win.copy_selected()
            return True
        return False

    def _diagram_copy_strategy3(self):
        win = getattr(self, "active_arch_window", None)
        if win and getattr(win, "selected_obj", None) and getattr(win, "copy_selected", None):
            self.selected_node = None
            self.clipboard_node = None
            self.cut_mode = False
            win.copy_selected()
            return True
        return False

    def _diagram_copy_strategy4(self):
        for ref in list(ARCH_WINDOWS):
            win = ref()
            if win and getattr(win, "selected_obj", None) and getattr(win, "copy_selected", None):
                self.selected_node = None
                self.clipboard_node = None
                self.cut_mode = False
                win.copy_selected()
                return True
        return False

    def _diagram_cut_strategy1(self):
        win = self.window_controllers._focused_cbn_window()
        if win and getattr(win, "selected_node", None) and getattr(win, "cut_selected", None):
            self.selected_node = None
            self.clipboard_node = None
            self.cut_mode = False
            win.cut_selected()
            return True
        return False

    def _diagram_cut_strategy2(self):
        win = self.window_controllers._focused_gsn_window()
        if win and getattr(win, "selected_node", None) and getattr(win, "cut_selected", None):
            self.selected_node = None
            self.clipboard_node = None
            self.cut_mode = False
            win.cut_selected()
            return True
        return False

    def _diagram_cut_strategy3(self):
        win = getattr(self, "active_arch_window", None)
        if win and getattr(win, "selected_obj", None) and getattr(win, "cut_selected", None):
            self.selected_node = None
            self.clipboard_node = None
            self.cut_mode = False
            win.cut_selected()
            return True
        return False

    def _diagram_cut_strategy4(self):
        for ref in list(ARCH_WINDOWS):
            win = ref()
            if win and getattr(win, "selected_obj", None) and getattr(win, "cut_selected", None):
                self.selected_node = None
                self.clipboard_node = None
                self.cut_mode = False
                win.cut_selected()
                return True
        return False

    def copy_node(self):
        self.diagram_clipboard.copy_node()

    def cut_node(self):
        self.diagram_clipboard.cut_node()

    # ------------------------------------------------------------------
    def _reset_gsn_clone(self, node):
        if isinstance(node, GSNNode):
            node.unique_id = str(uuid.uuid4())
            old_children = list(getattr(node, "children", []))
            node.children = []
            node.parents = []
            node.context_children = []
            node.is_primary_instance = False
            if getattr(node, "original", None) is None:
                node.original = node
            for child in old_children:
                self._reset_gsn_clone(child)

    # ------------------------------------------------------------------
    def _clone_for_paste_strategy1(self, node, parent=None):
        if hasattr(node, "clone"):
            if parent and getattr(node, "node_type", None) in {"Context", "Assumption", "Justification"}:
                return node.clone(parent)
            return node.clone()
        import copy
        clone = copy.deepcopy(node)
        self._reset_gsn_clone(clone)
        return clone

    def _clone_for_paste_strategy2(self, node, parent=None):
        import copy
        if isinstance(node, GSNNode):
            if parent and node.node_type in {"Context", "Assumption", "Justification"}:
                return node.clone(parent)
            return node.clone()
        clone = copy.deepcopy(node)
        self._reset_gsn_clone(clone)
        return clone

    def _clone_for_paste_strategy3(self, node, parent=None):
        try:
            if parent and getattr(node, "node_type", None) in {"Context", "Assumption", "Justification"}:
                return node.clone(parent)  # type: ignore[attr-defined]
            return node.clone()  # type: ignore[attr-defined]
        except Exception:
            import copy
            clone = copy.deepcopy(node)
            self._reset_gsn_clone(clone)
            return clone

    def _clone_for_paste_strategy4(self, node, parent=None):
        import copy
        clone = copy.deepcopy(node)
        self._reset_gsn_clone(clone)
        return clone

    def _clone_for_paste(self, node, parent=None):
        for strat in (
            self._clone_for_paste_strategy1,
            self._clone_for_paste_strategy2,
            self._clone_for_paste_strategy3,
            self._clone_for_paste_strategy4,
        ):
            try:
                clone = strat(node, parent)
                if clone is not None:
                    return clone
            except ValueError:
                messagebox.showwarning("Clone", "Cannot clone this node type.")
                return None
            except Exception:
                continue
        messagebox.showwarning("Clone", "Cannot clone this node type.")
        return None

    def _prepare_node_for_paste(self, target):
        """Return appropriate node instance when pasting."""
        if (
            isinstance(self.clipboard_node, GSNNode)
            and target in getattr(self.clipboard_node, "parents", [])
        ):
            return self._clone_for_paste(self.clipboard_node)
        from mainappsrc.models.fta.fault_tree_node import FaultTreeNode

        if (
            isinstance(self.clipboard_node, FaultTreeNode)
            or type(self.clipboard_node).__name__ == "FaultTreeNode"
        ):
            return self._clone_for_paste(self.clipboard_node)
        return self.clipboard_node

    def paste_node(self):
        self.diagram_clipboard.paste_node()

    def _get_diag_type(self, win):
        repo = getattr(win, "repo", None)
        diag_id = getattr(win, "diagram_id", None)
        if repo and diag_id:
            diag = repo.diagrams.get(diag_id)
            if diag:
                return diag.diag_type
        return None


    def clone_node_preserving_id(self, node, parent=None):
        """Delegate cloning to :class:`NodeCloneService`."""
        return self.node_clone_service.clone_node_preserving_id(node, parent)

    def _find_gsn_diagram(self, node):
        """Return the GSN diagram containing ``node`` if known.

        The application keeps GSN diagrams either in ``gsn_diagrams`` or nested
        inside modules.  When pasting a GSN node we must ensure the element is
        registered with its diagram's ``nodes`` list so it is rendered
        correctly.  This helper performs a recursive search through all known
        diagrams and modules to locate the owning diagram of ``node``.
        """

        for diag in getattr(self, "gsn_diagrams", []):
            if node in getattr(diag, "nodes", []):
                return diag

        def _search_modules(modules):
            for mod in modules:
                for diag in getattr(mod, "diagrams", []):
                    if node in getattr(diag, "nodes", []):
                        return diag
                result = _search_modules(getattr(mod, "modules", []))
                if result:
                    return result
            return None

        return _search_modules(getattr(self, "gsn_modules", []))

    def _copy_attrs_no_xy_strategy1(self, target, source, attrs):
        tx, ty = getattr(target, "x", None), getattr(target, "y", None)
        for attr in attrs:
            setattr(target, attr, getattr(source, attr, None))
        if tx is not None:
            target.x = tx
        if ty is not None:
            target.y = ty

    def _copy_attrs_no_xy_strategy2(self, target, source, attrs):
        tx, ty = getattr(target, "x", None), getattr(target, "y", None)
        values = {a: getattr(source, a, None) for a in attrs if hasattr(source, a)}
        for a, v in values.items():
            setattr(target, a, v)
        if tx is not None:
            target.x = tx
        if ty is not None:
            target.y = ty

    def _copy_attrs_no_xy_strategy3(self, target, source, attrs):
        tx, ty = getattr(target, "x", None), getattr(target, "y", None)
        for attr in attrs:
            if attr in {"x", "y"}:
                continue
            setattr(target, attr, getattr(source, attr, None))
        if tx is not None:
            target.x = tx
        if ty is not None:
            target.y = ty

    def _copy_attrs_no_xy_strategy4(self, target, source, attrs):
        tx, ty = getattr(target, "x", None), getattr(target, "y", None)
        for attr in attrs:
            try:
                setattr(target, attr, getattr(source, attr))
            except Exception:
                continue
        if tx is not None:
            target.x = tx
        if ty is not None:
            target.y = ty

    def _copy_attrs_no_xy(self, target, source, attrs):
        for strat in (
            self._copy_attrs_no_xy_strategy1,
            self._copy_attrs_no_xy_strategy2,
            self._copy_attrs_no_xy_strategy3,
            self._copy_attrs_no_xy_strategy4,
        ):
            try:
                strat(target, source, attrs)
                return
            except Exception:
                continue

    def sync_nodes_by_id(self, updated_node):  # pragma: no cover - simple delegation
        """Delegate to :class:`Syncing_And_IDs` helper."""

        return self.syncing_and_ids.sync_nodes_by_id(updated_node)

       




    def edit_severity(self):
        messagebox.showinfo(
            "Severity",
            "Severity is determined from the risk assessment and cannot be edited here.",
        )



    def set_last_saved_state(self):
        """Record the current model state for change detection."""
        self.last_saved_state = json.dumps(self.export_model_data(), sort_keys=True)

    def has_unsaved_changes(self):
        """Return True if the model differs from the last saved state."""
        current_state = json.dumps(self.export_model_data(), sort_keys=True)
        return current_state != getattr(self, "last_saved_state", None)

    # ------------------------------------------------------------
    # ------------------------------------------------------------
    # Undo support
    # ------------------------------------------------------------
    def push_undo_state(self, strategy: str = "v4", sync_repo: bool = True) -> None:
        self.undo_manager.push_undo_state(strategy=strategy, sync_repo=sync_repo)

    def _push_undo_state_v1(self, state: dict, stripped: dict) -> bool:
        return self.undo_manager._push_undo_state_v1(state, stripped)

    def _push_undo_state_v2(self, state: dict, stripped: dict) -> bool:
        return self.undo_manager._push_undo_state_v2(state, stripped)

    def _push_undo_state_v3(self, state: dict, stripped: dict) -> bool:
        return self.undo_manager._push_undo_state_v3(state, stripped)

    def _push_undo_state_v4(self, state: dict, stripped: dict) -> bool:
        return self.undo_manager._push_undo_state_v4(state, stripped)

    def _undo_hotkey(self, event):
        """Keyboard shortcut handler for undo."""
        self.undo_manager.undo()
        return "break"

    def _redo_hotkey(self, event):
        """Keyboard shortcut handler for redo."""
        self.undo_manager.redo()
        return "break"

    def undo(self, strategy: str = "v4"):
        self.undo_manager.undo(strategy=strategy)

    def redo(self, strategy: str = "v4"):
        self.undo_manager.redo(strategy=strategy)

    def clear_undo_history(self) -> None:
        """Remove all undo and redo history."""
        self.undo_manager.clear_history()
    def confirm_close(self):
        """Prompt to save if there are unsaved changes before closing."""
        if self.has_unsaved_changes():
            result = messagebox.askyesnocancel("Unsaved Changes", "Save changes before exiting?")
            if result is None:
                return
            if result:
                self.save_model()
        # Previously, any loaded model paths were deleted on close, which could
        # remove user data. Avoid deleting files that were explicitly opened by
        # the user so their project files remain intact.
        # Ensure the Tk event loop terminates and all windows are destroyed
        self.root.quit()
        self.root.destroy()


    def export_model_data(self, include_versions=True):
        return self.reporting_export.export_model_data(include_versions)

    def _load_project_properties(self, data: dict) -> None:
        """Delegate project property loading to the manager."""
        self.project_properties = self.project_properties_manager.load_project_properties(
            data
        )

    def _load_fault_tree_events(self, data: dict, ensure_root: bool) -> None:
        return self.safety_analysis._load_fault_tree_events(data, ensure_root)
          
    def apply_model_data(self, data: dict, ensure_root: bool = True):
        """Load model state from a dictionary."""

        # Clear any previously enabled work products so new governance can be
        # applied deterministically.  Minimal test instances may not define the
        # ``enabled_work_products`` attribute so ``getattr`` is used with a
        # default.
        current = list(getattr(self, "enabled_work_products", set()))
        for name in current:
            try:
                self.validation_consistency.disable_work_product(name)
            except Exception:
                pass
        self.enabled_work_products = set()
        self._load_project_properties(data)

        repo_data = data.get("sysml_repository")
        if repo_data:
            repo = SysMLRepository.get_instance()
            repo.from_dict(repo_data)

        self._load_fault_tree_events(data, ensure_root)

        global global_requirements
        global_requirements.clear()
        for rid, req in data.get("global_requirements", {}).items():
            global_requirements[rid] = ensure_requirement_defaults(req)

        self.gsn_modules = [
            GSNModule.from_dict(m) for m in data.get("gsn_modules", [])
        ]
        self.gsn_diagrams = [
            GSNDiagram.from_dict(d) for d in data.get("gsn_diagrams", [])
        ]

        self.safety_mgmt_toolbox = SafetyManagementToolbox.from_dict(
            data.get("safety_mgmt_toolbox", {})
        )
        toolbox = self.safety_mgmt_toolbox
        self.governance_manager.attach_toolbox(toolbox)
        # Refresh menus to expose phases from the loaded toolbox
        self._refresh_phase_requirements_menu()
        # Ensure the SysML repository knows about the active phase from the
        # loaded toolbox so diagrams and work products filter correctly.
        self.governance_manager.set_active_module(toolbox.active_module)
        for te in self.top_events:
            toolbox.register_loaded_work_product("FTA", te.user_name)
        for te in getattr(self, "cta_events", []):
            toolbox.register_loaded_work_product("CTA", te.user_name)
        for te in getattr(self, "paa_events", []):
            toolbox.register_loaded_work_product("Prototype Assurance Analysis", te.user_name)

        for name in data.get("enabled_work_products", []):
            try:
                self.validation_consistency.enable_work_product(name)
            except Exception:
                self.enabled_work_products.add(name)

        self.fmea_service.load_fmeas(data)

        self.fmedas = []
        for doc in data.get("fmedas", []):
            entries = [FaultTreeNode.from_dict(e) for e in doc.get("entries", [])]
            self.fmedas.append({
                "name": doc.get("name", "FMEDA"),
                "file": doc.get("file", f"fmeda_{len(self.fmedas)}.csv"),
                "entries": entries,
                "bom": doc.get("bom", ""),
                "created": doc.get("created", datetime.datetime.now().isoformat()),
                "author": doc.get("author", CURRENT_USER_NAME),
                "modified": doc.get("modified", datetime.datetime.now().isoformat()),
                "modified_by": doc.get("modified_by", CURRENT_USER_NAME),
            })

        self.update_failure_list()

        node_map = {}
        for te in self.top_events:
            for n in self.get_all_nodes(te):
                node_map[n.unique_id] = n
        for entry in self.get_all_fmea_entries():
            orig = node_map.get(entry.unique_id)
            if orig and entry is not orig:
                entry.is_primary_instance = False
                entry.original = orig

        self.mechanism_libraries = []
        for lib in data.get("mechanism_libraries", []):
            mechs = [DiagnosticMechanism(**m) for m in lib.get("mechanisms", [])]
            self.mechanism_libraries.append(MechanismLibrary(lib.get("name", ""), mechs))
        self.selected_mechanism_libraries = []
        for name in data.get("selected_mechanism_libraries", []):
            found = next((l for l in self.mechanism_libraries if l.name == name), None)
            if found:
                self.selected_mechanism_libraries.append(found)
        if not self.mechanism_libraries:
            self.load_default_mechanisms()

        self.mission_profiles = []
        for mp_data in data.get("mission_profiles", []):
            try:
                mp = MissionProfile(**mp_data)
                total = mp.tau_on + mp.tau_off
                mp.duty_cycle = mp.tau_on / total if total else 0.0
                self.mission_profiles.append(mp)
            except TypeError:
                pass

        self.reliability_analyses = []
        for ra in data.get("reliability_analyses", []):
            def load_comp(cdata):
                comp = ReliabilityComponent(
                    cdata.get("name", ""),
                    cdata.get("comp_type", ""),
                    cdata.get("quantity", 1),
                    cdata.get("attributes", {}),
                    cdata.get("qualification", cdata.get("safety_req", "")),
                    cdata.get("fit", 0.0),
                    cdata.get("is_passive", False),
                )
                comp.sub_boms = [
                    [load_comp(sc) for sc in bom]
                    for bom in cdata.get("sub_boms", [])
                ]
                return comp

            comps = [load_comp(c) for c in ra.get("components", [])]
            self.reliability_analyses.append(
                ReliabilityAnalysis(
                    ra.get("name", ""),
                    ra.get("standard", ""),
                    ra.get("profile", ""),
                    comps,
                    ra.get("total_fit", 0.0),
                    ra.get("spfm", 0.0),
                    ra.get("lpfm", 0.0),
                    ra.get("dc", 0.0),
                )
            )

        self.hazop_docs = []
        for d in data.get("hazops", []):
            entries = []
            for h in d.get("entries", []):
                h["safety"] = boolify(h.get("safety", False), False)
                h["covered"] = boolify(h.get("covered", False), False)
                entries.append(HazopEntry(**h))
            doc = HazopDoc(d.get("name", f"HAZOP {len(self.hazop_docs)+1}"), entries)
            self.hazop_docs.append(doc)
            toolbox.register_loaded_work_product("HAZOP", doc.name)
        if not self.hazop_docs and data.get("hazop_entries"):
            entries = []
            for h in hazop_entries:
                h["safety"] = boolify(h.get("safety", False), False)
                h["covered"] = boolify(h.get("covered", False), False)
                entries.append(HazopEntry(**h))
            doc = HazopDoc("Default", entries)
            self.hazop_docs.append(doc)
            toolbox.register_loaded_work_product("HAZOP", doc.name)
        self.active_hazop = self.hazop_docs[0] if self.hazop_docs else None
        self.hazop_entries = self.active_hazop.entries if self.active_hazop else []

        self.hara_docs = []
        for d in data.get("haras", []):
            entries = []
            for e in d.get("entries", []):
                cdata = e.get("cyber")
                cyber = self.cyber_manager.build_risk_entry(cdata)
                entries.append(
                    HaraEntry(
                        e.get("malfunction", ""),
                        e.get("hazard", ""),
                        e.get("scenario", ""),
                        e.get("severity", 1),
                        e.get("sev_rationale", ""),
                        e.get("controllability", 1),
                        e.get("cont_rationale", ""),
                        e.get("exposure", 1),
                        e.get("exp_rationale", ""),
                        e.get("asil", "QM"),
                        e.get("safety_goal", ""),
                        cyber,
                    )
                )
            hazops = d.get("hazops")
            if not hazops:
                hazop = d.get("hazop")
                hazops = [hazop] if hazop else []
                doc = HaraDoc(
                    d.get("name", f"Risk Assessment {len(self.hara_docs)+1}"),
                    hazops,
                    entries,
                    d.get("approved", False),
                    d.get("status", "draft"),
                    stpa=d.get("stpa", ""),
                    threat=d.get("threat", ""),
                    fi2tc=d.get("fi2tc", ""),
                    tc2fi=d.get("tc2fi", ""),
                )
            self.hara_docs.append(doc)
            toolbox.register_loaded_work_product("Risk Assessment", doc.name)
        if not self.hara_docs and data.get("hara_entries"):
            hazop_name = self.hazop_docs[0].name if self.hazop_docs else ""
            entries = []
            for e in data.get("hara_entries", []):
                cdata = e.get("cyber")
                cyber = self.cyber_manager.build_risk_entry(cdata)
                entries.append(
                    HaraEntry(
                        e.get("malfunction", ""),
                        e.get("hazard", ""),
                        e.get("scenario", ""),
                        e.get("severity", 1),
                        e.get("sev_rationale", ""),
                        e.get("controllability", 1),
                        e.get("cont_rationale", ""),
                        e.get("exposure", 1),
                        e.get("exp_rationale", ""),
                        e.get("asil", "QM"),
                        e.get("safety_goal", ""),
                        cyber,
                    )
                )
            doc = HaraDoc(
                "Default",
                [hazop_name] if hazop_name else [],
                entries,
                False,
                "draft",
                stpa="",
                threat="",
                fi2tc="",
                tc2fi="",
            )
            self.hara_docs.append(doc)
            toolbox.register_loaded_work_product("Risk Assessment", doc.name)
        self.active_hara = self.hara_docs[0] if self.hara_docs else None
        self.hara_entries = self.active_hara.entries if self.active_hara else []
        self.update_hazard_list()

        self.stpa_docs = []
        for d in data.get("stpas", []):
            entries = [
                StpaEntry(
                    e.get("action", ""),
                    e.get("not_providing", ""),
                    e.get("providing", ""),
                    e.get("incorrect_timing", ""),
                    e.get("stopped_too_soon", ""),
                    e.get("safety_constraints", []),
                )
                for e in d.get("entries", [])
            ]
            doc = StpaDoc(
                d.get("name", f"STPA {len(self.stpa_docs)+1}"),
                d.get("diagram", ""),
                entries,
            )
            self.stpa_docs.append(doc)
            toolbox.register_loaded_work_product("STPA", doc.name)
        if not self.stpa_docs and data.get("stpa_entries"):
            entries = [
                StpaEntry(
                    e.get("action", ""),
                    e.get("not_providing", ""),
                    e.get("providing", ""),
                    e.get("incorrect_timing", ""),
                    e.get("stopped_too_soon", ""),
                    e.get("safety_constraints", []),
                )
                for e in data.get("stpa_entries", [])
            ]
            doc = StpaDoc("Default", "", entries)
            self.stpa_docs.append(doc)
            toolbox.register_loaded_work_product("STPA", doc.name)
        self.active_stpa = self.stpa_docs[0] if self.stpa_docs else None
        self.stpa_entries = self.active_stpa.entries if self.active_stpa else []

        self.threat_docs = []
        for d in data.get("threat_docs", []):
            entries = []
            for e in d.get("entries", []):
                funcs = []
                raw_funcs = e.get("functions", [])
                if raw_funcs and isinstance(raw_funcs[0], dict):
                    for f in raw_funcs:
                        dmg_list = []
                        for ds in f.get("damage_scenarios", []):
                            threats = []
                            for t in ds.get("threats", []):
                                paths = [AttackPath(**p) for p in t.get("attack_paths", [])]
                                threats.append(
                                    ThreatScenario(
                                        t.get("stride", ""),
                                        t.get("scenario", ""),
                                        paths,
                                    )
                                )
                            dmg_list.append(
                                DamageScenario(
                                    ds.get("scenario", ""), ds.get("dtype", ""), threats
                                )
                            )
                        funcs.append(FunctionThreat(f.get("name", ""), dmg_list))
                else:
                    dmg_list = []
                    for ds in e.get("damage_scenarios", []):
                        threats = []
                        for t in ds.get("threats", []):
                            paths = [AttackPath(**p) for p in t.get("attack_paths", [])]
                            threats.append(
                                ThreatScenario(
                                    t.get("stride", ""),
                                    t.get("scenario", ""),
                                    paths,
                                )
                            )
                        dmg_list.append(
                            DamageScenario(ds.get("scenario", ""), ds.get("dtype", ""), threats)
                        )
                    func_names = raw_funcs
                    if func_names is None:
                        func = e.get("function")
                        func_names = [func] if func else []
                    for name in func_names:
                        funcs.append(FunctionThreat(name, dmg_list))
                entries.append(ThreatEntry(e.get("asset", ""), funcs))
            doc = ThreatDoc(
                d.get("name", f"Threat {len(self.threat_docs)+1}"),
                d.get("diagram", ""),
                entries,
            )
            self.threat_docs.append(doc)
            toolbox.register_loaded_work_product("Threat Analysis", doc.name)
        self.active_threat = self.threat_docs[0] if self.threat_docs else None
        self.threat_entries = self.active_threat.entries if self.active_threat else []

        self.fi2tc_docs = []
        for d in data.get("fi2tc_docs", []):
            doc = FI2TCDoc(
                d.get("name", f"FI2TC {len(self.fi2tc_docs)+1}"),
                d.get("entries", []),
            )
            self.fi2tc_docs.append(doc)
            toolbox.register_loaded_work_product("FI2TC", doc.name)
        if not self.fi2tc_docs and data.get("fi2tc_entries"):
            doc = FI2TCDoc("Default", data.get("fi2tc_entries", []))
            self.fi2tc_docs.append(doc)
            toolbox.register_loaded_work_product("FI2TC", doc.name)
        self.active_fi2tc = self.fi2tc_docs[0] if self.fi2tc_docs else None
        self.fi2tc_entries = self.active_fi2tc.entries if self.active_fi2tc else []

        self.tc2fi_docs = []
        for d in data.get("tc2fi_docs", []):
            doc = TC2FIDoc(
                d.get("name", f"TC2FI {len(self.tc2fi_docs)+1}"),
                d.get("entries", []),
            )
            self.tc2fi_docs.append(doc)
            toolbox.register_loaded_work_product("TC2FI", doc.name)
        if not self.tc2fi_docs and data.get("tc2fi_entries"):
            doc = TC2FIDoc("Default", data.get("tc2fi_entries", []))
            self.tc2fi_docs.append(doc)
            toolbox.register_loaded_work_product("TC2FI", doc.name)
        self.active_tc2fi = self.tc2fi_docs[0] if self.tc2fi_docs else None
        self.tc2fi_entries = self.active_tc2fi.entries if self.active_tc2fi else []

        self.cbn_docs = []
        for d in data.get("cbn_docs", []):
            net = CausalBayesianNetwork()
            net.nodes = d.get("nodes", [])
            net.parents = {k: list(v) for k, v in d.get("parents", {}).items()}
            raw_cpds = d.get("cpds", {})
            parsed_cpds = {}
            for var, cpd in raw_cpds.items():
                if isinstance(cpd, Mapping):
                    parsed_cpds[var] = {
                        tuple(ch == "1" for ch in key): val
                        for key, val in cpd.items()
                    }
                else:
                    parsed_cpds[var] = cpd
            net.cpds = parsed_cpds
            name = d.get("name", f"CBN {len(self.cbn_docs)+1}")
            positions = {k: tuple(v) for k, v in d.get("positions", {}).items()}
            types = {k: v for k, v in d.get("types", {}).items()}
            doc = CausalBayesianNetworkDoc(name, network=net, positions=positions, types=types)
            self.cbn_docs.append(doc)
            toolbox.register_loaded_work_product("Causal Bayesian Network Analysis", name)
        self.active_cbn = self.cbn_docs[0] if self.cbn_docs else None

        self.scenario_libraries = data.get("scenario_libraries", [])
        self.odd_libraries = data.get("odd_libraries", [])
        self.faults = data.get("faults", [])
        for be in self.get_all_basic_events():
            desc = be.description.strip()
            if desc and desc not in self.faults:
                self.faults.append(desc)
        mals = []
        for m in data.get("malfunctions", []):
            append_unique_insensitive(mals, m)
        self.malfunctions = mals
        self.hazards = data.get("hazards", [])
        self.failures = data.get("failures", [])
        if not self.odd_libraries and "odd_elements" in data:
            self.odd_libraries = [{"name": "Default", "elements": data.get("odd_elements", [])}]
        self.update_odd_elements()

        self.fmedas = []
        for doc in data.get("fmedas", []):
            entries = [FaultTreeNode.from_dict(e) for e in doc.get("entries", [])]
            self.fmedas.append({
                "name": doc.get("name", "FMEDA"),
                "file": doc.get("file", f"fmeda_{len(self.fmedas)}.csv"),
                "entries": entries,
                "bom": doc.get("bom", ""),
            })

        for event in self.top_events:
            AutoML_Helper.fix_clone_references(self.top_events)
        AutoML_Helper.update_unique_id_counter_for_top_events(self.top_events)
        for event in self.top_events:
            self.update_global_requirements_from_nodes(event)
        if hasattr(self, "hara_entries"):
            self.sync_hara_to_safety_goals()
        self.item_definition = data.get(
            "item_definition",
            getattr(self, "item_definition", {"description": "", "assumptions": ""}),
        )
        self.safety_concept = data.get(
            "safety_concept",
            getattr(
                self,
                "safety_concept",
                {"functional": "", "technical": "", "cybersecurity": ""},
            ),
        )
        self.reviews = []
        reviews_data = data.get("reviews")
        if reviews_data:
            for rd in reviews_data:
                participants = [ReviewParticipant(**p) for p in rd.get("participants", [])]
                comments = [ReviewComment(**c) for c in rd.get("comments", [])]
                moderators = [ReviewParticipant(**m) for m in rd.get("moderators", [])]
                if not moderators and rd.get("moderator"):
                    moderators = [ReviewParticipant(rd.get("moderator"), "", "moderator")]
                self.reviews.append(
                    ReviewData(
                        name=rd.get("name", ""),
                        description=rd.get("description", ""),
                        mode=rd.get("mode", "peer"),
                        moderators=moderators,
                        participants=participants,
                        comments=comments,
                        approved=rd.get("approved", False),
                        reviewed=rd.get("reviewed", False),
                        due_date=rd.get("due_date", ""),
                        closed=rd.get("closed", False),
                        fta_ids=rd.get("fta_ids", []),
                        fmea_names=rd.get("fmea_names", []),
                        fmeda_names=rd.get("fmeda_names", []),
                        hazop_names=rd.get("hazop_names", []),
                        hara_names=rd.get("hara_names", []),
                        stpa_names=rd.get("stpa_names", []),
                        fi2tc_names=rd.get("fi2tc_names", []),
                        tc2fi_names=rd.get("tc2fi_names", []),
                    )
                )
            current = data.get("current_review")
            self.review_data = None
            for r in self.reviews:
                if r.name == current:
                    self.review_data = r
                    break
        else:
            rd = data.get("review_data")
            if rd:
                participants = [ReviewParticipant(**p) for p in rd.get("participants", [])]
                comments = [ReviewComment(**c) for c in rd.get("comments", [])]
                moderators = [ReviewParticipant(**m) for m in rd.get("moderators", [])]
                if not moderators and rd.get("moderator"):
                    moderators = [ReviewParticipant(rd.get("moderator"), "", "moderator")]
                review = ReviewData(
                    name=rd.get("name", "Review 1"),
                    description=rd.get("description", ""),
                    mode=rd.get("mode", "peer"),
                    moderators=moderators,
                    participants=participants,
                    comments=comments,
                    approved=rd.get("approved", False),
                    reviewed=rd.get("reviewed", False),
                    due_date=rd.get("due_date", ""),
                    closed=rd.get("closed", False),
                    fta_ids=rd.get("fta_ids", []),
                    fmea_names=rd.get("fmea_names", []),
                    fmeda_names=rd.get("fmeda_names", []),
                    hazop_names=rd.get("hazop_names", []),
                    hara_names=rd.get("hara_names", []),
                    stpa_names=rd.get("stpa_names", []),
                    fi2tc_names=rd.get("fi2tc_names", []),
                    tc2fi_names=rd.get("tc2fi_names", []),
                )
                self.reviews = [review]
                self.review_data = review
            else:
                self.review_data = None

        self.update_hara_statuses()
        self.update_fta_statuses()
        self.versions = data.get("versions", [])

        self.selected_node = None
        if hasattr(self, "page_diagram") and self.page_diagram is not None:
            self.close_page_diagram()
        try:
            self.apply_governance_rules()
        except Exception:
            pass
        self.update_views()

    def _reset_on_load(self):
        """Close all open windows and clear state before loading a project."""

        if getattr(self, "page_diagram", None) is not None:
            self.close_page_diagram()

        for tab_id in list(getattr(self.doc_nb, "tabs", lambda: [])()):
            self.doc_nb._closing_tab = tab_id
            self.doc_nb.event_generate("<<NotebookTabClosed>>")
            if tab_id in getattr(self.doc_nb, "tabs", lambda: [])():
                try:
                    self.doc_nb.forget(tab_id)
                except Exception:
                    pass

        for win in (
            list(getattr(self, "use_case_windows", []))
            + list(getattr(self, "activity_windows", []))
            + list(getattr(self, "block_windows", []))
            + list(getattr(self, "ibd_windows", []))
        ):
            try:
                win.destroy()
            except Exception:
                pass
        self.use_case_windows = []
        self.activity_windows = []
        self.block_windows = []
        self.ibd_windows = []

        global AutoML_Helper, unique_node_id_counter
        SysMLRepository.reset_instance()
        AutoML_Helper = config_utils.AutoML_Helper = AutoMLHelper()
        unique_node_id_counter = config_utils.unique_node_id_counter = 1

        self.top_events = []
        self.cta_events = []
        self.root_node = None
        self.selected_node = None
        self.page_history = []
        self.undo_manager.clear_history()
        if getattr(self, "analysis_tree", None):
            self.analysis_tree.delete(*self.analysis_tree.get_children())

        self._reset_fta_state()

    def _prompt_save_before_load_v1(self):
        return messagebox.askyesnocancel(
            "Load Model", "Save current project before loading?"
        )

    def _prompt_save_before_load_v2(self):
        return messagebox.askyesnocancel(
            "Load Model", "Would you like to save before loading a new project?"
        )

    def _prompt_save_before_load_v3(self):
        message = "You have unsaved changes. Save before loading a project?"
        return messagebox.askyesnocancel("Load Model", message)

    def _prompt_save_before_load_v4(self):
        opts = {
            "title": "Load Model",
            "message": "Save changes before loading another project?",
        }
        return messagebox.askyesnocancel(**opts)

    def _prompt_save_before_load(self):
        return self._prompt_save_before_load_v3()


    def update_global_requirements_from_nodes(self,node):
        if hasattr(node, "safety_requirements"):
            for req in node.safety_requirements:
                # Use req["id"] as key; if already exists, you could update if needed.
                ensure_requirement_defaults(req)
                if req["id"] not in global_requirements:
                    global_requirements[req["id"]] = req
                else:
                    ensure_requirement_defaults(global_requirements[req["id"]])
        for child in node.children:
            self.update_global_requirements_from_nodes(child)

    def _generate_pdf_report(self):
        return self.reporting_export._generate_pdf_report()

    def generate_pdf_report(self):
        return self.reporting_export.generate_pdf_report()

    def generate_report(self):
        return self.reporting_export.generate_report()

    def build_html_report(self):
        return self.reporting_export.build_html_report()
    def resolve_original(self, node):
        return resolve_node_original(node)

    def go_back(self):
        return self.nav_input.go_back()

    def draw_page_subtree(self, page_root):
        return self.diagram_renderer.draw_page_subtree(page_root)

    def draw_page_grid(self):
        return self.diagram_renderer.draw_page_grid()

    def draw_page_connections_subtree(self, node, visited_ids):
        return self.diagram_renderer.draw_page_connections_subtree(node, visited_ids)

    def draw_page_nodes_subtree(self, node):
        return self.diagram_renderer.draw_page_nodes_subtree(node)

    def draw_node_on_page_canvas(self, *args, **kwargs):
        return self.diagram_renderer.draw_node_on_page_canvas(*args, **kwargs)

    def on_ctrl_mousewheel_page(self, event):
        return self.nav_input.on_ctrl_mousewheel_page(event)

    def close_page_diagram(self):
        return self.diagram_renderer.close_page_diagram()

    # --- Review Toolbox Methods ---
    def start_peer_review(self):
        return self.versioning_review.start_peer_review()

    def start_joint_review(self):
        return self.versioning_review.start_joint_review()

    def open_review_document(self, review):
        return self.versioning_review.open_review_document(review)

    def open_review_toolbox(self):
        return self.versioning_review.open_review_toolbox()

    def send_review_email(self, review):
        return self.versioning_review.send_review_email(review)

    def review_is_closed(self):
        return self.versioning_review.review_is_closed()

    def review_is_closed_for(self, review):
        return self.versioning_review.review_is_closed_for(review)

    def capture_diff_diagram(self, top_event):  # pragma: no cover - delegation
        return self.diagram_renderer.capture_diff_diagram(top_event)

    # --- End Review Toolbox Methods ---

    def compute_requirement_asil(self, req_id):
        """Return highest ASIL across all safety goals linked to the requirement."""
        goals = self.get_requirement_goal_names(req_id)
        asil = "QM"
        for g in goals:
            a = self.get_safety_goal_asil(g)
            if ASIL_ORDER.get(a, 0) > ASIL_ORDER.get(asil, 0):
                asil = a
        return asil

    def find_safety_goal_node(self, name):
        for te in self.top_events:
            if name in (te.safety_goal_description, te.user_name):
                return te
        return None

    def compute_validation_criteria(self, req_id):  # pragma: no cover - delegation
        return self.validation_consistency.compute_validation_criteria(req_id)

    def update_validation_criteria(self, req_id):  # pragma: no cover - delegation
        return self.validation_consistency.update_validation_criteria(req_id)

    def update_requirement_asil(self, req_id):
        req = global_requirements.get(req_id)
        if not req:
            return
        req["asil"] = self.compute_requirement_asil(req_id)

    def update_all_validation_criteria(self):  # pragma: no cover - delegation
        return self.validation_consistency.update_all_validation_criteria()

    def update_all_requirement_asil(self):
        for rid, req in global_requirements.items():
            if req.get("parent_id"):
                continue  # keep decomposition ASIL
            self.update_requirement_asil(rid)

    def update_base_event_requirement_asil(self):
        return self.safety_analysis.update_base_event_requirement_asil()

    def ensure_asil_consistency(self):
        """Sync safety goal ASILs from risk assessments and update requirement ASILs."""
        self.update_fta_statuses()
        self.sync_hara_to_safety_goals()
        self.update_hazard_list()
        self.update_all_requirement_asil()
        self.validation_consistency.update_all_validation_criteria()

    def invalidate_reviews_for_hara(self, name):
        return self.versioning_review.invalidate_reviews_for_hara(name)

    def invalidate_reviews_for_requirement(self, req_id):
        return self.versioning_review.invalidate_reviews_for_requirement(req_id)

    def add_version(self):
        return self.versioning_review.add_version()


    def compare_versions(self):
        return self.versioning_review.compare_versions()


    def merge_review_comments(self):
        return self.versioning_review.merge_review_comments()


    def calculate_diff_nodes(self, old_data):
        return self.review_manager.calculate_diff_nodes(old_data)


    def calculate_diff_between(self, data1, data2):
        return self.review_manager.calculate_diff_between(data1, data2)


    def node_map_from_data(self, top_events):
        return self.structure_tree_operations.node_map_from_data(top_events)


    def set_current_user(self):
        self.user_manager.set_current_user()

    def get_current_user_role(self):
        return self.data_access_queries.get_current_user_role()

    def focus_on_node(self, node):
        return self.nav_input.focus_on_node(node)

    def get_review_targets(self):
        return self.versioning_review.get_review_targets()


def load_user_data() -> tuple[dict, tuple[str, str]]:
    """Load cached users and last user config concurrently."""
    with ThreadPoolExecutor() as executor:
        users_future = executor.submit(load_all_users)
        config_future = executor.submit(load_user_config)
        return users_future.result(), config_future.result()


def main():
    root = tk.Tk()
    # Prevent the main window from being resized so small that
    # widgets and toolbars become unusable.
    root.minsize(1200, 700)
    enable_listbox_hover_highlight(root)
    # Hide the main window while prompting for user info
    root.withdraw()
    users, (last_name, last_email) = load_user_data()
    if users:
        dlg = UserSelectDialog(root, users, last_name)
        if dlg.result:
            name, email = dlg.result
            if name == "New User...":
                info = UserInfoDialog(root, "", "").result
                if info:
                    name, email = info
                    save_user_config(name, email)
            else:
                email = users.get(name, email)
                set_last_user(name)
    else:
        dlg = UserInfoDialog(root, last_name, last_email)
        if dlg.result:
            name, email = dlg.result
            save_user_config(name, email)
    set_current_user(name, email)
    # Create a fresh helper each session:
    global AutoML_Helper
    AutoML_Helper = config_utils.AutoML_Helper = AutoMLHelper()

    # Show and maximize the main window after login
    root.deiconify()
    try:
        root.state("zoomed")
    except tk.TclError:
        try:
            root.attributes("-zoomed", True)
        except tk.TclError:
            pass

    app = AutoMLApp(root)
    root.mainloop()

if __name__ == "__main__":
    main()<|MERGE_RESOLUTION|>--- conflicted
+++ resolved
@@ -1977,126 +1977,11 @@
         return self.structure_tree_operations.is_descendant(node, possible_ancestor)
 
     def add_node_of_type(self, event_type):
-<<<<<<< HEAD
-        self.push_undo_state()
-        diag_mode = getattr(self, "diagram_mode", "FTA")
-        if diag_mode == "PAA":
-            allowed = {"CONFIDENCE LEVEL", "ROBUSTNESS SCORE"}
-            if event_type.upper() not in allowed:
-                messagebox.showwarning(
-                    "Invalid",
-                    "Only Confidence and Robustness nodes are allowed in Prototype Assurance Analysis.",
-                )
-                return
-        else:
-            if diag_mode == "CTA":
-                allowed = {"TRIGGERING CONDITION", "FUNCTIONAL INSUFFICIENCY"}
-            else:
-                allowed = {"GATE", "BASIC EVENT"}
-            if event_type.upper() not in allowed:
-                messagebox.showwarning(
-                    "Invalid",
-                    f"Node type '{event_type}' is not allowed in {diag_mode} diagrams.",
-                )
-                return
-        # If a node is selected, ensure it is a primary instance.
-        if self.selected_node:
-            if not self.selected_node.is_primary_instance:
-                messagebox.showwarning("Invalid Operation",
-                    "Cannot add new elements to a clone node.\nPlease select the original node instead.")
-                return
-            parent_node = self.selected_node
-        else:
-            sel = self.analysis_tree.selection()
-            if sel:
-                try:
-                    node_id = int(self.analysis_tree.item(sel[0], "tags")[0])
-                except (IndexError, ValueError):
-                    messagebox.showwarning("No selection", "Select a parent node from the tree.")
-                    return
-                parent_node = self.find_node_by_id_all(node_id)
-            else:
-                messagebox.showwarning("No selection", "Select a parent node to paste into.")
-                return
-
-        # Prevent adding to base events.
-        if parent_node.node_type.upper() in ["CONFIDENCE LEVEL", "ROBUSTNESS SCORE", "BASIC EVENT"]:
-            messagebox.showwarning("Invalid", "Base events cannot have children.")
-            return
-
-        # Now create the new node.
-        if event_type.upper() == "CONFIDENCE LEVEL":
-            new_node = FaultTreeNode("", "Confidence Level", parent=parent_node)
-            new_node.quant_value = 1
-        elif event_type.upper() == "ROBUSTNESS SCORE":
-            new_node = FaultTreeNode("", "Robustness Score", parent=parent_node)
-            new_node.quant_value = 1
-        elif event_type.upper() == "GATE":
-            new_node = FaultTreeNode("", "GATE", parent=parent_node)
-            new_node.gate_type = "AND"
-        elif event_type.upper() == "BASIC EVENT":
-            new_node = FaultTreeNode("", "Basic Event", parent=parent_node)
-            new_node.failure_prob = 0.0
-        elif event_type.upper() == "TRIGGERING CONDITION":
-            new_node = FaultTreeNode("", "Triggering Condition", parent=parent_node)
-        elif event_type.upper() == "FUNCTIONAL INSUFFICIENCY":
-            new_node = FaultTreeNode("", "Functional Insufficiency", parent=parent_node)
-            new_node.gate_type = "AND"
-        else:
-            new_node = FaultTreeNode("", event_type, parent=parent_node)
-        new_node.x = parent_node.x + 100
-        new_node.y = parent_node.y + 100
-        parent_node.children.append(new_node)
-        new_node.parents.append(parent_node)
-        self.update_views()
-        # Capture the post-addition state so future moves can be undone back
-        # to this initial location.
-        self.push_undo_state()
+        """Delegate creation of a node of ``event_type`` to model helper."""
+        return _add_node_of_type(self, event_type)
 
     def add_basic_event_from_fmea(self):
         FaultTreeNode.add_basic_event_from_fmea(self)
-
-=======
-        """Delegate creation of a node of ``event_type`` to model helper."""
-        return _add_node_of_type(self, event_type)
-
-    def add_basic_event_from_fmea(self):
-        self.push_undo_state()
-        events = list(self.fmea_entries)
-        for doc in self.fmeas:
-            events.extend(doc.get("entries", []))
-        for doc in self.fmedas:
-            events.extend(doc.get("entries", []))
-        if not events:
-            messagebox.showinfo("No Failure Modes", "No FMEA or FMEDA failure modes available.")
-            return
-        dialog = SelectBaseEventDialog(self.root, events)
-        selected = dialog.selected
-        if not selected:
-            return
-        if self.selected_node:
-            parent_node = self.selected_node
-            if not parent_node.is_primary_instance:
-                messagebox.showwarning("Invalid Operation", "Cannot add to a clone node. Select the original.")
-                return
-        else:
-            sel = self.analysis_tree.selection()
-            if not sel:
-                messagebox.showwarning("No selection", "Select a parent node to paste into.")
-                return
-            try:
-                node_id = int(self.analysis_tree.item(sel[0], "tags")[0])
-            except (IndexError, ValueError):
-                messagebox.showwarning("No selection", "Select a parent node from the tree.")
-                return
-            parent_node = self.find_node_by_id_all(node_id)
-        if parent_node.node_type.upper() in ["CONFIDENCE LEVEL", "ROBUSTNESS SCORE", "BASIC EVENT"]:
-            messagebox.showwarning("Invalid", "Base events cannot have children.")
-            return
-        FaultTreeNode.add_basic_event_from_fmea(parent_node, selected)
-        self.update_views()
->>>>>>> ea5282eb
-
 
     def remove_node(self):
         return self.structure_tree_operations.remove_node()
