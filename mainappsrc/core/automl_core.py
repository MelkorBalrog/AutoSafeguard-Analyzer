#!/usr/bin/env python3
# Author: Miguel Marina <karel.capek.robotics@gmail.com>
# SPDX-License-Identifier: GPL-3.0-or-later
#
# Copyright (C) 2025 Capek System Safety & Robotic Solutions
#
# This program is free software: you can redistribute it and/or modify
# it under the terms of the GNU General Public License as published by
# the Free Software Foundation, either version 3 of the License, or
# (at your option) any later version.
#
# This program is distributed in the hope that it will be useful,
# but WITHOUT ANY WARRANTY; without even the implied warranty of
# MERCHANTABILITY or FITNESS FOR A PARTICULAR PURPOSE.  See the
# GNU General Public License for more details.
#
# You should have received a copy of the GNU General Public License
# along with this program.  If not, see <https://www.gnu.org/licenses/>.

import re
import math
import sys
import json
from concurrent.futures import ThreadPoolExecutor
import tkinter as tk
import os, sys
base = os.path.dirname(__file__)
if base not in sys.path:
    sys.path.append(base)
parent = os.path.dirname(base)
if parent not in sys.path:
    sys.path.append(parent)
from typing import Any, Optional
from tkinter import ttk, filedialog, simpledialog, scrolledtext
from gui.dialogs.dialog_utils import askstring_fixed
from gui.controls import messagebox
from gui.utils import logger, add_treeview_scrollbars
from gui.controls.button_utils import enable_listbox_hover_highlight
from gui.utils.tooltip import ToolTip
from gui.styles.style_manager import StyleManager
from gui.toolboxes.review_toolbox import ReviewData, ReviewParticipant, ReviewComment
from functools import partial
# Governance helper class
from mainappsrc.managers.governance_manager import GovernanceManager
from mainappsrc.managers.paa_manager import PrototypeAssuranceManager
from mainappsrc.managers.product_goal_manager import ProductGoalManager
from gui.toolboxes.safety_management_toolbox import SafetyManagementToolbox
from gui.explorers.safety_case_explorer import SafetyCaseExplorer
from gui.windows.gsn_diagram_window import GSN_WINDOWS
from gui.windows.causal_bayesian_network_window import CBN_WINDOWS
from gui.windows.gsn_config_window import GSNElementConfig
from mainappsrc.models.gsn import GSNDiagram, GSNModule
from mainappsrc.managers.gsn_manager import GSNManager
from mainappsrc.models.gsn.nodes import GSNNode, ALLOWED_AWAY_TYPES
from gui.utils.closable_notebook import ClosableNotebook
from gui.controls.mac_button_style import (
    apply_translucid_button_style,
    apply_purplish_button_style,
)
from gui.dialogs.user_select_dialog import UserSelectDialog
from gui.dialogs.decomposition_dialog import DecompositionDialog
from dataclasses import asdict
from pathlib import Path
from .ui_setup import UISetupMixin
from .event_handlers import EventHandlersMixin
from .persistence_wrappers import PersistenceWrappersMixin
from .analysis_utils import AnalysisUtilsMixin
from .service_init_mixin import ServiceInitMixin
from .icon_setup_mixin import IconSetupMixin
from .style_setup_mixin import StyleSetupMixin
from .page_diagram import PageDiagram
from .editors import (
    ItemDefinitionEditorMixin,
    SafetyConceptEditorMixin,
    RequirementsEditorMixin,
)
from analysis.mechanisms import (
    DiagnosticMechanism,
    MechanismLibrary,
    ANNEX_D_MECHANISMS,
    PAS_8800_MECHANISMS,
)
from pathlib import Path
from collections.abc import Mapping
import csv
try:
    from openpyxl import load_workbook
except Exception:  # openpyxl may not be installed
    load_workbook = None
from gui.utils.drawing_helper import FTADrawingHelper, fta_drawing_helper
from mainappsrc.core.event_dispatcher import EventDispatcher
from mainappsrc.core.window_controllers import WindowControllers
from mainappsrc.core.top_event_workflows import Top_Event_Workflows
from mainappsrc.managers.review_manager import ReviewManager
from mainappsrc.managers.drawing_manager import DrawingManager
from .versioning_review import Versioning_Review
from .validation_consistency import Validation_Consistency
from .reporting_export import Reporting_Export
from analysis.user_config import (
    load_user_config,
    save_user_config,
    set_current_user,
    load_all_users,
    set_last_user,
    CURRENT_USER_NAME,
    CURRENT_USER_EMAIL,
)
from analysis.risk_assessment import (
    DERIVED_MATURITY_TABLE,
    ASSURANCE_AGGREGATION_AND,
    AND_DECOMPOSITION_TABLE,
    OR_DECOMPOSITION_TABLE,
    boolify,
    AutoMLHelper,
)
from analysis.models import (
    MissionProfile,
    ReliabilityComponent,
    ReliabilityAnalysis,
    HazopEntry,
    HaraEntry,
    HazopDoc,
    HaraDoc,
    StpaEntry,
    StpaDoc,
    FI2TCDoc,
    TC2FIDoc,
    DamageScenario,
    ThreatScenario,
    AttackPath,
    FunctionThreat,
    ThreatEntry,
    ThreatDoc,
    QUALIFICATIONS,
    COMPONENT_ATTR_TEMPLATES,
    RELIABILITY_MODELS,
    component_fit_map,
    ASIL_LEVEL_OPTIONS,
    ASIL_ORDER,
    ASIL_TARGETS,
    ASIL_TABLE,
    ASIL_DECOMP_SCHEMES,
    calc_asil,
    global_requirements,
    ensure_requirement_defaults,
    REQUIREMENT_TYPE_OPTIONS,
    REQUIREMENT_WORK_PRODUCTS,
    CAL_LEVEL_OPTIONS,
    CybersecurityGoal,
)
from gui.utils.safety_case_table import SafetyCaseTable
from gui.windows.architecture import (
    UseCaseDiagramWindow,
    ActivityDiagramWindow,
    BlockDiagramWindow,
    InternalBlockDiagramWindow,
    ControlFlowDiagramWindow,
    GovernanceDiagramWindow,
    ArchitectureManagerDialog,
    link_requirement_to_object,
    unlink_requirement_from_object,
    link_requirements,
    unlink_requirements,
    ARCH_WINDOWS,
)
from mainappsrc.models.sysml.sysml_repository import SysMLRepository
from analysis.fmeda_utils import compute_fmeda_metrics
from analysis.scenario_description import template_phrases
from mainappsrc.core.app_lifecycle_ui import AppLifecycleUI
from mainappsrc.core.editing_labels_styling import Editing_Labels_Styling
import copy
import tkinter.font as tkFont
import builtins
from mainappsrc.managers.user_manager import UserManager
from mainappsrc.managers.project_manager import ProjectManager
from mainappsrc.ui.project_properties_dialog import ProjectPropertiesDialog
from mainappsrc.managers.sotif_manager import SOTIFManager
from mainappsrc.managers.cyber_manager import CyberSecurityManager
from mainappsrc.managers.cta_manager import ControlTreeManager
from config.automl_constants import (
    dynamic_recommendations,
    WORK_PRODUCT_INFO as BASE_WORK_PRODUCT_INFO,
    WORK_PRODUCT_PARENTS as BASE_WORK_PRODUCT_PARENTS,
    PMHF_TARGETS,
)

builtins.REQUIREMENT_WORK_PRODUCTS = REQUIREMENT_WORK_PRODUCTS
builtins.SafetyCaseTable = SafetyCaseTable
try:
    from PIL import Image, ImageDraw, ImageFont
except ModuleNotFoundError:
    Image = ImageDraw = ImageFont = None
import os
import types
os.environ["GS_EXECUTABLE"] = r"C:\Program Files\gs\gs10.04.0\bin\gswin64c.exe"
import networkx as nx
# Import ReportLab for PDF export.
from reportlab.platypus import Table, TableStyle, SimpleDocTemplate, Paragraph, Spacer, Image as RLImage, PageBreak
from gui.styles.style_editor import StyleEditor
from reportlab.lib.pagesizes import letter
from reportlab.lib.styles import getSampleStyleSheet, ParagraphStyle
from reportlab.lib import colors
from reportlab.platypus import Paragraph, Spacer, Table, TableStyle, PageBreak, SimpleDocTemplate, Image as RLImage
from reportlab.lib.pagesizes import letter, landscape
from reportlab.lib.units import inch
from reportlab.lib import colors
from reportlab.lib.styles import getSampleStyleSheet, ParagraphStyle
from io import BytesIO, StringIO
from email.utils import make_msgid
import html
import datetime
try:
    import PIL.Image as PILImage
except ModuleNotFoundError:
    PILImage = None
try:
    from reportlab.platypus import LongTable
except Exception:  # pragma: no cover - fallback when reportlab missing
    LongTable = None
from email.message import EmailMessage
import smtplib
import socket

styles = getSampleStyleSheet()  # Create the stylesheet.
preformatted_style = ParagraphStyle(name="Preformatted", fontName="Courier", fontSize=10)
if hasattr(styles, "add"):
    styles.add(preformatted_style)
else:  # pragma: no cover - fallback for minimal stubs
    styles["Preformatted"] = preformatted_style

# Characters used to display pass/fail status in metrics labels.
from analysis.constants import CHECK_MARK, CROSS_MARK
from analysis.utils import (
    append_unique_insensitive,
    EXPOSURE_PROBABILITIES,
    CONTROLLABILITY_PROBABILITIES,
    SEVERITY_PROBABILITIES,
    normalize_probability_mapping,
)
from analysis.safety_management import SafetyManagementToolbox, ACTIVE_TOOLBOX
from analysis.causal_bayesian_network import CausalBayesianNetwork, CausalBayesianNetworkDoc
try:  # pragma: no cover - support direct module import
    from .probability_reliability import Probability_Reliability
    from .version import VERSION
except Exception:  # pragma: no cover
    from mainappsrc.core.probability_reliability import Probability_Reliability
    from mainappsrc.version import VERSION
try:  # pragma: no cover
    from .models.fta.fault_tree_node import FaultTreeNode
except Exception:  # pragma: no cover
    import os, sys
    base = os.path.dirname(__file__)
    sys.path.append(base)
    sys.path.append(os.path.dirname(base))
    from models.fta.fault_tree_node import FaultTreeNode

from .structure_tree_operations import Structure_Tree_Operations

from gui.toolboxes import (
    RequirementsExplorerWindow,
    DiagramElementDialog,
    _RequirementRelationDialog,
)


from pathlib import Path
from gui.dialogs.user_info_dialog import UserInfoDialog

from . import config_utils
from .config_utils import _reload_local_config

# Expose configuration helpers and global state
_CONFIG_PATH = config_utils._CONFIG_PATH
GATE_NODE_TYPES = config_utils.GATE_NODE_TYPES
_PATTERN_PATH = config_utils._PATTERN_PATH
_REPORT_TEMPLATE_PATH = config_utils._REPORT_TEMPLATE_PATH
unique_node_id_counter = config_utils.unique_node_id_counter
AutoML_Helper = config_utils.AutoML_Helper
import uuid

##########################################
# Edit Dialog 
##########################################
from gui.dialogs.edit_node_dialog import EditNodeDialog, DecompositionDialog
from gui.dialogs.fmea_row_dialog import FMEARowDialog
from gui.dialogs.req_dialog import ReqDialog
from gui.dialogs.select_base_event_dialog import SelectBaseEventDialog
from .safety_ui import SafetyUIMixin

##########################################
# Main Application (Parent Diagram)
##########################################
class AutoMLApp(
    StyleSetupMixin,
    ServiceInitMixin,
    IconSetupMixin,
    SafetyUIMixin,
    UISetupMixin,
    EventHandlersMixin,
    PersistenceWrappersMixin,
    AnalysisUtilsMixin,
):
    """Main application window for AutoML Analyzer."""

    _instance: Optional["AutoMLApp"] = None

    #: Maximum number of characters displayed for a notebook tab title. Longer
    #: titles are truncated with an ellipsis to avoid giant tabs that overflow
    #: the working area.
    MAX_TAB_TEXT_LENGTH = 20
    GATE_NODE_TYPES = GATE_NODE_TYPES

    @property
    def fmedas(self):
        return self.safety_analysis.fmedas

    @fmedas.setter
    def fmedas(self, value):
        self.safety_analysis.fmedas = value

    #: Maximum characters shown for tool notebook tab titles. Tool tabs use
    #: a fixed width so they remain readable but long names are capped at this
    #: length and truncated with an ellipsis.
    MAX_TOOL_TAB_TEXT_LENGTH = 20

    #: Maximum number of tabs displayed at once in the tools and document
    #: notebooks. Additional tabs can be accessed via the navigation buttons.
    MAX_VISIBLE_TABS = 4

    WORK_PRODUCT_INFO = BASE_WORK_PRODUCT_INFO.copy()
    for _wp in REQUIREMENT_WORK_PRODUCTS:
        WORK_PRODUCT_INFO.setdefault(
            _wp,
            (
                "System Design (Item Definition)",
                "Requirements Editor",
                "show_requirements_editor",
            ),
        )

    # Mapping of work products to their parent menu categories.  When a
    # child work product is enabled its parent menu must also become
    # active so the submenu is reachable.
    WORK_PRODUCT_PARENTS = BASE_WORK_PRODUCT_PARENTS.copy()

    # Ensure all requirement work products activate the top-level Requirements
    # menu.  Each specific requirement specification (e.g. vehicle, functional
    # safety) is treated as a child of the generic "Requirements" category so
    # that declaring any of them on a governance diagram enables the
    # corresponding menu items.
    for _wp in REQUIREMENT_WORK_PRODUCTS:
        WORK_PRODUCT_PARENTS.setdefault(_wp, "Requirements")

    @property
    def window_controllers(self) -> WindowControllers:
        if not hasattr(self, "_window_controllers"):
            self._window_controllers = WindowControllers(self)
        return self._window_controllers

    @property
    def top_event_workflows(self) -> Top_Event_Workflows:
        if not hasattr(self, "_top_event_workflows"):
            self._top_event_workflows = Top_Event_Workflows(self)
        return self._top_event_workflows

    def __getattr__(self, name):  # pragma: no cover - simple delegation
        """Delegate missing attributes to the lifecycle UI helper.

        ``AppLifecycleUI`` now hosts a number of UI-centric helpers that were
        previously methods on :class:`AutoMLApp`.  Existing code (and tests)
        still expect these helpers to be accessible directly from the main
        application instance.  This ``__getattr__`` implementation forwards
        such attribute lookups to ``self.lifecycle_ui`` when the attribute
        exists there, preserving backwards compatibility without replicating
        numerous wrapper methods.
        """

        ui = self.__dict__.get("lifecycle_ui")
        if ui and (
            name in ui.__dict__
            or any(name in cls.__dict__ for cls in ui.__class__.mro())
        ):
            return getattr(ui, name)
        raise AttributeError(f"{type(self).__name__!r} object has no attribute {name!r}")

    def __init__(self, root):
        AutoMLApp._instance = self
        self.root = root
        self.setup_style(root)
        self.lifecycle_ui = AppLifecycleUI(self, root)
        self.labels_styling = Editing_Labels_Styling(self)
        self.top_events = []
        self.cta_events = []
        self.paa_events = []
        self.fta_root_node = None
        self.cta_root_node = None
        self.paa_root_node = None
        self.analysis_tabs = {}
        self.shared_product_goals = {}
        self.product_goal_manager = ProductGoalManager()
        self.selected_node = None
        self.clone_offset_counter = {}
        self._loaded_model_paths = []
        self.root.title("AutoML-Analyzer")
        self.messagebox = messagebox
        self.version = VERSION
        self.zoom = 1.0
        self.rc_dragged = False
        self.diagram_font = tkFont.Font(family="Arial", size=int(8 * self.zoom))
        self.lifecycle_ui._init_nav_button_style()
        self.setup_services()
        self.setup_icons()
        self.clipboard_node = None
        self.diagram_clipboard = None
        self.diagram_clipboard_type = None
        self.active_arch_window = None
        self.cut_mode = False
        self.page_history = []
        self.project_properties = {
            "pdf_report_name": "AutoML-Analyzer PDF Report",
            "pdf_detailed_formulas": True,
            "exposure_probabilities": EXPOSURE_PROBABILITIES.copy(),
            "controllability_probabilities": CONTROLLABILITY_PROBABILITIES.copy(),
            "severity_probabilities": SEVERITY_PROBABILITIES.copy(),
        }
        self.probability_reliability.update_probability_tables(
            self.project_properties["exposure_probabilities"],
            self.project_properties["controllability_probabilities"],
            self.project_properties["severity_probabilities"],
        )
        self.item_definition = {"description": "", "assumptions": ""}
        self.safety_concept = {"functional": "", "technical": "", "cybersecurity": ""}
        self.mission_profiles = []
        self.fmeda_components = []
        self.reliability_analyses = []
        self.reliability_components = []
        self.reliability_total_fit = 0.0
        self.spfm = 0.0
        self.lpfm = 0.0
        self.reliability_dc = 0.0
        # Lists of user-defined faults and malfunctions
        self.faults: list[str] = []
        self.malfunctions: list[str] = []
        self.hazards: list[str] = []
        self.hazard_severity: dict[str, int] = {}
        self.failures: list[str] = []
        self.triggering_conditions: list[str] = []
        self.functional_insufficiencies: list[str] = []
        self.triggering_condition_nodes = []
        self.functional_insufficiency_nodes = []
        self.hazop_docs = []  # list of HazopDoc
        self.hara_docs = []   # list of HaraDoc
        self.stpa_docs = []   # list of StpaDoc
        self.threat_docs = []  # list of ThreatDoc
        self.active_hazop = None
        self.active_hara = None
        self.active_stpa = None
        self.active_threat = None
        self.hazop_entries = []  # backwards compatibility for active doc
        self.hara_entries = []
        self.stpa_entries = []
        self.threat_entries = []
        self.fi2tc_docs = []  # list of FI2TCDoc
        self.tc2fi_docs = []  # list of TC2FIDoc
        self.active_fi2tc = None
        self.active_tc2fi = None
        self.cbn_docs = []  # list of CausalBayesianNetworkDoc
        self.active_cbn = None
        self.cybersecurity_goals: list[CybersecurityGoal] = []
        self.arch_diagrams = []
        self.management_diagrams = []
        self.gsn_modules = []  # top-level GSN modules
        self.gsn_diagrams = []  # diagrams not assigned to a module
        self.gsn_manager = GSNManager(self)
        # Track open diagram tabs to avoid duplicates
        self.diagram_tabs: dict[str, ttk.Frame] = {}
        self.top_events = []
        self.reviews = []
        self.review_data = None
        self.review_window = None
        self.governance_manager = GovernanceManager(self)
        self.safety_mgmt_toolbox = SafetyManagementToolbox()
        self.governance_manager.attach_toolbox(self.safety_mgmt_toolbox)
        self.probability_reliability = Probability_Reliability(self)
        self.current_user = ""
        self.comment_target = None
        self._undo_stack: list[dict] = []
        self._redo_stack: list[dict] = []
        # Track which work products are currently enabled. Menu entries for
        # these products remain disabled until the corresponding governance
        # diagram adds the work product. The mapping stores references to the
        # menu and entry index for each work product so they can be toggled at
        # runtime.
        self.enabled_work_products: set[str] = set()
        self.work_product_menus: dict[str, list[tuple[tk.Menu, int]]] = {}
        self.versions = []
        self.diff_nodes = []
        self.fi2tc_entries = []
        self.tc2fi_entries = []
        self.scenario_libraries = []
        self.odd_libraries = []
        self.odd_elements = []
        self.update_odd_elements()
        # Provide the drawing helper to dialogs that may be opened later
        self.fta_drawing_helper = fta_drawing_helper

        # Tree structure helpers
        self.structure_tree_operations = Structure_Tree_Operations(self)

        self.mechanism_libraries = []
        self.selected_mechanism_libraries = []
        self.load_default_mechanisms()

        self.mechanism_libraries = []
        self.selected_mechanism_libraries = []
        self.load_default_mechanisms()

        self.mechanism_libraries = []
        self.load_default_mechanisms()

        menubar = tk.Menu(root)
        file_menu = tk.Menu(menubar, tearoff=0)
        file_menu.add_command(label="New AutoML Model", command=self.project_manager.new_model, accelerator="Ctrl+N")
        file_menu.add_command(label="Save AutoML Model", command=self.project_manager.save_model, accelerator="Ctrl+S")
        file_menu.add_command(label="Load AutoML Model", command=self.project_manager.load_model, accelerator="Ctrl+O")
        file_menu.add_command(label="Project Properties", command=self.edit_project_properties)
        file_menu.add_command(label="Save PDF Report", command=self.generate_pdf_report)
        file_menu.add_separator()
        file_menu.add_command(label="Exit", command=self.confirm_close)

        edit_menu = tk.Menu(menubar, tearoff=0)
        edit_menu.add_command(label="Undo", command=self.undo, accelerator="Ctrl+Z")
        edit_menu.add_command(label="Redo", command=self.redo, accelerator="Ctrl+Y")
        edit_menu.add_separator()
        edit_menu.add_command(label="Edit Selected", command=self.edit_selected)
        edit_menu.add_command(label="Remove Connection", command=lambda: self.remove_connection(self.selected_node) if self.selected_node else None)
        edit_menu.add_command(label="Delete Node", command=lambda: self.delete_node_and_subtree(self.selected_node) if self.selected_node else None)
        edit_menu.add_command(label="Remove Node", command=self.remove_node)
        edit_menu.add_separator()
        edit_menu.add_command(label="Copy", command=self.copy_node, accelerator="Ctrl+C")
        edit_menu.add_command(label="Cut", command=self.cut_node, accelerator="Ctrl+X")
        edit_menu.add_command(label="Paste", command=self.paste_node, accelerator="Ctrl+V")
        edit_menu.add_separator()
        edit_menu.add_command(label="Edit User Name", command=self.user_manager.edit_user_name, accelerator="Ctrl+U")
        edit_menu.add_command(label="Edit Description", command=self.edit_description, accelerator="Ctrl+D")
        edit_menu.add_command(label="Edit Rationale", command=self.edit_rationale, accelerator="Ctrl+L")
        edit_menu.add_command(label="Edit Value", command=self.edit_value)
        edit_menu.add_command(label="Edit Gate Type", command=self.edit_gate_type, accelerator="Ctrl+G")
        edit_menu.add_command(label="Edit Severity", command=self.edit_severity, accelerator="Ctrl+E")
        edit_menu.add_command(label="Edit Controllability", command=self.edit_controllability)
        edit_menu.add_command(label="Edit Page Flag", command=self.edit_page_flag)
        search_menu = tk.Menu(menubar, tearoff=0)
        search_menu.add_command(
            label="Find...", command=self.open_search_toolbox, accelerator="Ctrl+F"
        )
        process_menu = tk.Menu(menubar, tearoff=0)
        process_menu.add_command(label="Calc Prototype Assurance Level (PAL)", command=self.calculate_overall, accelerator="Ctrl+R")
        process_menu.add_command(label="Calc PMHF", command=self.calculate_pmfh, accelerator="Ctrl+M")
        view_menu = tk.Menu(menubar, tearoff=0)
        view_menu.add_command(label="Zoom In", command=self.zoom_in, accelerator="Ctrl++")
        view_menu.add_command(label="Zoom Out", command=self.zoom_out, accelerator="Ctrl+-")
        view_menu.add_command(label="Style Editor", command=self.open_style_editor)
        view_menu.add_command(
            label="Light Mode",
            command=lambda: self.apply_style('pastel.xml'),
        )
        view_menu.add_command(label="Metrics", command=self.lifecycle_ui.open_metrics_tab)

        requirements_menu = tk.Menu(menubar, tearoff=0)
        requirements_menu.add_command(
            label="Requirements Matrix",
            command=self.show_requirements_matrix,
            state=tk.DISABLED,
        )
        matrix_idx = requirements_menu.index("end")
        requirements_menu.add_command(
            label="Requirements Editor",
            command=self.show_requirements_editor,
            state=tk.DISABLED,
        )
        editor_idx = requirements_menu.index("end")
        requirements_menu.add_command(
            label="Requirements Explorer",
            command=self.show_requirements_explorer,
            state=tk.DISABLED,
        )
        explorer_idx = requirements_menu.index("end")
        for wp in REQUIREMENT_WORK_PRODUCTS:
            self.work_product_menus.setdefault(wp, []).extend(
                [
                    (requirements_menu, matrix_idx),
                    (requirements_menu, editor_idx),
                    (requirements_menu, explorer_idx),
                ]
            )
        requirements_menu.add_command(
            label="Product Goals Matrix", command=self.show_safety_goals_matrix
        )
        requirements_menu.add_command(
            label="Product Goals Editor",
            command=self.show_product_goals_editor,
            state=tk.DISABLED,
        )
        self.work_product_menus.setdefault("Product Goal Specification", []).append(
            (requirements_menu, requirements_menu.index("end"))
        )
        requirements_menu.add_command(
            label="Safety Performance Indicators",
            command=self.show_safety_performance_indicators,
        )
        self.lifecycle_ui._add_lifecycle_requirements_menu(requirements_menu)
        self.phase_req_menu = tk.Menu(requirements_menu, tearoff=0)
        requirements_menu.add_cascade(
            label="Phase Requirements", menu=self.phase_req_menu
        )
        self._refresh_phase_requirements_menu()
        requirements_menu.add_command(
            label="Export Product Goal Requirements",
            command=self.export_product_goal_requirements,
        )
        review_menu = tk.Menu(menubar, tearoff=0)
        review_menu.add_command(label="Start Peer Review", command=self.start_peer_review)
        review_menu.add_command(label="Start Joint Review", command=self.start_joint_review)
        review_menu.add_command(label="Open Review Toolbox", command=self.open_review_toolbox)
        review_menu.add_command(label="Set Current User", command=self.user_manager.set_current_user)
        review_menu.add_command(label="Merge Review Comments", command=self.merge_review_comments)
        review_menu.add_command(label="Compare Versions", command=self.compare_versions)
        architecture_menu = tk.Menu(menubar, tearoff=0)
        architecture_menu.add_command(label="Use Case Diagram", command=self.window_controllers.open_use_case_diagram)
        architecture_menu.add_command(label="Activity Diagram", command=self.window_controllers.open_activity_diagram)
        architecture_menu.add_command(label="Block Diagram", command=self.window_controllers.open_block_diagram)
        architecture_menu.add_command(label="Internal Block Diagram", command=self.window_controllers.open_internal_block_diagram)
        architecture_menu.add_command(label="Control Flow Diagram", command=self.window_controllers.open_control_flow_diagram)
        architecture_menu.add_separator()
        architecture_menu.add_command(
            label="AutoML Explorer",
            command=self.manage_architecture,
            state=tk.DISABLED,
        )
        self.work_product_menus.setdefault("Architecture Diagram", []).append(
            (architecture_menu, architecture_menu.index("end"))
        )
        # --- Risk Assessment Menu ---
        risk_menu = tk.Menu(menubar, tearoff=0)
        risk_menu.add_command(
            label="HAZOP Analysis",
            command=self.open_hazop_window,
            state=tk.DISABLED,
        )
        self.work_product_menus.setdefault("HAZOP", []).append(
            (risk_menu, risk_menu.index("end"))
        )
        risk_menu.add_command(
            label="Risk Assessment",
            command=self.open_risk_assessment_window,
            state=tk.DISABLED,
        )
        self.work_product_menus.setdefault("Risk Assessment", []).append(
            (risk_menu, risk_menu.index("end"))
        )
        risk_menu.add_command(
            label="STPA Analysis",
            command=self.open_stpa_window,
            state=tk.DISABLED,
        )
        self.work_product_menus.setdefault("STPA", []).append(
            (risk_menu, risk_menu.index("end"))
        )
        risk_menu.add_command(
            label="Threat Analysis",
            command=self.open_threat_window,
            state=tk.DISABLED,
        )
        self.work_product_menus.setdefault("Threat Analysis", []).append(
            (risk_menu, risk_menu.index("end"))
        )
        risk_menu.add_command(label="Hazard Explorer", command=self.show_hazard_explorer)
        risk_menu.add_command(label="Hazards Editor", command=self.show_hazard_editor)
        risk_menu.add_command(label="Malfunctions Editor", command=self.show_malfunction_editor)
        risk_menu.add_command(label="Triggering Conditions", command=self.show_triggering_condition_list)
        risk_menu.add_command(label="Functional Insufficiencies", command=self.show_functional_insufficiency_list)
        risk_menu.add_separator()
        risk_menu.add_command(
            label="FI2TC Analysis",
            command=self.open_fi2tc_window,
            state=tk.DISABLED,
        )
        self.work_product_menus.setdefault("FI2TC", []).append(
            (risk_menu, risk_menu.index("end"))
        )
        risk_menu.add_command(
            label="TC2FI Analysis",
            command=self.open_tc2fi_window,
            state=tk.DISABLED,
        )
        self.work_product_menus.setdefault("TC2FI", []).append(
            (risk_menu, risk_menu.index("end"))
        )
                
        # --- Qualitative Analysis Menu ---
        qualitative_menu = tk.Menu(menubar, tearoff=0)
        qualitative_menu.add_command(
            label="FMEA Manager",
            command=self.fmea_service.show_fmea_list,
            state=tk.DISABLED,
        )
        self.work_product_menus.setdefault("FMEA", []).append(
            (qualitative_menu, qualitative_menu.index("end"))
        )

        cta_menu = tk.Menu(qualitative_menu, tearoff=0)
        cta_menu.add_command(label="Add Top Level Event", command=self.cta_manager.create_diagram)
        cta_menu.add_separator()
        cta_menu.add_command(label="Add Triggering Condition", command=lambda: self.add_node_of_type("Triggering Condition"))
        cta_indices = {"add_trigger": cta_menu.index("end")}
        cta_menu.add_command(label="Add Functional Insufficiency", command=lambda: self.add_node_of_type("Functional Insufficiency"))
        cta_indices["add_functional_insufficiency"] = cta_menu.index("end")
        qualitative_menu.add_cascade(label="CTA", menu=cta_menu, state=tk.DISABLED)
        self.work_product_menus.setdefault("CTA", []).append(
            (qualitative_menu, qualitative_menu.index("end"))
        )
        self.cta_manager.register_menu(cta_menu, cta_indices)
        qualitative_menu.add_command(
            label="Fault Prioritization",
            command=self.open_fault_prioritization_window,
        )

        paa_menu = tk.Menu(qualitative_menu, tearoff=0)
        paa_menu.add_command(
            label="Add Top Level Event",
            command=self.paa_manager.create_paa_diagram,
        )
        paa_menu.add_separator()
        paa_menu.add_command(
            label="Add Confidence",
            command=lambda: self.add_node_of_type("Confidence Level"),
            accelerator="Ctrl+Shift+C",
        )
        self._paa_menu_indices = {"add_confidence": paa_menu.index("end")}
        paa_menu.add_command(
            label="Add Robustness",
            command=lambda: self.add_node_of_type("Robustness Score"),
            accelerator="Ctrl+Shift+R",
        )
        self._paa_menu_indices["add_robustness"] = paa_menu.index("end")
        qualitative_menu.add_cascade(
            label="Prototype Assurance Analysis",
            menu=paa_menu,
            state=tk.DISABLED,
        )
        self.work_product_menus.setdefault("Prototype Assurance Analysis", []).append(
            (qualitative_menu, qualitative_menu.index("end"))
        )
        self.paa_menu = paa_menu
        
        # --- Quantitative Analysis Menu ---
        quantitative_menu = tk.Menu(menubar, tearoff=0)
        quantitative_menu.add_command(
            label="Mission Profiles",
            command=self.manage_mission_profiles,
            state=tk.DISABLED,
        )
        self.work_product_menus.setdefault("Mission Profile", []).append(
            (quantitative_menu, quantitative_menu.index("end"))
        )
                
        quantitative_menu.add_separator()
        quantitative_menu.add_command(label="Faults Editor", command=self.show_fault_editor)
        quantitative_menu.add_command(label="Failures Editor", command=self.show_failure_editor)
        quantitative_menu.add_separator()
        
        quantitative_menu.add_command(
            label="Mechanism Libraries", command=self.manage_mechanism_libraries
        )
        quantitative_menu.add_command(
            label="Reliability Analysis",
            command=self.open_reliability_window,
            state=tk.DISABLED,
        )
        self.work_product_menus.setdefault("Reliability Analysis", []).append(
            (quantitative_menu, quantitative_menu.index("end"))
        )
        quantitative_menu.add_command(
            label="Causal Bayesian Network",
            command=self.window_controllers.open_causal_bayesian_network_window,
            state=tk.DISABLED,
        )
        self.work_product_menus.setdefault("Causal Bayesian Network Analysis", []).append(
            (quantitative_menu, quantitative_menu.index("end"))
        )
        quantitative_menu.add_command(
            label="FMEDA Analysis",
            command=self.open_fmeda_window,
            state=tk.DISABLED,
        )
        self.work_product_menus.setdefault("FMEDA", []).append(
            (quantitative_menu, quantitative_menu.index("end"))
        )
        quantitative_menu.add_command(
            label="FMEDA Manager",
            command=self.show_fmeda_list,
            state=tk.DISABLED,
        )
        fta_menu = tk.Menu(quantitative_menu, tearoff=0)
        fta_menu.add_command(label="Add Top Level Event", command=self.create_fta_diagram)
        fta_menu.add_separator()
        fta_menu.add_command(label="Add Gate", command=lambda: self.add_node_of_type("GATE"), accelerator="Ctrl+Shift+G")
        self._fta_menu_indices = {"add_gate": fta_menu.index("end")}
        fta_menu.add_command(label="Add Basic Event", command=lambda: self.add_node_of_type("Basic Event"), accelerator="Ctrl+Shift+B")
        self._fta_menu_indices["add_basic_event"] = fta_menu.index("end")
        fta_menu.add_command(label="Add FMEA/FMEDA Event", command=self.add_basic_event_from_fmea)
        fta_menu.add_command(label="Add Gate from Failure Mode", command=self.add_gate_from_failure_mode)
        self._fta_menu_indices["add_gate_from_failure_mode"] = fta_menu.index("end")
        fta_menu.add_command(label="Add Fault Event", command=self.add_fault_event)
        self._fta_menu_indices["add_fault_event"] = fta_menu.index("end")
        fta_menu.add_separator()
        fta_menu.add_command(label="FTA-FMEA Traceability", command=self.show_traceability_matrix)
        fta_menu.add_command(
            label="FTA Cut Sets",
            command=self.show_cut_sets,
            state=tk.DISABLED,
        )
        fta_menu.add_command(label="Common Cause Toolbox", command=self.show_common_cause_view)
        fta_menu.add_command(label="Cause & Effect Chain", command=self.show_cause_effect_chain)
        self.fta_menu = fta_menu
        quantitative_menu.add_cascade(label="FTA", menu=fta_menu, state=tk.DISABLED)
        self.work_product_menus.setdefault("FTA", []).append(
            (quantitative_menu, quantitative_menu.index("end"))
        )
        
        libs_menu = tk.Menu(menubar, tearoff=0)
        libs_menu.add_command(
            label="Scenario Libraries",
            command=self.manage_scenario_libraries,
            state=tk.DISABLED,
        )
        self.work_product_menus.setdefault("Scenario Library", []).append(
            (libs_menu, libs_menu.index("end"))
        )
        libs_menu.add_command(
            label="ODD Libraries",
            command=self.manage_odd_libraries,
            state=tk.DISABLED,
        )
        self.work_product_menus.setdefault("ODD", []).append(
            (libs_menu, libs_menu.index("end"))
        )

        gsn_menu = tk.Menu(menubar, tearoff=0)
        gsn_menu.add_command(label="GSN Explorer", command=self.gsn_manager.manage_gsn)
        self.work_product_menus.setdefault("GSN Argumentation", []).append(
            (gsn_menu, gsn_menu.index("end"))
        )
        gsn_menu.add_command(
            label="Safety & Security Case Explorer", command=self.manage_safety_cases
        )
        self.work_product_menus.setdefault("Safety & Security Case", []).append(
            (gsn_menu, gsn_menu.index("end"))
        )

        # Add menus to the bar in the desired order
        menubar.add_cascade(label="File", menu=file_menu)
        menubar.add_cascade(label="Edit", menu=edit_menu)
        menubar.add_cascade(label="Search", menu=search_menu)
        menubar.add_cascade(label="View", menu=view_menu)
        menubar.add_cascade(label="Requirements", menu=requirements_menu)
        idx = menubar.index("end")
        self.work_product_menus.setdefault("Requirements", []).append((menubar, idx))
        menubar.entryconfig(idx, state=tk.DISABLED)
        menubar.add_cascade(label="Architecture", menu=architecture_menu)
        idx = menubar.index("end")
        self.work_product_menus.setdefault("Architecture Diagram", []).append((menubar, idx))
        menubar.entryconfig(idx, state=tk.DISABLED)
        menubar.add_cascade(label="Scenario", menu=libs_menu)
        idx = menubar.index("end")
        self.work_product_menus.setdefault("Scenario Library", []).append((menubar, idx))
        self.work_product_menus.setdefault("ODD", []).append((menubar, idx))
        menubar.entryconfig(idx, state=tk.DISABLED)
        menubar.add_cascade(label="Risk Assessment", menu=risk_menu)
        idx = menubar.index("end")
        self.work_product_menus.setdefault("Risk Assessment", []).append((menubar, idx))
        menubar.entryconfig(idx, state=tk.DISABLED)
        menubar.add_cascade(label="Qualitative Analysis", menu=qualitative_menu)
        idx = menubar.index("end")
        self.work_product_menus.setdefault("Qualitative Analysis", []).append((menubar, idx))
        menubar.entryconfig(idx, state=tk.DISABLED)
        menubar.add_cascade(label="Quantitative Analysis", menu=quantitative_menu)
        idx = menubar.index("end")
        self.work_product_menus.setdefault("Quantitative Analysis", []).append((menubar, idx))
        menubar.entryconfig(idx, state=tk.DISABLED)
        menubar.add_cascade(label="GSN", menu=gsn_menu)
        idx = menubar.index("end")
        self.work_product_menus.setdefault("GSN", []).append((menubar, idx))
        menubar.entryconfig(idx, state=tk.DISABLED)
        menubar.add_cascade(label="Process", menu=process_menu)
        idx = menubar.index("end")
        self.work_product_menus.setdefault("Process", []).append((menubar, idx))
        menubar.entryconfig(idx, state=tk.DISABLED)
        menubar.add_cascade(label="Review", menu=review_menu)
        help_menu = tk.Menu(menubar, tearoff=0)
        help_menu.add_command(label="About", command=self.lifecycle_ui.show_about)
        menubar.add_cascade(label="Help", menu=help_menu)

        root.config(menu=menubar)

        # Container to hold the auto-hiding explorer tab and main pane
        self.top_frame = tk.Frame(root)
        self.top_frame.pack(side=tk.TOP, fill=tk.BOTH, expand=True)

        self.main_pane = tk.PanedWindow(self.top_frame, orient=tk.HORIZONTAL)
        self.main_pane.pack(side=tk.RIGHT, fill=tk.BOTH, expand=True)

        # Initialise the log window but keep it hidden by default.
        self.log_frame = logger.init_log_window(root, height=7)
        # Status bar showing lifecycle phase and object metadata
        self.status_frame = ttk.Frame(root)
        self.status_frame.pack(side=tk.BOTTOM, fill=tk.X)
        self.toggle_log_button = ttk.Button(
            root, text="Show Logs", command=self.lifecycle_ui.toggle_logs
        )
        self.toggle_log_button.pack(side=tk.BOTTOM, fill=tk.X)
        logger.set_toggle_button(self.toggle_log_button)
        self.style.configure(
            "Phase.TLabel",
            background="#4a6ea9",
            foreground="white",
            font=("Arial", 10, "bold"),
        )
        self.active_phase_lbl = ttk.Label(
            self.status_frame, text="Active phase: None", style="Phase.TLabel"
        )
        self.active_phase_lbl.pack(side=tk.LEFT, padx=5)
        self.status_meta_vars = {
            "Name": tk.StringVar(value=""),
            "Type": tk.StringVar(value=""),
            "Author": tk.StringVar(value=""),
        }
        for key, var in self.status_meta_vars.items():
            ttk.Label(self.status_frame, text=f"{key}:").pack(
                side=tk.LEFT, padx=(10, 0)
            )
            ttk.Label(self.status_frame, textvariable=var).pack(side=tk.LEFT)

        # Explorer pane with notebook and pin button (hidden by default)
        self.explorer_pane = ttk.Frame(self.main_pane)
        self.explorer_nb = ttk.Notebook(self.explorer_pane)
        self.explorer_nb.pack(fill=tk.BOTH, expand=True)
        self._explorer_width = 300
        self._explorer_auto_hide_id = None
        self._explorer_pinned = False
        self._explorer_pin_btn = ttk.Button(
            self.explorer_pane, text="Pin", command=self.lifecycle_ui.toggle_explorer_pin
        )
        self._explorer_pin_btn.pack(anchor="ne")
        self._explorer_tab = ttk.Label(
            self.top_frame,
            text="F\ni\nl\ne\ns",
            relief="raised",
            cursor="hand2",
        )
        self._explorer_tab.pack(side=tk.LEFT, fill=tk.Y)

        self.analysis_tab = ttk.Frame(self.explorer_nb)
        self.explorer_nb.add(self.analysis_tab, text="File Explorer")

        # --- Analyses Group ---
        self.analysis_group = ttk.LabelFrame(
            self.analysis_tab, text="Analyses & Architecture", style="Toolbox.TLabelframe"
        )
        self.analysis_group.pack(fill=tk.BOTH, expand=True)

        tree_frame = ttk.Frame(self.analysis_group)
        tree_frame.pack(fill=tk.BOTH, expand=True)
        self.analysis_tree = ttk.Treeview(tree_frame)
        vsb = ttk.Scrollbar(tree_frame, orient="vertical", command=self.analysis_tree.yview)
        hsb = ttk.Scrollbar(tree_frame, orient="horizontal", command=self.analysis_tree.xview)
        self.analysis_tree.configure(yscrollcommand=vsb.set, xscrollcommand=hsb.set)
        self.analysis_tree.grid(row=0, column=0, sticky="nsew")
        vsb.grid(row=0, column=1, sticky="ns")
        hsb.grid(row=1, column=0, sticky="ew")
        tree_frame.rowconfigure(0, weight=1)
        tree_frame.columnconfigure(0, weight=1)
        # Maintain backwards compatibility with older code referencing
        # ``self.treeview`` for the main explorer tree.
        self.treeview = self.analysis_tree

        # --- Tools Section ---
        self.tools_group = ttk.LabelFrame(
            self.analysis_tab, text="Tools", style="Toolbox.TLabelframe"
        )
        self.tools_group.pack(fill=tk.BOTH, expand=False, pady=5)
        top = ttk.Frame(self.tools_group)
        top.pack(side=tk.TOP, fill=tk.X)
        ttk.Label(top, text="Lifecycle Phase:").pack(side=tk.LEFT)
        self.lifecycle_var = tk.StringVar(value="")
        self.lifecycle_cb = ttk.Combobox(
            top, textvariable=self.lifecycle_var, state="readonly"
        )
        self.lifecycle_cb.pack(side=tk.LEFT, fill=tk.X, expand=True)

        # Container holding navigation buttons and the tools notebook
        nb_container = ttk.Frame(self.tools_group)
        nb_container.pack(fill=tk.BOTH, expand=True)
        style = ttk.Style()
        apply_translucid_button_style(style)
        # Create a custom notebook style so that a layout is available.  Without a
        # ``TNotebook`` suffix in the style name, ttk cannot find the default
        # layout which led to ``_tkinter.TclError: Layout ToolsNotebook not
        # found`` when instantiating the notebook widget.  The following styles
        # derive from the standard ``TNotebook``/``TNotebook.Tab`` styles and
        # merely customise the tab appearance.
        style.configure(
            "ToolsNotebook.TNotebook",
            padding=0,
            background="#c0d4eb",
            lightcolor="#eaf2fb",
            darkcolor="#5a6d84",
            borderwidth=2,
            relief="raised",
        )
        style.configure(
            "ToolsNotebook.TNotebook.Tab",
            font=("Arial", 10),
            padding=(10, 5),
            width=20,
            background="#b5bdc9",
            foreground="#555555",
            borderwidth=1,
            relief="raised",
        )
        style.map(
            "ToolsNotebook.TNotebook.Tab",
            background=[("selected", "#4a6ea9"), ("!selected", "#b5bdc9")],
            foreground=[("selected", "white"), ("!selected", "#555555")],
        )
        self.tools_left_btn = ttk.Button(
            nb_container, text="<", width=2, command=self.lifecycle_ui._select_prev_tool_tab
        )
        self.tools_right_btn = ttk.Button(
            nb_container, text=">", width=2, command=self.lifecycle_ui._select_next_tool_tab
        )
        self.tools_left_btn.pack(side=tk.LEFT, fill=tk.Y)
        self.tools_right_btn.pack(side=tk.RIGHT, fill=tk.Y)
        self.tools_nb = ttk.Notebook(nb_container, style="ToolsNotebook.TNotebook")
        self.tools_nb.pack(side=tk.LEFT, fill=tk.BOTH, expand=True)

        # Track all tool tabs and which range is currently visible
        self._tool_all_tabs: list[str] = []
        self._tool_tab_offset = 0

        # Properties tab for displaying metadata
        self.prop_frame = ttk.Frame(self.tools_nb)
        self.prop_view = ttk.Treeview(
            self.prop_frame, columns=("field", "value"), show="headings"
        )
        self.prop_view.heading("field", text="Field")
        self.prop_view.heading("value", text="Value")
        # ------------------------------------------------------------------
        # NEVER DELETE OR TOUCH THIS:
        # Keep the field column fixed so the value column can expand to occupy
        # the remaining tab width, making long property values easier to read.
        # ------------------------------------------------------------------
        self.prop_view.column("field", width=120, anchor="w", stretch=False)
        self.prop_view.column("value", width=200, anchor="w", stretch=True)
        add_treeview_scrollbars(self.prop_view, self.prop_frame)
        # Bind resize handlers on the treeview, its container, and the notebook
        # via :class:`EventDispatcher` so the value column always fills the tab
        # width even before any manual resize. DO NOT REMOVE.
        self.root.after(0, self._resize_prop_columns)
        self.tools_nb.add(self.prop_frame, text="Properties")
        tab_id = self.tools_nb.tabs()[-1]
        self._tool_all_tabs.append(tab_id)
        self.lifecycle_ui._update_tool_tab_visibility()
        self._resize_prop_columns()

        # Tooltip helper for tabs (text may be clipped)
        self._tools_tip = ToolTip(self.tools_nb, "", automatic=False)

        self.tool_actions = {
            "Safety & Security Management": self.open_safety_management_toolbox,
            "Safety & Security Management Explorer": self.manage_safety_management,
            "Safety & Security Case Explorer": self.manage_safety_cases,
            "Safety Performance Indicators": self.show_safety_performance_indicators,
            "Fault Prioritization": self.open_fault_prioritization_window,
            "Cause & Effect Diagram": self.show_cause_effect_chain,
            "Diagram Rule Editor": self.open_diagram_rules_toolbox,
            "Requirement Pattern Editor": self.open_requirement_patterns_toolbox,
            "Report Template Manager": self.open_report_template_manager,
        }

        self.tool_categories: dict[str, list[str]] = {
            "Safety & Security Management": [
                "Safety & Security Management",
                "Safety & Security Management Explorer",
                "Safety & Security Case Explorer",
                "Safety Performance Indicators",
            ],
            "Safety Analysis": [
                "Fault Prioritization",
                "Cause & Effect Diagram",
                "Prototype Assurance Analysis",
            ],
            "Configuration": [
                "Diagram Rule Editor",
                "Requirement Pattern Editor",
                "Report Template Manager",
            ],
        }
        self.tool_to_work_product = {}
        for name, info in self.WORK_PRODUCT_INFO.items():
            tool_name = info[1]
            if tool_name:
                self.tool_to_work_product.setdefault(tool_name, set()).add(name)
        self.tool_to_work_product.setdefault(
            "Cause & Effect Diagram", set()
        ).add("FTA")
        self.tool_listboxes: dict[str, tk.Listbox] = {}
        self._tool_tab_titles: dict[str, str] = {}
        for cat, names in self.tool_categories.items():
            self.lifecycle_ui._add_tool_category(cat, names)

        self.pmhf_var = tk.StringVar(value="")
        self.pmhf_label = ttk.Label(self.analysis_tab, textvariable=self.pmhf_var, foreground="blue")
        self.pmhf_label.pack(side=tk.BOTTOM, fill=tk.X, pady=2)

        # Notebook for diagrams and analyses with navigation buttons
        self.doc_frame = ttk.Frame(self.main_pane)
        self.doc_nb = ClosableNotebook(self.doc_frame)
        # Mapping of tab identifiers to their full, untruncated titles.  The
        # displayed text may be shortened to keep tabs a reasonable size but we
        # keep the originals here for features like duplicate detection.
        self._tab_titles: dict[str, str] = {}
        self._doc_all_tabs: list[str] = []
        self._doc_tab_offset = 0
        _orig_select = self.doc_nb.select

        def _wrapped_select(tab_id=None):
            if tab_id is not None:
                self.lifecycle_ui._make_doc_tab_visible(tab_id)
            return _orig_select(tab_id)

        self.doc_nb.select = _wrapped_select
        self._tab_left_btn = ttk.Button(
            self.doc_frame,
            text="<",
            width=2,
            command=self.lifecycle_ui._select_prev_tab,
            style="Nav.TButton",
        )
        self._tab_right_btn = ttk.Button(
            self.doc_frame,
            text=">",
            width=2,
            command=self.lifecycle_ui._select_next_tab,
            style="Nav.TButton",
        )
        self._tab_left_btn.pack(side=tk.LEFT, fill=tk.Y)
        self._tab_right_btn.pack(side=tk.RIGHT, fill=tk.Y)
        self.doc_nb.pack(side=tk.LEFT, fill=tk.BOTH, expand=True)
        self.lifecycle_ui._update_doc_tab_visibility()
        self.main_pane.add(self.doc_frame, stretch="always")
        # Tooltip helper for document tabs
        self._doc_tip = ToolTip(self.doc_nb, "", automatic=False)

        # Centralised event binding
        self.event_dispatcher = EventDispatcher(self)
        self.event_dispatcher.register_keyboard_shortcuts()
        self.event_dispatcher.register_tab_events()

        # Do not open the FTA tab by default so the application starts with no
        # documents visible. The tab and the initial top event will be created
        # on demand when the user opens an FTA related view or adds a top level
        # event.  This avoids the spurious "Node 1" appearing at startup.
        # Initialize the canvas related attributes so tab-close callbacks work
        # before the FTA tab has ever been created.
        self.analysis_tabs = {}
        self.canvas_tab = None
        self.canvas_frame = None
        self.canvas = None
        self.hbar = None
        self.vbar = None
        self.page_diagram = None
        self.root_node = None
        self.top_events = []
        self.fmea_entries = []
        self.fmea_service = self.safety_analysis
        self.selected_node = None
        self.dragging_node = None
        self.drag_offset_x = 0
        self.drag_offset_y = 0
        self.grid_size = 20
        self.update_views()
        # Track the last saved state so we can prompt on exit
        self.last_saved_state = json.dumps(self.export_model_data(), sort_keys=True)
        root.protocol("WM_DELETE_WINDOW", self.confirm_close)
        self.use_case_windows = []
        self.activity_windows = []
        self.block_windows = []
        self.ibd_windows = []

    # ------------------------------------------------------------------
    # UI lifecycle helper wrappers
    # ------------------------------------------------------------------
    def show_properties(self, *args, **kwargs):
        return self.lifecycle_ui.show_properties(*args, **kwargs)

    def _add_tool_category(self, *args, **kwargs):
        return self.lifecycle_ui._add_tool_category(*args, **kwargs)

    def _add_lifecycle_requirements_menu(self, *args, **kwargs):
        return self.lifecycle_ui._add_lifecycle_requirements_menu(*args, **kwargs)

    def _init_nav_button_style(self, *args, **kwargs):
        return self.lifecycle_ui._init_nav_button_style(*args, **kwargs)

    def _limit_explorer_size(self, *args, **kwargs):
        return self.lifecycle_ui._limit_explorer_size(*args, **kwargs)

    def _animate_explorer_show(self, *args, **kwargs):
        return self.lifecycle_ui._animate_explorer_show(*args, **kwargs)

    def _animate_explorer_hide(self, *args, **kwargs):
        return self.lifecycle_ui._animate_explorer_hide(*args, **kwargs)

    def _schedule_explorer_hide(self, *args, **kwargs):
        return self.lifecycle_ui._schedule_explorer_hide(*args, **kwargs)

    def _cancel_explorer_hide(self, *args, **kwargs):
        return self.lifecycle_ui._cancel_explorer_hide(*args, **kwargs)

    def show_explorer(self, *args, **kwargs):
        return self.lifecycle_ui.show_explorer(*args, **kwargs)

    def hide_explorer(self, *args, **kwargs):
        return self.lifecycle_ui.hide_explorer(*args, **kwargs)

    def toggle_explorer_pin(self, *args, **kwargs):
        return self.lifecycle_ui.toggle_explorer_pin(*args, **kwargs)

    def toggle_logs(self, *args, **kwargs):
        return self.lifecycle_ui.toggle_logs(*args, **kwargs)

    def open_metrics_tab(self, *args, **kwargs):
        return self.lifecycle_ui.open_metrics_tab(*args, **kwargs)

    def open_management_window(self, *args, **kwargs):
        return self.open_windows_features.open_management_window(*args, **kwargs)

    def _register_close(self, *args, **kwargs):
        return self.lifecycle_ui._register_close(*args, **kwargs)

    def _reregister_document(self, *args, **kwargs):
        return self.lifecycle_ui._reregister_document(*args, **kwargs)

    def touch_doc(self, *args, **kwargs):
        return self.lifecycle_ui.touch_doc(*args, **kwargs)

    def show_about(self, *args, **kwargs):
        return self.lifecycle_ui.show_about(*args, **kwargs)

    def _window_has_focus(self, *args, **kwargs):
        return self.lifecycle_ui._window_has_focus(*args, **kwargs)

    def _window_in_selected_tab(self, *args, **kwargs):
        return self.lifecycle_ui._window_in_selected_tab(*args, **kwargs)

    def _on_tab_change(self, *args, **kwargs):
        return self.lifecycle_ui._on_tab_change(*args, **kwargs)

    def _on_tab_close(self, *args, **kwargs):
        return self.lifecycle_ui._on_tab_close(*args, **kwargs)

    def _on_doc_tab_motion(self, *args, **kwargs):
        return self.lifecycle_ui._on_doc_tab_motion(*args, **kwargs)

    def _on_tool_tab_motion(self, *args, **kwargs):
        return self.lifecycle_ui._on_tool_tab_motion(*args, **kwargs)

    def _make_doc_tab_visible(self, *args, **kwargs):
        return self.lifecycle_ui._make_doc_tab_visible(*args, **kwargs)

    def _update_doc_tab_visibility(self, *args, **kwargs):
        return self.lifecycle_ui._update_doc_tab_visibility(*args, **kwargs)

    def _update_tool_tab_visibility(self, *args, **kwargs):
        return self.lifecycle_ui._update_tool_tab_visibility(*args, **kwargs)

    def _truncate_tab_title(self, *args, **kwargs):
        return self.lifecycle_ui._truncate_tab_title(*args, **kwargs)

    def _select_next_tab(self, *args, **kwargs):
        return self.lifecycle_ui._select_next_tab(*args, **kwargs)

    def _select_prev_tab(self, *args, **kwargs):
        return self.lifecycle_ui._select_prev_tab(*args, **kwargs)

    def _select_next_tool_tab(self, *args, **kwargs):
        return self.lifecycle_ui._select_next_tool_tab(*args, **kwargs)

    def _select_prev_tool_tab(self, *args, **kwargs):
        return self.lifecycle_ui._select_prev_tool_tab(*args, **kwargs)

    def _new_tab(self, *args, **kwargs):
        return self.lifecycle_ui._new_tab(*args, **kwargs)

    # ------------------------------------------------------------------
    # Label editing and styling helper wrappers
    # ------------------------------------------------------------------
    def edit_controllability(self, *args, **kwargs):
        return self.labels_styling.edit_controllability(*args, **kwargs)

    def edit_description(self, *args, **kwargs):
        return self.labels_styling.edit_description(*args, **kwargs)

    def edit_gate_type(self, *args, **kwargs):
        return self.labels_styling.edit_gate_type(*args, **kwargs)

    def edit_page_flag(self, *args, **kwargs):
        return self.labels_styling.edit_page_flag(*args, **kwargs)

    def edit_rationale(self, *args, **kwargs):
        return self.labels_styling.edit_rationale(*args, **kwargs)

    def edit_selected(self, *args, **kwargs):
        return self.labels_styling.edit_selected(*args, **kwargs)

    def edit_user_name(self, *args, **kwargs):
        return self.labels_styling.edit_user_name(*args, **kwargs)

    def edit_value(self, *args, **kwargs):
        return self.labels_styling.edit_value(*args, **kwargs)

    def rename_failure(self, *args, **kwargs):
        return self.labels_styling.rename_failure(*args, **kwargs)

    def rename_fault(self, *args, **kwargs):
        return self.labels_styling.rename_fault(*args, **kwargs)

    def rename_functional_insufficiency(self, *args, **kwargs):
        return self.labels_styling.rename_functional_insufficiency(*args, **kwargs)

    def rename_hazard(self, *args, **kwargs):
        return self.labels_styling.rename_hazard(*args, **kwargs)

    def rename_malfunction(self, *args, **kwargs):
        return self.labels_styling.rename_malfunction(*args, **kwargs)

    def rename_selected_tree_item(self, *args, **kwargs):
        return self.labels_styling.rename_selected_tree_item(*args, **kwargs)

    def rename_triggering_condition(self, *args, **kwargs):
        return self.labels_styling.rename_triggering_condition(*args, **kwargs)

    def apply_style(self, *args, **kwargs):
        return self.labels_styling.apply_style(*args, **kwargs)

    def format_failure_mode_label(self, *args, **kwargs):
        return self.labels_styling.format_failure_mode_label(*args, **kwargs)

    def _resize_prop_columns(self, *args, **kwargs):
        return self.labels_styling._resize_prop_columns(*args, **kwargs)

    def _spi_label(self, *args, **kwargs):
        return self.labels_styling._spi_label(*args, **kwargs)

    def _product_goal_name(self, *args, **kwargs):
        return self.labels_styling._product_goal_name(*args, **kwargs)

    def _create_icon(self, *args, **kwargs):
        return self.labels_styling._create_icon(*args, **kwargs)

    @property
    def fmeas(self):
        return self.safety_analysis.fmeas

    @fmeas.setter
    def fmeas(self, value):
        self.safety_analysis.fmeas = value

    def show_fmea_list(self):
        """Delegate to the safety analysis facade to display FMEA manager."""
        self.safety_analysis.show_fmea_list()

    def show_fmea_table(self, fmea=None, fmeda=False):
        """Delegate to safety analysis for rendering FMEA/FMeda tables."""
        return self.safety_analysis.show_fmea_table(fmea, fmeda)

    def show_fmeda_list(self):
        """Open the FMEDA document manager via the facade."""
        self.safety_analysis.show_fmeda_list()

        # --- Requirement Traceability Helpers used by reviews and matrix view ---
    def get_requirement_allocation_names(self, req_id):
        return self.requirements_manager.get_requirement_allocation_names(req_id)

    def get_requirement_goal_names(self, req_id):
        return self.requirements_manager.get_requirement_goal_names(req_id)

    def format_requirement(self, req, include_id=True):
        """Return a formatted requirement string without empty ASIL/CAL fields."""
        return self.requirements_manager.format_requirement(req, include_id)

    def format_requirement_with_trace(self, req):
        return self.requirements_manager.format_requirement_with_trace(req)

    def build_requirement_diff_html(self, review):
        return self.reporting_export.build_requirement_diff_html(review)

    def generate_recommendations_for_top_event(self, node):
        return self.safety_analysis.generate_recommendations_for_top_event(node)

    def back_all_pages(self):
        return self.nav_input.back_all_pages()

    def move_top_event_up(self):
        return self.safety_analysis.move_top_event_up()

    def move_top_event_down(self):
        return self.safety_analysis.move_top_event_down()

    def get_top_level_nodes(self):
        return self.data_access_queries.get_top_level_nodes()

    def get_all_nodes_no_filter(self, node):
        return self.structure_tree_operations.get_all_nodes_no_filter(node)

    def derive_requirements_for_event(self, event):
        return self.safety_analysis.derive_requirements_for_event(event)

    def get_combined_safety_requirements(self, node):
        return self.fta_app.get_combined_safety_requirements(self, node)

    def get_top_event(self, node):
        return self.safety_analysis.get_top_event(node)

    def aggregate_safety_requirements(self, node, all_nodes):
        return self.fta_app.aggregate_safety_requirements(self, node, all_nodes)

    def generate_top_event_summary(self, top_event):
        return self.safety_analysis.generate_top_event_summary(top_event)

    def get_all_nodes(self, node=None):
        return self.structure_tree_operations.get_all_nodes(node)

    def get_all_nodes_table(self, root_node):
        return self.structure_tree_operations.get_all_nodes_table(root_node)

    def get_all_nodes_in_model(self):
        return self.structure_tree_operations.get_all_nodes_in_model()

    def get_all_basic_events(self):
        return self.safety_analysis.get_all_basic_events()

    def get_all_gates(self):
        return self.safety_analysis.get_all_gates()

    def metric_to_text(self, metric_type, value):
        return self.probability_reliability.metric_to_text(metric_type, value)

    def assurance_level_text(self, level):
        return self.probability_reliability.assurance_level_text(level)

    def calculate_cut_sets(self, node):
        return self.safety_analysis.calculate_cut_sets(node)

    def build_hierarchical_argumentation(self, node, indent=0):
        return self.fta_app.build_hierarchical_argumentation(self, node, indent)

    def build_hierarchical_argumentation_common(self, node, indent=0, described=None):
        return self.fta_app.build_hierarchical_argumentation_common(self, node, indent, described)

    def build_page_argumentation(self, page_node):
        return self.fta_app.build_page_argumentation(self, page_node)

    def build_unified_recommendation_table(self):
        return self.reporting_export.build_unified_recommendation_table()

    def build_dynamic_recommendations_table(self):
        return self.reporting_export.build_dynamic_recommendations_table()

    def build_base_events_table_html(self):
        return self.reporting_export.build_base_events_table_html()

    def get_extra_recommendations_list(self, description, level):
        return self.data_access_queries.get_extra_recommendations_list(description, level)

    def get_extra_recommendations_from_level(self, description, level):
        return self.data_access_queries.get_extra_recommendations_from_level(description, level)

    def get_recommendation_from_description(self, description, level):
        return self.data_access_queries.get_recommendation_from_description(description, level)

    def build_argumentation(self, node):
        return self.fta_app.build_argumentation(self, node)

    def auto_create_argumentation(self, node, suppress_top_event_recommendations=False):
        return self.fta_app.auto_create_argumentation(self, node, suppress_top_event_recommendations)

    def analyze_common_causes(self, node):
        return self.probability_reliability.analyze_common_causes(node)

    def build_text_report(self, node, indent=0):
        return self.reporting_export.build_text_report(node, indent)

    def all_children_are_base_events(self, node):
        return self.safety_analysis.all_children_are_base_events(node)

    def build_simplified_fta_model(self, top_event):
        return self.safety_analysis.build_simplified_fta_model(top_event)

    @staticmethod
    def auto_generate_fta_diagram(fta_model, output_path):
        return FTASubApp.auto_generate_fta_diagram(fta_model, output_path)
        
    def find_node_by_id_all(self, unique_id):
        return self.structure_tree_operations.find_node_by_id_all(unique_id)

    def get_hazop_by_name(self, name):
        return self.safety_analysis.get_hazop_by_name(name)

    def get_hara_by_name(self, name):
        return self.safety_analysis.get_hara_by_name(name)

    def update_hara_statuses(self):
        return self.safety_analysis.update_hara_statuses()

    def update_fta_statuses(self):
        return self.safety_analysis.update_fta_statuses()

    def get_safety_goal_asil(self, sg_name):
        return self.safety_analysis.get_safety_goal_asil(sg_name)

    def get_hara_goal_asil(self, sg_name):
        return self.safety_analysis.get_hara_goal_asil(sg_name)

    def get_cyber_goal_cal(self, goal_id):
        return self.safety_analysis.get_cyber_goal_cal(goal_id)

    def get_top_event_safety_goals(self, node):
        return self.safety_analysis.get_top_event_safety_goals(node)

    def get_safety_goals_for_malfunctions(self, malfunctions: list[str]) -> list[str]:
        return self.safety_analysis.get_safety_goals_for_malfunctions(malfunctions)

    def is_malfunction_used(self, name: str) -> bool:
        return self.safety_analysis.is_malfunction_used(name)

    def add_malfunction(self, name: str) -> None:
        return self.safety_analysis.add_malfunction(name)

    def add_fault(self, name: str) -> None:
        return self.safety_analysis.add_fault(name)

    def add_failure(self, name: str) -> None:
        return self.safety_analysis.add_failure(name)

    def add_hazard(self, name: str, severity: int | str = 1) -> None:
        return self.safety_analysis.add_hazard(name, severity)

    def add_triggering_condition(self, name: str) -> None:
        return self.safety_analysis.add_triggering_condition(name)

    def delete_triggering_condition(self, name: str) -> None:
        return self.safety_analysis.delete_triggering_condition(name)

    def add_functional_insufficiency(self, name: str) -> None:
        return self.safety_analysis.add_functional_insufficiency(name)

    def delete_functional_insufficiency(self, name: str) -> None:
        return self.safety_analysis.delete_functional_insufficiency(name)


    def _update_shared_product_goals(self):
        events = self.top_events + getattr(self, "cta_events", []) + getattr(self, "paa_events", [])
        self.shared_product_goals = self.product_goal_manager.update_shared_product_goals(
            events, getattr(self, "shared_product_goals", {})
        )


    def update_hazard_severity(self, hazard: str, severity: int | str) -> None:
        return self.safety_analysis.update_hazard_severity(hazard, severity)


    def calculate_fmeda_metrics(self, events):
        """Delegate FMEDA metric calculation to the safety analysis facade."""
        return self.safety_analysis.calculate_fmeda_metrics(events)

    def compute_fmeda_metrics(self, events):
        """Delegate detailed FMEDA metric computation to the facade."""
        return self.safety_analysis.compute_fmeda_metrics(events)

    def sync_hara_to_safety_goals(self):
        """Synchronise HARA results with safety goals via the risk sub-app."""
        return self.risk_app.sync_hara_to_safety_goals(self)

    def sync_cyber_risk_to_goals(self):
        return self.probability_reliability.sync_cyber_risk_to_goals()


    def add_top_level_event(self):
        return self.safety_analysis.add_top_level_event()

<<<<<<< HEAD
    def _build_probability_frame(self, parent, title: str, levels: range, values: dict, row: int, dialog_font):
        return self.probability_reliability._build_probability_frame(parent, title, levels, values, row, dialog_font)

    def _apply_project_properties(
        self,
        name: str,
        detailed: bool,
        exp_vars: dict,
        ctrl_vars: dict,
        sev_vars: dict,
        freeze: bool,
    ) -> None:
        """Persist project properties and delegate updates to services."""
        self.project_properties["pdf_report_name"] = name
        self.project_properties["pdf_detailed_formulas"] = detailed
        self.project_properties["exposure_probabilities"] = {
            lvl: float(var.get() or 0.0) for lvl, var in exp_vars.items()
        }
        self.project_properties["controllability_probabilities"] = {
            lvl: float(var.get() or 0.0) for lvl, var in ctrl_vars.items()
        }
        self.project_properties["severity_probabilities"] = {
            lvl: float(var.get() or 0.0) for lvl, var in sev_vars.items()
        }
        self.probability_reliability.update_probability_tables(
            self.project_properties["exposure_probabilities"],
            self.project_properties["controllability_probabilities"],
            self.project_properties["severity_probabilities"],
        )
        self.governance_manager.freeze_governance_diagrams(freeze)

    def edit_project_properties(self):
        prop_win = tk.Toplevel(self.root)
        prop_win.title("Project Properties")
        prop_win.resizable(False, False)
        dialog_font = tkFont.Font(family="Arial", size=10)

        ttk.Label(prop_win, text="PDF Report Name:", font=dialog_font).grid(
            row=0, column=0, padx=10, pady=10, sticky="w"
        )
        pdf_entry = ttk.Entry(prop_win, width=40, font=dialog_font)
        pdf_entry.insert(0, self.project_properties.get("pdf_report_name", "AutoML-Analyzer PDF Report"))
        pdf_entry.grid(row=0, column=1, padx=10, pady=10)

        # Checkbox to choose between detailed formulas or score results only.
        var_detailed = tk.BooleanVar(
            value=self.project_properties.get("pdf_detailed_formulas", True)
        )
        chk = ttk.Checkbutton(
            prop_win,
            text="Show Detailed Formulas in PDF Report",
            variable=var_detailed,
        )
        chk.grid(row=1, column=0, columnspan=2, padx=10, pady=5, sticky="w")

        smt = getattr(self, "safety_mgmt_toolbox", None)
        all_frozen = False
        if smt:
            diagrams = smt.list_diagrams()
            all_frozen = diagrams and all(smt.diagram_frozen(d) for d in diagrams)
        var_freeze = tk.BooleanVar(
            value=self.project_properties.get("freeze_governance_diagrams", bool(all_frozen))
        )
        ttk.Checkbutton(
            prop_win,
            text="Freeze Governance Diagrams",
            variable=var_freeze,
        ).grid(row=2, column=0, columnspan=2, padx=10, pady=5, sticky="w")

        exp_vars = self._build_probability_frame(
            prop_win,
            "Exposure Probabilities P(E|HB)",
            range(1, 5),
            self.project_properties.get("exposure_probabilities", {}),
            3,
            dialog_font,
        )
        ctrl_vars = self._build_probability_frame(
            prop_win,
            "Controllability Probabilities P(C|E)",
            range(1, 4),
            self.project_properties.get("controllability_probabilities", {}),
            4,
            dialog_font,
        )
        sev_vars = self._build_probability_frame(
            prop_win,
            "Severity Probabilities P(S|C)",
            range(1, 4),
            self.project_properties.get("severity_probabilities", {}),
            5,
            dialog_font,
        )

        def save_props() -> None:
            new_name = pdf_entry.get().strip()
            if not new_name:
                messagebox.showwarning(
                    "Project Properties", "PDF Report Name cannot be empty."
                )
                return

            self.project_properties["freeze_governance_diagrams"] = var_freeze.get()
            self._apply_project_properties(
                new_name,
                var_detailed.get(),
                exp_vars,
                ctrl_vars,
                sev_vars,
                var_freeze.get(),
            )
            messagebox.showinfo(
                "Project Properties", "Project properties updated."
            )
            prop_win.destroy()

        ttk.Button(prop_win, text="Save", command=save_props, width=10).grid(
            row=6, column=0, columnspan=2, pady=10
        )
        prop_win.update_idletasks()
        prop_win.minsize(prop_win.winfo_width(), prop_win.winfo_height())
        prop_win.transient(self.root)
        prop_win.grab_set()
        self.root.wait_window(prop_win)
=======
    def edit_project_properties(self) -> None:
        """Open the project properties dialog."""
        ProjectPropertiesDialog(self).show()
>>>>>>> e35ad598

    def create_diagram_image(self):  # pragma: no cover - delegation
        return self.diagram_renderer.create_diagram_image()

    def get_page_nodes(self, node):
        return self.data_access_queries.get_page_nodes(node)

    def capture_page_diagram(self, page_node):  # pragma: no cover - delegation
        return self.diagram_renderer.capture_page_diagram(page_node)

    def capture_event_diagram(self, *args, **kwargs):  # pragma: no cover - delegation
        return self.diagram_renderer.capture_event_diagram(*args, **kwargs)

    def capture_gsn_diagram(self, diagram):
        return self.diagram_renderer.capture_gsn_diagram(diagram)

    def capture_sysml_diagram(self, diagram):
        return self.diagram_renderer.capture_sysml_diagram(diagram)

    def capture_cbn_diagram(self, doc):
        return self.diagram_renderer.capture_cbn_diagram(doc)
    
    def draw_subtree_with_filter(self, canvas, root_event, visible_nodes):
        return self.diagram_renderer.draw_subtree_with_filter(canvas, root_event, visible_nodes)

    def draw_subtree(self, canvas, root_event):
        return self.diagram_renderer.draw_subtree(canvas, root_event)

    def draw_connections_subtree(self, canvas, node, drawn_ids):
        return self.diagram_renderer.draw_connections_subtree(canvas, node, drawn_ids)

    def draw_node_on_canvas_pdf(self, canvas, node):
        return self.diagram_renderer.draw_node_on_canvas_pdf(canvas, node)

    def rename_selected_tree_item(self):
        self.tree_app.rename_selected_tree_item(self)

    def save_diagram_png(self):  # pragma: no cover - delegation
        return self.diagram_renderer.save_diagram_png()

    def on_treeview_click(self, event):
        return self.nav_input.on_treeview_click(event)

    def on_analysis_tree_double_click(self, event):
        return self.nav_input.on_analysis_tree_double_click(event)

    def on_analysis_tree_right_click(self, event):
        return self.nav_input.on_analysis_tree_right_click(event)

    def on_analysis_tree_select(self, _event):
        return self.nav_input.on_analysis_tree_select(_event)

    def on_tool_list_double_click(self, event):
        return self.nav_input.on_tool_list_double_click(event)

    def _on_toolbox_change(self) -> None:
        self.governance_manager._on_toolbox_change()

    def apply_governance_rules(self) -> None:
        """Apply governance rules and refresh related UI elements."""
        self.governance_manager.apply_governance_rules()

    def refresh_tool_enablement(self) -> None:
        self.governance_manager.refresh_tool_enablement()

    def update_lifecycle_cb(self) -> None:
        self.governance_manager.update_lifecycle_cb()

    def _export_toolbox_dict(self) -> dict:
        toolbox = getattr(self, "safety_mgmt_toolbox", None)
        if toolbox is None:
            toolbox = SafetyManagementToolbox()
            self.governance_manager.attach_toolbox(toolbox)
            self.safety_mgmt_toolbox = toolbox
        return toolbox.to_dict()

    def on_lifecycle_selected(self, _event=None) -> None:
        phase = self.lifecycle_var.get()
        if hasattr(self, "active_phase_lbl"):
            self.active_phase_lbl.config(
                text=f"Active phase: {phase or 'None'}"
            )
        if not phase:
            self.governance_manager.set_active_module(None)
        else:
            self.governance_manager.set_active_module(phase)
        self.update_views()
        if hasattr(self, "refresh_tool_enablement"):
            try:
                self.refresh_tool_enablement()
            except Exception:
                pass
        for name in (
            "_hazop_window",
            "_risk_window",
            "_stpa_window",
            "_threat_window",
            "_fi2tc_window",
            "_tc2fi_window",
        ):
            win = getattr(self, name, None)
            if win and getattr(win, "refresh_docs", None) and win.winfo_exists():
                win.refresh_docs()

        def _refresh_children(widget):
            if hasattr(widget, "refresh_from_repository"):
                widget.refresh_from_repository()
            for ch in getattr(widget, "winfo_children", lambda: [])():
                _refresh_children(ch)

        for tab in getattr(self, "diagram_tabs", {}).values():
            _refresh_children(tab)


    def enable_process_area(self, area: str) -> None:  # pragma: no cover - delegation
        return self.validation_consistency.enable_process_area(area)

    def enable_work_product(self, name: str, *, refresh: bool = True) -> None:  # pragma: no cover - delegation
        return self.validation_consistency.enable_work_product(name, refresh=refresh)

    def can_remove_work_product(self, name: str) -> bool:  # pragma: no cover - delegation
        return self.validation_consistency.can_remove_work_product(name)

    def disable_work_product(self, name: str, *, force: bool = False, refresh: bool = True) -> bool:  # pragma: no cover - delegation
        return self.validation_consistency.disable_work_product(name, force=force, refresh=refresh)

    def open_work_product(self, name: str) -> None:
        """Open a diagram or analysis work product within the application."""
        wp = next(
            (wp for wp, info in self.WORK_PRODUCT_INFO.items() if info[1] == name or wp == name),
            None,
        )
        global_enabled = getattr(self, "enabled_work_products", set())
        smt = getattr(self, "safety_mgmt_toolbox", None)
        if smt and getattr(smt, "work_products", None):
            phase_enabled = smt.enabled_products()
        else:
            phase_enabled = global_enabled
        if wp and wp not in (global_enabled & phase_enabled):
            return
        action = self.tool_actions.get(name)
        if callable(action):
            action()
            return

        for diag in self.arch_diagrams:
            if getattr(diag, "name", "") == name or getattr(diag, "diag_id", "") == name:
                self.window_controllers.open_arch_window(diag.diag_id)
                return

        for idx, diag in enumerate(self.management_diagrams):
            if getattr(diag, "name", "") == name or getattr(diag, "diag_id", "") == name:
                self.open_windows_features.open_management_window(idx)
                return

        for diag in getattr(self, "all_gsn_diagrams", []):
            if getattr(diag.root, "user_name", "") == name or getattr(diag, "diag_id", "") == name:
                self.window_controllers.open_gsn_diagram(diag)
                return


    # ----------------------------------------------------------------------
    # NEVER DELETE OR TOUCH THIS: helper keeps the value column synced with
    # the Properties tab width. Removing this breaks property display.
    # ----------------------------------------------------------------------


    def on_ctrl_mousewheel(self, event):
        return self.nav_input.on_ctrl_mousewheel(event)

    def new_model(self):
        self.project_manager.new_model()

    def compute_occurrence_counts(self):
        counts = {}
        visited = set()

        if self.root_node is None:
            return counts

        def rec(node):
            if node.unique_id in visited:
                counts[node.unique_id] += 1
            else:
                visited.add(node.unique_id)
                counts[node.unique_id] = 1
            for child in node.children:
                rec(child)

        rec(self.root_node)
        return counts

    def get_node_fill_color(self, node, mode: str | None = None):
        """Return the fill color for *node* based on analysis mode.

        Parameters
        ----------
        node: FaultTreeNode | None
            Unused but kept for API compatibility.
        mode: str | None
            Explicit diagram mode to use.  Falls back to the currently
            focused canvas' ``diagram_mode`` when ``None``.
        """

        diagram_mode = mode or getattr(getattr(self, "canvas", None), "diagram_mode", "FTA")
        if diagram_mode == "CTA":
            return "#EE82EE"
        if diagram_mode == "PAA":
            return "#40E0D0"
        return "#FAD7A0"

    def on_right_mouse_press(self, event):
        return self.nav_input.on_right_mouse_press(event)

    def on_right_mouse_drag(self, event):
        return self.nav_input.on_right_mouse_drag(event)

    def on_right_mouse_release(self, event):
        return self.nav_input.on_right_mouse_release(event)

    def show_context_menu(self, event):
        return self.nav_input.show_context_menu(event)

    def on_canvas_click(self, event):
        return self.nav_input.on_canvas_click(event)

    def on_canvas_double_click(self, event):
        return self.nav_input.on_canvas_double_click(event)

    def on_canvas_drag(self, event):
        return self.nav_input.on_canvas_drag(event)

    def on_canvas_release(self, event):
        return self.nav_input.on_canvas_release(event)

    def move_subtree(self, node, dx, dy):
        return self.structure_tree_operations.move_subtree(node, dx, dy)

    def zoom_in(self):  # pragma: no cover - delegation
        return self.diagram_renderer.zoom_in()

    def zoom_out(self):  # pragma: no cover - delegation
        return self.diagram_renderer.zoom_out()


    # ------------------------------------------------------------------
    # Explorer panel show/hide helpers

    def auto_arrange(self):
        if self.root_node is None:
            return
        horizontal_gap = 150
        vertical_gap = 100
        next_y = [100]
        def layout(node, depth):
            node.x = depth * horizontal_gap + 100
            if not node.children:
                node.y = next_y[0]
                next_y[0] += vertical_gap
            else:
                for child in node.children:
                    layout(child, depth+1)
                node.y = (node.children[0].y + node.children[-1].y) / 2
        layout(self.root_node, 0)
        # --- Center the layout horizontally on the canvas ---
        all_nodes = self.get_all_nodes(self.root_node)
        if all_nodes:
            min_x = min(n.x for n in all_nodes)
            max_x = max(n.x for n in all_nodes)
            canvas_width = self.canvas.winfo_width()
            if canvas_width < 10:
                canvas_width = 800
            diagram_width = max_x - min_x
            offset = (canvas_width / self.zoom - diagram_width) / 2 - min_x
            for n in all_nodes:
                n.x += offset
        self.update_views()


    def get_all_triggering_conditions(self):
        return self.data_access_queries.get_all_triggering_conditions()

    def get_all_functional_insufficiencies(self):
        return self.data_access_queries.get_all_functional_insufficiencies()

    def get_all_scenario_names(self):
        return self.data_access_queries.get_all_scenario_names()

    def get_validation_targets_for_odd(self, element_name):
        """Return product goals linked to scenarios using ``element_name``.

        The search traverses scenario libraries, HAZOP documents and risk
        assessment entries to locate safety goals whose top events contain
        validation targets. The returned list contains the matching top event
        nodes so their validation data can be displayed.
        """
        scenarios = set()
        for lib in self.scenario_libraries:
            for sc in lib.get("scenarios", []):
                if isinstance(sc, dict):
                    name = sc.get("name", "")
                    scenery = sc.get("scenery", "")
                    desc = sc.get("description", "")
                else:
                    name = sc
                    scenery = ""
                    desc = ""
                elems = {e.strip() for e in str(scenery).split(",") if e}
                if desc:
                    elems.update(re.findall(r"\[\[(.+?)\]\]", str(desc)))
                if element_name and name and element_name in elems:
                    scenarios.add(name)

        if not scenarios:
            return []

        hazop_scenarios = set()
        for doc in self.hazop_docs:
            for entry in doc.entries:
                if getattr(entry, "scenario", "") in scenarios:
                    hazop_scenarios.add(entry.scenario)

        if not hazop_scenarios:
            return []

        goals = []
        seen = set()
        for doc in self.hara_docs:
            for entry in doc.entries:
                if getattr(entry, "scenario", "") in hazop_scenarios:
                    sg_name = getattr(entry, "safety_goal", "")
                    for te in self.top_events:
                        name = te.safety_goal_description or (
                            te.user_name or f"SG {te.unique_id}"
                        )
                        if name == sg_name and sg_name not in seen:
                            goals.append(te)
                            seen.add(sg_name)
        return goals

    def get_scenario_exposure(self, name: str) -> int:
        return self.data_access_queries.get_scenario_exposure(name)

    def get_all_scenery_names(self):
        return self.data_access_queries.get_all_scenery_names()


    def get_all_function_names(self):
        return self.data_access_queries.get_all_function_names()

    def get_all_action_names(self):
        return self.data_access_queries.get_all_action_names()

    def get_all_action_labels(self) -> list[str]:
        return self.data_access_queries.get_all_action_labels()

    def get_use_case_for_function(self, func: str) -> str:
        return self.data_access_queries.get_use_case_for_function(func)

    def get_all_component_names(self):
        return self.data_access_queries.get_all_component_names()

    def get_all_part_names(self) -> list[str]:
        return self.data_access_queries.get_all_part_names()

    def get_all_malfunction_names(self):
        return self.data_access_queries.get_all_malfunction_names()

    def get_hazards_for_malfunction(self, malfunction: str, hazop_names=None) -> list[str]:
        """Return hazards linked to the malfunction in the given HAZOPs."""
        hazards: list[str] = []
        names = hazop_names or [d.name for d in self.hazop_docs]
        for hz_name in names:
            doc = self.get_hazop_by_name(hz_name)
            if not doc:
                continue
            for entry in doc.entries:
                if entry.malfunction == malfunction:
                    h = getattr(entry, "hazard", "").strip()
                    if h and h not in hazards:
                        hazards.append(h)
        return hazards

    def update_odd_elements(self):
        return self.safety_analysis.update_odd_elements()

    def update_hazard_list(self):
        return self.safety_analysis.update_hazard_list()

    def update_failure_list(self):
        return self.safety_analysis.update_failure_list()

    def update_triggering_condition_list(self):
        return self.safety_analysis.update_triggering_condition_list()

    def update_functional_insufficiency_list(self):
        return self.safety_analysis.update_functional_insufficiency_list()

    def get_entry_field(self, entry, field, default=""):
        return self.data_access_queries.get_entry_field(entry, field, default)

    def get_all_failure_modes(self):
        return self.safety_analysis.get_all_failure_modes()

    def get_all_fmea_entries(self):
        return self.safety_analysis.get_all_fmea_entries()

    def get_non_basic_failure_modes(self):
        return self.safety_analysis.get_non_basic_failure_modes()

    def get_available_failure_modes_for_gates(self, current_gate=None):
        return self.safety_analysis.get_available_failure_modes_for_gates(current_gate)

    def get_failure_mode_node(self, node):
        return self.safety_analysis.get_failure_mode_node(node)

    def get_component_name_for_node(self, node):
        return self.safety_analysis.get_component_name_for_node(node)

    def get_failure_modes_for_malfunction(self, malfunction: str) -> list[str]:
        return self.safety_analysis.get_failure_modes_for_malfunction(malfunction)

    def get_faults_for_failure_mode(self, failure_mode_node) -> list[str]:
        return self.safety_analysis.get_faults_for_failure_mode(failure_mode_node)

    def get_fit_for_fault(self, fault_name: str) -> float:
        return self.safety_analysis.get_fit_for_fault(fault_name)

    def update_views(self):
        self.refresh_model()
        # Compute occurrence counts from the current tree
        self.occurrence_counts = self.compute_occurrence_counts()

        if hasattr(self, "analysis_tree"):
            tree = self.analysis_tree
            tree.delete(*tree.get_children())

            repo = SysMLRepository.get_instance()
            global_enabled = getattr(self, "enabled_work_products", set())
            smt = getattr(self, "safety_mgmt_toolbox", None)
            if smt and getattr(smt, "work_products", None):
                phase_enabled = smt.enabled_products()
            else:
                phase_enabled = global_enabled
            enabled = global_enabled & phase_enabled

            # --- Safety & Security Management Section ---
            self.management_diagrams = sorted(
                [
                    d
                    for d in repo.visible_diagrams().values()
                    if "safety-management" in getattr(d, "tags", [])
                ],
                key=lambda d: d.name or d.diag_id,
            )
            mgmt_root = tree.insert("", "end", text="Safety & Security Management", open=True)
            gov_root = tree.insert(
                mgmt_root,
                "end",
                text="Safety & Security Governance Diagrams",
                open=True,
            )
            self.safety_mgmt_toolbox = getattr(
                self, "safety_mgmt_toolbox", SafetyManagementToolbox()
            )
            toolbox = self.safety_mgmt_toolbox
            self.governance_manager.attach_toolbox(toolbox)
            toolbox.list_diagrams()
            self.update_lifecycle_cb()
            self.refresh_tool_enablement()

            def _visible(analysis_name: str, doc_name: str) -> bool:
                return toolbox.document_visible(analysis_name, doc_name)

            index_map = {
                (d.name or d.diag_id): idx
                for idx, d in enumerate(self.management_diagrams)
            }

            def _in_any_module(name, modules):
                for mod in modules:
                    if name in mod.diagrams or _in_any_module(name, mod.modules):
                        return True
                return False

            def _add_module(mod, parent):
                node = tree.insert(
                    parent,
                    "end",
                    text=mod.name,
                    open=True,
                    image=getattr(self, "pkg_icon", None),
                )
                for sub in sorted(mod.modules, key=lambda m: m.name):
                    _add_module(sub, node)
                for name in sorted(mod.diagrams):
                    idx = index_map.get(name)
                    if idx is not None:
                        tree.insert(
                            node,
                            "end",
                            text=name,
                            tags=("gov", str(idx)),
                            image=getattr(self, "gsn_diagram_icon", None),
                        )

            for mod in sorted(toolbox.modules, key=lambda m: m.name):
                _add_module(mod, gov_root)

            for name in sorted(toolbox.diagrams.keys()):
                if not _in_any_module(name, toolbox.modules):
                    idx = index_map.get(name)
                    if idx is not None:
                        tree.insert(
                            gov_root,
                            "end",
                            text=name,
                            tags=("gov", str(idx)),
                            image=getattr(self, "gsn_diagram_icon", None),
                        )

            # --- GSN Diagrams Section ---
            def _collect_gsn_diagrams(module):
                diagrams = list(module.diagrams)
                for sub in module.modules:
                    diagrams.extend(_collect_gsn_diagrams(sub))
                return diagrams

            self.all_gsn_diagrams = sorted(
                list(getattr(self, "gsn_diagrams", []))
                + [
                    d
                    for m in getattr(self, "gsn_modules", [])
                    for d in _collect_gsn_diagrams(m)
                ],
                key=lambda d: d.root.user_name or d.diag_id,
            )
            self.gsn_diagram_map = {d.diag_id: d for d in self.all_gsn_diagrams}
            self.gsn_module_map = {}

            gsn_root = tree.insert(mgmt_root, "end", text="GSN Diagrams", open=True)

            def add_gsn_module(module, parent):
                mid = str(id(module))
                node = tree.insert(
                    parent,
                    "end",
                    text=module.name,
                    open=True,
                    tags=("gsnmod", mid),
                    image=getattr(self, "gsn_module_icon", None),
                )
                self.gsn_module_map[mid] = module
                for sub in sorted(module.modules, key=lambda m: m.name):
                    add_gsn_module(sub, node)
                for diag in sorted(
                    module.diagrams, key=lambda d: d.root.user_name or d.diag_id
                ):
                    add_gsn_diagram(diag, node)

            def add_gsn_diagram(diag, parent):
                tree.insert(
                    parent,
                    "end",
                    text=diag.root.user_name or diag.diag_id,
                    tags=("gsn", diag.diag_id),
                    image=getattr(self, "gsn_diagram_icon", None),
                )

            for mod in sorted(getattr(self, "gsn_modules", []), key=lambda m: m.name):
                add_gsn_module(mod, gsn_root)
            for diag in sorted(
                getattr(self, "gsn_diagrams", []), key=lambda d: d.root.user_name or d.diag_id
            ):
                add_gsn_diagram(diag, gsn_root)

            tree.insert(
                mgmt_root,
                "end",
                text="Safety & Security Case Explorer",
                tags=("safetycase", "0"),
            )

            # --- Verification Reviews Section ---
            self.joint_reviews = [r for r in getattr(self, "reviews", []) if getattr(r, "mode", "") == "joint"]
            rev_root = tree.insert(mgmt_root, "end", text="Verification Reviews", open=True)
            for idx, review in enumerate(self.joint_reviews):
                tree.insert(
                    rev_root,
                    "end",
                    text=review.name,
                    tags=("jrev", str(idx)),
                )

            # --- System Design (Item Definition) Section ---
            sys_root = tree.insert(
                "",
                "end",
                text="System Design (Item Definition)",
                open=True,
                tags=("itemdef", "0"),
            )
            self.arch_diagrams = sorted(
                [
                    d
                    for d in repo.visible_diagrams().values()
                    if "safety-management" not in getattr(d, "tags", [])
                ],
                key=lambda d: d.name or d.diag_id,
            )
            arch_root = None
            if "Architecture Diagram" in enabled or getattr(self, "arch_diagrams", []):
                arch_root = tree.insert(sys_root, "end", text="Architecture Diagrams", open=True)

            def add_pkg(pkg_id: str, parent: str) -> None:
                pkg = repo.elements.get(pkg_id)
                if not pkg or pkg.elem_type != "Package":
                    return
                node = parent
                if pkg_id != repo.root_package.elem_id:
                    node = tree.insert(
                        parent,
                        "end",
                        text=pkg.name or pkg_id,
                        open=True,
                        tags=("pkg", pkg_id),
                        image=getattr(self, "pkg_icon", None),
                    )
                # add subpackages
                sub_pkgs = sorted(
                    [e.elem_id for e in repo.elements.values() if e.elem_type == "Package" and e.owner == pkg_id],
                    key=lambda i: repo.elements[i].name or i,
                )
                for child_id in sub_pkgs:
                    add_pkg(child_id, node)
                # add diagrams within this package
                diags = sorted(
                    [
                        d
                        for d in repo.visible_diagrams().values()
                        if d.package == pkg_id
                        and "safety-management" not in getattr(d, "tags", [])
                    ],
                    key=lambda d: d.name or d.diag_id,
                )
                for diag in diags:
                    icon = getattr(self, "diagram_icons", {}).get(diag.diag_type)
                    tree.insert(
                        node,
                        "end",
                        text=diag.name or diag.diag_id,
                        tags=("arch", diag.diag_id),
                        image=icon,
                    )

            root_pkg = getattr(repo, "root_package", None)
            if root_pkg is not None:
                add_pkg(root_pkg.elem_id, arch_root)
            else:
                for diag in self.arch_diagrams:
                    icon = getattr(self, "diagram_icons", {}).get(diag.diag_type)
                    tree.insert(
                        arch_root,
                        "end",
                        text=diag.name or diag.diag_id,
                        tags=("arch", diag.diag_id),
                        image=icon,
                    )

            # --- Safety & Security Concept and Requirements Tools ---
            if "Safety & Security Concept" in enabled:
                tree.insert(
                    sys_root,
                    "end",
                    text="Safety & Security Concept",
                    tags=("safetyconcept", "0"),
                )
            if any(wp in enabled for wp in REQUIREMENT_WORK_PRODUCTS):
                tree.insert(sys_root, "end", text="Requirements Editor", tags=("reqs", "0"))
                tree.insert(
                    sys_root,
                    "end",
                    text="Requirements Explorer",
                    tags=("reqexp", "0"),
                )

            # --- Hazard & Threat Analysis Section ---
            haz_root = None
            def _ensure_haz_root():
                nonlocal haz_root
                if haz_root is None:
                    haz_root = tree.insert("", "end", text="Hazard & Threat Analysis", open=True)
            if "HAZOP" in enabled or getattr(self, "hazop_docs", []):
                _ensure_haz_root()
                hazop_root = tree.insert(haz_root, "end", text="HAZOPs", open=True)
                for idx, doc in enumerate(self.hazop_docs):
                    if not _visible("HAZOP", doc.name):
                        continue
                    tree.insert(hazop_root, "end", text=doc.name, tags=("hazop", str(idx)))
            if "STPA" in enabled or getattr(self, "stpa_docs", []):
                _ensure_haz_root()
                stpa_root = tree.insert(haz_root, "end", text="STPA Analyses", open=True)
                for idx, doc in enumerate(self.stpa_docs):
                    if not _visible("STPA", doc.name):
                        continue
                    tree.insert(stpa_root, "end", text=doc.name, tags=("stpa", str(idx)))
            if "Threat Analysis" in enabled or getattr(self, "threat_docs", []):
                _ensure_haz_root()
                threat_root = tree.insert(haz_root, "end", text="Threat Analyses", open=True)
                for idx, doc in enumerate(self.threat_docs):
                    if not _visible("Threat Analysis", doc.name):
                        continue
                    tree.insert(threat_root, "end", text=doc.name, tags=("threat", str(idx)))
            if "FI2TC" in enabled or getattr(self, "fi2tc_docs", []):
                _ensure_haz_root()
                fi2tc_root = tree.insert(haz_root, "end", text="FI2TC Analyses", open=True)
                for idx, doc in enumerate(self.fi2tc_docs):
                    if not _visible("FI2TC", doc.name):
                        continue
                    tree.insert(fi2tc_root, "end", text=doc.name, tags=("fi2tc", str(idx)))
            if "TC2FI" in enabled or getattr(self, "tc2fi_docs", []):
                _ensure_haz_root()
                tc2fi_root = tree.insert(haz_root, "end", text="TC2FI Analyses", open=True)
                for idx, doc in enumerate(self.tc2fi_docs):
                    if not _visible("TC2FI", doc.name):
                        continue
                    tree.insert(tc2fi_root, "end", text=doc.name, tags=("tc2fi", str(idx)))

            # --- Risk Assessment Section ---
            risk_root = None
            def _ensure_risk_root():
                nonlocal risk_root
                if risk_root is None:
                    risk_root = tree.insert("", "end", text="Risk Assessment", open=True)
            if "Risk Assessment" in enabled or getattr(self, "hara_docs", []):
                _ensure_risk_root()
                assessment_root = tree.insert(risk_root, "end", text="Risk Assessments", open=True)
                for idx, doc in enumerate(self.hara_docs):
                    if not _visible("Risk Assessment", doc.name):
                        continue
                    tree.insert(assessment_root, "end", text=doc.name, tags=("hara", str(idx)))
            if "Product Goal Specification" in enabled:
                _ensure_risk_root()
                tree.insert(risk_root, "end", text="Product Goals", tags=("sg", "0"))

            # --- Safety Analysis Section ---
            safety_root = None
            def _ensure_safety_root():
                nonlocal safety_root
                if safety_root is None:
                    safety_root = tree.insert("", "end", text="Safety Analysis", open=True)

            paa_events = [
                te for te in getattr(self, "top_events", [])
                if getattr(te, "analysis_mode", "FTA") == "PAA"
            ] + list(getattr(self, "paa_events", []))
            fta_events = [
                te for te in getattr(self, "top_events", [])
                if getattr(te, "analysis_mode", "FTA") != "PAA"
            ]

            if "Prototype Assurance Analysis" in enabled or paa_events:
                _ensure_safety_root()
                paa_root = tree.insert(safety_root, "end", text="PAAs", open=True)
                seen_ids = set()
                for idx, te in enumerate(paa_events):
                    if te.unique_id in seen_ids:
                        continue
                    seen_ids.add(te.unique_id)
                    if not _visible("Prototype Assurance Analysis", te.name):
                        continue
                    tree.insert(paa_root, "end", text=te.name, tags=("paa", str(te.unique_id)))

            if "FTA" in enabled or fta_events:
                _ensure_safety_root()
                fta_root = tree.insert(safety_root, "end", text="FTAs", open=True)
                for idx, te in enumerate(fta_events):
                    if not _visible("FTA", te.name):
                        continue
                    tree.insert(fta_root, "end", text=te.name, tags=("fta", str(te.unique_id)))
            if "CTA" in enabled or getattr(self, "cta_events", []):
                _ensure_safety_root()
                cta_root = tree.insert(safety_root, "end", text="CTAs", open=True)
                for idx, te in enumerate(getattr(self, "cta_events", [])):
                    if not _visible("CTA", te.name):
                        continue
                    tree.insert(cta_root, "end", text=te.name, tags=("cta", str(te.unique_id)))
            if "FMEA" in enabled or getattr(self, "fmeas", []):
                _ensure_safety_root()
                fmea_root = tree.insert(safety_root, "end", text="FMEAs", open=True)
                for idx, fmea in enumerate(self.fmeas):
                    name = fmea['name']
                    if not _visible("FMEA", name):
                        continue
                    tree.insert(fmea_root, "end", text=name, tags=("fmea", str(idx)))
            if "FMEDA" in enabled or getattr(self, "fmedas", []):
                _ensure_safety_root()
                fmeda_root = tree.insert(safety_root, "end", text="FMEDAs", open=True)
                for idx, doc in enumerate(self.fmedas):
                    name = doc['name']
                    if not _visible("FMEDA", name):
                        continue
                    tree.insert(fmeda_root, "end", text=name, tags=("fmeda", str(idx)))

        if hasattr(self, "page_diagram") and self.page_diagram is not None:
            if self.page_diagram.canvas.winfo_exists():
                self.page_diagram.redraw_canvas()
            else:
                self.page_diagram = None
        elif hasattr(self, "canvas") and self.canvas is not None and self.canvas.winfo_exists():
            if self.selected_node is not None:
                self.redraw_canvas()
            else:
                self.canvas.delete("all")

    def update_basic_event_probabilities(self):
        return self.safety_analysis.update_basic_event_probabilities()

    def validate_float(self, value):
        """Return ``True`` if ``value`` resembles a float.

        This validator is tolerant of scientific-notation inputs that are
        entered incrementally (e.g. ``"1e"`` or ``"1e-"``) to keep the entry
        widget from rejecting keystrokes during editing.
        """

        if value in ("", "-", "+", ".", "-.", "+.", "e", "E", "e-", "e+", "E-", "E+"):
            return True
        try:
            float(value)
            return True
        except ValueError:
            lower = value.lower()
            if lower.endswith("e"):
                try:
                    float(lower[:-1])
                    return True
                except ValueError:
                    return False
            if lower.endswith(("e-", "e+")):
                try:
                    float(lower[:-2])
                    return True
                except ValueError:
                    return False
            return False

    def compute_failure_prob(self, node, failure_mode_ref=None, formula=None):
        return self.probability_reliability.compute_failure_prob(node, failure_mode_ref=failure_mode_ref, formula=formula)


    def propagate_failure_mode_attributes(self, fm_node):
        """Update basic events referencing ``fm_node`` and recompute probability."""
        for be in self.get_all_basic_events():
            if getattr(be, "failure_mode_ref", None) == fm_node.unique_id:
                be.fmeda_fit = fm_node.fmeda_fit
                be.fmeda_diag_cov = fm_node.fmeda_diag_cov
                # Always propagate the formula so edits take effect
                be.prob_formula = fm_node.prob_formula
                be.failure_prob = self.compute_failure_prob(be)


    def refresh_model(self):
        return self.safety_analysis.refresh_model()

    def refresh_all(self):
        return self.safety_analysis.refresh_all()

    def insert_node_in_tree(self, parent_item, node):
        return self.structure_tree_operations.insert_node_in_tree(parent_item, node)

    def redraw_canvas(self):
        return self.diagram_renderer.redraw_canvas()

    def create_diagram_image_without_grid(self):
        return self.diagram_renderer.create_diagram_image_without_grid()

    def draw_connections(self, node, drawn_ids=set()):
        return self.diagram_renderer.draw_connections(node, drawn_ids)

    def draw_node(self, node):
        return self.diagram_renderer.draw_node(node)

    def find_node_by_id(self, node, unique_id, visited=None):
        return self.structure_tree_operations.find_node_by_id(node, unique_id, visited)

    def is_descendant(self, node, possible_ancestor):
        return self.structure_tree_operations.is_descendant(node, possible_ancestor)

    def add_node_of_type(self, event_type):
        self.push_undo_state()
        diag_mode = getattr(self, "diagram_mode", "FTA")
        if diag_mode == "PAA":
            allowed = {"CONFIDENCE LEVEL", "ROBUSTNESS SCORE"}
            if event_type.upper() not in allowed:
                messagebox.showwarning(
                    "Invalid",
                    "Only Confidence and Robustness nodes are allowed in Prototype Assurance Analysis.",
                )
                return
        else:
            if diag_mode == "CTA":
                allowed = {"TRIGGERING CONDITION", "FUNCTIONAL INSUFFICIENCY"}
            else:
                allowed = {"GATE", "BASIC EVENT"}
            if event_type.upper() not in allowed:
                messagebox.showwarning(
                    "Invalid",
                    f"Node type '{event_type}' is not allowed in {diag_mode} diagrams.",
                )
                return
        # If a node is selected, ensure it is a primary instance.
        if self.selected_node:
            if not self.selected_node.is_primary_instance:
                messagebox.showwarning("Invalid Operation",
                    "Cannot add new elements to a clone node.\nPlease select the original node instead.")
                return
            parent_node = self.selected_node
        else:
            sel = self.analysis_tree.selection()
            if sel:
                try:
                    node_id = int(self.analysis_tree.item(sel[0], "tags")[0])
                except (IndexError, ValueError):
                    messagebox.showwarning("No selection", "Select a parent node from the tree.")
                    return
                parent_node = self.find_node_by_id_all(node_id)
            else:
                messagebox.showwarning("No selection", "Select a parent node to paste into.")
                return

        # Prevent adding to base events.
        if parent_node.node_type.upper() in ["CONFIDENCE LEVEL", "ROBUSTNESS SCORE", "BASIC EVENT"]:
            messagebox.showwarning("Invalid", "Base events cannot have children.")
            return

        # Now create the new node.
        if event_type.upper() == "CONFIDENCE LEVEL":
            new_node = FaultTreeNode("", "Confidence Level", parent=parent_node)
            new_node.quant_value = 1
        elif event_type.upper() == "ROBUSTNESS SCORE":
            new_node = FaultTreeNode("", "Robustness Score", parent=parent_node)
            new_node.quant_value = 1
        elif event_type.upper() == "GATE":
            new_node = FaultTreeNode("", "GATE", parent=parent_node)
            new_node.gate_type = "AND"
        elif event_type.upper() == "BASIC EVENT":
            new_node = FaultTreeNode("", "Basic Event", parent=parent_node)
            new_node.failure_prob = 0.0
        elif event_type.upper() == "TRIGGERING CONDITION":
            new_node = FaultTreeNode("", "Triggering Condition", parent=parent_node)
        elif event_type.upper() == "FUNCTIONAL INSUFFICIENCY":
            new_node = FaultTreeNode("", "Functional Insufficiency", parent=parent_node)
            new_node.gate_type = "AND"
        else:
            new_node = FaultTreeNode("", event_type, parent=parent_node)
        new_node.x = parent_node.x + 100
        new_node.y = parent_node.y + 100
        parent_node.children.append(new_node)
        new_node.parents.append(parent_node)
        self.update_views()
        # Capture the post-addition state so future moves can be undone back
        # to this initial location.
        self.push_undo_state()

    def add_basic_event_from_fmea(self):
        self.push_undo_state()
        events = list(self.fmea_entries)
        for doc in self.fmeas:
            events.extend(doc.get("entries", []))
        for doc in self.fmedas:
            events.extend(doc.get("entries", []))
        if not events:
            messagebox.showinfo("No Failure Modes", "No FMEA or FMEDA failure modes available.")
            return
        dialog = SelectBaseEventDialog(self.root, events)
        selected = dialog.selected
        if not selected:
            return
        if self.selected_node:
            parent_node = self.selected_node
            if not parent_node.is_primary_instance:
                messagebox.showwarning("Invalid Operation", "Cannot add to a clone node. Select the original.")
                return
        else:
            sel = self.analysis_tree.selection()
            if not sel:
                messagebox.showwarning("No selection", "Select a parent node to paste into.")
                return
            try:
                node_id = int(self.analysis_tree.item(sel[0], "tags")[0])
            except (IndexError, ValueError):
                messagebox.showwarning("No selection", "Select a parent node from the tree.")
                return
            parent_node = self.find_node_by_id_all(node_id)
        if parent_node.node_type.upper() in ["CONFIDENCE LEVEL", "ROBUSTNESS SCORE", "BASIC EVENT"]:
            messagebox.showwarning("Invalid", "Base events cannot have children.")
            return
        data = selected.to_dict()
        data.pop("unique_id", None)
        data["children"] = []
        new_node = FaultTreeNode.from_dict(data, parent_node)
        if hasattr(selected, "unique_id"):
            new_node.failure_mode_ref = selected.unique_id
        parent_node.children.append(new_node)
        new_node.parents.append(parent_node)
        self.update_views()

    def add_basic_event_from_fmea(self):
        self.push_undo_state()
        events = list(self.fmea_entries)
        for doc in self.fmeas:
            events.extend(doc.get("entries", []))
        for doc in self.fmedas:
            events.extend(doc.get("entries", []))
        if not events:
            messagebox.showinfo("No Failure Modes", "No FMEA or FMEDA failure modes available.")
            return
        dialog = SelectBaseEventDialog(self.root, events)
        selected = dialog.selected
        if not selected:
            return
        if self.selected_node:
            parent_node = self.selected_node
            if not parent_node.is_primary_instance:
                messagebox.showwarning("Invalid Operation", "Cannot add to a clone node. Select the original.")
                return
        else:
            sel = self.analysis_tree.selection()
            if not sel:
                messagebox.showwarning("No selection", "Select a parent node to paste into.")
                return
            try:
                node_id = int(self.analysis_tree.item(sel[0], "tags")[0])
            except (IndexError, ValueError):
                messagebox.showwarning("No selection", "Select a parent node from the tree.")
                return
            parent_node = self.find_node_by_id_all(node_id)
        if parent_node.node_type.upper() in ["CONFIDENCE LEVEL", "ROBUSTNESS SCORE", "BASIC EVENT"]:
            messagebox.showwarning("Invalid", "Base events cannot have children.")
            return
        data = selected.to_dict()
        data.pop("unique_id", None)
        data["children"] = []
        new_node = FaultTreeNode.from_dict(data, parent_node)
        if hasattr(selected, "unique_id"):
            new_node.failure_mode_ref = selected.unique_id
        parent_node.children.append(new_node)
        new_node.parents.append(parent_node)
        self.update_views()

    def add_basic_event_from_fmea(self):
        self.push_undo_state()
        events = list(self.fmea_entries)
        for doc in self.fmeas:
            events.extend(doc.get("entries", []))
        for doc in self.fmedas:
            events.extend(doc.get("entries", []))
        if not events:
            messagebox.showinfo("No Failure Modes", "No FMEA or FMEDA failure modes available.")
            return
        dialog = SelectBaseEventDialog(self.root, events)
        selected = dialog.selected
        if not selected:
            return
        if self.selected_node:
            parent_node = self.selected_node
            if not parent_node.is_primary_instance:
                messagebox.showwarning("Invalid Operation", "Cannot add to a clone node. Select the original.")
                return
        else:
            sel = self.analysis_tree.selection()
            if not sel:
                messagebox.showwarning("No selection", "Select a parent node to paste into.")
                return
            try:
                node_id = int(self.analysis_tree.item(sel[0], "tags")[0])
            except (IndexError, ValueError):
                messagebox.showwarning("No selection", "Select a parent node from the tree.")
                return
            parent_node = self.find_node_by_id_all(node_id)
        if parent_node.node_type.upper() in ["CONFIDENCE LEVEL", "ROBUSTNESS SCORE", "BASIC EVENT"]:
            messagebox.showwarning("Invalid", "Base events cannot have children.")
            return
        data = selected.to_dict()
        data.pop("unique_id", None)
        data["children"] = []
        new_node = FaultTreeNode.from_dict(data, parent_node)
        if hasattr(selected, "unique_id"):
            new_node.failure_mode_ref = selected.unique_id
        parent_node.children.append(new_node)
        new_node.parents.append(parent_node)
        self.update_views()


    def remove_node(self):
        return self.structure_tree_operations.remove_node()

    def remove_connection(self, node):
        return self.structure_tree_operations.remove_connection(node)

    def delete_node_and_subtree(self, node):
        return self.structure_tree_operations.delete_node_and_subtree(node)

    # ------------------------------------------------------------------
    # Helpers for malfunctions and failure modes
    # ------------------------------------------------------------------
    def create_top_event_for_malfunction(self, name: str) -> None:
        return self.top_event_workflows.create_top_event_for_malfunction(name)

    def delete_top_events_for_malfunction(self, name: str) -> None:
        return self.safety_analysis.delete_top_events_for_malfunction(name)

    def add_gate_from_failure_mode(self):
        return self.top_event_workflows.add_gate_from_failure_mode()

    def add_fault_event(self):
        return self.safety_analysis.add_fault_event()

    def calculate_overall(self):
        return self.probability_reliability.calculate_overall()

    def calculate_pmfh(self):
        return self.probability_reliability.calculate_pmfh()

    def show_requirements_matrix(self):
        """Display a matrix table of requirements vs. basic events."""
        self.update_requirement_statuses()
        basic_events = [n for n in self.get_all_nodes(self.root_node)
                        if n.node_type.upper() == "BASIC EVENT"]
        reqs = list(global_requirements.values())
        reqs.sort(key=lambda r: r.get("req_type", ""))

        win = tk.Toplevel(self.root)
        win.title("Requirements Matrix")

        columns = [
            "Req ID",
            "ASIL",
            "CAL",
            "Type",
            "Status",
            "Parent",
            "Text",
        ] + [be.user_name or f"BE {be.unique_id}" for be in basic_events]
        tree = ttk.Treeview(win, columns=columns, show="headings")
        for col in columns:
            tree.heading(col, text=col)
            tree.column(col, width=120 if col not in ["Text"] else 300, anchor="center")
        tree.pack(fill=tk.BOTH, expand=True)


        for req in reqs:
            row = [
                req.get("id", ""),
                req.get("asil", ""),
                req.get("cal", ""),
                req.get("req_type", ""),
                req.get("status", "draft"),
                req.get("parent_id", ""),
                req.get("text", ""),
            ]
            for be in basic_events:
                linked = any(r.get("id") == req.get("id") for r in getattr(be, "safety_requirements", []))
                row.append("X" if linked else "")
            tree.insert("", "end", values=row)

        # Show allocation and safety goal traceability below the table
        frame = tk.Frame(win)
        frame.pack(fill=tk.BOTH, expand=True)
        vbar = ttk.Scrollbar(frame, orient="vertical")
        text = tk.Text(frame, wrap="word", yscrollcommand=vbar.set, height=8)
        text.tag_configure("added", foreground="blue")
        text.tag_configure("removed", foreground="red")
        vbar.config(command=text.yview)
        text.pack(side=tk.LEFT, fill=tk.BOTH, expand=True)
        vbar.pack(side=tk.RIGHT, fill=tk.Y)

        base_data = self.versions[-1]["data"] if self.versions else None

        def alloc_from_data(req_id):
            if not base_data:
                return ""
            names = []
            def traverse(d):
                if any(r.get("id") == req_id for r in d.get("safety_requirements", [])):
                    names.append(d.get("user_name") or f"Node {d.get('unique_id')}")
                for ch in d.get("children", []):
                    traverse(ch)
            for t in base_data.get("top_events", []):
                traverse(t)
            for fmea in base_data.get("fmeas", []):
                for e in fmea.get("entries", []):
                    if any(r.get("id") == req_id for r in e.get("safety_requirements", [])):
                        name = e.get("description") or e.get("user_name", f"BE {e.get('unique_id','')}")
                        names.append(f"{fmea['name']}:{name}")
            return ", ".join(names)

        def goals_from_data(req_id):
            if not base_data:
                return ""
            nodes = []
            def gather(n):
                nodes.append(n)
                for ch in n.get("children", []):
                    gather(ch)
            for t in base_data.get("top_events", []):
                gather(t)
            id_map = {n["unique_id"]: n for n in nodes}
            def collect_goal_names(nd, acc):
                if nd.get("node_type", "").upper() == "TOP EVENT":
                    acc.add(nd.get("safety_goal_description") or nd.get("user_name") or f"SG {nd.get('unique_id')}")
                for p in nd.get("parents", []):
                    pid = p.get("unique_id")
                    if pid and pid in id_map:
                        collect_goal_names(id_map[pid], acc)
            goals = set()
            for n in nodes:
                if any(r.get("id") == req_id for r in n.get("safety_requirements", [])):
                    collect_goal_names(n, goals)
            for fmea in base_data.get("fmeas", []):
                for e in fmea.get("entries", []):
                    if any(r.get("id") == req_id for r in e.get("safety_requirements", [])):
                        parents = e.get("parents", [])
                        if parents:
                            pid = parents[0].get("unique_id")
                            if pid and pid in id_map:
                                collect_goal_names(id_map[pid], goals)
            return ", ".join(sorted(goals))

        import difflib

        def insert_diff(widget, old, new):
            matcher = difflib.SequenceMatcher(None, old, new)
            for tag, i1, i2, j1, j2 in matcher.get_opcodes():
                if tag == "equal":
                    widget.insert(tk.END, new[j1:j2])
                elif tag == "delete":
                    widget.insert(tk.END, old[i1:i2], "removed")
                elif tag == "insert":
                    widget.insert(tk.END, new[j1:j2], "added")
                elif tag == "replace":
                    widget.insert(tk.END, old[i1:i2], "removed")
                    widget.insert(tk.END, new[j1:j2], "added")

        def insert_list_diff(widget, old, new):
            old_items = [s.strip() for s in old.split(',') if s.strip()]
            new_items = [s.strip() for s in new.split(',') if s.strip()]
            old_set = set(old_items)
            new_set = set(new_items)
            first = True
            for item in new_items:
                if not first:
                    widget.insert(tk.END, ", ")
                first = False
                if item not in old_set:
                    widget.insert(tk.END, item, "added")
                else:
                    widget.insert(tk.END, item)
            for item in old_items:
                if item not in new_set:
                    if not first:
                        widget.insert(tk.END, ", ")
                    first = False
                    widget.insert(tk.END, item, "removed")

        for req in reqs:
            rid = req.get("id")
            alloc = ", ".join(self.get_requirement_allocation_names(rid))
            goals = ", ".join(self.get_requirement_goal_names(rid))
            text.insert(tk.END, f"[{rid}] {req.get('text','')}\n")
            text.insert(tk.END, "  Allocated to: ")
            if base_data:
                insert_list_diff(text, alloc_from_data(rid), alloc)
            else:
                text.insert(tk.END, alloc)
            text.insert(tk.END, "\n  Safety Goals: ")
            if base_data:
                insert_diff(text, goals_from_data(rid), goals)
            else:
                text.insert(tk.END, goals)
            text.insert(tk.END, "\n\n")

        tk.Button(win, text="Open Requirements Editor", command=self.show_requirements_editor).pack(pady=5)

    def show_item_definition_editor(self):
        """Open editor for item description and assumptions."""
        if hasattr(self, "_item_def_tab") and self._item_def_tab.winfo_exists():
            self.doc_nb.select(self._item_def_tab)
            return
        self._item_def_tab = self.lifecycle_ui._new_tab("Item Definition")
        win = self._item_def_tab
        ttk.Label(win, text="Item Description:").pack(anchor="w")
        self._item_desc_text = tk.Text(win, height=8, wrap="word")
        self._item_desc_text.pack(fill=tk.BOTH, expand=True, padx=5, pady=5)
        ttk.Label(win, text="Assumptions:").pack(anchor="w")
        self._item_assum_text = tk.Text(win, height=8, wrap="word")
        self._item_assum_text.pack(fill=tk.BOTH, expand=True, padx=5, pady=5)
        self._item_desc_text.insert("1.0", self.item_definition.get("description", ""))
        self._item_assum_text.insert("1.0", self.item_definition.get("assumptions", ""))

        def save():
            self.item_definition["description"] = self._item_desc_text.get("1.0", "end").strip()
            self.item_definition["assumptions"] = self._item_assum_text.get("1.0", "end").strip()

        ttk.Button(win, text="Save", command=save).pack(anchor="e", padx=5, pady=5)

    def show_safety_concept_editor(self):
        """Open editor for safety & security concept descriptions and assumptions."""
        if hasattr(self, "_safety_concept_tab") and self._safety_concept_tab.winfo_exists():
            self.doc_nb.select(self._safety_concept_tab)
            return
        self._safety_concept_tab = self.lifecycle_ui._new_tab("Safety & Security Concept")
        win = self._safety_concept_tab
        ttk.Label(
            win,
            text="Functional & Cybersecurity Concept Description and Assumptions:",
        ).pack(anchor="w")
        f_frame = ttk.Frame(win)
        f_frame.pack(fill=tk.BOTH, expand=True, padx=5, pady=5)
        self._fsc_text = tk.Text(f_frame, height=8, wrap="word")
        f_scroll = ttk.Scrollbar(f_frame, orient=tk.VERTICAL, command=self._fsc_text.yview)
        self._fsc_text.configure(yscrollcommand=f_scroll.set)
        self._fsc_text.pack(side=tk.LEFT, fill=tk.BOTH, expand=True)
        f_scroll.pack(side=tk.RIGHT, fill=tk.Y)

        ttk.Label(
            win,
            text="Technical & Cybersecurity Concept Description & Assumptions:",
        ).pack(anchor="w")
        t_frame = ttk.Frame(win)
        t_frame.pack(fill=tk.BOTH, expand=True, padx=5, pady=5)
        self._tsc_text = tk.Text(t_frame, height=8, wrap="word")
        t_scroll = ttk.Scrollbar(t_frame, orient=tk.VERTICAL, command=self._tsc_text.yview)
        self._tsc_text.configure(yscrollcommand=t_scroll.set)
        self._tsc_text.pack(side=tk.LEFT, fill=tk.BOTH, expand=True)
        t_scroll.pack(side=tk.RIGHT, fill=tk.Y)
        c_frame = ttk.Frame(win)
        c_frame.pack(fill=tk.BOTH, expand=True, padx=5, pady=5)
        self._csc_text = tk.Text(c_frame, height=8, wrap="word")
        c_scroll = ttk.Scrollbar(c_frame, orient=tk.VERTICAL, command=self._csc_text.yview)
        self._csc_text.configure(yscrollcommand=c_scroll.set)
        self._csc_text.pack(side=tk.LEFT, fill=tk.BOTH, expand=True)
        c_scroll.pack(side=tk.RIGHT, fill=tk.Y)

        self._fsc_text.insert("1.0", self.safety_concept.get("functional", ""))
        self._tsc_text.insert("1.0", self.safety_concept.get("technical", ""))
        self._csc_text.insert("1.0", self.safety_concept.get("cybersecurity", ""))

        def save():
            self.safety_concept["functional"] = self._fsc_text.get("1.0", "end").strip()
            self.safety_concept["technical"] = self._tsc_text.get("1.0", "end").strip()
            self.safety_concept["cybersecurity"] = self._csc_text.get("1.0", "end").strip()

        ttk.Button(win, text="Save", command=save).pack(anchor="e", padx=5, pady=5)

    def show_requirements_editor(self):
        """Open an editor to manage global requirements."""
        import textwrap

        self.update_requirement_statuses()
        if hasattr(self, "_req_tab") and self._req_tab.winfo_exists():
            self.doc_nb.select(self._req_tab)
            return
        self._req_tab = self.lifecycle_ui._new_tab("Requirements")
        win = self._req_tab

        columns = ["ID", "ASIL", "CAL", "Type", "Status", "Parent", "Trace", "Links", "Text"]
        tree_frame = ttk.Frame(win)
        style = ttk.Style(tree_frame)
        style.configure("ReqEditor.Treeview", rowheight=20)
        tree = ttk.Treeview(
            tree_frame,
            columns=columns,
            show="headings",
            selectmode="browse",
            style="ReqEditor.Treeview",
        )
        tree.configure(height=10)
        vsb = ttk.Scrollbar(tree_frame, orient="vertical", command=tree.yview)
        hsb = ttk.Scrollbar(tree_frame, orient="horizontal", command=tree.xview)
        tree.configure(yscrollcommand=vsb.set, xscrollcommand=hsb.set)
        for col in columns:
            tree.heading(col, text=col)
            if col == "Text":
                width = 300
            elif col in ("Trace", "Links"):
                width = 200
            else:
                width = 120
            tree.column(col, width=width, anchor="center")
        tree.grid(row=0, column=0, sticky="nsew")
        vsb.grid(row=0, column=1, sticky="ns")
        hsb.grid(row=1, column=0, sticky="ew")
        tree_frame.grid_rowconfigure(0, weight=1)
        tree_frame.grid_columnconfigure(0, weight=1)

        def _get_requirement_allocations(rid: str) -> list[str]:
            repo = SysMLRepository.get_instance()
            names: list[str] = []
            for diag in repo.diagrams.values():
                dname = diag.name or diag.diag_id
                for obj in getattr(diag, "objects", []):
                    for r in obj.get("requirements", []):
                        if r.get("id") == rid:
                            oname = obj.get("properties", {}).get("name", obj.get("obj_type"))
                            names.append(f"{dname}:{oname}")
            return sorted(set(names))

        def refresh_tree():
            tree.delete(*tree.get_children())
            max_lines = 1
            for req in global_requirements.values():
                rid = req.get("id", "")
                trace = ", ".join(_get_requirement_allocations(rid))
                links = ", ".join(
                    f"{r.get('type')} {r.get('id')}" for r in req.get("relations", [])
                )
                text = textwrap.fill(req.get("text", ""), width=40)
                max_lines = max(max_lines, text.count("\n") + 1)
                tree.insert(
                    "",
                    "end",
                    iid=rid,
                    values=[
                        rid,
                        req.get("asil", ""),
                        req.get("cal", ""),
                        req.get("req_type", ""),
                        req.get("status", "draft"),
                        req.get("parent_id", ""),
                        trace,
                        links,
                        text,
                    ],
                )
            style.configure("ReqEditor.Treeview", rowheight=20 * max_lines)

        def add_req():
            dlg = ReqDialog(win, "Add Requirement")
            if dlg.result:
                global_requirements[dlg.result["id"]] = dlg.result
                refresh_tree()

        def edit_req():
            sel = tree.selection()
            if not sel:
                return
            rid = sel[0]
            dlg = ReqDialog(win, "Edit Requirement", global_requirements.get(rid))
            if dlg.result:
                global_requirements[rid].update(dlg.result)
                refresh_tree()

        def del_req():
            sel = tree.selection()
            if not sel:
                return
            rid = sel[0]
            if messagebox.askyesno("Delete", "Delete requirement?"):
                del global_requirements[rid]
                for n in self.get_all_nodes(self.root_node):
                    reqs = getattr(n, "safety_requirements", [])
                    n.safety_requirements = [r for r in reqs if r.get("id") != rid]
                for fmea in self.fmeas:
                    for e in fmea.get("entries", []):
                        reqs = e.get("safety_requirements", [])
                        e["safety_requirements"] = [r for r in reqs if r.get("id") != rid]
                refresh_tree()

        def link_to_diagram():
            sel = tree.selection()
            if not sel:
                return
            rid = sel[0]
            req = global_requirements.get(rid)
            if not req:
                return
            repo = SysMLRepository.get_instance()
            toolbox = getattr(self, "safety_mgmt_toolbox", None)
            can_trace = toolbox.can_trace if toolbox else (lambda a, b: True)
            req_wp = (
                toolbox.requirement_work_product(req.get("req_type", ""))
                if toolbox
                else ""
            )

            # Determine currently allocated diagram objects
            existing: set[tuple[str, int]] = set()
            for diag in repo.diagrams.values():
                for obj in getattr(diag, "objects", []):
                    if any(r.get("id") == rid for r in obj.get("requirements", [])):
                        existing.add((diag.diag_id, obj.get("obj_id")))

            dlg = DiagramElementDialog(win, repo, req_wp, can_trace, selected=list(existing))
            targets = set(getattr(dlg, "selection", []))
            if not targets and not existing:
                return

            # Add newly selected links
            for diag_id, obj_id in targets - existing:
                diag = repo.diagrams.get(diag_id)
                if not diag:
                    continue
                obj = next(
                    (o for o in getattr(diag, "objects", []) if o.get("obj_id") == obj_id),
                    None,
                )
                if not obj:
                    continue
                link_requirement_to_object(obj, rid, diag_id)
                repo.touch_diagram(diag_id)
                elem_id = obj.get("element_id")
                if elem_id:
                    repo.touch_element(elem_id)

            # Remove deselected links
            for diag_id, obj_id in existing - targets:
                diag = repo.diagrams.get(diag_id)
                if not diag:
                    continue
                obj = next(
                    (o for o in getattr(diag, "objects", []) if o.get("obj_id") == obj_id),
                    None,
                )
                if not obj:
                    continue
                unlink_requirement_from_object(obj, rid, diag_id)
                repo.touch_diagram(diag_id)
                elem_id = obj.get("element_id")
                if elem_id:
                    repo.touch_element(elem_id)

            refresh_tree()

        def link_requirement():
            sel = tree.selection()
            if not sel:
                return
            rid = sel[0]
            req = global_requirements.get(rid)
            if not req:
                return
            toolbox = getattr(self, "safety_mgmt_toolbox", None)
            dlg = _RequirementRelationDialog(win, req, toolbox)
            if not dlg.result:
                return
            relation, targets = dlg.result
            selected = set(targets)
            existing = {
                r.get("id")
                for r in req.get("relations", [])
                if r.get("type") == relation
            }
            for tid in selected - existing:
                link_requirements(rid, relation, tid)
            for tid in existing - selected:
                unlink_requirements(rid, relation, tid)
            refresh_tree()

        def save_csv():
            path = filedialog.asksaveasfilename(
                defaultextension=".csv", filetypes=[("CSV", "*.csv")]
            )
            if not path:
                return
            try:
                with open(path, "w", newline="") as fh:
                    writer = csv.writer(fh)
                    writer.writerow(columns)
                    for req in global_requirements.values():
                        rid = req.get("id", "")
                        trace = ", ".join(_get_requirement_allocations(rid))
                        links = ", ".join(
                            f"{r.get('type')} {r.get('id')}" for r in req.get("relations", [])
                        )
                        writer.writerow(
                            [
                                rid,
                                req.get("asil", ""),
                                req.get("cal", ""),
                                req.get("req_type", ""),
                                req.get("status", "draft"),
                                req.get("parent_id", ""),
                                trace,
                                links,
                                req.get("text", ""),
                            ]
                        )
                messagebox.showinfo(
                    "Requirements", f"Saved {len(global_requirements)} requirements to {path}"
                )
            except Exception as exc:
                messagebox.showerror("Requirements", f"Failed to save CSV:\n{exc}")

        if hasattr(tree, "bind"):
            try:
                menu = tk.Menu(tree, tearoff=False)
            except Exception:
                menu = None
            if menu:
                menu.add_command(label="Add", command=add_req)
                menu.add_command(label="Edit", command=edit_req)
                menu.add_command(label="Delete", command=del_req)
                menu.add_command(label="Link to Diagram...", command=link_to_diagram)
                menu.add_command(label="Link Requirement...", command=link_requirement)
                menu.add_command(label="Save CSV", command=save_csv)

                def _popup(event: tk.Event) -> None:
                    row = tree.identify_row(event.y)
                    if row:
                        tree.selection_set(row)
                        tree.focus(row)
                    try:
                        menu.tk_popup(event.x_root, event.y_root)
                    finally:
                        menu.grab_release()

                def _on_double(event: tk.Event) -> None:
                    row = tree.identify_row(event.y)
                    if row:
                        tree.selection_set(row)
                        tree.focus(row)
                        edit_req()

                tree.bind("<Button-3>", _popup)
                tree.bind("<Button-2>", _popup)
                tree.bind("<Control-Button-1>", _popup)
                tree.bind("<Double-1>", _on_double)
                tree.context_menu = menu

        btn = tk.Frame(win)
        btn.pack(fill=tk.X)
        tk.Button(btn, text="Add", command=add_req).pack(side=tk.LEFT)
        tk.Button(btn, text="Edit", command=edit_req).pack(side=tk.LEFT)
        tk.Button(btn, text="Delete", command=del_req).pack(side=tk.LEFT)
        tk.Button(btn, text="Save CSV", command=save_csv).pack(side=tk.LEFT)
        tk.Button(btn, text="Link to Diagram...", command=link_to_diagram).pack(side=tk.LEFT)
        tk.Button(btn, text="Link Requirement...", command=link_requirement).pack(side=tk.LEFT)
        tree_frame.pack(fill=tk.BOTH, expand=True)

        refresh_tree()

    def show_hazard_list(self):
        return self.safety_analysis.show_hazard_list()

    class SelectFailureModeDialog(simpledialog.Dialog):
        def __init__(self, parent, app, modes):
            self.app = app
            self.modes = modes
            self.selected = None
            super().__init__(parent, title="Select Failure Mode")

        def body(self, master):
            self.listbox = tk.Listbox(master, height=10, width=50)
            for m in self.modes:
                label = self.app.format_failure_mode_label(m)
                self.listbox.insert(tk.END, label)
            self.listbox.grid(row=0, column=0, padx=5, pady=5)
            return self.listbox

        def apply(self):
            sel = self.listbox.curselection()
            if sel:
                self.selected = self.modes[sel[0]]

    class SelectFaultDialog(simpledialog.Dialog):
        def __init__(self, parent, faults, allow_new=False):
            self.faults = faults
            self.allow_new = allow_new
            self.selected = None
            super().__init__(parent, title="Select Fault")

        def body(self, master):
            self.listbox = tk.Listbox(master, height=10, width=40)
            for f in self.faults:
                self.listbox.insert(tk.END, f)
            if self.allow_new:
                self.listbox.insert(tk.END, "<Create New Fault>")
            self.listbox.grid(row=0, column=0, padx=5, pady=5)
            return self.listbox

        def apply(self):
            sel = self.listbox.curselection()
            if sel:
                idx = sel[0]
                if self.allow_new and idx == len(self.faults):
                    self.selected = "NEW"
                else:
                    self.selected = self.faults[idx]

    class SelectSafetyGoalsDialog(simpledialog.Dialog):
        def __init__(self, parent, goals, initial=None):
            self.goals = goals
            self.initial = initial or []
            self.result = []
            super().__init__(parent, title="Select Safety Goals")

        def body(self, master):
            ttk.Label(master, text="Select violated safety goals:").pack(padx=5, pady=5)
            self.vars = {}
            for sg in self.goals:
                name = sg.user_name or sg.safety_goal_description or f"SG {sg.unique_id}"
                var = tk.BooleanVar(value=name in self.initial)
                self.vars[sg] = var
                ttk.Checkbutton(master, text=name, variable=var).pack(anchor="w", padx=5, pady=2)
            return master

        def apply(self):
            self.result = [sg for sg, var in self.vars.items() if var.get()]

    def _show_fmea_table_impl(self, fmea=None, fmeda=False):
        """Internal implementation for rendering FMEA/FMeda tables."""
        # Use failure modes defined on gates or within FMEA/FMEDA documents.
        # Do not include FTA base events as selectable failure modes.
        basic_events = self.get_non_basic_failure_modes()
        entries = self.fmea_entries if fmea is None else fmea['entries']
        title = f"FMEA Table - {fmea['name']}" if fmea else "FMEA Table"
        win = self.lifecycle_ui._new_tab(title)

        # give the table a nicer look similar to professional FMEA tools
        style = ttk.Style(self.root)
        try:
            style.theme_use("clam")
        except tk.TclError:
            pass
        apply_translucid_button_style(style)
        style.configure(
            "FMEA.Treeview",
            font=("Segoe UI", 10),
            rowheight=60,
            background="#ffffff",
            fieldbackground="#ffffff",
            foreground="black",
        )
        style.configure(
            "FMEA.Treeview.Heading",
            font=("Segoe UI", 10, "bold"),
            background="#b5bdc9",
            foreground="black",
            relief="raised",
        )
        style.map(
            "FMEA.Treeview.Heading",
            background=[("active", "#4a6ea9"), ("!active", "#b5bdc9")],
            foreground=[("active", "white"), ("!active", "black")],
        )

        columns = [
            "Component",
            "Parent",
            "Failure Mode",
            "Failure Effect",
            "Cause",
            "S",
            "O",
            "D",
            "RPN",
            "Requirements",
            "Malfunction",
        ]
        if fmeda:
            columns.extend([
                "Safety Goal",
                "FaultType",
                "Fraction",
                "FIT",
                "DiagCov",
                "Mechanism",
            ])
        columns.extend(["Created", "Author", "Modified", "ModifiedBy"])
        btn_frame = ttk.Frame(win)
        btn_frame.pack(side=tk.TOP, pady=2)
        add_btn = ttk.Button(btn_frame, text="Add Failure Mode")
        add_btn.pack(side=tk.LEFT, padx=2)
        remove_btn = ttk.Button(btn_frame, text="Remove from FMEA")
        remove_btn.pack(side=tk.LEFT, padx=2)
        del_btn = ttk.Button(btn_frame, text="Delete Selected")
        del_btn.pack(side=tk.LEFT, padx=2)
        comment_btn = ttk.Button(btn_frame, text="Comment")
        comment_btn.pack(side=tk.LEFT, padx=2)
        toolbox = getattr(self, "safety_mgmt_toolbox", None)
        if fmea and toolbox and toolbox.document_read_only("FMEA", fmea["name"]):
            for b in (add_btn, remove_btn, del_btn, comment_btn):
                b.state(["disabled"])
        if fmeda:
            def calculate_fmeda():
                if bom_var.get():
                    load_bom()
                else:
                    refresh_tree()
                metrics = self.compute_fmeda_metrics(entries)
                asil = metrics["asil"]
                dc = metrics["dc"]
                spfm_m = metrics["spfm_metric"]
                lpfm_m = metrics["lpfm_metric"]
                thresh = ASIL_TARGETS.get(asil, ASIL_TARGETS["QM"])
                ok_dc = dc >= thresh["dc"]
                ok_spf = spfm_m >= thresh["spfm"]
                ok_lpf = lpfm_m >= thresh["lpfm"]
                msg = (
                    f"Total FIT: {self.reliability_total_fit:.2f}\n"
                    f"DC: {dc:.2f} {'PASS' if ok_dc else 'FAIL'}\n"
                    f"SPFM: {spfm_m:.2f} {'PASS' if ok_spf else 'FAIL'}\n"
                    f"LPFM: {lpfm_m:.2f} {'PASS' if ok_lpf else 'FAIL'}\n"
                    f"ASIL {asil}"
                )
                messagebox.showinfo("FMEDA", msg)

            calc_btn = ttk.Button(btn_frame, text="Calculate FMEDA", command=calculate_fmeda)
            calc_btn.pack(side=tk.LEFT, padx=2)
            ttk.Label(btn_frame, text="BOM:").pack(side=tk.LEFT, padx=2)
            bom_var = tk.StringVar(value=fmea.get('bom', ''))
            bom_combo = ttk.Combobox(
                btn_frame,
                textvariable=bom_var,
                values=[ra.name for ra in self.reliability_analyses],
                state="readonly",
                width=20,
            )
            bom_combo.pack(side=tk.LEFT, padx=2)

            def add_component():
                dlg = tk.Toplevel(win)
                dlg.title("New Component")
                ttk.Label(dlg, text="Name").grid(row=0, column=0, padx=5, pady=5, sticky="e")
                name_var = tk.StringVar()
                ttk.Entry(dlg, textvariable=name_var).grid(row=0, column=1, padx=5, pady=5)
                ttk.Label(dlg, text="Type").grid(row=1, column=0, padx=5, pady=5, sticky="e")
                type_var = tk.StringVar(value="capacitor")
                type_cb = ttk.Combobox(
                    dlg,
                    textvariable=type_var,
                    values=list(COMPONENT_ATTR_TEMPLATES.keys()),
                    state="readonly",
                )
                type_cb.grid(row=1, column=1, padx=5, pady=5)
                ttk.Label(dlg, text="Quantity").grid(row=2, column=0, padx=5, pady=5, sticky="e")
                qty_var = tk.IntVar(value=1)
                ttk.Entry(dlg, textvariable=qty_var).grid(row=2, column=1, padx=5, pady=5)
                ttk.Label(dlg, text="Qualification").grid(row=3, column=0, padx=5, pady=5, sticky="e")
                qual_var = tk.StringVar(value="None")
                ttk.Combobox(dlg, textvariable=qual_var, values=QUALIFICATIONS, state="readonly").grid(row=3, column=1, padx=5, pady=5)
                passive_var = tk.BooleanVar(value=False)
                ttk.Checkbutton(dlg, text="Passive", variable=passive_var).grid(row=4, column=0, columnspan=2, pady=5)

                attr_frame = ttk.Frame(dlg)
                attr_frame.grid(row=5, column=0, columnspan=2)
                attr_vars = {}

                def refresh_attr_fields(*_):
                    for child in attr_frame.winfo_children():
                        child.destroy()
                    attr_vars.clear()
                    template = COMPONENT_ATTR_TEMPLATES.get(type_var.get(), {})
                    for i, (k, v) in enumerate(template.items()):
                        ttk.Label(attr_frame, text=k).grid(row=i, column=0, padx=5, pady=5, sticky="e")
                        if isinstance(v, list):
                            var = tk.StringVar(value=v[0])
                            ttk.Combobox(attr_frame, textvariable=var, values=v, state="readonly").grid(row=i, column=1, padx=5, pady=5)
                        else:
                            var = tk.StringVar(value=str(v))
                            ttk.Entry(attr_frame, textvariable=var).grid(row=i, column=1, padx=5, pady=5)
                        attr_vars[k] = var

                type_cb.bind("<<ComboboxSelected>>", refresh_attr_fields)
                refresh_attr_fields()

                def ok():
                    comp = ReliabilityComponent(
                        name_var.get(),
                        type_var.get(),
                        qty_var.get(),
                        {},
                        qual_var.get(),
                        is_passive=passive_var.get(),
                    )
                    for k, var in attr_vars.items():
                        comp.attributes[k] = var.get()
                    self.reliability_components.append(comp)
                    dlg.destroy()
                    refresh_tree()

                ttk.Button(dlg, text="Add", command=ok).grid(row=6, column=0, columnspan=2, pady=5)
                dlg.grab_set()
                dlg.wait_window()

            ttk.Button(btn_frame, text="Add Component", command=add_component).pack(side=tk.LEFT, padx=2)

            selected_libs = self.selected_mechanism_libraries

            def choose_libs():
                dlg = tk.Toplevel(win)
                dlg.title("Select Libraries")
                vars = {}
                for i, lib in enumerate(self.mechanism_libraries):
                    var = tk.BooleanVar(value=lib in selected_libs)
                    tk.Checkbutton(dlg, text=lib.name, variable=var).pack(anchor="w")
                    vars[i] = (var, lib)

                def ok():
                    selected_libs.clear()
                    for _, (v, lib) in vars.items():
                        if v.get():
                            selected_libs.append(lib)
                    dlg.destroy()

                ttk.Button(dlg, text="OK", command=ok).pack(pady=5)
                dlg.grab_set()
                dlg.wait_window()

            ttk.Button(btn_frame, text="Libraries", command=choose_libs).pack(side=tk.LEFT, padx=2)

            def load_bom(*_):
                name = bom_var.get()
                ra = next((r for r in self.reliability_analyses if r.name == name), None)
                if ra:
                    self.reliability_components = copy.deepcopy(ra.components)
                    self.reliability_total_fit = ra.total_fit
                    self.spfm = ra.spfm
                    self.lpfm = ra.lpfm
                    if fmea is not None:
                        fmea['bom'] = name
                    refresh_tree()

            bom_combo.bind("<<ComboboxSelected>>", load_bom)

        tree_frame = ttk.Frame(win)
        tree_frame.pack(fill=tk.BOTH, expand=True)
        tree = ttk.Treeview(
            tree_frame,
            columns=columns,
            show="tree headings",
            style="FMEA.Treeview",
        )
        vsb = ttk.Scrollbar(tree_frame, orient="vertical", command=tree.yview)
        hsb = ttk.Scrollbar(tree_frame, orient="horizontal", command=tree.xview)
        tree.configure(yscrollcommand=vsb.set, xscrollcommand=hsb.set)
        for col in columns:
            tree.heading(col, text=col)
            width = 120
            if col in ["Requirements", "Failure Effect", "Cause", "Safety Goal", "Malfunction"]:
                width = 200
            elif col == "Parent":
                width = 150
            elif col in ["FaultType", "Fraction", "FIT", "DiagCov", "Mechanism"]:
                width = 80
            elif col in ["Created", "Modified"]:
                width = 130
            elif col in ["Author", "ModifiedBy"]:
                width = 100
            tree.column(col, width=width, anchor="center")
        tree.grid(row=0, column=0, sticky="nsew")
        vsb.grid(row=0, column=1, sticky="ns")
        hsb.grid(row=1, column=0, sticky="ew")
        tree_frame.grid_columnconfigure(0, weight=1)
        tree_frame.grid_rowconfigure(0, weight=1)

        metrics_lbl = tk.Label(win, text="", anchor="w")
        metrics_lbl.pack(anchor="w", padx=5, pady=2)

        # alternating row colours and high RPN highlight
        tree.tag_configure("component", background="#e2e2e2", font=("Segoe UI", 10, "bold"))
        tree.tag_configure("evenrow", background="#ffffff")
        tree.tag_configure("oddrow", background="#f5f5f5")
        tree.tag_configure("highrpn", background="#ffe6e6")

        node_map = {}
        comp_items = {}
        # expose the current FMEA tree and node mapping for external tools
        self._fmea_tree = tree
        self._fmea_node_map = node_map

        def refresh_tree():
            tree.delete(*tree.get_children())
            node_map.clear()
            comp_items.clear()
            # remove any duplicate nodes based on unique_id
            unique = {}
            for be in entries:
                unique[be.unique_id] = be
            entries[:] = list(unique.values())
            events = entries

            comp_fit = component_fit_map(self.reliability_components)
            frac_totals = {}
            for be in events:
                src = self.get_failure_mode_node(be)
                comp_name = self.get_component_name_for_node(src)
                fit = comp_fit.get(comp_name)
                frac = src.fmeda_fault_fraction
                if frac > 1.0:
                    frac /= 100.0
                if fit is not None:
                    value = fit * frac
                else:
                    value = getattr(src, "fmeda_fit", 0.0)

                be.fmeda_fit = value
                src.fmeda_fit = value

                if src.fmeda_fault_type == "permanent":
                    spfm = value * (1 - src.fmeda_diag_cov)
                    lpfm = 0.0
                else:
                    lpfm = value * (1 - src.fmeda_diag_cov)
                    spfm = 0.0

                be.fmeda_spfm = spfm
                be.fmeda_lpfm = lpfm
                src.fmeda_spfm = spfm
                src.fmeda_lpfm = lpfm
                frac_totals[comp_name] = frac_totals.get(comp_name, 0.0) + frac

            warnings = [f"{name} fractions={val:.2f}" for name, val in frac_totals.items() if abs(val - 1.0) > 0.01]
            if warnings:
                messagebox.showwarning("Distribution", "Fault fraction sum != 1:\n" + "\n".join(warnings))

            for idx, be in enumerate(events):
                src = self.get_failure_mode_node(be)
                comp = self.get_component_name_for_node(src) or "N/A"
                parent = src.parents[0] if src.parents else None
                parent_name = parent.user_name if parent and getattr(parent, "node_type", "").upper() not in GATE_NODE_TYPES else ""
                if comp not in comp_items:
                    comp_items[comp] = tree.insert(
                        "",
                        "end",
                        text=comp,
                        values=[comp] + [""] * (len(columns) - 1),
                        tags=("component",),
                    )
                comp_iid = comp_items[comp]
                req_ids = "; ".join(
                    [f"{req['req_type']}:{req['text']}" for req in getattr(src, "safety_requirements", [])]
                )
                rpn = src.fmea_severity * src.fmea_occurrence * src.fmea_detection
                failure_mode = src.description or (src.user_name or f"BE {src.unique_id}")
                vals = [
                    "",
                    parent_name,
                    failure_mode,
                    src.fmea_effect,
                    src.fmea_cause,
                    src.fmea_severity,
                    src.fmea_occurrence,
                    src.fmea_detection,
                    rpn,
                    req_ids,
                    src.fmeda_malfunction,
                ]
                if fmeda:
                    sg_value = src.fmeda_safety_goal
                    goals = self.get_top_event_safety_goals(src)
                    if goals:
                        sg_value = ", ".join(goals)
                    vals.extend([
                        sg_value,
                        src.fmeda_fault_type,
                        f"{src.fmeda_fault_fraction:.2f}",
                        f"{src.fmeda_fit:.2f}",
                        f"{src.fmeda_diag_cov:.2f}",
                        getattr(src, "fmeda_mechanism", ""),
                    ])
                vals.extend([
                    getattr(src, "created", ""),
                    getattr(src, "author", ""),
                    getattr(src, "modified", ""),
                    getattr(src, "modified_by", ""),
                ])
                tags = ["evenrow" if idx % 2 == 0 else "oddrow"]
                if rpn >= 100:
                    tags.append("highrpn")
                iid = tree.insert(comp_iid, "end", text="", values=vals, tags=tags)
                node_map[iid] = be
            for iid in comp_items.values():
                tree.item(iid, open=True)

            if fmeda:
                metrics = self.compute_fmeda_metrics(events)
                asil = metrics["asil"]
                dc = metrics["dc"]
                spfm_metric = metrics["spfm_metric"]
                lpfm_metric = metrics["lpfm_metric"]
                thresh = ASIL_TARGETS.get(asil, ASIL_TARGETS["QM"])
                ok_dc = dc >= thresh["dc"]
                ok_spf = spfm_metric >= thresh["spfm"]
                ok_lpf = lpfm_metric >= thresh["lpfm"]
                text = (
                    f"Total FIT: {self.reliability_total_fit:.2f}  DC: {dc:.2f}{CHECK_MARK if ok_dc else CROSS_MARK}"
                    f"  SPFM: {spfm_metric:.2f}{CHECK_MARK if ok_spf else CROSS_MARK}"
                    f"  LPFM: {lpfm_metric:.2f}{CHECK_MARK if ok_lpf else CROSS_MARK}"
                    f"  (ASIL {asil})"
                )
                if metrics.get("goal_metrics"):
                    parts = []
                    for sg, gm in metrics["goal_metrics"].items():
                        ok = gm["ok_dc"] and gm["ok_spfm"] and gm["ok_lpfm"]
                        symbol = CHECK_MARK if ok else CROSS_MARK
                        parts.append(f"{sg}:{symbol}")
                    text += " [" + "; ".join(parts) + "]"
                overall_ok = ok_dc and ok_spf and ok_lpf
                if metrics.get("goal_metrics"):
                    overall_ok = overall_ok and all(
                        gm["ok_dc"] and gm["ok_spfm"] and gm["ok_lpfm"]
                        for gm in metrics["goal_metrics"].values()
                    )
                color = "#c8ffc8" if overall_ok else "#ffc8c8"
                metrics_lbl.config(text=text, bg=color)

        if fmeda and bom_var.get():
            load_bom()
        else:
            refresh_tree()

        def on_double(event):
            sel = tree.focus()
            node = node_map.get(sel)
            if node:
                mechs = []
                for lib in selected_libs:
                    mechs.extend(lib.mechanisms)
                comp_name = self.get_component_name_for_node(node)
                is_passive = any(c.name == comp_name and c.is_passive for c in self.reliability_components)
                FMEARowDialog(win, node, self, entries, mechanisms=mechs, hide_diagnostics=is_passive, is_fmeda=fmeda)
                refresh_tree()

        tree.bind("<Double-1>", on_double)

        def add_failure_mode():
            dialog = SelectBaseEventDialog(win, basic_events, allow_new=True)
            node = dialog.selected
            if node == "NEW":
                node = FaultTreeNode("", "Basic Event")
                entries.append(node)
                mechs = []
                for lib in selected_libs:
                    mechs.extend(lib.mechanisms)
                comp_name = getattr(node, "fmea_component", "")
                is_passive = any(c.name == comp_name and c.is_passive for c in self.reliability_components)
                FMEARowDialog(win, node, self, entries, mechanisms=mechs, hide_diagnostics=is_passive, is_fmeda=fmeda)
            elif node:
                # gather all failure modes under the same component/parent
                if node.parents:
                    parent_id = node.parents[0].unique_id
                    related = [
                        be
                        for be in basic_events
                        if be.parents and be.parents[0].unique_id == parent_id
                    ]
                else:
                    comp = getattr(node, "fmea_component", "")
                    related = [
                        be
                        for be in basic_events
                        if not be.parents and getattr(be, "fmea_component", "") == comp
                    ]
                if node not in related:
                    related.append(node)
                existing_ids = {be.unique_id for be in entries}
                for be in related:
                    if be.unique_id not in existing_ids:
                        entries.append(be)
                        existing_ids.add(be.unique_id)
                    mechs = []
                    for lib in selected_libs:
                        mechs.extend(lib.mechanisms)
                    comp_name = self.get_component_name_for_node(be)
                is_passive = any(c.name == comp_name and c.is_passive for c in self.reliability_components)
                FMEARowDialog(win, be, self, entries, mechanisms=mechs, hide_diagnostics=is_passive, is_fmeda=fmeda)
            refresh_tree()
            if fmea is not None:
                self.lifecycle_ui.touch_doc(fmea)

        add_btn.config(command=add_failure_mode)

        def remove_from_fmea():
            sel = tree.selection()
            if not sel:
                messagebox.showwarning("Remove Entry", "Select a row to remove.")
                return
            for iid in sel:
                node = node_map.get(iid)
                if node in entries:
                    entries.remove(node)
            refresh_tree()
            if fmea is not None:
                self.lifecycle_ui.touch_doc(fmea)

        remove_btn.config(command=remove_from_fmea)

        def delete_failure_mode():
            sel = tree.selection()
            if not sel:
                messagebox.showwarning("Delete Failure Mode", "Select a row to delete.")
                return
            if not messagebox.askyesno("Delete Failure Mode", "Remove selected failure modes from the FMEA?"):
                return
            for iid in sel:
                node = node_map.get(iid)
                if node in entries:
                    entries.remove(node)
            refresh_tree()
            if fmea is not None:
                self.lifecycle_ui.touch_doc(fmea)

        del_btn.config(command=delete_failure_mode)

        def comment_fmea_entry():
            sel = tree.selection()
            if not sel:
                messagebox.showwarning("Comment", "Select a row to comment.")
                return
            node = node_map.get(sel[0])
            if not node:
                return
            self.selected_node = node
            self.comment_target = ("fmea", node.unique_id)
            self.open_review_toolbox()

        comment_btn.config(command=comment_fmea_entry)

        def on_close():
            if fmea is not None:
                self.lifecycle_ui.touch_doc(fmea)
                if fmeda:
                    self.export_fmeda_to_csv(fmea, fmea['file'])
                else:
                    self.export_fmea_to_csv(fmea, fmea['file'])
                if fmeda:
                    fmea['bom'] = bom_var.get()
            win.destroy()

        if hasattr(win, "protocol"):
            win.protocol("WM_DELETE_WINDOW", on_close)
        else:
            win.bind("<Destroy>", lambda e: on_close() if e.widget is win else None)

    def export_fmea_to_csv(self, fmea, path):
        return self.safety_analysis.export_fmea_to_csv(fmea, path)

    def export_fmeda_to_csv(self, fmeda, path):
        return self.safety_analysis.export_fmeda_to_csv(fmeda, path)


    def show_traceability_matrix(self):
        """Display a traceability matrix linking FTA basic events to FMEA components."""
        basic_events = [n for n in self.get_all_nodes(self.root_node)
                        if n.node_type.upper() == "BASIC EVENT"]
        win = tk.Toplevel(self.root)
        win.title("FTA-FMEA Traceability")
        columns = ["Basic Event", "Component"]
        tree = ttk.Treeview(win, columns=columns, show="headings")
        for col in columns:
            tree.heading(col, text=col)
            tree.column(col, width=200, anchor="center")
        tree.pack(fill=tk.BOTH, expand=True)

        for be in basic_events:
            comp = self.get_component_name_for_node(be) or "N/A"
            tree.insert(
                "",
                "end",
                values=[be.user_name or f"BE {be.unique_id}", comp],
            )

    def collect_requirements_recursive(self, node):
        return self.safety_analysis.collect_requirements_recursive(node)

    def show_safety_goals_matrix(self):
        """Display product goals and derived requirements in a tree view."""
        if hasattr(self, "_sg_matrix_tab") and self._sg_matrix_tab.winfo_exists():
            self.doc_nb.select(self._sg_matrix_tab)
            return
        self._sg_matrix_tab = self.lifecycle_ui._new_tab("Product Goals Matrix")
        win = self._sg_matrix_tab
        columns = [
            "ID",
            "ASIL",
            "Target PMHF",
            "CAL",
            "SafeState",
            "FTTI",
            "Acc Rate",
            "On Hours",
            "Val Target",
            "Profile",
            "Val Desc",
            "Acceptance",
            "Description",
            "Text",
        ]
        tree = ttk.Treeview(win, columns=columns, show="tree headings")
        tree.heading("ID", text="Requirement ID")
        tree.heading("ASIL", text="ASIL")
        tree.heading("Target PMHF", text="Target PMHF (1/h)")
        tree.heading("CAL", text="CAL")
        tree.heading("SafeState", text="Safe State")
        tree.heading("FTTI", text="FTTI")
        tree.heading("Acc Rate", text="Acc Rate (1/h)")
        tree.heading("On Hours", text="On Hours")
        tree.heading("Val Target", text="Val Target")
        tree.heading("Profile", text="Profile")
        tree.heading("Val Desc", text="Val Desc")
        tree.heading("Acceptance", text="Acceptance")
        tree.heading("Description", text="Description")
        tree.heading("Text", text="Text")
        tree.column("ID", width=120)
        tree.column("ASIL", width=60)
        tree.column("Target PMHF", width=120)
        tree.column("CAL", width=60)
        tree.column("SafeState", width=100)
        tree.column("FTTI", width=80)
        tree.column("Acc Rate", width=100)
        tree.column("On Hours", width=100)
        tree.column("Val Target", width=120)
        tree.column("Profile", width=120)
        tree.column("Val Desc", width=200)
        tree.column("Acceptance", width=200)
        tree.column("Description", width=200)
        tree.column("Text", width=300)

        vsb = ttk.Scrollbar(win, orient="vertical", command=tree.yview)
        hsb = ttk.Scrollbar(win, orient="horizontal", command=tree.xview)
        tree.configure(yscrollcommand=vsb.set, xscrollcommand=hsb.set)
        tree.grid(row=0, column=0, sticky="nsew")
        vsb.grid(row=0, column=1, sticky="ns")
        hsb.grid(row=1, column=0, sticky="ew")
        win.columnconfigure(0, weight=1)
        win.rowconfigure(0, weight=1)

        for te in self.top_events:
            sg_text = te.safety_goal_description or (te.user_name or f"SG {te.unique_id}")
            sg_id = te.user_name or f"SG {te.unique_id}"
            cal = self.get_cyber_goal_cal(sg_id)
            asil = te.safety_goal_asil or "QM"
            target = PMHF_TARGETS.get(asil, 1.0)
            parent_iid = tree.insert(
                "",
                "end",
                text=sg_text,
                values=[
                    sg_id,
                    te.safety_goal_asil,
                    f"{target:.1e}",
                    cal,
                    te.safe_state,
                    getattr(te, "ftti", ""),
                    str(getattr(te, "acceptance_rate", "")),
                    getattr(te, "operational_hours_on", ""),
                    getattr(te, "validation_target", ""),
                    getattr(te, "mission_profile", ""),
                    getattr(te, "validation_desc", ""),
                    getattr(te, "acceptance_criteria", ""),
                    sg_text,
                    "",
                ],
            )
            reqs = self.collect_requirements_recursive(te)
            seen_ids = set()
            for req in reqs:
                req_id = req.get("id")
                if req_id in seen_ids:
                    continue
                seen_ids.add(req_id)
                tree.insert(
                    parent_iid,
                    "end",
                    text="",
                    values=[
                        req_id,
                        req.get("asil", ""),
                        "",
                        "",
                        "",
                        "",
                        "",
                        "",
                        "",
                        "",
                        "",
                        "",
                        "",
                        req.get("text", ""),
                    ],
                )

    def show_product_goals_editor(self):
        """Allow editing of top-level product goals."""
        if hasattr(self, "_sg_tab") and self._sg_tab.winfo_exists():
            self.doc_nb.select(self._sg_tab)
            return
        self._sg_tab = self.lifecycle_ui._new_tab("Product Goals")
        win = self._sg_tab

        columns = [
            "ID",
            "ASIL",
            "Target PMHF",
            "Safe State",
            "FTTI",
            "Acc Rate",
            "On Hours",
            "Val Target",
            "Profile",
            "Val Desc",
            "Acceptance",
            "Description",
        ]
        tree = ttk.Treeview(win, columns=columns, show="headings", selectmode="browse")
        for c in columns:
            heading = "Target PMHF (1/h)" if c == "Target PMHF" else c
            tree.heading(c, text=heading)
            tree.column(c, width=120 if c not in ("Description", "Val Desc", "Acceptance") else 300, anchor="center")
        tree.pack(fill=tk.BOTH, expand=True)

        def refresh_tree():
            tree.delete(*tree.get_children())
            for sg in self.top_events:
                name = sg.safety_goal_description or (sg.user_name or f"SG {sg.unique_id}")
                sg.safety_goal_asil = self.get_hara_goal_asil(name)
                pmhf_target = PMHF_TARGETS.get(sg.safety_goal_asil, 1.0)
                tree.insert(
                    "",
                    "end",
                    iid=sg.unique_id,
                    values=[
                        sg.user_name or f"SG {sg.unique_id}",
                        sg.safety_goal_asil,
                        f"{pmhf_target:.2e}",
                        sg.safe_state,
                        getattr(sg, "ftti", ""),
                        str(getattr(sg, "acceptance_rate", "")),
                        getattr(sg, "operational_hours_on", ""),
                        getattr(sg, "validation_target", ""),
                        getattr(sg, "mission_profile", ""),
                        getattr(sg, "validation_desc", ""),
                        getattr(sg, "acceptance_criteria", ""),
                        sg.safety_goal_description,
                    ],
                )

        class SGDialog(simpledialog.Dialog):
            def __init__(self, parent, app, title, initial=None):
                self.app = app
                self.initial = initial
                super().__init__(parent, title=title)

            def body(self, master):
                nb = ttk.Notebook(master)
                nb.pack(fill=tk.BOTH, expand=True)

                fs_tab = ttk.Frame(nb)
                sotif_tab = ttk.Frame(nb)
                cyber_tab = ttk.Frame(nb)
                nb.add(fs_tab, text="Functional Safety")
                nb.add(sotif_tab, text="SOTIF")
                nb.add(cyber_tab, text="Cybersecurity")

                name = getattr(self.initial, "safety_goal_description", "") or getattr(self.initial, "user_name", "")

                # --- Functional Safety fields ---
                ttk.Label(fs_tab, text="ID:").grid(row=0, column=0, sticky="e")
                self.id_var = tk.StringVar(value=getattr(self.initial, "user_name", ""))
                self.id_entry = tk.Entry(fs_tab, textvariable=self.id_var)
                self.id_entry.grid(row=0, column=1, padx=5, pady=5)

                ttk.Label(fs_tab, text="ASIL:").grid(row=1, column=0, sticky="e")
                self.asil_var = tk.StringVar(value=self.app.get_hara_goal_asil(name))
                ttk.Label(fs_tab, textvariable=self.asil_var).grid(row=1, column=1, padx=5, pady=5, sticky="w")

                ttk.Label(fs_tab, text="Target PMHF (1/h):").grid(row=2, column=0, sticky="e")
                pmhf = PMHF_TARGETS.get(self.asil_var.get(), 1.0)
                self.pmhf_var = tk.StringVar(value=f"{pmhf:.2e}")
                tk.Entry(fs_tab, textvariable=self.pmhf_var, state="readonly").grid(row=2, column=1, padx=5, pady=5, sticky="w")

                ttk.Label(fs_tab, text="Safe State:").grid(row=3, column=0, sticky="e")
                self.state_var = tk.StringVar(value=getattr(self.initial, "safe_state", ""))
                tk.Entry(fs_tab, textvariable=self.state_var).grid(row=3, column=1, padx=5, pady=5)

                ttk.Label(fs_tab, text="FTTI:").grid(row=4, column=0, sticky="e")
                self.ftti_var = tk.StringVar(value=getattr(self.initial, "ftti", ""))
                tk.Entry(
                    fs_tab,
                    textvariable=self.ftti_var,
                    validate="key",
                    validatecommand=(
                        master.register(self.app.validation_consistency.validate_float),
                        "%P",
                    ),
                ).grid(row=4, column=1, padx=5, pady=5)

                ttk.Label(fs_tab, text="Description:").grid(row=5, column=0, sticky="ne")
                self.desc_text = tk.Text(fs_tab, width=30, height=3, wrap="word")
                self.desc_text.insert("1.0", getattr(self.initial, "safety_goal_description", ""))
                self.desc_text.grid(row=5, column=1, padx=5, pady=5)

                # --- SOTIF fields ---
                self.app.sotif_manager.build_goal_dialog(self, sotif_tab, self.initial)

                # --- Cybersecurity fields ---
                self.cal_var = self.app.cyber_manager.add_goal_dialog_fields(cyber_tab, name)
                return self.id_entry

            def apply(self):
                desc = self.desc_text.get("1.0", "end-1c").strip()
                sg_name = desc or self.id_var.get().strip()
                asil = self.app.get_hara_goal_asil(sg_name)
                self.result = {
                    "id": self.id_var.get().strip(),
                    "asil": asil,
                    "state": self.state_var.get().strip(),
                    "ftti": self.ftti_var.get().strip(),
                    "desc": desc,
                }
                self.result.update(self.app.sotif_manager.collect_goal_data(self))

        def add_sg():
            dlg = SGDialog(win, self, "Add Product Goal")
            if dlg.result:
                node = FaultTreeNode(dlg.result["id"], "TOP EVENT")
                node.safety_goal_asil = dlg.result["asil"]
                node.safe_state = dlg.result["state"]
                node.ftti = dlg.result["ftti"]
                node.acceptance_rate = float(dlg.result.get("accept_rate", 0.0) or 0.0)
                node.operational_hours_on = float(dlg.result.get("op_hours", 0.0) or 0.0)
                node.update_validation_target()
                node.mission_profile = dlg.result.get("profile", "")
                node.validation_desc = dlg.result["val_desc"]
                node.acceptance_criteria = dlg.result["accept"]
                node.safety_goal_description = dlg.result["desc"]
                self.top_events.append(node)
                refresh_tree()
                self.update_views()

        def edit_sg():
            sel = tree.selection()
            if not sel:
                return
            uid = int(sel[0])
            sg = self.find_node_by_id_all(uid)
            dlg = SGDialog(win, self, "Edit Product Goal", sg)
            if dlg.result:
                sg.user_name = dlg.result["id"]
                sg.safety_goal_asil = dlg.result["asil"]
                sg.safe_state = dlg.result["state"]
                sg.ftti = dlg.result["ftti"]
                sg.acceptance_rate = float(dlg.result.get("accept_rate", 0.0) or 0.0)
                sg.operational_hours_on = float(dlg.result.get("op_hours", 0.0) or 0.0)
                sg.update_validation_target()
                sg.mission_profile = dlg.result.get("profile", "")
                sg.validation_desc = dlg.result["val_desc"]
                sg.acceptance_criteria = dlg.result["accept"]
                sg.safety_goal_description = dlg.result["desc"]
                refresh_tree()
                self.update_views()

        def del_sg():
            sel = tree.selection()
            if not sel:
                return
            uid = int(sel[0])
            sg = self.find_node_by_id_all(uid)
            if sg and messagebox.askyesno("Delete", "Delete product goal?"):
                self.top_events = [t for t in self.top_events if t.unique_id != uid]
                refresh_tree()
                self.update_views()

        tree.bind("<Double-1>", lambda e: edit_sg())

        btn = ttk.Frame(win)
        btn.pack(fill=tk.X)
        ttk.Button(btn, text="Add", command=add_sg).pack(side=tk.LEFT)
        ttk.Button(btn, text="Edit", command=edit_sg).pack(side=tk.LEFT)
        ttk.Button(btn, text="Delete", command=del_sg).pack(side=tk.LEFT)

        refresh_tree()



    def _parse_spi_target(self, target: str) -> tuple[str, str]:
        """Split ``target`` into product goal name and SPI type."""
        if target.endswith(")") and "(" in target:
            name, typ = target.rsplit(" (", 1)
            return name, typ[:-1]
        return target, ""

    def get_spi_targets(self) -> list[str]:
        """Return sorted list of SPI options formatted as 'Product Goal (Type)'."""
        targets: set[str] = set()
        for sg in getattr(self, "top_events", []):
            pg_name = self._product_goal_name(sg)
            targets.update(self.sotif_manager.get_spi_targets_for_goal(sg, pg_name))
            asil = getattr(sg, "safety_goal_asil", "")
            if asil in PMHF_TARGETS:
                targets.add(f"{pg_name} (FUSA)")
        return sorted(targets)

    def show_safety_performance_indicators(self):
        """Display Safety Performance Indicators."""
        if hasattr(self, "_spi_tab") and self._spi_tab.winfo_exists():
            self.doc_nb.select(self._spi_tab)
            self.refresh_safety_performance_indicators()
            return
        self._spi_tab = self.lifecycle_ui._new_tab("Safety Performance Indicators")
        win = self._spi_tab

        columns = [
            "Product Goal",
            "Validation Target",
            "Achieved Probability",
            "SPI",
            "Target Description",
            "Acceptance Criteria",
        ]
        tree = ttk.Treeview(win, columns=columns, show="headings", selectmode="browse")
        for c in columns:
            tree.heading(c, text=c)
            width = 120
            if c in ("Target Description", "Acceptance Criteria"):
                width = 300
            tree.column(c, width=width, anchor="center")
        tree.pack(fill=tk.BOTH, expand=True)
        self._spi_tree = tree
        self._spi_lookup = {}

        def edit_selected():
            sel = tree.selection()
            if not sel:
                return
            iid = sel[0]
            sg_info = self._spi_lookup.get(iid)
            if not sg_info:
                return
            sg, spi_type = sg_info
            if spi_type != "SOTIF":
                return
            new_val = simpledialog.askfloat(
                "Achieved Probability",
                "Enter achieved probability:",
                initialvalue=getattr(sg, "spi_probability", 0.0),
            )
            if new_val is not None:
                self.push_undo_state()
                sg.spi_probability = float(new_val)
                self.refresh_safety_case_table()
                self.refresh_safety_performance_indicators()
                self.update_views()

        btn = ttk.Button(win, text="Edit", command=edit_selected)
        btn.pack(pady=4)
        self._edit_spi_item = edit_selected

        self.refresh_safety_performance_indicators()

    def refresh_safety_performance_indicators(self):
        """Populate the SPI explorer table."""
        tree = getattr(self, "_spi_tree", None)
        if not tree or not getattr(tree, "winfo_exists", lambda: True)():
            return
        for iid in list(tree.get_children("")):
            tree.delete(iid)
        self._spi_lookup = {}

        manager = getattr(self, "sotif_manager", None)
        if manager is None:
            manager = SOTIFManager(self)
            self.sotif_manager = manager
        for sg, values in manager.iter_spi_rows():
            iid = tree.insert("", "end", values=values)
            self._spi_lookup[iid] = (sg, "SOTIF")

        for sg in getattr(self, "top_events", []):
            asil = getattr(sg, "safety_goal_asil", "")
            if asil in PMHF_TARGETS:
                target = PMHF_TARGETS[asil]
                v_str = f"{target:.2e}"
                fusa_prob = getattr(sg, "probability", "")
                p_str = f"{fusa_prob:.2e}" if fusa_prob not in ("", None) else ""
                spi_val = ""
                try:
                    if fusa_prob not in ("", None):
                        p_val = float(fusa_prob)
                        if target > 0 and p_val > 0:
                            spi_val = f"{math.log10(target / p_val):.2f}"
                except Exception:
                    spi_val = ""
                iid = tree.insert(
                    "",
                    "end",
                    values=[
                        sg.user_name or f"SG {sg.unique_id}",
                        v_str,
                        p_str,
                        spi_val,
                        "Target PMHF",
                        getattr(sg, "acceptance_criteria", ""),
                    ],
                )
                self._spi_lookup[iid] = (sg, "FUSA")

    def refresh_safety_case_table(self):
        """Populate the Safety & Security Case table with solution nodes."""
        tree = getattr(self, "_safety_case_tree", None)
        if not tree or not getattr(tree, "winfo_exists", lambda: True)():
            return
        for iid in list(tree.get_children("")):
            tree.delete(iid)
        self._solution_lookup = {}
        for diag in getattr(self, "all_gsn_diagrams", []):
            for node in getattr(diag, "nodes", []):
                if (
                    getattr(node, "node_type", "").lower() == "solution"
                    and getattr(node, "is_primary_instance", True)
                ):
                    self._solution_lookup[node.unique_id] = (node, diag)
                    prob = ""
                    v_target = ""
                    spi_val = ""
                    p_val = None
                    vt_val = None
                    target = getattr(node, "spi_target", "")
                    if target:
                        pg_name, spi_type = self._parse_spi_target(target)
                        te = None
                        for candidate in getattr(self, "top_events", []):
                            if self._product_goal_name(candidate) == pg_name:
                                te = candidate
                                break
                        if te:
                            if spi_type == "FUSA":
                                p = getattr(te, "probability", "")
                                vt = PMHF_TARGETS.get(getattr(te, "safety_goal_asil", ""), "")
                            else:
                                p = getattr(te, "spi_probability", "")
                                vt = getattr(te, "validation_target", "")
                            if p not in ("", None):
                                try:
                                    p_val = float(p)
                                    prob = f"{p_val:.2e}"
                                except Exception:
                                    prob = ""
                                    p_val = None
                            if vt not in ("", None):
                                try:
                                    vt_val = float(vt)
                                    v_target = f"{vt_val:.2e}"
                                except Exception:
                                    v_target = ""
                                    vt_val = None
                            try:
                                if vt_val not in (None, 0) and p_val not in (None, 0):
                                    spi_val = f"{math.log10(vt_val / p_val):.2f}"
                            except Exception:
                                spi_val = ""
                    tree.insert(
                        "",
                        "end",
                        values=[
                            node.user_name,
                            node.description,
                            node.work_product,
                            node.evidence_link,
                            v_target,
                            prob,
                            spi_val,
                            CHECK_MARK if getattr(node, "evidence_sufficient", False) else "",
                            getattr(node, "manager_notes", ""),
                        ],
                        tags=(node.unique_id,),
                    )

    def show_safety_case(self):
        """Display table of all solution nodes from GSN diagrams."""
        if hasattr(self, "_safety_case_tab") and self._safety_case_tab.winfo_exists():
            self.doc_nb.select(self._safety_case_tab)
            self.refresh_safety_case_table()
            return
        self._safety_case_tab = self.lifecycle_ui._new_tab("Safety & Security Case")
        win = self._safety_case_tab

        columns = [
            "Solution",
            "Description",
            "Work Product",
            "Evidence Link",
            "Validation Target",
            "Achieved Probability",
            "SPI",
            "Evidence OK",
            "Notes",
        ]
        if hasattr(win, "tk"):
            tree_frame = ttk.Frame(win)
            tree_frame.pack(fill=tk.BOTH, expand=True)
            tree = ttk.Treeview(
                tree_frame, columns=columns, show="headings", selectmode="browse"
            )
            for c in columns:
                tree.heading(c, text=c)
                width = 120
                if c in ("Description", "Evidence Link", "Notes"):
                    width = 200
                tree.column(c, width=width, anchor="center")
            vsb = ttk.Scrollbar(tree_frame, orient="vertical", command=tree.yview)
            hsb = ttk.Scrollbar(tree_frame, orient="horizontal", command=tree.xview)
            tree.configure(yscrollcommand=vsb.set, xscrollcommand=hsb.set)
            tree.grid(row=0, column=0, sticky="nsew")
            vsb.grid(row=0, column=1, sticky="ns")
            hsb.grid(row=1, column=0, sticky="ew")
            tree_frame.rowconfigure(0, weight=1)
            tree_frame.columnconfigure(0, weight=1)
        else:
            tree = ttk.Treeview(win, columns=columns, show="headings", selectmode="browse")
            for c in columns:
                tree.heading(c, text=c)
                width = 120
                if c in ("Description", "Evidence Link", "Notes"):
                    width = 200
                tree.column(c, width=width, anchor="center")
            tree.pack(fill=tk.BOTH, expand=True)
        self._safety_case_tree = tree
        self._solution_lookup = {}

        def on_double_click(event):
            row = tree.identify_row(event.y)
            col = tree.identify_column(event.x)
            if not row or not col:
                return
            idx = int(col[1:]) - 1
            col_name = columns[idx]
            tags = tree.item(row, "tags")
            if not tags:
                return
            uid = tags[0]
            node_diag = self._solution_lookup.get(uid)
            if not node_diag:
                return
            node = node_diag[0]
            if col_name == "Evidence OK":
                current = tree.set(row, "Evidence OK")
                new_val = "" if current == CHECK_MARK else CHECK_MARK
                if messagebox.askokcancel("Evidence", "Are you sure?"):
                    self.push_undo_state()
                    tree.set(row, "Evidence OK", new_val)
                    node.evidence_sufficient = new_val == CHECK_MARK
            elif col_name == "Achieved Probability":
                target = getattr(node, "spi_target", "")
                pg_name, spi_type = self._parse_spi_target(target)
                te = None
                for sg in getattr(self, "top_events", []):
                    if self._product_goal_name(sg) == pg_name:
                        te = sg
                        break
                if te:
                    attr = "probability" if spi_type == "FUSA" else "spi_probability"
                    new_val = simpledialog.askfloat(
                        "Achieved Probability",
                        "Enter achieved probability:",
                        initialvalue=getattr(te, attr, 0.0),
                    )
                    if new_val is not None:
                        self.push_undo_state()
                        setattr(te, attr, float(new_val))
                        self.refresh_safety_case_table()
                        self.refresh_safety_performance_indicators()
                        self.update_views()
            elif col_name == "Notes":
                current = tree.set(row, "Notes")
                new_val = simpledialog.askstring(
                    "Notes", "Enter notes:", initialvalue=current
                )
                if new_val is not None:
                    self.push_undo_state()
                    tree.set(row, "Notes", new_val)
                    node.manager_notes = new_val

        for seq in ("<Double-Button-1>", "<Double-1>"):
            tree.bind(seq, on_double_click)

        def edit_selected(row=None):
            if row is None:
                sel = tree.selection()
                if not sel:
                    return
                row = sel[0]
            tags = tree.item(row, "tags")
            if not tags:
                return
            uid = tags[0]
            node_diag = self._solution_lookup.get(uid)
            if not node_diag:
                return
            node, diag = node_diag
            self.push_undo_state()
            GSNElementConfig(win, node, diag)
            self.refresh_safety_case_table()

        self._edit_safety_case_item = edit_selected

        def export_csv():
            path = filedialog.asksaveasfilename(
                defaultextension=".csv", filetypes=[("CSV", "*.csv")]
            )
            if not path:
                return
            with open(path, "w", newline="") as f:
                writer = csv.writer(f)
                writer.writerow(columns)
                for iid in tree.get_children():
                    writer.writerow(tree.item(iid, "values"))
            messagebox.showinfo("Export", "Safety & Security Case exported")

        self.export_safety_case_csv = export_csv

        btn = ttk.Button(win, text="Edit", command=edit_selected)
        btn.pack(pady=4)
        ttk.Button(win, text="Export CSV", command=export_csv).pack(pady=4)

        menu = tk.Menu(win, tearoff=0)
        menu.add_command(label="Edit", command=edit_selected)
        menu.add_command(label="Export CSV", command=export_csv)

        def on_right_click(event):
            row = tree.identify_row(event.y)
            if row:
                tree.selection_set(row)
                menu.post(event.x_root, event.y_root)

        tree.bind("<Button-3>", on_right_click)

        self.refresh_safety_case_table()

    def export_product_goal_requirements(self):
        return self.reporting_export.export_product_goal_requirements()
    def generate_phase_requirements(self, phase: str) -> None:
        """Generate requirements for all governance diagrams in a phase."""
        self.open_safety_management_toolbox(show_diagrams=False)
        win = getattr(self, "safety_mgmt_window", None)
        if win:
            win.generate_phase_requirements(phase)

    def generate_lifecycle_requirements(self) -> None:
        """Generate requirements for all governance diagrams outside phases."""
        self.open_safety_management_toolbox(show_diagrams=False)
        win = getattr(self, "safety_mgmt_window", None)
        if win:
            win.generate_lifecycle_requirements()


    def _refresh_phase_requirements_menu(self) -> None:
        if not hasattr(self, "phase_req_menu"):
            return
        self.phase_req_menu.delete(0, tk.END)
        toolbox = getattr(self, "safety_mgmt_toolbox", None)
        if not toolbox:
            return
        phases = sorted(toolbox.list_modules())
        for phase in phases:
            # Use ``functools.partial`` to bind the phase name at creation time
            # so each menu entry triggers generation for its own phase.
            self.phase_req_menu.add_command(
                label=phase,
                command=partial(self.generate_phase_requirements, phase),
            )
        if phases:
            self.phase_req_menu.add_separator()
        self.phase_req_menu.add_command(
            label="Lifecycle",
            command=self.generate_lifecycle_requirements,
        )

    def export_cybersecurity_goal_requirements(self):
        return self.reporting_export.export_cybersecurity_goal_requirements()

    def build_cause_effect_data(self):
        return self.probability_reliability.build_cause_effect_data()

    def _build_cause_effect_graph(self, row):
        return self.probability_reliability._build_cause_effect_graph(row)

    def render_cause_effect_diagram(self, row):
        """Render *row* as a PIL image matching the on-screen diagram."""
        try:
            from PIL import Image, ImageDraw, ImageFont
        except Exception:
            return None
        import textwrap, math

        nodes, edges, pos = self._build_cause_effect_graph(row)
        color_map = {
            "hazard": "#F08080",
            "malfunction": "#ADD8E6",
            "failure_mode": "#FFA500",
            "fault": "#D3D3D3",
            "fi": "#FFFFE0",
            "tc": "#90EE90",
            "attack_path": "#E0FFFF",
            "threat": "#FFB6C1",
        }

        scale = 80
        x_off = 50
        y_off = 50
        box_w = 80
        box_h = 40

        max_x = max(x for x, _ in pos.values())
        max_y = max(y for _, y in pos.values())
        width = int(x_off * 2 + scale * max_x + box_w)
        height = int(y_off * 2 + scale * max_y + box_h)

        img = Image.new("RGB", (width, height), "white")
        draw = ImageDraw.Draw(img)
        font = ImageFont.load_default()

        def to_canvas(x: float, y: float) -> tuple[float, float]:
            return x_off + scale * x, y_off + scale * y

        for u, v in edges:
            x1, y1 = to_canvas(*pos[u])
            x2, y2 = to_canvas(*pos[v])
            draw.line((x1, y1, x2, y2), fill="black")
            dx, dy = x2 - x1, y2 - y1
            length = math.hypot(dx, dy) or 1
            ux, uy = dx / length, dy / length
            arrow = 10
            px, py = x2 - arrow * ux, y2 - arrow * uy
            perp = (-uy, ux)
            left = (px + perp[0] * arrow / 2, py + perp[1] * arrow / 2)
            right = (px - perp[0] * arrow / 2, py - perp[1] * arrow / 2)
            draw.polygon([ (x2, y2), left, right ], fill="black")
            if hasattr(draw, "text"):
                draw.text(((x1 + x2) / 2, (y1 + y2) / 2), "caused by", fill="black", font=font, anchor="mm")

        for n, (x, y) in pos.items():
            label, kind = nodes.get(n, (n, ""))
            color = color_map.get(kind, "white")
            cx, cy = to_canvas(x, y)
            rect = [cx - box_w / 2, cy - box_h / 2, cx + box_w / 2, cy + box_h / 2]
            draw.rectangle(
                rect,
                fill=color,
                outline=StyleManager.get_instance().outline_color,
            )
            text = textwrap.fill(str(label), 20)
            bbox = draw.multiline_textbbox((0, 0), text, font=font)
            tw = bbox[2] - bbox[0]
            th = bbox[3] - bbox[1]
            draw.multiline_text((cx - tw / 2, cy - th / 2), text, font=font, align="center")

        return img
    def show_cause_effect_chain(self):
        return self.safety_analysis.show_cause_effect_chain()

    def show_cut_sets(self):
        return self.safety_analysis.show_cut_sets()

    def show_common_cause_view(self):
        return self.safety_analysis.show_common_cause_view()

    def manage_mission_profiles(self):
        if hasattr(self, "_mp_tab") and self._mp_tab.winfo_exists():
            self.doc_nb.select(self._mp_tab)
            return
        self._mp_tab = self.lifecycle_ui._new_tab("Mission Profiles")
        win = self._mp_tab
        listbox = tk.Listbox(win, height=8, width=40)
        listbox.pack(side=tk.LEFT, fill=tk.BOTH, expand=True)

        btn_frame = ttk.Frame(win)
        btn_frame.pack(side=tk.RIGHT, fill=tk.Y)

        def refresh():
            listbox.delete(0, tk.END)
            for mp in self.mission_profiles:
                if mp is None:
                    continue
                info = (
                    f"{mp.name} (on: {mp.tau_on}h, off: {mp.tau_off}h, "
                    f"board: {mp.board_temp}\u00b0C, ambient: {mp.ambient_temp}\u00b0C)"
                )
                listbox.insert(tk.END, info)

        class MPDialog(simpledialog.Dialog):
            def __init__(self, master, mp=None):
                self.mp = mp
                super().__init__(master)

            def body(self, master):
                self.vars = {}
                fields = [
                    ("Name", "name"),
                    ("TAU On (h)", "tau_on"),
                    ("TAU Off (h)", "tau_off"),
                    ("Board Temp (\u00b0C)", "board_temp"),
                    ("Board Temp Min (\u00b0C)", "board_temp_min"),
                    ("Board Temp Max (\u00b0C)", "board_temp_max"),
                    ("Ambient Temp (\u00b0C)", "ambient_temp"),
                    ("Ambient Temp Min (\u00b0C)", "ambient_temp_min"),
                    ("Ambient Temp Max (\u00b0C)", "ambient_temp_max"),
                    ("Humidity (%)", "humidity"),
                    ("Duty Cycle", "duty_cycle"),
                    ("Notes", "notes"),
                ]
                self.entries = {}
                for row, (label, key) in enumerate(fields):
                    ttk.Label(master, text=label).grid(row=row, column=0, padx=5, pady=5, sticky="e")
                    var = tk.StringVar()
                    if self.mp:
                        var.set(str(getattr(self.mp, key)))
                    state = "readonly" if key == "duty_cycle" else "normal"
                    entry = ttk.Entry(master, textvariable=var, state=state)
                    entry.grid(row=row, column=1, padx=5, pady=5)
                    self.vars[key] = var
                    self.entries[key] = entry

                def update_dc(*_):
                    try:
                        on = float(self.vars["tau_on"].get() or 0)
                        off = float(self.vars["tau_off"].get() or 0)
                        total = on + off
                        dc = on / total if total else 0.0
                    except ValueError:
                        dc = 0.0
                    self.vars["duty_cycle"].set(str(dc))

                self.vars["tau_on"].trace_add("write", update_dc)
                self.vars["tau_off"].trace_add("write", update_dc)
                update_dc()

            def apply(self):
                vals = {k: v.get() for k, v in self.vars.items()}
                tau_on = float(vals.get("tau_on") or 0.0)
                tau_off = float(vals.get("tau_off") or 0.0)
                total = tau_on + tau_off
                dc = tau_on / total if total else 0.0
                if self.mp is None:
                    mp = MissionProfile(
                        vals["name"],
                        tau_on,
                        tau_off,
                        float(vals["board_temp"] or 25.0),
                        float(vals["board_temp_min"] or 25.0),
                        float(vals["board_temp_max"] or 25.0),
                        float(vals["ambient_temp"] or 25.0),
                        float(vals["ambient_temp_min"] or 25.0),
                        float(vals["ambient_temp_max"] or 25.0),
                        float(vals["humidity"] or 50.0),
                        dc,
                        vals["notes"],
                    )
                    self.result = mp
                else:
                    self.mp.name = vals["name"]
                    self.mp.tau_on = tau_on
                    self.mp.tau_off = tau_off
                    self.mp.board_temp = float(vals["board_temp"] or 25.0)
                    self.mp.board_temp_min = float(vals["board_temp_min"] or 25.0)
                    self.mp.board_temp_max = float(vals["board_temp_max"] or 25.0)
                    self.mp.ambient_temp = float(vals["ambient_temp"] or 25.0)
                    self.mp.ambient_temp_min = float(vals["ambient_temp_min"] or 25.0)
                    self.mp.ambient_temp_max = float(vals["ambient_temp_max"] or 25.0)
                    self.mp.humidity = float(vals["humidity"] or 50.0)
                    self.mp.duty_cycle = dc
                    self.mp.notes = vals["notes"]
                    self.result = self.mp

        def add_profile():
            dlg = MPDialog(win)
            if getattr(dlg, "result", None) is not None:
                self.mission_profiles.append(dlg.result)
                refresh()
                if hasattr(self, "_rel_window") and self._rel_window.winfo_exists():
                    self._rel_window.refresh_tree()

        def edit_profile():
            sel = listbox.curselection()
            if not sel:
                return
            mp = self.mission_profiles[sel[0]]
            dlg = MPDialog(win, mp)
            if getattr(dlg, "result", None) is not None:
                refresh()
                if hasattr(self, "_rel_window") and self._rel_window.winfo_exists():
                    self._rel_window.refresh_tree()

        def delete_profile():
            sel = listbox.curselection()
            if not sel:
                return
            del self.mission_profiles[sel[0]]
            refresh()
            if hasattr(self, "_rel_window") and self._rel_window.winfo_exists():
                self._rel_window.refresh_tree()

        ttk.Button(btn_frame, text="Add", command=add_profile).pack(fill=tk.X)
        ttk.Button(btn_frame, text="Edit", command=edit_profile).pack(fill=tk.X)
        ttk.Button(btn_frame, text="Delete", command=delete_profile).pack(fill=tk.X)

        refresh()

    def manage_mechanism_libraries(self):
        return self.open_windows_features.manage_mechanism_libraries()

    def manage_scenario_libraries(self):
        if hasattr(self, "_scen_tab") and self._scen_tab.winfo_exists():
            self.doc_nb.select(self._scen_tab)
            return
        self._scen_tab = self.lifecycle_ui._new_tab("Scenario Libraries")
        win = self._scen_tab
        lib_lb = tk.Listbox(win, height=8, width=25)
        lib_lb.grid(row=0, column=0, rowspan=4, sticky="nsew")
        scen_tree = ttk.Treeview(
            win,
            columns=("cls", "beh", "sce", "tc", "fi", "exp", "desc"),
            show="tree headings",
        )
        scen_tree.heading("#0", text="Name")
        scen_tree.column("#0", width=150)
        scen_tree.heading("cls", text="Class")
        scen_tree.column("cls", width=100)
        scen_tree.heading("beh", text="Other Users")
        scen_tree.column("beh", width=140)
        scen_tree.heading("sce", text="Scenery")
        scen_tree.column("sce", width=140)
        scen_tree.heading("tc", text="TC")
        scen_tree.column("tc", width=80)
        scen_tree.heading("fi", text="FI")
        scen_tree.column("fi", width=80)
        scen_tree.heading("exp", text="Exposure")
        scen_tree.column("exp", width=80)
        scen_tree.heading("desc", text="Description")
        scen_tree.column("desc", width=200)
        scen_tree.grid(row=0, column=1, columnspan=3, sticky="nsew")
        win.grid_rowconfigure(0, weight=1)
        win.grid_columnconfigure(1, weight=1)

        if not hasattr(self, "scenario_icon"):
            self.scenario_icon = self._create_icon("circle", "#1e90ff")

        def refresh_libs():
            lib_lb.delete(0, tk.END)
            for lib in self.scenario_libraries:
                lib_lb.insert(tk.END, lib.get("name", ""))
            refresh_scenarios()

        def refresh_scenarios(*_):
            scen_tree.delete(*scen_tree.get_children())
            sel = lib_lb.curselection()
            if not sel:
                return
            lib = self.scenario_libraries[sel[0]]
            for sc in lib.get("scenarios", []):
                if isinstance(sc, dict):
                    name = sc.get("name", "")
                    cls = sc.get("class", "")
                    beh = sc.get("behavior", "")
                    sce = sc.get("scenery", "")
                    tc = sc.get("tc", "")
                    fi = sc.get("fi", "")
                    exp = sc.get("exposure", "")
                    desc = sc.get("description", "")
                else:
                    name = str(sc)
                    cls = beh = sce = tc = fi = exp = desc = ""
                scen_tree.insert(
                    "",
                    tk.END,
                    text=name,
                    values=(cls, beh, sce, tc, fi, exp, desc),
                    image=self.scenario_icon,
                )

        class LibraryDialog(simpledialog.Dialog):
            def __init__(self, parent, app, data=None):
                self.app = app
                self.data = data or {"name": "", "odds": []}
                super().__init__(parent, title="Edit Library")

            def body(self, master):
                ttk.Label(master, text="Name").grid(row=0, column=0, sticky="e")
                self.name_var = tk.StringVar(value=self.data.get("name", ""))
                ttk.Entry(master, textvariable=self.name_var).grid(row=0, column=1, sticky="ew")
                ttk.Label(master, text="ODD Libraries").grid(row=1, column=0, sticky="ne")
                toolbox = getattr(self.app, "safety_mgmt_toolbox", None) or ACTIVE_TOOLBOX
                self.allowed_inputs = bool(
                    toolbox and "ODD" in toolbox.analysis_inputs("Scenario Library")
                )
                self.lb = tk.Listbox(master, selectmode=tk.MULTIPLE, height=5)
                if self.allowed_inputs:
                    for i, lib in enumerate(self.app.odd_libraries):
                        self.lb.insert(tk.END, lib.get("name", ""))
                        if lib.get("name", "") in self.data.get("odds", []):
                            self.lb.selection_set(i)
                else:
                    self.lb.configure(state=tk.DISABLED)
                self.lb.grid(row=1, column=1, sticky="nsew")
                master.grid_rowconfigure(1, weight=1)
                master.grid_columnconfigure(1, weight=1)

            def apply(self):
                self.data["name"] = self.name_var.get()
                sels = self.lb.curselection() if self.allowed_inputs else []
                self.data["odds"] = [
                    self.app.odd_libraries[i].get("name", "") for i in sels
                ]

        class ScenarioDialog(simpledialog.Dialog):
            def __init__(self, parent, app, lib, data=None):
                self.app = app
                self.lib = lib
                self.data = data or {
                    "name": "",
                    "class": "",
                    "behavior": "",
                    "action": "",
                    "scenery": "",
                    "tc": "",
                    "fi": "",
                    "exposure": 1,
                    "description": "",
                }
                self.tag_counter = 0
                super().__init__(parent, title="Edit Scenario")

            def body(self, master):
                ttk.Label(master, text="Name").grid(row=0, column=0, sticky="e")
                self.name_var = tk.StringVar(value=self.data.get("name", ""))
                ttk.Entry(master, textvariable=self.name_var).grid(row=0, column=1, sticky="ew")

                ttk.Label(master, text="Scenario Class").grid(row=1, column=0, sticky="e")
                self.cls_var = tk.StringVar(value=self.data.get("class", ""))
                cls_opts = ["Frontal", "Side", "Rear", "Free"]
                ttk.Combobox(master, textvariable=self.cls_var, values=cls_opts, state="readonly").grid(row=1, column=1, sticky="ew")

                ttk.Label(master, text="Other Road Users").grid(row=2, column=0, sticky="e")
                self.beh_var = tk.StringVar(value=self.data.get("behavior", ""))
                ttk.Entry(master, textvariable=self.beh_var).grid(row=2, column=1, sticky="ew")

                ttk.Label(master, text="Action of Other Road Users").grid(row=3, column=0, sticky="e")
                self.act_var = tk.StringVar(value=self.data.get("action", ""))
                ttk.Entry(master, textvariable=self.act_var).grid(row=3, column=1, sticky="ew")

                ttk.Label(master, text="Scenery").grid(row=4, column=0, sticky="e")
                self.sce_var = tk.StringVar(value=self.data.get("scenery", ""))
                ttk.Entry(master, textvariable=self.sce_var, state="readonly").grid(
                    row=4, column=1, sticky="ew"
                )

                elems = []
                self.elem_classes = {}
                self.elem_params = {}
                for name in self.lib.get("odds", []):
                    for l in self.app.odd_libraries:
                        if l.get("name") == name:
                            for el in l.get("elements", []):
                                if isinstance(el, dict):
                                    val = el.get("name") or el.get("element") or el.get("id")
                                    cls = el.get("class", "")
                                    params = []
                                    for k, v in el.items():
                                        if k in {"name", "element", "id", "class"}:
                                            continue
                                        if isinstance(v, (list, tuple, set)):
                                            params.extend(str(x) for x in v if x)
                                        elif v:
                                            params.append(str(v))
                                else:
                                    val = str(el)
                                    cls = ""
                                    params = []
                                if val:
                                    elems.append(val)
                                    self.elem_classes[val] = cls
                                    self.elem_params[val] = params

                ttk.Label(master, text="ODD Elements").grid(row=5, column=0, sticky="e")
                self.elem_list = tk.Listbox(
                    master, selectmode=tk.MULTIPLE, height=5, exportselection=False
                )
                for el in elems:
                    self.elem_list.insert(tk.END, el)
                selected = {
                    s.strip()
                    for s in str(self.data.get("scenery", "")).split(",")
                    if s.strip()
                }
                for idx, el in enumerate(elems):
                    if el in selected:
                        self.elem_list.selection_set(idx)
                self.elem_list.grid(row=5, column=1, sticky="nsew")
                self.elem_list.bind("<<ListboxSelect>>", lambda e: self.update_description())
                master.grid_rowconfigure(5, weight=1)

                tc_names = [n.user_name or f"TC {n.unique_id}" for n in self.app.get_all_triggering_conditions()]
                fi_names = [n.user_name or f"FI {n.unique_id}" for n in self.app.get_all_functional_insufficiencies()]
                ttk.Label(master, text="Triggering Condition").grid(row=6, column=0, sticky="e")
                self.tc_var = tk.StringVar(value=self.data.get("tc", ""))
                ttk.Combobox(master, textvariable=self.tc_var, values=tc_names, state="readonly").grid(row=6, column=1, sticky="ew")
                ttk.Label(master, text="Functional Insufficiency").grid(row=7, column=0, sticky="e")
                self.fi_var = tk.StringVar(value=self.data.get("fi", ""))
                ttk.Combobox(master, textvariable=self.fi_var, values=fi_names, state="readonly").grid(row=7, column=1, sticky="ew")

                ttk.Label(master, text="Exposure").grid(row=8, column=0, sticky="e")
                self.exp_var = tk.StringVar(value=str(self.data.get("exposure", 1)))
                ttk.Combobox(
                    master,
                    textvariable=self.exp_var,
                    values=["1", "2", "3", "4"],
                    state="readonly",
                ).grid(row=8, column=1, sticky="ew")

                ttk.Label(master, text="Description").grid(row=9, column=0, sticky="ne")
                self.desc = tk.Text(master, height=4, width=40, wrap="word")
                self.desc.grid(row=9, column=1, columnspan=3, sticky="nsew")
                self.load_desc_links()
                master.grid_columnconfigure(1, weight=1)

                # Automatically update description on parameter changes
                for var in (
                    self.cls_var,
                    self.beh_var,
                    self.act_var,
                    self.tc_var,
                    self.fi_var,
                ):
                    var.trace_add("write", lambda *a: self.update_description())
                self.update_description()

            def update_description(self, *args):
                names = [self.elem_list.get(i) for i in self.elem_list.curselection()]
                self.sce_var.set(", ".join(names))
                odds = [
                    (
                        n,
                        self.elem_classes.get(n, ""),
                        self.elem_params.get(n, []),
                    )
                    for n in names
                ]
                phrases = template_phrases(
                    self.cls_var.get(),
                    self.beh_var.get(),
                    self.act_var.get(),
                    odds,
                    self.tc_var.get(),
                    self.fi_var.get(),
                )
                text = " ".join(phrases)
                self.desc.delete("1.0", "end")
                self.desc.insert("1.0", text)
                for m in re.finditer(r"\[\[(.+?)\]\]", text):
                    name = m.group(1)
                    start = f"1.0+{m.start()}c"
                    end = f"1.0+{m.end()}c"
                    tag = f"link{self.tag_counter}"
                    self.tag_counter += 1
                    self.desc.tag_add(tag, start, end)
                    self.desc.tag_config(tag, foreground="blue", underline=1)
                    self.desc.tag_bind(tag, "<Button-1>", lambda e, n=name: self.show_elem(n))

            def load_desc_links(self):
                desc = self.data.get("description", "")
                self.desc.insert("1.0", desc)
                for m in re.finditer(r"\[\[(.+?)\]\]", desc):
                    name = m.group(1)
                    start = f"1.0+{m.start()}c"
                    end = f"1.0+{m.end()}c"
                    tag = f"link{self.tag_counter}"
                    self.tag_counter += 1
                    self.desc.tag_add(tag, start, end)
                    self.desc.tag_config(tag, foreground="blue", underline=1)
                    self.desc.tag_bind(tag, "<Button-1>", lambda e, n=name: self.show_elem(n))

            def show_elem(self, name):
                for lib_name in self.lib.get("odds", []):
                    for l in self.app.odd_libraries:
                        if l.get("name") == lib_name:
                            for el in l.get("elements", []):
                                val = el.get("name") or el.get("element") or el.get("id")
                                if val == name:
                                    msg = "\n".join(f"{k}: {v}" for k, v in el.items())
                                    messagebox.showinfo("ODD Element", msg)
                                    return
                messagebox.showinfo("ODD Element", f"{name}")

            def apply(self):
                self.data["name"] = self.name_var.get()
                self.data["class"] = self.cls_var.get()
                self.data["behavior"] = self.beh_var.get()
                self.data["action"] = self.act_var.get()
                names = [self.elem_list.get(i) for i in self.elem_list.curselection()]
                self.data["scenery"] = ", ".join(names)
                self.data["tc"] = self.tc_var.get()
                self.data["fi"] = self.fi_var.get()
                try:
                    self.data["exposure"] = int(self.exp_var.get())
                except (TypeError, ValueError):
                    self.data["exposure"] = 1
                self.data["description"] = self.desc.get("1.0", "end-1c")

        def add_lib():
            dlg = LibraryDialog(win, self)
            if dlg.data.get("name"):
                self.scenario_libraries.append({"name": dlg.data["name"], "scenarios": [], "odds": dlg.data["odds"]})
                refresh_libs()

        def edit_lib():
            sel = lib_lb.curselection()
            if not sel:
                return
            lib = self.scenario_libraries[sel[0]]
            dlg = LibraryDialog(win, self, lib)
            lib.update(dlg.data)
            refresh_libs()

        def delete_lib():
            sel = lib_lb.curselection()
            if sel:
                idx = sel[0]
                del self.scenario_libraries[idx]
                refresh_libs()

        def add_scen():
            sel = lib_lb.curselection()
            if not sel:
                return
            lib = self.scenario_libraries[sel[0]]
            dlg = ScenarioDialog(win, self, lib)
            if dlg.data.get("name"):
                lib.setdefault("scenarios", []).append(dlg.data)
                refresh_scenarios()

        def edit_scen():
            sel_lib = lib_lb.curselection()
            sel_sc = scen_tree.selection()
            if not sel_lib or not sel_sc:
                return
            lib = self.scenario_libraries[sel_lib[0]]
            idx = scen_tree.index(sel_sc[0])
            data = lib.get("scenarios", [])[idx]
            dlg = ScenarioDialog(win, self, lib, data)
            lib["scenarios"][idx] = dlg.data
            refresh_scenarios()

        def del_scen():
            sel_lib = lib_lb.curselection()
            sel_sc = scen_tree.selection()
            if not sel_lib or not sel_sc:
                return
            lib = self.scenario_libraries[sel_lib[0]]
            idx = scen_tree.index(sel_sc[0])
            del lib.get("scenarios", [])[idx]
            refresh_scenarios()

        btnf = ttk.Frame(win)
        btnf.grid(row=1, column=1, columnspan=3, sticky="ew")
        ttk.Button(btnf, text="Add Lib", command=add_lib).pack(side=tk.LEFT)
        ttk.Button(btnf, text="Edit Lib", command=edit_lib).pack(side=tk.LEFT)
        ttk.Button(btnf, text="Del Lib", command=delete_lib).pack(side=tk.LEFT)
        ttk.Button(btnf, text="Add Scen", command=add_scen).pack(side=tk.LEFT, padx=5)
        ttk.Button(btnf, text="Edit Scen", command=edit_scen).pack(side=tk.LEFT)
        ttk.Button(btnf, text="Del Scen", command=del_scen).pack(side=tk.LEFT)

        lib_lb.bind("<<ListboxSelect>>", refresh_scenarios)
        refresh_libs()

    def manage_odd_libraries(self):
        if hasattr(self, "_odd_tab") and self._odd_tab.winfo_exists():
            self.doc_nb.select(self._odd_tab)
            return
        self._odd_tab = self.lifecycle_ui._new_tab("ODD Libraries")
        win = self._odd_tab
        lib_lb = tk.Listbox(win, height=8, width=25)
        lib_lb.grid(row=0, column=0, rowspan=4, sticky="nsew")
        elem_tree = ttk.Treeview(win, columns=("cls", "attrs"), show="tree headings")
        elem_tree.heading("#0", text="Name")
        elem_tree.column("#0", width=150)
        elem_tree.heading("cls", text="Class")
        elem_tree.column("cls", width=120)
        elem_tree.heading("attrs", text="Attributes")
        elem_tree.column("attrs", width=200)
        elem_tree.grid(row=0, column=1, columnspan=3, sticky="nsew")
        win.grid_rowconfigure(0, weight=1)
        win.grid_columnconfigure(1, weight=1)

        if not hasattr(self, "odd_elem_icon"):
            self.odd_elem_icon = self._create_icon("rect", "#696969")

        def refresh_libs():
            lib_lb.delete(0, tk.END)
            for lib in self.odd_libraries:
                lib_lb.insert(tk.END, lib.get("name", ""))
            refresh_elems()

        def refresh_elems(*_):
            elem_tree.delete(*elem_tree.get_children())
            sel = lib_lb.curselection()
            if not sel:
                return
            lib = self.odd_libraries[sel[0]]
            for el in lib.get("elements", []):
                name = el.get("name") or el.get("element") or el.get("id")
                cls = el.get("class", "")
                attrs = ", ".join(
                    f"{k}={v}" for k, v in el.items() if k not in {"name", "class"}
                )
                opts = {"values": (cls, attrs), "text": name}
                if self.odd_elem_icon:
                    opts["image"] = self.odd_elem_icon
                elem_tree.insert("", tk.END, **opts)

        class ElementDialog(simpledialog.Dialog):
            def __init__(self, parent, app, data=None):
                self.app = app
                self.data = data or {"name": "", "class": ""}
                super().__init__(parent, title="Edit Element")

            def add_attr_row(self, key="", val=""):
                r = len(self.attr_rows)
                k_var = tk.StringVar(value=key)
                v_var = tk.StringVar(value=str(val))
                k_entry = ttk.Entry(self.attr_frame, textvariable=k_var)
                v_entry = ttk.Entry(self.attr_frame, textvariable=v_var)
                k_entry.grid(row=r, column=0, padx=2, pady=2)
                v_entry.grid(row=r, column=1, padx=2, pady=2)

                row = {}

                def remove_row():
                    k_entry.destroy()
                    v_entry.destroy()
                    del_btn.destroy()
                    self.attr_rows.remove(row)
                    for i, rdata in enumerate(self.attr_rows):
                        rdata["k_entry"].grid_configure(row=i)
                        rdata["v_entry"].grid_configure(row=i)
                        rdata["del_btn"].grid_configure(row=i)

                del_btn = ttk.Button(self.attr_frame, text="Delete", command=remove_row)
                del_btn.grid(row=r, column=2, padx=2, pady=2)

                row.update(
                    {
                        "k_var": k_var,
                        "v_var": v_var,
                        "k_entry": k_entry,
                        "v_entry": v_entry,
                        "del_btn": del_btn,
                    }
                )
                self.attr_rows.append(row)

            def body(self, master):
                ttk.Label(master, text="Name").grid(row=0, column=0, sticky="e")
                self.name_var = tk.StringVar(value=self.data.get("name", ""))
                ttk.Entry(master, textvariable=self.name_var).grid(row=0, column=1, sticky="ew")

                ttk.Label(master, text="Class").grid(row=1, column=0, sticky="e")
                self.class_var = tk.StringVar(value=self.data.get("class", ""))
                cls_opts = [
                    "Road",
                    "Infrastructure",
                    "Temporal",
                    "Movable",
                    "Environment",
                ]
                ttk.Combobox(master, textvariable=self.class_var, values=cls_opts, state="readonly").grid(row=1, column=1, sticky="ew")

                nb = ttk.Notebook(master)
                nb.grid(row=2, column=0, columnspan=2, sticky="nsew")
                master.grid_rowconfigure(2, weight=1)
                master.grid_columnconfigure(1, weight=1)

                # Attributes tab
                self.attr_frame = ttk.Frame(nb)
                nb.add(self.attr_frame, text="Attributes")
                self.attr_rows = []
                for k, v in self.data.items():
                    if k not in {"name", "class", "p", "n", "tp", "fp", "tn", "fn"}:
                        self.add_attr_row(k, v)
                ttk.Button(self.attr_frame, text="Add Attribute", command=self.add_attr_row).grid(row=99, column=0, columnspan=3, pady=5)

                # Confusion matrix tab
                cm_frame = ttk.Frame(nb)
                nb.add(cm_frame, text="Confusion Matrix")
                self.p_var = tk.DoubleVar(value=float(self.data.get("p", 0) or 0))
                self.n_var = tk.DoubleVar(value=float(self.data.get("n", 0) or 0))
                self.tp_var = tk.DoubleVar(value=float(self.data.get("tp", 0) or 0))
                self.fp_var = tk.DoubleVar(value=float(self.data.get("fp", 0) or 0))
                self.tn_var = tk.DoubleVar(value=float(self.data.get("tn", 0) or 0))
                self.fn_var = tk.DoubleVar(value=float(self.data.get("fn", 0) or 0))

                matrix_metrics = ttk.Frame(cm_frame)
                matrix_metrics.grid(row=0, column=0, pady=5, sticky="w")
                matrix = ttk.Frame(matrix_metrics)
                matrix.grid(row=0, column=0, sticky="w")
                ttk.Label(matrix, text="").grid(row=0, column=0)
                ttk.Label(matrix, text="Pred P").grid(row=0, column=1)
                ttk.Label(matrix, text="Pred N").grid(row=0, column=2)
                ttk.Label(matrix, text="Actual P").grid(row=1, column=0)
                ttk.Entry(matrix, textvariable=self.tp_var, width=6).grid(row=1, column=1)
                ttk.Entry(matrix, textvariable=self.fn_var, width=6).grid(row=1, column=2)
                ttk.Label(matrix, text="Actual N").grid(row=2, column=0)
                ttk.Entry(matrix, textvariable=self.fp_var, width=6).grid(row=2, column=1)
                ttk.Entry(matrix, textvariable=self.tn_var, width=6).grid(row=2, column=2)

                metrics_frame = ttk.Frame(matrix_metrics)
                metrics_frame.grid(row=0, column=1, padx=10, sticky="n")
                ttk.Label(metrics_frame, text="Accuracy:").grid(row=0, column=0, sticky="e")
                ttk.Label(metrics_frame, text="Precision:").grid(row=1, column=0, sticky="e")
                ttk.Label(metrics_frame, text="Recall:").grid(row=2, column=0, sticky="e")
                ttk.Label(metrics_frame, text="F1 Score:").grid(row=3, column=0, sticky="e")
                self.acc_var = tk.StringVar()
                self.prec_var = tk.StringVar()
                self.rec_var = tk.StringVar()
                self.f1_var = tk.StringVar()
                ttk.Label(metrics_frame, textvariable=self.acc_var).grid(row=0, column=1, sticky="w")
                ttk.Label(metrics_frame, textvariable=self.prec_var).grid(row=1, column=1, sticky="w")
                ttk.Label(metrics_frame, textvariable=self.rec_var).grid(row=2, column=1, sticky="w")
                ttk.Label(metrics_frame, textvariable=self.f1_var).grid(row=3, column=1, sticky="w")

                def update_metrics(*_):
                    from analysis.confusion_matrix import compute_metrics

                    tp = self.tp_var.get()
                    fp = self.fp_var.get()
                    tn = self.tn_var.get()
                    fn = self.fn_var.get()
                    metrics = compute_metrics(tp, fp, tn, fn)
                    self.acc_var.set(f"{metrics['accuracy']:.3f}")
                    self.prec_var.set(f"{metrics['precision']:.3f}")
                    self.rec_var.set(f"{metrics['recall']:.3f}")
                    self.f1_var.set(f"{metrics['f1']:.3f}")
                    self.p_var.set(tp + fn)
                    self.n_var.set(tn + fp)

                for var in (self.tp_var, self.fp_var, self.tn_var, self.fn_var):
                    var.trace_add("write", update_metrics)
                update_metrics()

                vt_frame = ttk.Frame(cm_frame)
                vt_frame.grid(row=1, column=0, sticky="nsew", pady=5)
                cm_frame.grid_rowconfigure(1, weight=1)
                cm_frame.grid_columnconfigure(0, weight=1)
                columns = [
                    "Product Goal",
                    "Validation Target",
                    "Target Description",
                    "Acceptance Criteria",
                ]
                self.vt_tree = ttk.Treeview(
                    vt_frame, columns=columns, show="headings", height=4
                )
                for c in columns:
                    self.vt_tree.heading(c, text=c)
                    width = 120 if c in ("Product Goal", "Validation Target") else 200
                    self.vt_tree.column(c, width=width, anchor="center")
                self.vt_tree.pack(fill=tk.BOTH, expand=True)
                self.vt_item_to_goal = {}
                self.selected_goal = None
                self.current_tau_on = 0.0

                def on_vt_select(event=None):
                    sel = self.vt_tree.selection()
                    if not sel:
                        self.selected_goal = None
                        self.current_tau_on = 0.0
                    else:
                        sg = self.vt_item_to_goal.get(sel[0])
                        self.selected_goal = sg
                        tau_on = 0.0
                        mp_name = getattr(sg, "mission_profile", "")
                        if mp_name:
                            for mp in self.app.mission_profiles:
                                if mp.name == mp_name:
                                    tau_on = mp.tau_on
                                    break
                        self.current_tau_on = tau_on
                    update_metrics()

                self.vt_tree.bind("<<TreeviewSelect>>", on_vt_select)

                def refresh_vt(*_):
                    self.vt_tree.delete(*self.vt_tree.get_children())
                    self.vt_item_to_goal.clear()
                    name = self.name_var.get().strip()
                    for sg in self.app.get_validation_targets_for_odd(name):
                        iid = self.vt_tree.insert(
                            "",
                            "end",
                            values=[
                                sg.user_name or f"SG {sg.unique_id}",
                                getattr(sg, "validation_target", ""),
                                getattr(sg, "validation_desc", ""),
                                getattr(sg, "acceptance_criteria", ""),
                            ],
                        )
                        self.vt_item_to_goal[iid] = sg
                    items = self.vt_tree.get_children()
                    if items:
                        self.vt_tree.selection_set(items[0])
                        on_vt_select()

                refresh_vt()
                self.name_var.trace_add("write", refresh_vt)

            def apply(self):
                new_data = {"name": self.name_var.get(), "class": self.class_var.get()}
                for row in self.attr_rows:
                    key = row["k_var"].get().strip()
                    if key:
                        new_data[key] = row["v_var"].get()
                tp = float(self.tp_var.get())
                fp = float(self.fp_var.get())
                tn = float(self.tn_var.get())
                fn = float(self.fn_var.get())
                from analysis.confusion_matrix import compute_metrics

                metrics = compute_metrics(tp, fp, tn, fn)
                p = tp + fn
                n = tn + fp
                new_data.update({
                    "tp": tp,
                    "fp": fp,
                    "tn": tn,
                    "fn": fn,
                    "p": p,
                    "n": n,
                })
                new_data.update(metrics)
                self.data = new_data

        def add_lib():
            name = simpledialog.askstring("New Library", "Library name:")
            if not name:
                return
            elems = []
            if messagebox.askyesno("Import", "Import elements from file?"):
                path = filedialog.askopenfilename(filetypes=[("CSV/Excel", "*.csv *.xlsx")])
                if path:
                    if path.lower().endswith(".csv"):
                        with open(path, newline="") as f:
                            elems = list(csv.DictReader(f))
                    elif path.lower().endswith(".xlsx"):
                        try:
                            if load_workbook is None:
                                raise ImportError
                            wb = load_workbook(path, read_only=True)
                            ws = wb.active
                            headers = [c.value for c in next(ws.iter_rows(max_row=1))]
                            for row in ws.iter_rows(min_row=2, values_only=True):
                                elem = {headers[i]: row[i] for i in range(len(headers))}
                                elems.append(elem)
                        except Exception:
                            messagebox.showerror("Import", "Failed to read Excel file. openpyxl required.")
            self.odd_libraries.append({"name": name, "elements": elems})
            refresh_libs()
            self.update_odd_elements()

        def edit_lib():
            sel = lib_lb.curselection()
            if not sel:
                return
            lib = self.odd_libraries[sel[0]]
            name = simpledialog.askstring("Edit Library", "Library name:", initialvalue=lib.get("name", ""))
            if name:
                lib["name"] = name
                refresh_libs()

        def delete_lib():
            sel = lib_lb.curselection()
            if sel:
                idx = sel[0]
                del self.odd_libraries[idx]
                refresh_libs()
                self.update_odd_elements()

        def add_elem():
            sel = lib_lb.curselection()
            if not sel:
                return
            lib = self.odd_libraries[sel[0]]
            dlg = ElementDialog(win, self)
            lib.setdefault("elements", []).append(dlg.data)
            refresh_elems()
            self.update_odd_elements()

        def edit_elem():
            sel_lib = lib_lb.curselection()
            sel_elem = elem_tree.selection()
            if not sel_lib or not sel_elem:
                return
            lib = self.odd_libraries[sel_lib[0]]
            idx = elem_tree.index(sel_elem[0])
            data = lib.get("elements", [])[idx]
            dlg = ElementDialog(win, self, data)
            lib["elements"][idx] = dlg.data
            refresh_elems()
            self.update_odd_elements()

        def del_elem():
            sel_lib = lib_lb.curselection()
            sel_elem = elem_tree.selection()
            if not sel_lib or not sel_elem:
                return
            lib = self.odd_libraries[sel_lib[0]]
            idx = elem_tree.index(sel_elem[0])
            del lib.get("elements", [])[idx]
            refresh_elems()
            self.update_odd_elements()

        btnf = ttk.Frame(win)
        btnf.grid(row=1, column=1, columnspan=3, sticky="ew")
        ttk.Button(btnf, text="Add Lib", command=add_lib).pack(side=tk.LEFT)
        ttk.Button(btnf, text="Edit Lib", command=edit_lib).pack(side=tk.LEFT)
        ttk.Button(btnf, text="Del Lib", command=delete_lib).pack(side=tk.LEFT)
        ttk.Button(btnf, text="Add Elem", command=add_elem).pack(side=tk.LEFT, padx=5)
        ttk.Button(btnf, text="Edit Elem", command=edit_elem).pack(side=tk.LEFT)
        ttk.Button(btnf, text="Del Elem", command=del_elem).pack(side=tk.LEFT)

        lib_lb.bind("<<ListboxSelect>>", refresh_elems)
        refresh_libs()

    def open_reliability_window(self):
        return self.open_windows_features.open_reliability_window()

    def open_fmeda_window(self):
        return self.open_windows_features.open_fmeda_window()

    def open_hazop_window(self):
        return self.open_windows_features.open_hazop_window()

    def open_risk_assessment_window(self):
        return self.open_windows_features.open_risk_assessment_window()

    def open_stpa_window(self):
        return self.open_windows_features.open_stpa_window()

    def open_threat_window(self):
        return self.open_windows_features.open_threat_window()

    def open_fi2tc_window(self):
        return self.open_windows_features.open_fi2tc_window()

    def open_tc2fi_window(self):
        return self.open_windows_features.open_tc2fi_window()

    def open_fault_prioritization_window(self):
        return self.open_windows_features.open_fault_prioritization_window()

    def open_safety_management_toolbox(self, show_diagrams: bool = True):
        return self.open_windows_features.open_safety_management_toolbox(show_diagrams)

    def open_diagram_rules_toolbox(self):
        """Open editor for diagram rule configuration."""
        tab_exists = (
            hasattr(self, "_diagram_rules_tab") and self._diagram_rules_tab.winfo_exists()
        )
        editor_exists = (
            hasattr(self, "diagram_rules_editor")
            and self.diagram_rules_editor.winfo_exists()
        )
        if tab_exists:
            self.doc_nb.select(self._diagram_rules_tab)
            if editor_exists:
                return
            parent = self._diagram_rules_tab
        else:
            parent = self._diagram_rules_tab = self.lifecycle_ui._new_tab("Diagram Rules")

        from gui.diagram_rules_toolbox import DiagramRulesEditor

        self.diagram_rules_editor = DiagramRulesEditor(parent, self, _CONFIG_PATH)
        self.diagram_rules_editor.pack(fill=tk.BOTH, expand=True)

    def open_requirement_patterns_toolbox(self):
        """Open editor for requirement pattern definitions."""
        tab_exists = (
            hasattr(self, "_req_patterns_tab") and self._req_patterns_tab.winfo_exists()
        )
        editor_exists = (
            hasattr(self, "requirement_patterns_editor")
            and self.requirement_patterns_editor.winfo_exists()
        )
        if tab_exists:
            self.doc_nb.select(self._req_patterns_tab)
            if editor_exists:
                return
            parent = self._req_patterns_tab
        else:
            parent = self._req_patterns_tab = self.lifecycle_ui._new_tab("Requirement Patterns")

        from gui.requirement_patterns_toolbox import RequirementPatternsEditor

        self.requirement_patterns_editor = RequirementPatternsEditor(
            parent, self, _PATTERN_PATH
        )
        self.requirement_patterns_editor.pack(fill=tk.BOTH, expand=True)

    def open_report_template_toolbox(self):
        """Open editor for PDF report template configuration."""
        tab_exists = (
            hasattr(self, "_report_template_tab") and self._report_template_tab.winfo_exists()
        )
        editor_exists = (
            hasattr(self, "report_template_editor")
            and self.report_template_editor.winfo_exists()
        )
        if tab_exists:
            self.doc_nb.select(self._report_template_tab)
            if editor_exists:
                return
            parent = self._report_template_tab
        else:
            parent = self._report_template_tab = self.lifecycle_ui._new_tab("Report Template")

        from gui.report_template_toolbox import ReportTemplateEditor

        self.report_template_editor = ReportTemplateEditor(
            parent, self, _REPORT_TEMPLATE_PATH
        )
        self.report_template_editor.pack(fill=tk.BOTH, expand=True)

    def open_report_template_manager(self):
        """Open manager for multiple report templates."""
        tab_exists = (
            hasattr(self, "_report_template_mgr_tab")
            and self._report_template_mgr_tab.winfo_exists()
        )
        manager_exists = (
            hasattr(self, "report_template_manager")
            and self.report_template_manager.winfo_exists()
        )
        if tab_exists:
            self.doc_nb.select(self._report_template_mgr_tab)
            if manager_exists:
                return
            parent = self._report_template_mgr_tab
        else:
            parent = self._report_template_mgr_tab = self.lifecycle_ui._new_tab("Report Templates")

        from gui.report_template_manager import ReportTemplateManager

        self.report_template_manager = ReportTemplateManager(
            parent, self, _REPORT_TEMPLATE_PATH.parent
        )
        self.report_template_manager.pack(fill=tk.BOTH, expand=True)

    def reload_config(self) -> None:
        """Reload diagram rule configuration across all interested modules."""

        import sys

        _reload_local_config()

        for mod in list(sys.modules.values()):
            if hasattr(mod, "reload_config"):
                try:  # pragma: no cover - defensive programming
                    mod.reload_config()
                except Exception:
                    pass

        if hasattr(self, "canvas") and getattr(self.canvas, "winfo_exists", lambda: False)():
            self.redraw_canvas()
        pd = getattr(self, "page_diagram", None)
        if pd and getattr(pd.canvas, "winfo_exists", lambda: False)():
            pd.redraw_canvas()

    def open_search_toolbox(self):
        return self.nav_input.open_search_toolbox()

    def open_style_editor(self):
        """Open the diagram style editor window."""
        StyleEditor(self.root)



    def refresh_styles(self, event=None):
        """Redraw all open diagram windows using current styles."""
        if getattr(self, 'canvas', None):
            self.canvas.config(bg=StyleManager.get_instance().canvas_bg)
        for tab in getattr(self, 'diagram_tabs', {}).values():
            for child in tab.winfo_children():
                if hasattr(child, 'redraw'):
                    child.redraw()

    def show_hazard_explorer(self):
        return self.safety_analysis.show_hazard_explorer()

    def show_requirements_explorer(self):
        if hasattr(self, "_req_exp_tab") and self._req_exp_tab.winfo_exists():
            self.doc_nb.select(self._req_exp_tab)
        else:
            self._req_exp_tab = self.lifecycle_ui._new_tab("Requirements Explorer")
            self._req_exp_window = RequirementsExplorerWindow(self._req_exp_tab, self)
            self._req_exp_window.pack(fill=tk.BOTH, expand=True)


    def _create_fta_tab(self, diagram_mode: str = "FTA"):
        """Create the main FTA tab with canvas and bindings.

        Parameters
        ----------
        diagram_mode: str
            The operational mode of the diagram (``"FTA"`` or ``"CTA"``).
        """
        tabs = getattr(self, "analysis_tabs", {})
        existing = tabs.get(diagram_mode)
        
        if existing and existing["tab"].winfo_exists():
            self.canvas_tab = existing["tab"]
            self.canvas_frame = existing["tab"]
            self.canvas = existing["canvas"]
            self.hbar = existing["hbar"]
            self.vbar = existing["vbar"]
            self.diagram_mode = diagram_mode
            self.doc_nb.select(self.canvas_tab)
            self._update_analysis_menus(diagram_mode)
            return

        canvas_tab = ttk.Frame(self.doc_nb)
        self.doc_nb.add(canvas_tab, text="FTA" if diagram_mode == "FTA" else diagram_mode)

        canvas = tk.Canvas(canvas_tab, bg=StyleManager.get_instance().canvas_bg)
        canvas.pack(side=tk.LEFT, fill=tk.BOTH, expand=True)
        hbar = ttk.Scrollbar(canvas_tab, orient=tk.HORIZONTAL, command=canvas.xview)
        hbar.pack(side=tk.BOTTOM, fill=tk.X)
        vbar = ttk.Scrollbar(canvas_tab, orient=tk.VERTICAL, command=canvas.yview)
        vbar.pack(side=tk.RIGHT, fill=tk.Y)
        canvas.config(xscrollcommand=hbar.set, yscrollcommand=vbar.set,
                      scrollregion=(0, 0, 2000, 2000))
        canvas.bind("<ButtonPress-3>", self.on_right_mouse_press)
        canvas.bind("<B3-Motion>", self.on_right_mouse_drag)
        canvas.bind("<ButtonRelease-3>", self.on_right_mouse_release)
        canvas.bind("<Button-1>", self.on_canvas_click)
        canvas.bind("<B1-Motion>", self.on_canvas_drag)
        canvas.bind("<ButtonRelease-1>", self.on_canvas_release)
        canvas.bind("<Double-1>", self.on_canvas_double_click)
        canvas.bind("<Control-MouseWheel>", self.on_ctrl_mousewheel)

        canvas.diagram_mode = diagram_mode
        self.analysis_tabs[diagram_mode] = {
            "tab": canvas_tab,
            "canvas": canvas,
            "hbar": hbar,
            "vbar": vbar,
        }
        self.canvas_tab = canvas_tab
        self.canvas_frame = canvas_tab
        self.canvas = canvas
        self.hbar = hbar
        self.vbar = vbar
        self.diagram_mode = diagram_mode
        self.doc_nb.select(canvas_tab)
        self._update_analysis_menus(diagram_mode)

    def create_fta_diagram(self):
        """Initialize an FTA diagram and its top-level event."""
        self._create_fta_tab("FTA")
        self.add_top_level_event()
        if getattr(self, "fta_root_node", None):
            self.window_controllers.open_page_diagram(self.fta_root_node)

    def create_cta_diagram(self):
        """Initialize a CTA diagram and its top-level event."""
        self.cta_manager.create_diagram()

    def enable_fta_actions(self, enabled: bool) -> None:
        """Enable or disable FTA-related menu actions."""
        mode = getattr(self, "diagram_mode", "FTA")
        if hasattr(self, "fta_menu"):
            state = tk.NORMAL if enabled else tk.DISABLED
            for key in (
                "add_gate",
                "add_basic_event",
                "add_gate_from_failure_mode",
                "add_fault_event",
            ):
                self.fta_menu.entryconfig(self._fta_menu_indices[key], state=state)
                
    def enable_paa_actions(self, enabled: bool) -> None:
        """Delegate to :class:`Pages_and_PAA` to toggle PAA actions."""
        self.pages_and_paa.enable_paa_actions(enabled)
                
    def _update_analysis_menus(self,mode=None):
        """Enable or disable node-adding menu items based on diagram mode."""
        if mode is None:
            mode = getattr(self, "diagram_mode", "FTA")
        self.enable_fta_actions(mode == "FTA")
        self.cta_manager.enable_actions(mode == "CTA")
        self.validation_consistency.enable_paa_actions(mode == "PAA")

    def _create_paa_tab(self) -> None:
        """Delegate PAA tab creation to helper."""
        self.pages_and_paa._create_paa_tab()

    def create_paa_diagram(self) -> None:
        """Delegate PAA diagram setup to helper."""
        self.pages_and_paa.create_paa_diagram()

    @property
    def paa_manager(self) -> PrototypeAssuranceManager:
        """Lazily create and return the PAA manager."""
        if not hasattr(self, "_paa_manager"):
            self._paa_manager = PrototypeAssuranceManager(self)
        return self._paa_manager

    @property
    def pages_and_paa(self):
        """Lazily create and return the Pages_and_PAA helper."""
        if not hasattr(self, "_pages_and_paa"):
            from .pages_and_paa import Pages_and_PAA

            self._pages_and_paa = Pages_and_PAA(self)
        return self._pages_and_paa

    def _reset_fta_state(self):
        """Clear references to the FTA tab and its canvas."""
        self.canvas_tab = None
        self.canvas_frame = None
        self.canvas = None
        self.hbar = None
        self.vbar = None
        self.page_diagram = None

    def ensure_fta_tab(self):  # pragma: no cover - delegation
        return self.validation_consistency.ensure_fta_tab()

    def _format_diag_title(self, diag) -> str:
        """Return SysML style title for a diagram tab."""
        if diag.name:
            return f"\N{LEFT-POINTING DOUBLE ANGLE QUOTATION MARK}{diag.diag_type}\N{RIGHT-POINTING DOUBLE ANGLE QUOTATION MARK} {diag.name}"
        return f"\N{LEFT-POINTING DOUBLE ANGLE QUOTATION MARK}{diag.diag_type}\N{RIGHT-POINTING DOUBLE ANGLE QUOTATION MARK}"

    def open_use_case_diagram(self):
        self.window_controllers.open_use_case_diagram()

    def open_activity_diagram(self):
        self.window_controllers.open_activity_diagram()

    def open_block_diagram(self):
        self.window_controllers.open_block_diagram()

    def open_internal_block_diagram(self):
        self.window_controllers.open_internal_block_diagram()

    def open_control_flow_diagram(self):
        self.window_controllers.open_control_flow_diagram()

    def open_causal_bayesian_network_window(self):
        self.window_controllers.open_causal_bayesian_network_window()

    def open_gsn_diagram(self, diagram):
        self.window_controllers.open_gsn_diagram(diagram)

    def open_arch_window(self, diag_id: str) -> None:
        self.window_controllers.open_arch_window(diag_id)

    def open_page_diagram(self, node, push_history=True):
        self.window_controllers.open_page_diagram(node, push_history)

    def manage_architecture(self):
        return self.open_windows_features.manage_architecture()

    def manage_gsn(self):
        self.gsn_manager.manage_gsn()

    def manage_safety_management(self):
        return self.open_windows_features.manage_safety_management()

    def manage_safety_cases(self):
        if not hasattr(self, "safety_case_library"):
            from analysis import SafetyCaseLibrary as _SCL

            self.safety_case_library = _SCL()
        if hasattr(self, "_safety_case_exp_tab") and self._safety_case_exp_tab.winfo_exists():
            self.doc_nb.select(self._safety_case_exp_tab)
        else:
            self._safety_case_exp_tab = self.lifecycle_ui._new_tab("Safety & Security Case Explorer")
            self._safety_case_window = SafetyCaseExplorer(
                self._safety_case_exp_tab, self, self.safety_case_library
            )
            self._safety_case_window.pack(fill=tk.BOTH, expand=True)
        self.refresh_all()


    def _diagram_copy_strategy1(self):
        win = self.window_controllers._focused_cbn_window()
        if win and getattr(win, "selected_node", None) and getattr(win, "copy_selected", None):
            self.selected_node = None
            self.clipboard_node = None
            self.cut_mode = False
            win.copy_selected()
            return True
        return False

    def _diagram_copy_strategy2(self):
        win = self.window_controllers._focused_gsn_window()
        if win and getattr(win, "selected_node", None) and getattr(win, "copy_selected", None):
            self.selected_node = None
            self.clipboard_node = None
            self.cut_mode = False
            win.copy_selected()
            return True
        return False

    def _diagram_copy_strategy3(self):
        win = getattr(self, "active_arch_window", None)
        if win and getattr(win, "selected_obj", None) and getattr(win, "copy_selected", None):
            self.selected_node = None
            self.clipboard_node = None
            self.cut_mode = False
            win.copy_selected()
            return True
        return False

    def _diagram_copy_strategy4(self):
        for ref in list(ARCH_WINDOWS):
            win = ref()
            if win and getattr(win, "selected_obj", None) and getattr(win, "copy_selected", None):
                self.selected_node = None
                self.clipboard_node = None
                self.cut_mode = False
                win.copy_selected()
                return True
        return False

    def _diagram_cut_strategy1(self):
        win = self.window_controllers._focused_cbn_window()
        if win and getattr(win, "selected_node", None) and getattr(win, "cut_selected", None):
            self.selected_node = None
            self.clipboard_node = None
            self.cut_mode = False
            win.cut_selected()
            return True
        return False

    def _diagram_cut_strategy2(self):
        win = self.window_controllers._focused_gsn_window()
        if win and getattr(win, "selected_node", None) and getattr(win, "cut_selected", None):
            self.selected_node = None
            self.clipboard_node = None
            self.cut_mode = False
            win.cut_selected()
            return True
        return False

    def _diagram_cut_strategy3(self):
        win = getattr(self, "active_arch_window", None)
        if win and getattr(win, "selected_obj", None) and getattr(win, "cut_selected", None):
            self.selected_node = None
            self.clipboard_node = None
            self.cut_mode = False
            win.cut_selected()
            return True
        return False

    def _diagram_cut_strategy4(self):
        for ref in list(ARCH_WINDOWS):
            win = ref()
            if win and getattr(win, "selected_obj", None) and getattr(win, "cut_selected", None):
                self.selected_node = None
                self.clipboard_node = None
                self.cut_mode = False
                win.cut_selected()
                return True
        return False

    def copy_node(self):
        for strat in (
            self._diagram_copy_strategy1,
            self._diagram_copy_strategy2,
            self._diagram_copy_strategy3,
            self._diagram_copy_strategy4,
        ):
            if strat():
                return
        node = self.selected_node
        if (node is None or node == self.root_node) and hasattr(self, "analysis_tree"):
            sel = self.analysis_tree.selection()
            if sel:
                tags = self.analysis_tree.item(sel[0], "tags")
                if tags:
                    node = self.find_node_by_id(self.root_node, int(tags[0]))
        if node and node != self.root_node:
            self.clipboard_node = node
            self.selected_node = node
            self.cut_mode = False
            if node.parents:
                parent = node.parents[0]
                context_children = getattr(parent, "context_children", [])
                rel = "context" if node in context_children else "solved"
            else:
                rel = "solved"
            self.clipboard_relation = rel
            return
        messagebox.showwarning("Copy", "Select a non-root node to copy.")

    def cut_node(self):
        """Store the currently selected node for a cut & paste operation."""
        for strat in (
            self._diagram_cut_strategy1,
            self._diagram_cut_strategy2,
            self._diagram_cut_strategy3,
            self._diagram_cut_strategy4,
        ):
            if strat():
                return
        node = self.selected_node
        if (node is None or node == self.root_node) and hasattr(self, "analysis_tree"):
            sel = self.analysis_tree.selection()
            if sel:
                tags = self.analysis_tree.item(sel[0], "tags")
                if tags:
                    node = self.find_node_by_id(self.root_node, int(tags[0]))
        if node and node != self.root_node:
            self.clipboard_node = node
            self.selected_node = node
            self.cut_mode = True
            if node.parents:
                parent = node.parents[0]
                context_children = getattr(parent, "context_children", [])
                rel = "context" if node in context_children else "solved"
            else:
                rel = "solved"
            self.clipboard_relation = rel
            return
        if getattr(self, "active_arch_window", None) or ARCH_WINDOWS:
            return
        messagebox.showwarning("Cut", "Select a non-root node to cut.")

    # ------------------------------------------------------------------
    def _reset_gsn_clone(self, node):
        if isinstance(node, GSNNode):
            node.unique_id = str(uuid.uuid4())
            old_children = list(getattr(node, "children", []))
            node.children = []
            node.parents = []
            node.context_children = []
            node.is_primary_instance = False
            if getattr(node, "original", None) is None:
                node.original = node
            for child in old_children:
                self._reset_gsn_clone(child)

    # ------------------------------------------------------------------
    def _clone_for_paste_strategy1(self, node, parent=None):
        if hasattr(node, "clone"):
            if parent and getattr(node, "node_type", None) in {"Context", "Assumption", "Justification"}:
                return node.clone(parent)
            return node.clone()
        import copy
        clone = copy.deepcopy(node)
        self._reset_gsn_clone(clone)
        return clone

    def _clone_for_paste_strategy2(self, node, parent=None):
        import copy
        if isinstance(node, GSNNode):
            if parent and node.node_type in {"Context", "Assumption", "Justification"}:
                return node.clone(parent)
            return node.clone()
        clone = copy.deepcopy(node)
        self._reset_gsn_clone(clone)
        return clone

    def _clone_for_paste_strategy3(self, node, parent=None):
        try:
            if parent and getattr(node, "node_type", None) in {"Context", "Assumption", "Justification"}:
                return node.clone(parent)  # type: ignore[attr-defined]
            return node.clone()  # type: ignore[attr-defined]
        except Exception:
            import copy
            clone = copy.deepcopy(node)
            self._reset_gsn_clone(clone)
            return clone

    def _clone_for_paste_strategy4(self, node, parent=None):
        import copy
        clone = copy.deepcopy(node)
        self._reset_gsn_clone(clone)
        return clone

    def _clone_for_paste(self, node, parent=None):
        for strat in (
            self._clone_for_paste_strategy1,
            self._clone_for_paste_strategy2,
            self._clone_for_paste_strategy3,
            self._clone_for_paste_strategy4,
        ):
            try:
                clone = strat(node, parent)
                if clone is not None:
                    return clone
            except ValueError:
                messagebox.showwarning("Clone", "Cannot clone this node type.")
                return None
            except Exception:
                continue
        messagebox.showwarning("Clone", "Cannot clone this node type.")
        return None

    def _prepare_node_for_paste(self, target):
        """Return appropriate node instance when pasting."""
        if (
            isinstance(self.clipboard_node, GSNNode)
            and target in getattr(self.clipboard_node, "parents", [])
        ):
            return self._clone_for_paste(self.clipboard_node)
        from mainappsrc.models.fta.fault_tree_node import FaultTreeNode

        if (
            isinstance(self.clipboard_node, FaultTreeNode)
            or type(self.clipboard_node).__name__ == "FaultTreeNode"
        ):
            return self._clone_for_paste(self.clipboard_node)
        return self.clipboard_node

    def paste_node(self):
        if self.clipboard_node:
            # NOTE: Paste logic and target resolution chain (selection → focused diagram root → app root)
            # are final and must not be modified without explicit user approval.
            target = None
            sel = self.analysis_tree.selection()
            if sel:
                tags = self.analysis_tree.item(sel[0], "tags")
                if tags:
                    target = self.find_node_by_id(self.root_node, int(tags[0]))
            if not target:
                target = self.selected_node or self.root_node
            if not target:
                win = self.window_controllers._focused_gsn_window()
                if win and getattr(win, "diagram", None):
                    target = win.diagram.root
            if not target:
                win = self.window_controllers._focused_cbn_window()
                if win and getattr(win, "diagram", None):
                    target = win.diagram.root
            if not target:
                target = self.root_node
            if not target:
                win = self.window_controllers._focused_gsn_window()
                if win and getattr(win, "diagram", None):
                    target = win.diagram.root
            if not target:
                win = self.window_controllers._focused_cbn_window()
                if win and getattr(win, "diagram", None):
                    target = win.diagram.root
            if not target:
                target = self.root_node
            if not target:
                messagebox.showwarning("Paste", "Select a target node to paste into.")
                return
            if target.node_type.upper() in ["CONFIDENCE LEVEL", "ROBUSTNESS SCORE"]:
                messagebox.showwarning("Paste", "Cannot paste into a base event.")
                return
            if not target.is_primary_instance:
                target = target.original
            if target.unique_id == self.clipboard_node.unique_id:
                messagebox.showwarning("Paste", "Cannot paste a node onto itself.")
                return
            if self.cut_mode:
                for child in target.children:
                    if child.unique_id == self.clipboard_node.unique_id:
                        messagebox.showwarning("Paste", "This node is already a child of the target.")
                        return
            if self.cut_mode:
                if self.clipboard_node in self.top_events:
                    self.top_events.remove(self.clipboard_node)
                for p in list(self.clipboard_node.parents):
                    if self.clipboard_node in p.children:
                        p.children.remove(self.clipboard_node)
                self.clipboard_node.parents = []
                if self.clipboard_node.node_type.upper() == "TOP EVENT":
                    self.clipboard_node.node_type = "RIGOR LEVEL"
                    self.clipboard_node.severity = None
                    self.clipboard_node.is_page = False
                    self.clipboard_node.input_subtype = "Failure"
                self.clipboard_node.is_primary_instance = True
                relation = getattr(self, "clipboard_relation", "solved")
                if hasattr(target, "add_child"):
                    target.add_child(self.clipboard_node, relation=relation)
                else:
                    if relation == "context":
                        target.context_children.append(self.clipboard_node)
                    else:
                        target.children.append(self.clipboard_node)
                    self.clipboard_node.parents.append(target)
                if isinstance(self.clipboard_node, GSNNode):
                    old_diag = self._find_gsn_diagram(self.clipboard_node)
                    new_diag = self._find_gsn_diagram(target)
                    if old_diag and old_diag is not new_diag and self.clipboard_node in old_diag.nodes:
                        old_diag.nodes.remove(self.clipboard_node)
                    if new_diag and self.clipboard_node not in new_diag.nodes:
                        new_diag.add_node(self.clipboard_node)
                self.clipboard_node.x = target.x + 100
                self.clipboard_node.y = target.y + 100
                self.clipboard_node.display_label = self.clipboard_node.display_label.replace(" (clone)", "")
                self.clipboard_node = None
                self.cut_mode = False
                messagebox.showinfo("Paste", "Node moved successfully (cut & pasted).")
            else:
                target_diag = self._find_gsn_diagram(target)
                node_for_pos = self._prepare_node_for_paste(target)
                target.children.append(node_for_pos)
                node_for_pos.parents.append(target)
                if isinstance(node_for_pos, GSNNode):
                    if target_diag and node_for_pos not in target_diag.nodes:
                        target_diag.add_node(node_for_pos)
                node_for_pos.x = target.x + 100
                node_for_pos.y = target.y + 100
                if hasattr(node_for_pos, "display_label"):
                    node_for_pos.display_label = node_for_pos.display_label.replace(" (clone)", "")
                messagebox.showinfo("Paste", "Node pasted successfully (copied).")
            try:
                AutoML_Helper.calculate_assurance_recursive(
                    self.root_node,
                    self.top_events,
                )
            except AttributeError:
                pass
            self.update_views()
            return
        clip_type = getattr(self, "diagram_clipboard_type", None)
        win = self.window_controllers._focused_cbn_window()
        if win and getattr(self, "diagram_clipboard", None):
            if not clip_type or clip_type == "Causal Bayesian Network":
                if getattr(win, "paste_selected", None):
                    win.paste_selected()
                    return
        win = self.window_controllers._focused_gsn_window()
        if win and getattr(self, "diagram_clipboard", None):
            if not clip_type or clip_type == "GSN":
                if getattr(win, "paste_selected", None):
                    win.paste_selected()
                    return
        win = self.window_controllers._focused_arch_window(clip_type)
        if win and getattr(self, "diagram_clipboard", None):
            if getattr(win, "paste_selected", None):
                win.paste_selected()
                return
        messagebox.showwarning("Paste", "Clipboard is empty.")

    def _get_diag_type(self, win):
        repo = getattr(win, "repo", None)
        diag_id = getattr(win, "diagram_id", None)
        if repo and diag_id:
            diag = repo.diagrams.get(diag_id)
            if diag:
                return diag.diag_type
        return None


    def clone_node_preserving_id(self, node, parent=None):
        """Return a clone of *node* with a new unique ID.

        The function handles both FaultTreeNode and GSNNode instances.  For
        FaultTreeNode objects, a new :class:`FaultTreeNode` is created and the
        relevant attributes are copied across.  For :class:`GSNNode` instances
        the built-in ``clone`` method is used to ensure GSN-specific fields are
        preserved.  When *parent* is provided and the node represents a
        ``Context``, ``Assumption`` or ``Justification`` element the clone is
        automatically linked to *parent* using an ``in-context-of`` relation.
        """

        if isinstance(node, GSNNode):
            if node.node_type not in ALLOWED_AWAY_TYPES:
                raise ValueError(
                    "Only Goal, Solution, Context, Assumption, and Justification nodes can be cloned."
                )
            # GSN nodes provide their own clone method.  Offset the position of
            # the cloned node so that it does not overlap the original.
            clone_parent = (
                parent
                if parent and node.node_type in {"Context", "Assumption", "Justification"}
                else None
            )
            new_node = node.clone(clone_parent)
            new_node.x = node.x + 100
            new_node.y = node.y + 100
            return new_node

        # Default behaviour is to treat the node as a FaultTreeNode.  Create a
        # fresh instance and copy over attributes that exist on the source
        # object.  ``getattr`` is used to avoid AttributeError if a field is
        # missing on the source node.
        new_node = FaultTreeNode(node.user_name, node.node_type)
        new_node.unique_id = AutoML_Helper.get_next_unique_id()
        new_node.quant_value = getattr(node, "quant_value", None)
        new_node.gate_type = getattr(node, "gate_type", None)
        new_node.description = getattr(node, "description", "")
        new_node.rationale = getattr(node, "rationale", "")
        new_node.x = node.x + 100
        new_node.y = node.y + 100
        new_node.severity = getattr(node, "severity", None)
        new_node.input_subtype = getattr(node, "input_subtype", None)
        new_node.display_label = getattr(node, "display_label", "")
        new_node.equation = getattr(node, "equation", "")
        new_node.detailed_equation = getattr(node, "detailed_equation", "")
        new_node.is_page = getattr(node, "is_page", False)
        new_node.is_primary_instance = False
        new_node.original = node if node.is_primary_instance else node.original
        new_node.children = []
        return new_node

    def _find_gsn_diagram(self, node):
        """Return the GSN diagram containing ``node`` if known.

        The application keeps GSN diagrams either in ``gsn_diagrams`` or nested
        inside modules.  When pasting a GSN node we must ensure the element is
        registered with its diagram's ``nodes`` list so it is rendered
        correctly.  This helper performs a recursive search through all known
        diagrams and modules to locate the owning diagram of ``node``.
        """

        for diag in getattr(self, "gsn_diagrams", []):
            if node in getattr(diag, "nodes", []):
                return diag

        def _search_modules(modules):
            for mod in modules:
                for diag in getattr(mod, "diagrams", []):
                    if node in getattr(diag, "nodes", []):
                        return diag
                result = _search_modules(getattr(mod, "modules", []))
                if result:
                    return result
            return None

        return _search_modules(getattr(self, "gsn_modules", []))

    def _copy_attrs_no_xy_strategy1(self, target, source, attrs):
        tx, ty = getattr(target, "x", None), getattr(target, "y", None)
        for attr in attrs:
            setattr(target, attr, getattr(source, attr, None))
        if tx is not None:
            target.x = tx
        if ty is not None:
            target.y = ty

    def _copy_attrs_no_xy_strategy2(self, target, source, attrs):
        tx, ty = getattr(target, "x", None), getattr(target, "y", None)
        values = {a: getattr(source, a, None) for a in attrs if hasattr(source, a)}
        for a, v in values.items():
            setattr(target, a, v)
        if tx is not None:
            target.x = tx
        if ty is not None:
            target.y = ty

    def _copy_attrs_no_xy_strategy3(self, target, source, attrs):
        tx, ty = getattr(target, "x", None), getattr(target, "y", None)
        for attr in attrs:
            if attr in {"x", "y"}:
                continue
            setattr(target, attr, getattr(source, attr, None))
        if tx is not None:
            target.x = tx
        if ty is not None:
            target.y = ty

    def _copy_attrs_no_xy_strategy4(self, target, source, attrs):
        tx, ty = getattr(target, "x", None), getattr(target, "y", None)
        for attr in attrs:
            try:
                setattr(target, attr, getattr(source, attr))
            except Exception:
                continue
        if tx is not None:
            target.x = tx
        if ty is not None:
            target.y = ty

    def _copy_attrs_no_xy(self, target, source, attrs):
        for strat in (
            self._copy_attrs_no_xy_strategy1,
            self._copy_attrs_no_xy_strategy2,
            self._copy_attrs_no_xy_strategy3,
            self._copy_attrs_no_xy_strategy4,
        ):
            try:
                strat(target, source, attrs)
                return
            except Exception:
                continue

    def sync_nodes_by_id(self, updated_node):  # pragma: no cover - simple delegation
        """Delegate to :class:`Syncing_And_IDs` helper."""

        return self.syncing_and_ids.sync_nodes_by_id(updated_node)

       




    def edit_severity(self):
        messagebox.showinfo(
            "Severity",
            "Severity is determined from the risk assessment and cannot be edited here.",
        )



    def set_last_saved_state(self):
        """Record the current model state for change detection."""
        self.last_saved_state = json.dumps(self.export_model_data(), sort_keys=True)

    def has_unsaved_changes(self):
        """Return True if the model differs from the last saved state."""
        current_state = json.dumps(self.export_model_data(), sort_keys=True)
        return current_state != getattr(self, "last_saved_state", None)

    # ------------------------------------------------------------
    # Undo support
    # ------------------------------------------------------------
    def _strip_object_positions(self, data: dict) -> dict:
        """Return a copy of *data* without concrete object positions."""

        cleaned = json.loads(json.dumps(data))

        def scrub(obj: Any) -> None:
            if isinstance(obj, dict):
                for field in ("x", "y", "modified", "modified_by", "modified_by_email"):
                    obj.pop(field, None)
                for value in obj.values():
                    scrub(value)
            elif isinstance(obj, list):
                for item in obj:
                    scrub(item)

        scrub(cleaned)
        return cleaned

    def push_undo_state(self, strategy: str = "v4", sync_repo: bool = True) -> None:
        """Save the current model state for undo operations."""
        repo = SysMLRepository.get_instance()
        if sync_repo:
            repo.push_undo_state(strategy=strategy, sync_app=False)
        if not hasattr(self, "_undo_stack"):
            self._undo_stack = []
        if not hasattr(self, "_redo_stack"):
            self._redo_stack = []
        try:
            state = self.export_model_data(include_versions=False)
            stripped = self._strip_object_positions(state)
        except AttributeError:
            state = {}
            stripped = {}

        handler = getattr(
            self, f"_push_undo_state_{strategy}", self._push_undo_state_v1
        )
        changed = handler(state, stripped)

        if changed and len(self._undo_stack) > 20:
            self._undo_stack.pop(0)
        if changed:
            self._redo_stack.clear()

    # Variants for push_undo_state
    def _push_undo_state_v1(self, state: dict, stripped: dict) -> bool:
        if self._undo_stack:
            last = self._undo_stack[-1]
            if last == state:
                return False
            if self._strip_object_positions(last) == stripped:
                if (
                    len(self._undo_stack) >= 2
                    and self._strip_object_positions(self._undo_stack[-2]) == stripped
                ):
                    self._undo_stack[-1] = state
                    return True
                self._undo_stack.append(state)
                return True
        else:
            self._undo_stack.append(state)
            return True

        self._undo_stack.append(state)
        return True

    def _push_undo_state_v2(self, state: dict, stripped: dict) -> bool:
        if self._undo_stack and self._undo_stack[-1] == state:
            return False
        if self._undo_stack and self._strip_object_positions(self._undo_stack[-1]) == stripped:
            if getattr(self, "_last_move_base", None) == stripped:
                self._undo_stack[-1] = state
            else:
                self._undo_stack.append(state)
                self._last_move_base = stripped
            return True
        self._last_move_base = None
        self._undo_stack.append(state)
        return True

    def _push_undo_state_v3(self, state: dict, stripped: dict) -> bool:
        if self._undo_stack and self._undo_stack[-1] == state:
            return False
        if self._undo_stack and self._strip_object_positions(self._undo_stack[-1]) == stripped:
            if getattr(self, "_move_run_length", 0):
                self._undo_stack[-1] = state
            else:
                self._undo_stack.append(state)
            self._move_run_length = getattr(self, "_move_run_length", 0) + 1
            return True
        self._move_run_length = 0
        self._undo_stack.append(state)
        return True

    def _push_undo_state_v4(self, state: dict, stripped: dict) -> bool:
        if self._undo_stack and self._undo_stack[-1] == state:
            return False
        self._undo_stack.append(state)
        if len(self._undo_stack) >= 3:
            s1 = self._strip_object_positions(self._undo_stack[-3])
            s2 = self._strip_object_positions(self._undo_stack[-2])
            if s1 == s2 == stripped:
                self._undo_stack.pop(-2)
        return True

    def _undo_hotkey(self, event):
        """Keyboard shortcut handler for undo."""
        self.undo()
        return "break"

    def _redo_hotkey(self, event):
        """Keyboard shortcut handler for redo."""
        self.redo()
        return "break"

    def undo(self, strategy: str = "v4"):
        """Revert the repository and model data to the previous state."""
        repo = SysMLRepository.get_instance()
        handler = getattr(self, f"_undo_{strategy}", self._undo_v1)
        changed = handler(repo)
        if not changed:
            return
        for tab in getattr(self, "diagram_tabs", {}).values():
            for child in tab.winfo_children():
                if hasattr(child, "refresh_from_repository"):
                    child.refresh_from_repository()
        self.refresh_all()
        try:
            self.apply_governance_rules()
        except Exception:
            pass

    def redo(self, strategy: str = "v4"):
        """Restore the next state from the redo stack."""
        repo = SysMLRepository.get_instance()
        handler = getattr(self, f"_redo_{strategy}", self._redo_v1)
        changed = handler(repo)
        if not changed:
            return
        for tab in getattr(self, "diagram_tabs", {}).values():
            for child in tab.winfo_children():
                if hasattr(child, "refresh_from_repository"):
                    child.refresh_from_repository()
        self.refresh_all()
        try:
            self.apply_governance_rules()
        except Exception:
            pass

    def clear_undo_history(self) -> None:
        """Remove all undo and redo history."""
        self._undo_stack.clear()
        self._redo_stack.clear()
        repo = SysMLRepository.get_instance()
        getattr(repo, "_undo_stack", []).clear()
        getattr(repo, "_redo_stack", []).clear()

    # Undo/redo variants
    def _undo_v1(self, repo):
        if not self._undo_stack:
            return False
        current = self.export_model_data(include_versions=False)
        repo.undo(strategy="v1")
        if self._undo_stack and self._undo_stack[-1] == current:
            self._undo_stack.pop()
            if not self._undo_stack:
                return False
        state = self._undo_stack.pop()
        self._redo_stack.append(current)
        if len(self._redo_stack) > 20:
            self._redo_stack.pop(0)
        self.apply_model_data(state)
        return True

    def _undo_v2(self, repo):
        if not self._undo_stack:
            return False
        current = self.export_model_data(include_versions=False)
        repo.undo(strategy="v2")
        if self._undo_stack and self._undo_stack[-1] == current:
            self._undo_stack.pop()
            if not self._undo_stack:
                return False
        state = self._undo_stack.pop()
        self._redo_stack.append(current)
        if len(self._redo_stack) > 20:
            self._redo_stack.pop(0)
        self.apply_model_data(state)
        return True

    def _undo_v3(self, repo):
        if not self._undo_stack:
            return False
        current = self.export_model_data(include_versions=False)
        repo.undo(strategy="v3")
        if self._undo_stack and self._undo_stack[-1] == current:
            self._undo_stack.pop()
            if not self._undo_stack:
                return False
        state = self._undo_stack.pop()
        self._redo_stack.append(current)
        if len(self._redo_stack) > 20:
            self._redo_stack.pop(0)
        self.apply_model_data(state)
        return True

    def _undo_v4(self, repo):
        if not self._undo_stack:
            return False
        current = self.export_model_data(include_versions=False)
        repo.undo(strategy="v4")
        if self._undo_stack and self._undo_stack[-1] == current:
            self._undo_stack.pop()
            if not self._undo_stack:
                self._redo_stack.append(current)
                if len(self._redo_stack) > 20:
                    self._redo_stack.pop(0)
                return True
        state = self._undo_stack.pop()
        self._redo_stack.append(current)
        if len(self._redo_stack) > 20:
            self._redo_stack.pop(0)
        self.apply_model_data(state)
        return True

    def _redo_v1(self, repo):
        if not self._redo_stack:
            return False
        current = self.export_model_data(include_versions=False)
        repo.redo(strategy="v1")
        state = self._redo_stack.pop()
        self._undo_stack.append(current)
        if len(self._undo_stack) > 20:
            self._undo_stack.pop(0)
        self.apply_model_data(state)
        return True

    def _redo_v2(self, repo):
        if not self._redo_stack:
            return False
        current = self.export_model_data(include_versions=False)
        repo.redo(strategy="v2")
        state = self._redo_stack.pop()
        self._undo_stack.append(current)
        if len(self._undo_stack) > 20:
            self._undo_stack.pop(0)
        self.apply_model_data(state)
        return True

    def _redo_v3(self, repo):
        if not self._redo_stack:
            return False
        current = self.export_model_data(include_versions=False)
        repo.redo(strategy="v3")
        state = self._redo_stack.pop()
        self._undo_stack.append(current)
        if len(self._undo_stack) > 20:
            self._undo_stack.pop(0)
        self.apply_model_data(state)
        return True

    def _redo_v4(self, repo):
        if not self._redo_stack:
            return False
        current = self.export_model_data(include_versions=False)
        repo.redo(strategy="v4")
        state = self._redo_stack.pop()
        self._undo_stack.append(current)
        if len(self._undo_stack) > 20:
            self._undo_stack.pop(0)
        self.apply_model_data(state)
        return True

    def confirm_close(self):
        """Prompt to save if there are unsaved changes before closing."""
        if self.has_unsaved_changes():
            result = messagebox.askyesnocancel("Unsaved Changes", "Save changes before exiting?")
            if result is None:
                return
            if result:
                self.save_model()
        # Previously, any loaded model paths were deleted on close, which could
        # remove user data. Avoid deleting files that were explicitly opened by
        # the user so their project files remain intact.
        # Ensure the Tk event loop terminates and all windows are destroyed
        self.root.quit()
        self.root.destroy()


    def export_model_data(self, include_versions=True):
        return self.reporting_export.export_model_data(include_versions)

    def _load_project_properties(self, data: dict) -> None:
        """Load project properties from *data* and normalize probability keys."""
        self.project_properties = data.get("project_properties", self.project_properties)
        for key in (
            "exposure_probabilities",
            "controllability_probabilities",
            "severity_probabilities",
        ):
            probs = self.project_properties.get(key)
            if isinstance(probs, Mapping):
                self.project_properties[key] = {
                    int(k): float(v) for k, v in probs.items()
                }
        self.probability_reliability.update_probability_tables(
            self.project_properties.get("exposure_probabilities"),
            self.project_properties.get("controllability_probabilities"),
            self.project_properties.get("severity_probabilities"),
        )

    def _load_fault_tree_events(self, data: dict, ensure_root: bool) -> None:
        return self.safety_analysis._load_fault_tree_events(data, ensure_root)
          
    def apply_model_data(self, data: dict, ensure_root: bool = True):
        """Load model state from a dictionary."""

        # Clear any previously enabled work products so new governance can be
        # applied deterministically.  Minimal test instances may not define the
        # ``enabled_work_products`` attribute so ``getattr`` is used with a
        # default.
        current = list(getattr(self, "enabled_work_products", set()))
        for name in current:
            try:
                self.validation_consistency.disable_work_product(name)
            except Exception:
                pass
        self.enabled_work_products = set()

        repo_data = data.get("sysml_repository")
        if repo_data:
            repo = SysMLRepository.get_instance()
            repo.from_dict(repo_data)

        self._load_fault_tree_events(data, ensure_root)

        global global_requirements
        global_requirements.clear()
        for rid, req in data.get("global_requirements", {}).items():
            global_requirements[rid] = ensure_requirement_defaults(req)

        self.gsn_modules = [
            GSNModule.from_dict(m) for m in data.get("gsn_modules", [])
        ]
        self.gsn_diagrams = [
            GSNDiagram.from_dict(d) for d in data.get("gsn_diagrams", [])
        ]

        self.safety_mgmt_toolbox = SafetyManagementToolbox.from_dict(
            data.get("safety_mgmt_toolbox", {})
        )
        toolbox = self.safety_mgmt_toolbox
        self.governance_manager.attach_toolbox(toolbox)
        # Refresh menus to expose phases from the loaded toolbox
        self._refresh_phase_requirements_menu()
        # Ensure the SysML repository knows about the active phase from the
        # loaded toolbox so diagrams and work products filter correctly.
        self.governance_manager.set_active_module(toolbox.active_module)
        for te in self.top_events:
            toolbox.register_loaded_work_product("FTA", te.user_name)
        for te in getattr(self, "cta_events", []):
            toolbox.register_loaded_work_product("CTA", te.user_name)
        for te in getattr(self, "paa_events", []):
            toolbox.register_loaded_work_product("Prototype Assurance Analysis", te.user_name)

        for name in data.get("enabled_work_products", []):
            try:
                self.validation_consistency.enable_work_product(name)
            except Exception:
                self.enabled_work_products.add(name)

        self.fmea_service.load_fmeas(data)

        self.fmedas = []
        for doc in data.get("fmedas", []):
            entries = [FaultTreeNode.from_dict(e) for e in doc.get("entries", [])]
            self.fmedas.append({
                "name": doc.get("name", "FMEDA"),
                "file": doc.get("file", f"fmeda_{len(self.fmedas)}.csv"),
                "entries": entries,
                "bom": doc.get("bom", ""),
                "created": doc.get("created", datetime.datetime.now().isoformat()),
                "author": doc.get("author", CURRENT_USER_NAME),
                "modified": doc.get("modified", datetime.datetime.now().isoformat()),
                "modified_by": doc.get("modified_by", CURRENT_USER_NAME),
            })

        self.update_failure_list()

        node_map = {}
        for te in self.top_events:
            for n in self.get_all_nodes(te):
                node_map[n.unique_id] = n
        for entry in self.get_all_fmea_entries():
            orig = node_map.get(entry.unique_id)
            if orig and entry is not orig:
                entry.is_primary_instance = False
                entry.original = orig

        self.mechanism_libraries = []
        for lib in data.get("mechanism_libraries", []):
            mechs = [DiagnosticMechanism(**m) for m in lib.get("mechanisms", [])]
            self.mechanism_libraries.append(MechanismLibrary(lib.get("name", ""), mechs))
        self.selected_mechanism_libraries = []
        for name in data.get("selected_mechanism_libraries", []):
            found = next((l for l in self.mechanism_libraries if l.name == name), None)
            if found:
                self.selected_mechanism_libraries.append(found)
        if not self.mechanism_libraries:
            self.load_default_mechanisms()

        self.mission_profiles = []
        for mp_data in data.get("mission_profiles", []):
            try:
                mp = MissionProfile(**mp_data)
                total = mp.tau_on + mp.tau_off
                mp.duty_cycle = mp.tau_on / total if total else 0.0
                self.mission_profiles.append(mp)
            except TypeError:
                pass

        self.reliability_analyses = []
        for ra in data.get("reliability_analyses", []):
            def load_comp(cdata):
                comp = ReliabilityComponent(
                    cdata.get("name", ""),
                    cdata.get("comp_type", ""),
                    cdata.get("quantity", 1),
                    cdata.get("attributes", {}),
                    cdata.get("qualification", cdata.get("safety_req", "")),
                    cdata.get("fit", 0.0),
                    cdata.get("is_passive", False),
                )
                comp.sub_boms = [
                    [load_comp(sc) for sc in bom]
                    for bom in cdata.get("sub_boms", [])
                ]
                return comp

            comps = [load_comp(c) for c in ra.get("components", [])]
            self.reliability_analyses.append(
                ReliabilityAnalysis(
                    ra.get("name", ""),
                    ra.get("standard", ""),
                    ra.get("profile", ""),
                    comps,
                    ra.get("total_fit", 0.0),
                    ra.get("spfm", 0.0),
                    ra.get("lpfm", 0.0),
                    ra.get("dc", 0.0),
                )
            )

        self.hazop_docs = []
        for d in data.get("hazops", []):
            entries = []
            for h in d.get("entries", []):
                h["safety"] = boolify(h.get("safety", False), False)
                h["covered"] = boolify(h.get("covered", False), False)
                entries.append(HazopEntry(**h))
            doc = HazopDoc(d.get("name", f"HAZOP {len(self.hazop_docs)+1}"), entries)
            self.hazop_docs.append(doc)
            toolbox.register_loaded_work_product("HAZOP", doc.name)
        if not self.hazop_docs and data.get("hazop_entries"):
            entries = []
            for h in hazop_entries:
                h["safety"] = boolify(h.get("safety", False), False)
                h["covered"] = boolify(h.get("covered", False), False)
                entries.append(HazopEntry(**h))
            doc = HazopDoc("Default", entries)
            self.hazop_docs.append(doc)
            toolbox.register_loaded_work_product("HAZOP", doc.name)
        self.active_hazop = self.hazop_docs[0] if self.hazop_docs else None
        self.hazop_entries = self.active_hazop.entries if self.active_hazop else []

        self.hara_docs = []
        for d in data.get("haras", []):
            entries = []
            for e in d.get("entries", []):
                cdata = e.get("cyber")
                cyber = self.cyber_manager.build_risk_entry(cdata)
                entries.append(
                    HaraEntry(
                        e.get("malfunction", ""),
                        e.get("hazard", ""),
                        e.get("scenario", ""),
                        e.get("severity", 1),
                        e.get("sev_rationale", ""),
                        e.get("controllability", 1),
                        e.get("cont_rationale", ""),
                        e.get("exposure", 1),
                        e.get("exp_rationale", ""),
                        e.get("asil", "QM"),
                        e.get("safety_goal", ""),
                        cyber,
                    )
                )
            hazops = d.get("hazops")
            if not hazops:
                hazop = d.get("hazop")
                hazops = [hazop] if hazop else []
                doc = HaraDoc(
                    d.get("name", f"Risk Assessment {len(self.hara_docs)+1}"),
                    hazops,
                    entries,
                    d.get("approved", False),
                    d.get("status", "draft"),
                    stpa=d.get("stpa", ""),
                    threat=d.get("threat", ""),
                    fi2tc=d.get("fi2tc", ""),
                    tc2fi=d.get("tc2fi", ""),
                )
            self.hara_docs.append(doc)
            toolbox.register_loaded_work_product("Risk Assessment", doc.name)
        if not self.hara_docs and data.get("hara_entries"):
            hazop_name = self.hazop_docs[0].name if self.hazop_docs else ""
            entries = []
            for e in data.get("hara_entries", []):
                cdata = e.get("cyber")
                cyber = self.cyber_manager.build_risk_entry(cdata)
                entries.append(
                    HaraEntry(
                        e.get("malfunction", ""),
                        e.get("hazard", ""),
                        e.get("scenario", ""),
                        e.get("severity", 1),
                        e.get("sev_rationale", ""),
                        e.get("controllability", 1),
                        e.get("cont_rationale", ""),
                        e.get("exposure", 1),
                        e.get("exp_rationale", ""),
                        e.get("asil", "QM"),
                        e.get("safety_goal", ""),
                        cyber,
                    )
                )
            doc = HaraDoc(
                "Default",
                [hazop_name] if hazop_name else [],
                entries,
                False,
                "draft",
                stpa="",
                threat="",
                fi2tc="",
                tc2fi="",
            )
            self.hara_docs.append(doc)
            toolbox.register_loaded_work_product("Risk Assessment", doc.name)
        self.active_hara = self.hara_docs[0] if self.hara_docs else None
        self.hara_entries = self.active_hara.entries if self.active_hara else []
        self.update_hazard_list()

        self.stpa_docs = []
        for d in data.get("stpas", []):
            entries = [
                StpaEntry(
                    e.get("action", ""),
                    e.get("not_providing", ""),
                    e.get("providing", ""),
                    e.get("incorrect_timing", ""),
                    e.get("stopped_too_soon", ""),
                    e.get("safety_constraints", []),
                )
                for e in d.get("entries", [])
            ]
            doc = StpaDoc(
                d.get("name", f"STPA {len(self.stpa_docs)+1}"),
                d.get("diagram", ""),
                entries,
            )
            self.stpa_docs.append(doc)
            toolbox.register_loaded_work_product("STPA", doc.name)
        if not self.stpa_docs and data.get("stpa_entries"):
            entries = [
                StpaEntry(
                    e.get("action", ""),
                    e.get("not_providing", ""),
                    e.get("providing", ""),
                    e.get("incorrect_timing", ""),
                    e.get("stopped_too_soon", ""),
                    e.get("safety_constraints", []),
                )
                for e in data.get("stpa_entries", [])
            ]
            doc = StpaDoc("Default", "", entries)
            self.stpa_docs.append(doc)
            toolbox.register_loaded_work_product("STPA", doc.name)
        self.active_stpa = self.stpa_docs[0] if self.stpa_docs else None
        self.stpa_entries = self.active_stpa.entries if self.active_stpa else []

        self.threat_docs = []
        for d in data.get("threat_docs", []):
            entries = []
            for e in d.get("entries", []):
                funcs = []
                raw_funcs = e.get("functions", [])
                if raw_funcs and isinstance(raw_funcs[0], dict):
                    for f in raw_funcs:
                        dmg_list = []
                        for ds in f.get("damage_scenarios", []):
                            threats = []
                            for t in ds.get("threats", []):
                                paths = [AttackPath(**p) for p in t.get("attack_paths", [])]
                                threats.append(
                                    ThreatScenario(
                                        t.get("stride", ""),
                                        t.get("scenario", ""),
                                        paths,
                                    )
                                )
                            dmg_list.append(
                                DamageScenario(
                                    ds.get("scenario", ""), ds.get("dtype", ""), threats
                                )
                            )
                        funcs.append(FunctionThreat(f.get("name", ""), dmg_list))
                else:
                    dmg_list = []
                    for ds in e.get("damage_scenarios", []):
                        threats = []
                        for t in ds.get("threats", []):
                            paths = [AttackPath(**p) for p in t.get("attack_paths", [])]
                            threats.append(
                                ThreatScenario(
                                    t.get("stride", ""),
                                    t.get("scenario", ""),
                                    paths,
                                )
                            )
                        dmg_list.append(
                            DamageScenario(ds.get("scenario", ""), ds.get("dtype", ""), threats)
                        )
                    func_names = raw_funcs
                    if func_names is None:
                        func = e.get("function")
                        func_names = [func] if func else []
                    for name in func_names:
                        funcs.append(FunctionThreat(name, dmg_list))
                entries.append(ThreatEntry(e.get("asset", ""), funcs))
            doc = ThreatDoc(
                d.get("name", f"Threat {len(self.threat_docs)+1}"),
                d.get("diagram", ""),
                entries,
            )
            self.threat_docs.append(doc)
            toolbox.register_loaded_work_product("Threat Analysis", doc.name)
        self.active_threat = self.threat_docs[0] if self.threat_docs else None
        self.threat_entries = self.active_threat.entries if self.active_threat else []

        self.fi2tc_docs = []
        for d in data.get("fi2tc_docs", []):
            doc = FI2TCDoc(
                d.get("name", f"FI2TC {len(self.fi2tc_docs)+1}"),
                d.get("entries", []),
            )
            self.fi2tc_docs.append(doc)
            toolbox.register_loaded_work_product("FI2TC", doc.name)
        if not self.fi2tc_docs and data.get("fi2tc_entries"):
            doc = FI2TCDoc("Default", data.get("fi2tc_entries", []))
            self.fi2tc_docs.append(doc)
            toolbox.register_loaded_work_product("FI2TC", doc.name)
        self.active_fi2tc = self.fi2tc_docs[0] if self.fi2tc_docs else None
        self.fi2tc_entries = self.active_fi2tc.entries if self.active_fi2tc else []

        self.tc2fi_docs = []
        for d in data.get("tc2fi_docs", []):
            doc = TC2FIDoc(
                d.get("name", f"TC2FI {len(self.tc2fi_docs)+1}"),
                d.get("entries", []),
            )
            self.tc2fi_docs.append(doc)
            toolbox.register_loaded_work_product("TC2FI", doc.name)
        if not self.tc2fi_docs and data.get("tc2fi_entries"):
            doc = TC2FIDoc("Default", data.get("tc2fi_entries", []))
            self.tc2fi_docs.append(doc)
            toolbox.register_loaded_work_product("TC2FI", doc.name)
        self.active_tc2fi = self.tc2fi_docs[0] if self.tc2fi_docs else None
        self.tc2fi_entries = self.active_tc2fi.entries if self.active_tc2fi else []

        self.cbn_docs = []
        for d in data.get("cbn_docs", []):
            net = CausalBayesianNetwork()
            net.nodes = d.get("nodes", [])
            net.parents = {k: list(v) for k, v in d.get("parents", {}).items()}
            raw_cpds = d.get("cpds", {})
            parsed_cpds = {}
            for var, cpd in raw_cpds.items():
                if isinstance(cpd, Mapping):
                    parsed_cpds[var] = {
                        tuple(ch == "1" for ch in key): val
                        for key, val in cpd.items()
                    }
                else:
                    parsed_cpds[var] = cpd
            net.cpds = parsed_cpds
            name = d.get("name", f"CBN {len(self.cbn_docs)+1}")
            positions = {k: tuple(v) for k, v in d.get("positions", {}).items()}
            types = {k: v for k, v in d.get("types", {}).items()}
            doc = CausalBayesianNetworkDoc(name, network=net, positions=positions, types=types)
            self.cbn_docs.append(doc)
            toolbox.register_loaded_work_product("Causal Bayesian Network Analysis", name)
        self.active_cbn = self.cbn_docs[0] if self.cbn_docs else None

        self.scenario_libraries = data.get("scenario_libraries", [])
        self.odd_libraries = data.get("odd_libraries", [])
        self.faults = data.get("faults", [])
        for be in self.get_all_basic_events():
            desc = be.description.strip()
            if desc and desc not in self.faults:
                self.faults.append(desc)
        mals = []
        for m in data.get("malfunctions", []):
            append_unique_insensitive(mals, m)
        self.malfunctions = mals
        self.hazards = data.get("hazards", [])
        self.failures = data.get("failures", [])
        if not self.odd_libraries and "odd_elements" in data:
            self.odd_libraries = [{"name": "Default", "elements": data.get("odd_elements", [])}]
        self.update_odd_elements()

        self.fmedas = []
        for doc in data.get("fmedas", []):
            entries = [FaultTreeNode.from_dict(e) for e in doc.get("entries", [])]
            self.fmedas.append({
                "name": doc.get("name", "FMEDA"),
                "file": doc.get("file", f"fmeda_{len(self.fmedas)}.csv"),
                "entries": entries,
                "bom": doc.get("bom", ""),
            })

        for event in self.top_events:
            AutoML_Helper.fix_clone_references(self.top_events)
        AutoML_Helper.update_unique_id_counter_for_top_events(self.top_events)
        for event in self.top_events:
            self.update_global_requirements_from_nodes(event)
        if hasattr(self, "hara_entries"):
            self.sync_hara_to_safety_goals()
        props = data.get("project_properties", self.project_properties)
        props["exposure_probabilities"] = normalize_probability_mapping(
            props.get("exposure_probabilities") or EXPOSURE_PROBABILITIES
        )
        props["controllability_probabilities"] = normalize_probability_mapping(
            props.get("controllability_probabilities") or CONTROLLABILITY_PROBABILITIES
        )
        props["severity_probabilities"] = normalize_probability_mapping(
            props.get("severity_probabilities") or SEVERITY_PROBABILITIES
        )
        self.project_properties = props
        self.probability_reliability.update_probability_tables(
            self.project_properties["exposure_probabilities"],
            self.project_properties["controllability_probabilities"],
            self.project_properties["severity_probabilities"],
        )
        self.item_definition = data.get(
            "item_definition",
            getattr(self, "item_definition", {"description": "", "assumptions": ""}),
        )
        self.safety_concept = data.get(
            "safety_concept",
            getattr(
                self,
                "safety_concept",
                {"functional": "", "technical": "", "cybersecurity": ""},
            ),
        )
        self.reviews = []
        reviews_data = data.get("reviews")
        if reviews_data:
            for rd in reviews_data:
                participants = [ReviewParticipant(**p) for p in rd.get("participants", [])]
                comments = [ReviewComment(**c) for c in rd.get("comments", [])]
                moderators = [ReviewParticipant(**m) for m in rd.get("moderators", [])]
                if not moderators and rd.get("moderator"):
                    moderators = [ReviewParticipant(rd.get("moderator"), "", "moderator")]
                self.reviews.append(
                    ReviewData(
                        name=rd.get("name", ""),
                        description=rd.get("description", ""),
                        mode=rd.get("mode", "peer"),
                        moderators=moderators,
                        participants=participants,
                        comments=comments,
                        approved=rd.get("approved", False),
                        reviewed=rd.get("reviewed", False),
                        due_date=rd.get("due_date", ""),
                        closed=rd.get("closed", False),
                        fta_ids=rd.get("fta_ids", []),
                        fmea_names=rd.get("fmea_names", []),
                        fmeda_names=rd.get("fmeda_names", []),
                        hazop_names=rd.get("hazop_names", []),
                        hara_names=rd.get("hara_names", []),
                        stpa_names=rd.get("stpa_names", []),
                        fi2tc_names=rd.get("fi2tc_names", []),
                        tc2fi_names=rd.get("tc2fi_names", []),
                    )
                )
            current = data.get("current_review")
            self.review_data = None
            for r in self.reviews:
                if r.name == current:
                    self.review_data = r
                    break
        else:
            rd = data.get("review_data")
            if rd:
                participants = [ReviewParticipant(**p) for p in rd.get("participants", [])]
                comments = [ReviewComment(**c) for c in rd.get("comments", [])]
                moderators = [ReviewParticipant(**m) for m in rd.get("moderators", [])]
                if not moderators and rd.get("moderator"):
                    moderators = [ReviewParticipant(rd.get("moderator"), "", "moderator")]
                review = ReviewData(
                    name=rd.get("name", "Review 1"),
                    description=rd.get("description", ""),
                    mode=rd.get("mode", "peer"),
                    moderators=moderators,
                    participants=participants,
                    comments=comments,
                    approved=rd.get("approved", False),
                    reviewed=rd.get("reviewed", False),
                    due_date=rd.get("due_date", ""),
                    closed=rd.get("closed", False),
                    fta_ids=rd.get("fta_ids", []),
                    fmea_names=rd.get("fmea_names", []),
                    fmeda_names=rd.get("fmeda_names", []),
                    hazop_names=rd.get("hazop_names", []),
                    hara_names=rd.get("hara_names", []),
                    stpa_names=rd.get("stpa_names", []),
                    fi2tc_names=rd.get("fi2tc_names", []),
                    tc2fi_names=rd.get("tc2fi_names", []),
                )
                self.reviews = [review]
                self.review_data = review
            else:
                self.review_data = None

        self.update_hara_statuses()
        self.update_fta_statuses()
        self.versions = data.get("versions", [])

        self.selected_node = None
        if hasattr(self, "page_diagram") and self.page_diagram is not None:
            self.close_page_diagram()
        try:
            self.apply_governance_rules()
        except Exception:
            pass
        self.update_views()

    def _reset_on_load(self):
        """Close all open windows and clear state before loading a project."""

        if getattr(self, "page_diagram", None) is not None:
            self.close_page_diagram()

        for tab_id in list(getattr(self.doc_nb, "tabs", lambda: [])()):
            self.doc_nb._closing_tab = tab_id
            self.doc_nb.event_generate("<<NotebookTabClosed>>")
            if tab_id in getattr(self.doc_nb, "tabs", lambda: [])():
                try:
                    self.doc_nb.forget(tab_id)
                except Exception:
                    pass

        for win in (
            list(getattr(self, "use_case_windows", []))
            + list(getattr(self, "activity_windows", []))
            + list(getattr(self, "block_windows", []))
            + list(getattr(self, "ibd_windows", []))
        ):
            try:
                win.destroy()
            except Exception:
                pass
        self.use_case_windows = []
        self.activity_windows = []
        self.block_windows = []
        self.ibd_windows = []

        global AutoML_Helper, unique_node_id_counter
        SysMLRepository.reset_instance()
        AutoML_Helper = config_utils.AutoML_Helper = AutoMLHelper()
        unique_node_id_counter = config_utils.unique_node_id_counter = 1

        self.top_events = []
        self.cta_events = []
        self.root_node = None
        self.selected_node = None
        self.page_history = []
        self._undo_stack.clear()
        self._redo_stack.clear()
        if getattr(self, "analysis_tree", None):
            self.analysis_tree.delete(*self.analysis_tree.get_children())

        self._reset_fta_state()

    def _prompt_save_before_load_v1(self):
        return messagebox.askyesnocancel(
            "Load Model", "Save current project before loading?"
        )

    def _prompt_save_before_load_v2(self):
        return messagebox.askyesnocancel(
            "Load Model", "Would you like to save before loading a new project?"
        )

    def _prompt_save_before_load_v3(self):
        message = "You have unsaved changes. Save before loading a project?"
        return messagebox.askyesnocancel("Load Model", message)

    def _prompt_save_before_load_v4(self):
        opts = {
            "title": "Load Model",
            "message": "Save changes before loading another project?",
        }
        return messagebox.askyesnocancel(**opts)

    def _prompt_save_before_load(self):
        return self._prompt_save_before_load_v3()


    def update_global_requirements_from_nodes(self,node):
        if hasattr(node, "safety_requirements"):
            for req in node.safety_requirements:
                # Use req["id"] as key; if already exists, you could update if needed.
                ensure_requirement_defaults(req)
                if req["id"] not in global_requirements:
                    global_requirements[req["id"]] = req
                else:
                    ensure_requirement_defaults(global_requirements[req["id"]])
        for child in node.children:
            self.update_global_requirements_from_nodes(child)

    def _generate_pdf_report(self):
        return self.reporting_export._generate_pdf_report()

    def generate_pdf_report(self):
        return self.reporting_export.generate_pdf_report()

    def generate_report(self):
        return self.reporting_export.generate_report()

    def build_html_report(self):
        return self.reporting_export.build_html_report()
    def resolve_original(self,node):
        # Walk the clone chain until you find a primary instance.
        while not node.is_primary_instance and node.original is not None and node.original != node:
            node = node.original
        return node

    def go_back(self):
        return self.nav_input.go_back()

    def draw_page_subtree(self, page_root):
        return self.diagram_renderer.draw_page_subtree(page_root)

    def draw_page_grid(self):
        return self.diagram_renderer.draw_page_grid()

    def draw_page_connections_subtree(self, node, visited_ids):
        return self.diagram_renderer.draw_page_connections_subtree(node, visited_ids)

    def draw_page_nodes_subtree(self, node):
        return self.diagram_renderer.draw_page_nodes_subtree(node)

    def draw_node_on_page_canvas(self, *args, **kwargs):
        return self.diagram_renderer.draw_node_on_page_canvas(*args, **kwargs)

    def on_ctrl_mousewheel_page(self, event):
        return self.nav_input.on_ctrl_mousewheel_page(event)

    def close_page_diagram(self):
        return self.diagram_renderer.close_page_diagram()

    # --- Review Toolbox Methods ---
    def start_peer_review(self):
        return self.versioning_review.start_peer_review()

    def start_joint_review(self):
        return self.versioning_review.start_joint_review()

    def open_review_document(self, review):
        return self.versioning_review.open_review_document(review)

    def open_review_toolbox(self):
        return self.versioning_review.open_review_toolbox()

    def send_review_email(self, review):
        return self.versioning_review.send_review_email(review)

    def review_is_closed(self):
        return self.versioning_review.review_is_closed()

    def review_is_closed_for(self, review):
        return self.versioning_review.review_is_closed_for(review)

    def capture_diff_diagram(self, top_event):  # pragma: no cover - delegation
        return self.diagram_renderer.capture_diff_diagram(top_event)

    # --- End Review Toolbox Methods ---

    def compute_requirement_asil(self, req_id):
        """Return highest ASIL across all safety goals linked to the requirement."""
        goals = self.get_requirement_goal_names(req_id)
        asil = "QM"
        for g in goals:
            a = self.get_safety_goal_asil(g)
            if ASIL_ORDER.get(a, 0) > ASIL_ORDER.get(asil, 0):
                asil = a
        return asil

    def find_safety_goal_node(self, name):
        for te in self.top_events:
            if name in (te.safety_goal_description, te.user_name):
                return te
        return None

    def compute_validation_criteria(self, req_id):  # pragma: no cover - delegation
        return self.validation_consistency.compute_validation_criteria(req_id)

    def update_validation_criteria(self, req_id):  # pragma: no cover - delegation
        return self.validation_consistency.update_validation_criteria(req_id)

    def update_requirement_asil(self, req_id):
        req = global_requirements.get(req_id)
        if not req:
            return
        req["asil"] = self.compute_requirement_asil(req_id)

    def update_all_validation_criteria(self):  # pragma: no cover - delegation
        return self.validation_consistency.update_all_validation_criteria()

    def update_all_requirement_asil(self):
        for rid, req in global_requirements.items():
            if req.get("parent_id"):
                continue  # keep decomposition ASIL
            self.update_requirement_asil(rid)

    def update_base_event_requirement_asil(self):
        return self.safety_analysis.update_base_event_requirement_asil()

    def ensure_asil_consistency(self):
        """Sync safety goal ASILs from risk assessments and update requirement ASILs."""
        self.update_fta_statuses()
        self.sync_hara_to_safety_goals()
        self.update_hazard_list()
        self.update_all_requirement_asil()
        self.validation_consistency.update_all_validation_criteria()

    def invalidate_reviews_for_hara(self, name):
        return self.versioning_review.invalidate_reviews_for_hara(name)

    def invalidate_reviews_for_requirement(self, req_id):
        return self.versioning_review.invalidate_reviews_for_requirement(req_id)

    def add_version(self):
        return self.versioning_review.add_version()


    def compare_versions(self):
        return self.versioning_review.compare_versions()


    def merge_review_comments(self):
        return self.versioning_review.merge_review_comments()


    def calculate_diff_nodes(self, old_data):
        return self.review_manager.calculate_diff_nodes(old_data)


    def calculate_diff_between(self, data1, data2):
        return self.review_manager.calculate_diff_between(data1, data2)


    def node_map_from_data(self, top_events):
        return self.structure_tree_operations.node_map_from_data(top_events)


    def set_current_user(self):
        self.user_manager.set_current_user()

    def get_current_user_role(self):
        return self.data_access_queries.get_current_user_role()

    def focus_on_node(self, node):
        return self.nav_input.focus_on_node(node)

    def get_review_targets(self):
        return self.versioning_review.get_review_targets()


def load_user_data() -> tuple[dict, tuple[str, str]]:
    """Load cached users and last user config concurrently."""
    with ThreadPoolExecutor() as executor:
        users_future = executor.submit(load_all_users)
        config_future = executor.submit(load_user_config)
        return users_future.result(), config_future.result()


def main():
    root = tk.Tk()
    # Prevent the main window from being resized so small that
    # widgets and toolbars become unusable.
    root.minsize(1200, 700)
    enable_listbox_hover_highlight(root)
    # Hide the main window while prompting for user info
    root.withdraw()
    users, (last_name, last_email) = load_user_data()
    if users:
        dlg = UserSelectDialog(root, users, last_name)
        if dlg.result:
            name, email = dlg.result
            if name == "New User...":
                info = UserInfoDialog(root, "", "").result
                if info:
                    name, email = info
                    save_user_config(name, email)
            else:
                email = users.get(name, email)
                set_last_user(name)
    else:
        dlg = UserInfoDialog(root, last_name, last_email)
        if dlg.result:
            name, email = dlg.result
            save_user_config(name, email)
    set_current_user(name, email)
    # Create a fresh helper each session:
    global AutoML_Helper
    AutoML_Helper = config_utils.AutoML_Helper = AutoMLHelper()

    # Show and maximize the main window after login
    root.deiconify()
    try:
        root.state("zoomed")
    except tk.TclError:
        try:
            root.attributes("-zoomed", True)
        except tk.TclError:
            pass

    app = AutoMLApp(root)
    root.mainloop()

if __name__ == "__main__":
    main()<|MERGE_RESOLUTION|>--- conflicted
+++ resolved
@@ -1596,140 +1596,15 @@
     def sync_cyber_risk_to_goals(self):
         return self.probability_reliability.sync_cyber_risk_to_goals()
 
-
     def add_top_level_event(self):
         return self.safety_analysis.add_top_level_event()
 
-<<<<<<< HEAD
     def _build_probability_frame(self, parent, title: str, levels: range, values: dict, row: int, dialog_font):
         return self.probability_reliability._build_probability_frame(parent, title, levels, values, row, dialog_font)
 
-    def _apply_project_properties(
-        self,
-        name: str,
-        detailed: bool,
-        exp_vars: dict,
-        ctrl_vars: dict,
-        sev_vars: dict,
-        freeze: bool,
-    ) -> None:
-        """Persist project properties and delegate updates to services."""
-        self.project_properties["pdf_report_name"] = name
-        self.project_properties["pdf_detailed_formulas"] = detailed
-        self.project_properties["exposure_probabilities"] = {
-            lvl: float(var.get() or 0.0) for lvl, var in exp_vars.items()
-        }
-        self.project_properties["controllability_probabilities"] = {
-            lvl: float(var.get() or 0.0) for lvl, var in ctrl_vars.items()
-        }
-        self.project_properties["severity_probabilities"] = {
-            lvl: float(var.get() or 0.0) for lvl, var in sev_vars.items()
-        }
-        self.probability_reliability.update_probability_tables(
-            self.project_properties["exposure_probabilities"],
-            self.project_properties["controllability_probabilities"],
-            self.project_properties["severity_probabilities"],
-        )
-        self.governance_manager.freeze_governance_diagrams(freeze)
-
-    def edit_project_properties(self):
-        prop_win = tk.Toplevel(self.root)
-        prop_win.title("Project Properties")
-        prop_win.resizable(False, False)
-        dialog_font = tkFont.Font(family="Arial", size=10)
-
-        ttk.Label(prop_win, text="PDF Report Name:", font=dialog_font).grid(
-            row=0, column=0, padx=10, pady=10, sticky="w"
-        )
-        pdf_entry = ttk.Entry(prop_win, width=40, font=dialog_font)
-        pdf_entry.insert(0, self.project_properties.get("pdf_report_name", "AutoML-Analyzer PDF Report"))
-        pdf_entry.grid(row=0, column=1, padx=10, pady=10)
-
-        # Checkbox to choose between detailed formulas or score results only.
-        var_detailed = tk.BooleanVar(
-            value=self.project_properties.get("pdf_detailed_formulas", True)
-        )
-        chk = ttk.Checkbutton(
-            prop_win,
-            text="Show Detailed Formulas in PDF Report",
-            variable=var_detailed,
-        )
-        chk.grid(row=1, column=0, columnspan=2, padx=10, pady=5, sticky="w")
-
-        smt = getattr(self, "safety_mgmt_toolbox", None)
-        all_frozen = False
-        if smt:
-            diagrams = smt.list_diagrams()
-            all_frozen = diagrams and all(smt.diagram_frozen(d) for d in diagrams)
-        var_freeze = tk.BooleanVar(
-            value=self.project_properties.get("freeze_governance_diagrams", bool(all_frozen))
-        )
-        ttk.Checkbutton(
-            prop_win,
-            text="Freeze Governance Diagrams",
-            variable=var_freeze,
-        ).grid(row=2, column=0, columnspan=2, padx=10, pady=5, sticky="w")
-
-        exp_vars = self._build_probability_frame(
-            prop_win,
-            "Exposure Probabilities P(E|HB)",
-            range(1, 5),
-            self.project_properties.get("exposure_probabilities", {}),
-            3,
-            dialog_font,
-        )
-        ctrl_vars = self._build_probability_frame(
-            prop_win,
-            "Controllability Probabilities P(C|E)",
-            range(1, 4),
-            self.project_properties.get("controllability_probabilities", {}),
-            4,
-            dialog_font,
-        )
-        sev_vars = self._build_probability_frame(
-            prop_win,
-            "Severity Probabilities P(S|C)",
-            range(1, 4),
-            self.project_properties.get("severity_probabilities", {}),
-            5,
-            dialog_font,
-        )
-
-        def save_props() -> None:
-            new_name = pdf_entry.get().strip()
-            if not new_name:
-                messagebox.showwarning(
-                    "Project Properties", "PDF Report Name cannot be empty."
-                )
-                return
-
-            self.project_properties["freeze_governance_diagrams"] = var_freeze.get()
-            self._apply_project_properties(
-                new_name,
-                var_detailed.get(),
-                exp_vars,
-                ctrl_vars,
-                sev_vars,
-                var_freeze.get(),
-            )
-            messagebox.showinfo(
-                "Project Properties", "Project properties updated."
-            )
-            prop_win.destroy()
-
-        ttk.Button(prop_win, text="Save", command=save_props, width=10).grid(
-            row=6, column=0, columnspan=2, pady=10
-        )
-        prop_win.update_idletasks()
-        prop_win.minsize(prop_win.winfo_width(), prop_win.winfo_height())
-        prop_win.transient(self.root)
-        prop_win.grab_set()
-        self.root.wait_window(prop_win)
-=======
     def edit_project_properties(self) -> None:
         """Open the project properties dialog."""
         ProjectPropertiesDialog(self).show()
->>>>>>> e35ad598
 
     def create_diagram_image(self):  # pragma: no cover - delegation
         return self.diagram_renderer.create_diagram_image()
