--- conflicted
+++ resolved
@@ -207,10 +207,6 @@
                 raise ValueError(
                     f"sections[{idx}] references unknown element '{placeholder}'"
                 )
-<<<<<<< HEAD
-
-=======
->>>>>>> 6a0cdc3c
     return data
 
 
