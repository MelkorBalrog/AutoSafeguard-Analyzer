--- conflicted
+++ resolved
@@ -175,11 +175,7 @@
   // Format: "Relation": {"Source": ["Allowed Target", ...] }
   "safety_ai_relation_rules": {
     "Acquisition": {"Database": ["Data acquisition"]},
-<<<<<<< HEAD
     "Field data collection": {"Database": ["Data acquisition"], "Task": ["Database"]},
-=======
-    "Field data collection": {"Database": ["Data acquisition", "Task"]},
->>>>>>> 86e6c928
     "Field risk evaluation": {"Database": ["Data acquisition"]},
     "Annotation": {"ANN": ["Database"]},
     "Synthesis": {"ANN": ["Database"]},
