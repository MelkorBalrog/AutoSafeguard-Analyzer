[
  {
    "Pattern ID": "SA-acquisition-Database-Data_acquisition",
    "Trigger": "Safety&AI: Database --[Acquisition]--> Data acquisition",
    "Template": "Engineering team shall acquire the <Data acquisition> using the <Database>.",
    "Variables": [
      "<source_id>",
      "<target_id>",
      "<acceptance_criteria>"
    ],
    "Notes": "Instantiate on detected edge; add measurable criteria."
  },
  {
    "Pattern ID": "SA-field_data_collection-Database-Data_acquisition",
    "Trigger": "Safety&AI: Database --[Field data collection]--> Data acquisition",
    "Template": "Engineering team shall collect field data the <Data acquisition> using the <Database>.",
    "Variables": [
      "<source_id>",
      "<target_id>",
      "<acceptance_criteria>"
    ],
    "Notes": "Instantiate on detected edge; add measurable criteria."
  },
  {
    "Pattern ID": "SA-field_data_collection-Database-Task",
    "Trigger": "Safety&AI: Database --[Field data collection]--> Task",
    "Template": "Engineering team shall collect field data the <Task> using the <Database>.",
    "Variables": [
      "<source_id>",
      "<target_id>",
      "<acceptance_criteria>"
    ],
    "Notes": "Instantiate on detected edge; add measurable criteria."
  },
  {
    "Pattern ID": "SA-field_risk_evaluation-Database-Data_acquisition",
    "Trigger": "Safety&AI: Database --[Field risk evaluation]--> Data acquisition",
    "Template": "Engineering team shall evaluate field risk the <Data acquisition> using the <Database>.",
    "Variables": [
      "<source_id>",
      "<target_id>",
      "<acceptance_criteria>"
    ],
    "Notes": "Instantiate on detected edge; add measurable criteria."
  },
  {
    "Pattern ID": "SA-annotation-ANN-Database",
    "Trigger": "Safety&AI: ANN --[Annotation]--> Database",
    "Template": "Engineering team shall annotate the <Database> using the <ANN>.",
    "Variables": [
      "<source_id>",
      "<target_id>",
      "<acceptance_criteria>"
    ],
    "Notes": "Instantiate on detected edge; add measurable criteria."
  },
  {
    "Pattern ID": "SA-synthesis-ANN-Database",
    "Trigger": "Safety&AI: ANN --[Synthesis]--> Database",
    "Template": "Engineering team shall synthesize the <Database> using the <ANN>.",
    "Variables": [
      "<source_id>",
      "<target_id>",
      "<acceptance_criteria>"
    ],
    "Notes": "Instantiate on detected edge; add measurable criteria."
  },
  {
    "Pattern ID": "SA-augmentation-ANN-Database",
    "Trigger": "Safety&AI: ANN --[Augmentation]--> Database",
    "Template": "Engineering team shall augment the <Database> using the <ANN>.",
    "Variables": [
      "<source_id>",
      "<target_id>",
      "<acceptance_criteria>"
    ],
    "Notes": "Instantiate on detected edge; add measurable criteria."
  },
  {
    "Pattern ID": "SA-labeling-ANN-Database",
    "Trigger": "Safety&AI: ANN --[Labeling]--> Database",
    "Template": "Engineering team shall label the <Database> using the <ANN>.",
    "Variables": [
      "<source_id>",
      "<target_id>",
      "<acceptance_criteria>"
    ],
    "Notes": "Instantiate on detected edge; add measurable criteria."
  },
  {
    "Pattern ID": "SA-ai_training-Database-ANN",
    "Trigger": "Safety&AI: Database --[AI training]--> ANN",
    "Template": "Engineering team shall train the <ANN> using the <Database>.",
    "Variables": [
      "<source_id>",
      "<target_id>",
      "<acceptance_criteria>"
    ],
    "Notes": "Instantiate on detected edge; add measurable criteria."
  },
  {
    "Pattern ID": "SA-ai_re-training-Database-ANN",
    "Trigger": "Safety&AI: Database --[AI re-training]--> ANN",
    "Template": "Engineering team shall retrain the <ANN> using the <Database>.",
    "Variables": [
      "<source_id>",
      "<target_id>",
      "<acceptance_criteria>"
    ],
    "Notes": "Instantiate on detected edge; add measurable criteria."
  },
  {
    "Pattern ID": "SA-model_evaluation-ANN-Database",
    "Trigger": "Safety&AI: ANN --[Model evaluation]--> Database",
    "Template": "Engineering team shall evaluate model the <Database> using the <ANN>.",
    "Variables": [
      "<source_id>",
      "<target_id>",
      "<acceptance_criteria>"
    ],
    "Notes": "Instantiate on detected edge; add measurable criteria."
  },
  {
    "Pattern ID": "SA-curation-Database-Database",
    "Trigger": "Safety&AI: Database --[Curation]--> Database",
    "Template": "Engineering team shall curate the <Database> using the <Database>.",
    "Variables": [
      "<source_id>",
      "<target_id>",
      "<acceptance_criteria>"
    ],
    "Notes": "Instantiate on detected edge; add measurable criteria."
  },
  {
    "Pattern ID": "SA-ingestion-Database-Database",
    "Trigger": "Safety&AI: Database --[Ingestion]--> Database",
    "Template": "Engineering team shall ingest the <Database> using the <Database>.",
    "Variables": [
      "<source_id>",
      "<target_id>",
      "<acceptance_criteria>"
    ],
    "Notes": "Instantiate on detected edge; add measurable criteria."
  },
  {
    "Pattern ID": "GOV-propagate-Work_Product-Work_Product",
    "Trigger": "Gov: Work Product --[Propagate]--> Work Product",
<<<<<<< HEAD
    "Template": "System shall propagate the <target_id>.",
=======
    "Template": "<source_id> shall propagate the <target_id>.",
>>>>>>> 7f12f116
    "Variables": [
      "<owner>",
      "<due_date>",
      "<evidence_ref>"
    ],
    "Notes": "Use when a governance edge is present."
  },
  {
    "Pattern ID": "GOV-propagate_by_review-Work_Product-Work_Product",
    "Trigger": "Gov: Work Product --[Propagate by Review]--> Work Product",
<<<<<<< HEAD
    "Template": "System shall propagate by review the <target_id>.",
=======
    "Template": "<source_id> shall propagate by review the <target_id>.",
>>>>>>> 7f12f116
    "Variables": [
      "<owner>",
      "<due_date>",
      "<evidence_ref>"
    ],
    "Notes": "Use when a governance edge is present."
  },
  {
    "Pattern ID": "GOV-propagate_by_approval-Work_Product-Work_Product",
    "Trigger": "Gov: Work Product --[Propagate by Approval]--> Work Product",
<<<<<<< HEAD
    "Template": "System shall propagate by approval the <target_id>.",
=======
    "Template": "<source_id> shall propagate by approval the <target_id>.",
>>>>>>> 7f12f116
    "Variables": [
      "<owner>",
      "<due_date>",
      "<evidence_ref>"
    ],
    "Notes": "Use when a governance edge is present."
  },
  {
    "Pattern ID": "GOV-re-use-Work_Product-Lifecycle_Phase",
    "Trigger": "Gov: Work Product --[Re-use]--> Lifecycle Phase",
    "Template": "<Work Product> shall re-use the <Lifecycle Phase>.",
    "Variables": [
      "<owner>",
      "<due_date>",
      "<evidence_ref>"
    ],
    "Notes": "Use when a governance edge is present."
  },
  {
    "Pattern ID": "GOV-re-use-Lifecycle_Phase-Lifecycle_Phase",
    "Trigger": "Gov: Lifecycle Phase --[Re-use]--> Lifecycle Phase",
    "Template": "<source_id> shall re-use the <target_id>.",
    "Variables": [
      "<owner>",
      "<due_date>",
      "<evidence_ref>"
    ],
    "Notes": "Use when a governance edge is present."
  },
  {
    "Pattern ID": "GOV-satisfied_by-Work_Product-Work_Product",
    "Trigger": "Gov: Work Product --[Satisfied by]--> Work Product",
    "Template": "<source_id> shall be satisfied by the <target_id>.",
    "Variables": [
      "<owner>",
      "<due_date>",
      "<evidence_ref>"
    ],
    "Notes": "Use when a governance edge is present."
  },
  {
    "Pattern ID": "GOV-derived_from-Work_Product-Work_Product",
    "Trigger": "Gov: Work Product --[Derived from]--> Work Product",
    "Template": "<source_id> shall be derived from the <target_id>.",
    "Variables": [
      "<owner>",
      "<due_date>",
      "<evidence_ref>"
    ],
    "Notes": "Use when a governance edge is present."
  },
  {
    "Pattern ID": "GOV-trace-Work_Product-Work_Product",
    "Trigger": "Gov: Work Product --[Trace]--> Work Product",
    "Template": "<source_id> shall trace to the <target_id>.",
    "Variables": [
      "<owner>",
      "<due_date>",
      "<evidence_ref>"
    ],
    "Notes": "Use when a governance edge is present."
  },
  {
    "Pattern ID": "GOV-used_by-Work_Product-Work_Product",
    "Trigger": "Gov: Work Product --[Used By]--> Work Product",
    "Template": "<source_id> shall be used by the <target_id>.",
    "Variables": [
      "<owner>",
      "<due_date>",
      "<evidence_ref>"
    ],
    "Notes": "Use when a governance edge is present."
  },
  {
    "Pattern ID": "GOV-used_after_review-Work_Product-Work_Product",
    "Trigger": "Gov: Work Product --[Used after Review]--> Work Product",
    "Template": "<source_id> shall be used after review the <target_id>.",
    "Variables": [
      "<owner>",
      "<due_date>",
      "<evidence_ref>"
    ],
    "Notes": "Use when a governance edge is present."
  },
  {
    "Pattern ID": "GOV-used_after_approval-Work_Product-Work_Product",
    "Trigger": "Gov: Work Product --[Used after Approval]--> Work Product",
    "Template": "<source_id> shall be used after approval the <target_id>.",
    "Variables": [
      "<owner>",
      "<due_date>",
      "<evidence_ref>"
    ],
    "Notes": "Use when a governance edge is present."
  },
  {
    "Pattern ID": "GOV-approves-Role-Document",
    "Trigger": "Gov: Role --[Approves]--> Document",
    "Template": "<Role> shall approve '<Document>'.",
    "Variables": [
      "<owner>",
      "<due_date>",
      "<evidence_ref>"
    ],
    "Notes": "Use when a governance edge is present."
  },
  {
    "Pattern ID": "GOV-approves-Role-Policy",
    "Trigger": "Gov: Role --[Approves]--> Policy",
    "Template": "<Role> shall approve '<Policy>'.",
    "Variables": [
      "<owner>",
      "<due_date>",
      "<evidence_ref>"
    ],
    "Notes": "Use when a governance edge is present."
  },
  {
    "Pattern ID": "GOV-approves-Role-Procedure",
    "Trigger": "Gov: Role --[Approves]--> Procedure",
    "Template": "<Role> shall approve '<Procedure>'.",
    "Variables": [
      "<owner>",
      "<due_date>",
      "<evidence_ref>"
    ],
    "Notes": "Use when a governance edge is present."
  },
  {
    "Pattern ID": "GOV-approves-Role-Record",
    "Trigger": "Gov: Role --[Approves]--> Record",
    "Template": "<Role> shall approve '<Record>'.",
    "Variables": [
      "<owner>",
      "<due_date>",
      "<evidence_ref>"
    ],
    "Notes": "Use when a governance edge is present."
  },
  {
    "Pattern ID": "GOV-audits-Role-Process",
    "Trigger": "Gov: Role --[Audits]--> Process",
    "Template": "<Role> shall audit the <Process>.",
    "Variables": [
      "<owner>",
      "<due_date>",
      "<evidence_ref>"
    ],
    "Notes": "Use when a governance edge is present."
  },
  {
    "Pattern ID": "GOV-audits-Role-Procedure",
    "Trigger": "Gov: Role --[Audits]--> Procedure",
    "Template": "<Role> shall audit the <Procedure>.",
    "Variables": [
      "<owner>",
      "<due_date>",
      "<evidence_ref>"
    ],
    "Notes": "Use when a governance edge is present."
  },
  {
    "Pattern ID": "GOV-audits-Role-Record",
    "Trigger": "Gov: Role --[Audits]--> Record",
    "Template": "<Role> shall audit the <Record>.",
    "Variables": [
      "<owner>",
      "<due_date>",
      "<evidence_ref>"
    ],
    "Notes": "Use when a governance edge is present."
  },
  {
    "Pattern ID": "GOV-authorizes-Organization-Policy",
    "Trigger": "Gov: Organization --[Authorizes]--> Policy",
    "Template": "<Organization> shall authorize the <Policy>.",
    "Variables": [
      "<owner>",
      "<due_date>",
      "<evidence_ref>"
    ],
    "Notes": "Use when a governance edge is present."
  },
  {
    "Pattern ID": "GOV-authorizes-Organization-Procedure",
    "Trigger": "Gov: Organization --[Authorizes]--> Procedure",
    "Template": "<Organization> shall authorize the <Procedure>.",
    "Variables": [
      "<owner>",
      "<due_date>",
      "<evidence_ref>"
    ],
    "Notes": "Use when a governance edge is present."
  },
  {
    "Pattern ID": "GOV-authorizes-Organization-Process",
    "Trigger": "Gov: Organization --[Authorizes]--> Process",
    "Template": "<Organization> shall authorize the <Process>.",
    "Variables": [
      "<owner>",
      "<due_date>",
      "<evidence_ref>"
    ],
    "Notes": "Use when a governance edge is present."
  },
  {
    "Pattern ID": "GOV-authorizes-Role-Policy",
    "Trigger": "Gov: Role --[Authorizes]--> Policy",
    "Template": "<Role> shall authorize the <Policy>.",
    "Variables": [
      "<owner>",
      "<due_date>",
      "<evidence_ref>"
    ],
    "Notes": "Use when a governance edge is present."
  },
  {
    "Pattern ID": "GOV-authorizes-Role-Procedure",
    "Trigger": "Gov: Role --[Authorizes]--> Procedure",
    "Template": "<Role> shall authorize the <Procedure>.",
    "Variables": [
      "<owner>",
      "<due_date>",
      "<evidence_ref>"
    ],
    "Notes": "Use when a governance edge is present."
  },
  {
    "Pattern ID": "GOV-communication_path-Role-Role",
    "Trigger": "Gov: Role --[Communication Path]--> Role",
    "Template": "<Role> shall communicate with the <Role>.",
    "Variables": [
      "<owner>",
      "<due_date>",
      "<evidence_ref>"
    ],
    "Notes": "Use when a governance edge is present."
  },
  {
    "Pattern ID": "GOV-communication_path-Role-Organization",
    "Trigger": "Gov: Role --[Communication Path]--> Organization",
    "Template": "<Role> shall communicate with the <Organization>.",
    "Variables": [
      "<owner>",
      "<due_date>",
      "<evidence_ref>"
    ],
    "Notes": "Use when a governance edge is present."
  },
  {
    "Pattern ID": "GOV-communication_path-Role-Business_Unit",
    "Trigger": "Gov: Role --[Communication Path]--> Business Unit",
    "Template": "<Role> shall communicate with the <Business Unit>.",
    "Variables": [
      "<owner>",
      "<due_date>",
      "<evidence_ref>"
    ],
    "Notes": "Use when a governance edge is present."
  },
  {
    "Pattern ID": "GOV-communication_path-Organization-Organization",
    "Trigger": "Gov: Organization --[Communication Path]--> Organization",
    "Template": "<Organization> shall communicate with the <Organization>.",
    "Variables": [
      "<owner>",
      "<due_date>",
      "<evidence_ref>"
    ],
    "Notes": "Use when a governance edge is present."
  },
  {
    "Pattern ID": "GOV-communication_path-Organization-Business_Unit",
    "Trigger": "Gov: Organization --[Communication Path]--> Business Unit",
    "Template": "<Organization> shall communicate with the <Business Unit>.",
    "Variables": [
      "<owner>",
      "<due_date>",
      "<evidence_ref>"
    ],
    "Notes": "Use when a governance edge is present."
  },
  {
    "Pattern ID": "GOV-communication_path-Business_Unit-Business_Unit",
    "Trigger": "Gov: Business Unit --[Communication Path]--> Business Unit",
    "Template": "<Business Unit> shall communicate with the <Business Unit>.",
    "Variables": [
      "<owner>",
      "<due_date>",
      "<evidence_ref>"
    ],
    "Notes": "Use when a governance edge is present."
  },
  {
    "Pattern ID": "GOV-constrained_by-Procedure-Policy",
    "Trigger": "Gov: Procedure --[Constrained by]--> Policy",
    "Template": "<Procedure> shall comply with the <Policy>.",
    "Variables": [
      "<owner>",
      "<due_date>",
      "<evidence_ref>"
    ],
    "Notes": "Use when a governance edge is present."
  },
  {
    "Pattern ID": "GOV-constrained_by-Procedure-Guideline",
    "Trigger": "Gov: Procedure --[Constrained by]--> Guideline",
    "Template": "<Procedure> shall comply with the <Guideline>.",
    "Variables": [
      "<owner>",
      "<due_date>",
      "<evidence_ref>"
    ],
    "Notes": "Use when a governance edge is present."
  },
  {
    "Pattern ID": "GOV-constrained_by-Procedure-Standard",
    "Trigger": "Gov: Procedure --[Constrained by]--> Standard",
    "Template": "<Procedure> shall comply with the <Standard>.",
    "Variables": [
      "<owner>",
      "<due_date>",
      "<evidence_ref>"
    ],
    "Notes": "Use when a governance edge is present."
  },
  {
    "Pattern ID": "GOV-constrained_by-Procedure-Principle",
    "Trigger": "Gov: Procedure --[Constrained by]--> Principle",
    "Template": "<Procedure> shall comply with the <Principle>.",
    "Variables": [
      "<owner>",
      "<due_date>",
      "<evidence_ref>"
    ],
    "Notes": "Use when a governance edge is present."
  },
  {
    "Pattern ID": "GOV-consumes-Process-Data",
    "Trigger": "Gov: Process --[Consumes]--> Data",
    "Template": "<Process> shall use the <Data>.",
    "Variables": [
      "<owner>",
      "<due_date>",
      "<evidence_ref>"
    ],
    "Notes": "Use when a governance edge is present."
  },
  {
    "Pattern ID": "GOV-consumes-Process-Record",
    "Trigger": "Gov: Process --[Consumes]--> Record",
    "Template": "<Process> shall use the <Record>.",
    "Variables": [
      "<owner>",
      "<due_date>",
      "<evidence_ref>"
    ],
    "Notes": "Use when a governance edge is present."
  },
  {
    "Pattern ID": "GOV-curation-Process-Data",
    "Trigger": "Gov: Process --[Curation]--> Data",
    "Template": "<Process> shall curate the <Data>.",
    "Variables": [
      "<owner>",
      "<due_date>",
      "<evidence_ref>"
    ],
    "Notes": "Use when a governance edge is present."
  },
  {
    "Pattern ID": "GOV-delivers-Process-Document",
    "Trigger": "Gov: Process --[Delivers]--> Document",
    "Template": "<Process> shall deliver the <Document>.",
    "Variables": [
      "<owner>",
      "<due_date>",
      "<evidence_ref>"
    ],
    "Notes": "Use when a governance edge is present."
  },
  {
    "Pattern ID": "GOV-delivers-Process-Record",
    "Trigger": "Gov: Process --[Delivers]--> Record",
    "Template": "<Process> shall deliver the <Record>.",
    "Variables": [
      "<owner>",
      "<due_date>",
      "<evidence_ref>"
    ],
    "Notes": "Use when a governance edge is present."
  },
  {
    "Pattern ID": "GOV-executes-Role-Process",
    "Trigger": "Gov: Role --[Executes]--> Process",
    "Template": "<Role> shall execute the <Process>.",
    "Variables": [
      "<owner>",
      "<due_date>",
      "<evidence_ref>"
    ],
    "Notes": "Use when a governance edge is present."
  },
  {
    "Pattern ID": "GOV-executes-Role-Procedure",
    "Trigger": "Gov: Role --[Executes]--> Procedure",
    "Template": "<Role> shall execute the <Procedure>.",
    "Variables": [
      "<owner>",
      "<due_date>",
      "<evidence_ref>"
    ],
    "Notes": "Use when a governance edge is present."
  },
  {
    "Pattern ID": "GOV-extend-Policy-Policy",
    "Trigger": "Gov: Policy --[Extend]--> Policy",
    "Template": "<Policy> shall extend the <Policy>.",
    "Variables": [
      "<owner>",
      "<due_date>",
      "<evidence_ref>"
    ],
    "Notes": "Use when a governance edge is present."
  },
  {
    "Pattern ID": "GOV-extend-Standard-Standard",
    "Trigger": "Gov: Standard --[Extend]--> Standard",
    "Template": "<Standard> shall extend the <Standard>.",
    "Variables": [
      "<owner>",
      "<due_date>",
      "<evidence_ref>"
    ],
    "Notes": "Use when a governance edge is present."
  },
  {
    "Pattern ID": "GOV-generalize-Policy-Policy",
    "Trigger": "Gov: Policy --[Generalize]--> Policy",
    "Template": "<Policy> shall generalize the <Policy>.",
    "Variables": [
      "<owner>",
      "<due_date>",
      "<evidence_ref>"
    ],
    "Notes": "Use when a governance edge is present."
  },
  {
    "Pattern ID": "GOV-generalize-Standard-Standard",
    "Trigger": "Gov: Standard --[Generalize]--> Standard",
    "Template": "<Standard> shall generalize the <Standard>.",
    "Variables": [
      "<owner>",
      "<due_date>",
      "<evidence_ref>"
    ],
    "Notes": "Use when a governance edge is present."
  },
  {
    "Pattern ID": "GOV-monitors-Role-Metric",
    "Trigger": "Gov: Role --[Monitors]--> Metric",
    "Template": "<Role> shall monitor the <Metric>.",
    "Variables": [
      "<owner>",
      "<due_date>",
      "<evidence_ref>"
    ],
    "Notes": "Use when a governance edge is present."
  },
  {
    "Pattern ID": "GOV-monitors-Role-Process",
    "Trigger": "Gov: Role --[Monitors]--> Process",
    "Template": "<Role> shall monitor the <Process>.",
    "Variables": [
      "<owner>",
      "<due_date>",
      "<evidence_ref>"
    ],
    "Notes": "Use when a governance edge is present."
  },
  {
    "Pattern ID": "GOV-monitors-Role-Activity",
    "Trigger": "Gov: Role --[Monitors]--> Activity",
    "Template": "<Role> shall monitor the <Activity>.",
    "Variables": [
      "<owner>",
      "<due_date>",
      "<evidence_ref>"
    ],
    "Notes": "Use when a governance edge is present."
  },
  {
    "Pattern ID": "GOV-performs-Role-Activity",
    "Trigger": "Gov: Role --[Performs]--> Activity",
    "Template": "<Role> shall perform '<Activity>'.",
    "Variables": [
      "<owner>",
      "<due_date>",
      "<evidence_ref>"
    ],
    "Notes": "Use when a governance edge is present."
  },
  {
    "Pattern ID": "GOV-performs-Role-Task",
    "Trigger": "Gov: Role --[Performs]--> Task",
    "Template": "<Role> shall perform '<Task>'.",
    "Variables": [
      "<owner>",
      "<due_date>",
      "<evidence_ref>"
    ],
    "Notes": "Use when a governance edge is present."
  },
  {
    "Pattern ID": "GOV-performs-Role-Procedure",
    "Trigger": "Gov: Role --[Performs]--> Procedure",
    "Template": "<Role> shall perform '<Procedure>'.",
    "Variables": [
      "<owner>",
      "<due_date>",
      "<evidence_ref>"
    ],
    "Notes": "Use when a governance edge is present."
  },
  {
    "Pattern ID": "GOV-produces-Process-Document",
    "Trigger": "Gov: Process --[Produces]--> Document",
    "Template": "<Process> shall produce the <Document>.",
    "Variables": [
      "<owner>",
      "<due_date>",
      "<evidence_ref>"
    ],
    "Notes": "Use when a governance edge is present."
  },
  {
    "Pattern ID": "GOV-produces-Process-Data",
    "Trigger": "Gov: Process --[Produces]--> Data",
    "Template": "<Process> shall produce the <Data>.",
    "Variables": [
      "<owner>",
      "<due_date>",
      "<evidence_ref>"
    ],
    "Notes": "Use when a governance edge is present."
  },
  {
    "Pattern ID": "GOV-produces-Process-Record",
    "Trigger": "Gov: Process --[Produces]--> Record",
    "Template": "<Process> shall produce the <Record>.",
    "Variables": [
      "<owner>",
      "<due_date>",
      "<evidence_ref>"
    ],
    "Notes": "Use when a governance edge is present."
  },
  {
    "Pattern ID": "GOV-responsible_for-Role-Process",
    "Trigger": "Gov: Role --[Responsible for]--> Process",
    "Template": "<Role> shall be responsible for the <Process>.",
    "Variables": [
      "<owner>",
      "<due_date>",
      "<evidence_ref>"
    ],
    "Notes": "Use when a governance edge is present."
  },
  {
    "Pattern ID": "GOV-responsible_for-Role-Activity",
    "Trigger": "Gov: Role --[Responsible for]--> Activity",
    "Template": "<Role> shall be responsible for the <Activity>.",
    "Variables": [
      "<owner>",
      "<due_date>",
      "<evidence_ref>"
    ],
    "Notes": "Use when a governance edge is present."
  },
  {
    "Pattern ID": "GOV-responsible_for-Role-Task",
    "Trigger": "Gov: Role --[Responsible for]--> Task",
    "Template": "<Role> shall be responsible for the <Task>.",
    "Variables": [
      "<owner>",
      "<due_date>",
      "<evidence_ref>"
    ],
    "Notes": "Use when a governance edge is present."
  },
  {
    "Pattern ID": "GOV-uses-Role-Document",
    "Trigger": "Gov: Role --[Uses]--> Document",
    "Template": "<Role> shall use the <Document>.",
    "Variables": [
      "<owner>",
      "<due_date>",
      "<evidence_ref>"
    ],
    "Notes": "Use when a governance edge is present."
  },
  {
    "Pattern ID": "GOV-uses-Role-Data",
    "Trigger": "Gov: Role --[Uses]--> Data",
    "Template": "<Role> shall use the <Data>.",
    "Variables": [
      "<owner>",
      "<due_date>",
      "<evidence_ref>"
    ],
    "Notes": "Use when a governance edge is present."
  },
  {
    "Pattern ID": "GOV-uses-Role-Record",
    "Trigger": "Gov: Role --[Uses]--> Record",
    "Template": "<Role> shall use the <Record>.",
    "Variables": [
      "<owner>",
      "<due_date>",
      "<evidence_ref>"
    ],
    "Notes": "Use when a governance edge is present."
  },
  {
    "Pattern ID": "GOV-approves-Role-ANN",
    "Trigger": "Gov: Role --[Approves]--> ANN",
    "Template": "<source_id> shall approve the <ANN>.",
    "Variables": [
      "<owner>",
      "<due_date>",
      "<evidence_ref>"
    ],
    "Notes": "Use when a governance edge is present."
  },
  {
    "Pattern ID": "GOV-approves-Role-Database",
    "Trigger": "Gov: Role --[Approves]--> Database",
    "Template": "<source_id> shall approve the <Database>.",
    "Variables": [
      "<owner>",
      "<due_date>",
      "<evidence_ref>"
    ],
    "Notes": "Use when a governance edge is present."
  },
  {
    "Pattern ID": "GOV-audits-Role-ANN",
    "Trigger": "Gov: Role --[Audits]--> ANN",
    "Template": "<source_id> shall audit the <ANN>.",
    "Variables": [
      "<owner>",
      "<due_date>",
      "<evidence_ref>"
    ],
    "Notes": "Use when a governance edge is present."
  },
  {
    "Pattern ID": "GOV-audits-Role-Database",
    "Trigger": "Gov: Role --[Audits]--> Database",
    "Template": "<source_id> shall audit the <Database>.",
    "Variables": [
      "<owner>",
      "<due_date>",
      "<evidence_ref>"
    ],
    "Notes": "Use when a governance edge is present."
  },
  {
    "Pattern ID": "GOV-monitors-Role-ANN",
    "Trigger": "Gov: Role --[Monitors]--> ANN",
    "Template": "<source_id> shall monitor the <ANN>.",
    "Variables": [
      "<owner>",
      "<due_date>",
      "<evidence_ref>"
    ],
    "Notes": "Use when a governance edge is present."
  },
  {
    "Pattern ID": "GOV-monitors-Role-Database",
    "Trigger": "Gov: Role --[Monitors]--> Database",
    "Template": "<source_id> shall monitor the <Database>.",
    "Variables": [
      "<owner>",
      "<due_date>",
      "<evidence_ref>"
    ],
    "Notes": "Use when a governance edge is present."
  },
  {
    "Pattern ID": "GOV-authorizes-Organization-ANN",
    "Trigger": "Gov: Organization --[Authorizes]--> ANN",
    "Template": "<source_id> shall authorize the <ANN>.",
    "Variables": [
      "<owner>",
      "<due_date>",
      "<evidence_ref>"
    ],
    "Notes": "Use when a governance edge is present."
  },
  {
    "Pattern ID": "GOV-authorizes-Organization-Database",
    "Trigger": "Gov: Organization --[Authorizes]--> Database",
    "Template": "<source_id> shall authorize the <Database>.",
    "Variables": [
      "<owner>",
      "<due_date>",
      "<evidence_ref>"
    ],
    "Notes": "Use when a governance edge is present."
  },
  {
    "Pattern ID": "GOV-constrains-Policy-ANN",
    "Trigger": "Gov: Policy --[Constrains]--> ANN",
    "Template": "<source_id> shall constrain the <ANN>.",
    "Variables": [
      "<owner>",
      "<due_date>",
      "<evidence_ref>"
    ],
    "Notes": "Governance policy applied to AI models."
  },
  {
    "Pattern ID": "GOV-constrains-Policy-Database",
    "Trigger": "Gov: Policy --[Constrains]--> Database",
    "Template": "<source_id> shall constrain the <Database>.",
    "Variables": [
      "<owner>",
      "<due_date>",
      "<evidence_ref>"
    ],
    "Notes": "Governance policy applied to data repositories."
  },
  {
    "Pattern ID": "SA-complies-ANN-Policy",
    "Trigger": "Safety&AI: ANN --[Complies with]--> Policy",
    "Template": "Engineering team shall ensure the <ANN> complies with the <Policy>.",
    "Variables": [
      "<source_id>",
      "<target_id>",
      "<acceptance_criteria>"
    ],
    "Notes": "Cross-domain compliance requirement."
  },
  {
    "Pattern ID": "SA-complies-Database-Policy",
    "Trigger": "Safety&AI: Database --[Complies with]--> Policy",
    "Template": "Engineering team shall ensure the <Database> complies with the <Policy>.",
    "Variables": [
      "<source_id>",
      "<target_id>",
      "<acceptance_criteria>"
    ],
    "Notes": "Cross-domain compliance requirement."
  },
  {
    "Pattern ID": "SA-traces-ANN-Standard",
    "Trigger": "Safety&AI: ANN --[Trace]--> Standard",
    "Template": "Engineering team shall trace the <ANN> to the <Standard>.",
    "Variables": [
      "<source_id>",
      "<target_id>",
      "<acceptance_criteria>"
    ],
    "Notes": "Traceability between AI models and standards."
  },
  {
    "Pattern ID": "SA-traces-Database-Standard",
    "Trigger": "Safety&AI: Database --[Trace]--> Standard",
    "Template": "Engineering team shall trace the <Database> to the <Standard>.",
    "Variables": [
      "<source_id>",
      "<target_id>",
      "<acceptance_criteria>"
    ],
    "Notes": "Traceability between data repositories and applicable standards."
  },
  {
    "Pattern ID": "EARS-UBIQ",
    "Trigger": "Generic (roles identifiable)",
    "Template": "The <subject> shall <action> <object> to achieve <business_objective>, verified by <verification_method> and recorded in <record>.",
    "Variables": [
      "<subject>",
      "<action>",
      "<object>",
      "<business_objective>",
      "<verification_method>",
      "<record>"
    ],
    "Notes": "Operation/engineering-aligned ubiquitous requirement."
  },
  {
    "Pattern ID": "EARS-EVENT",
    "Trigger": "Event-driven behavior",
    "Template": "When <condition>, the <subject> shall <action> <object> within <t_max>, verified by <verification_method>.",
    "Variables": [
      "<subject>",
      "<action>",
      "<object>",
      "<condition>",
      "<t_max>",
      "<verification_method>"
    ],
    "Notes": "Suitable for automotive timing/latency requirements."
  },
  {
    "Pattern ID": "EARS-STATE",
    "Trigger": "State-dependent behavior",
    "Template": "While <state>, the <subject> shall <action> <object> and maintain <performance_kpi>.",
    "Variables": [
      "<subject>",
      "<action>",
      "<object>",
      "<state>",
      "<performance_kpi>"
    ],
    "Notes": "Operational modes (e.g., Manual, Automated, Degraded)."
  },
  {
    "Pattern ID": "EARS-UNWANTED",
    "Trigger": "Fault/HAZARD response",
    "Template": "If <hazard> occurs, the <subject> shall <mitigation_action> within <t_fault> and transition to <safe_state>, logging evidence in <record>.",
    "Variables": [
      "<subject>",
      "<hazard>",
      "<mitigation_action>",
      "<t_fault>",
      "<safe_state>",
      "<record>"
    ],
    "Notes": "Directly useful for ISO 26262/operational safety."
  },
  {
    "Pattern ID": "NFR-METRIC-PERF",
    "Trigger": "Metric linked to Process/Activity (Monitors/Produces/Uses)",
    "Template": "The <process> shall achieve <metric_name> \u2264 <target_value> measured over <window> with \u2265 <confidence> confidence; measurement recorded in <record>.",
    "Variables": [
      "<process>",
      "<metric_name>",
      "<target_value>",
      "<window>",
      "<confidence>",
      "<record>"
    ],
    "Notes": "Performance KPI in engineering terms."
  },
  {
    "Pattern ID": "NFR-COMPLIANCE",
    "Trigger": "Constraint node via Constrained by / Governed by",
    "Template": "The <subject> shall comply with <standard_or_policy> and retain objective evidence in <record>.",
    "Variables": [
      "<subject>",
      "<standard_or_policy>",
      "<record>"
    ],
    "Notes": "Compliance requirement with auditable trail."
  }
]<|MERGE_RESOLUTION|>--- conflicted
+++ resolved
@@ -145,11 +145,7 @@
   {
     "Pattern ID": "GOV-propagate-Work_Product-Work_Product",
     "Trigger": "Gov: Work Product --[Propagate]--> Work Product",
-<<<<<<< HEAD
-    "Template": "System shall propagate the <target_id>.",
-=======
     "Template": "<source_id> shall propagate the <target_id>.",
->>>>>>> 7f12f116
     "Variables": [
       "<owner>",
       "<due_date>",
@@ -160,11 +156,7 @@
   {
     "Pattern ID": "GOV-propagate_by_review-Work_Product-Work_Product",
     "Trigger": "Gov: Work Product --[Propagate by Review]--> Work Product",
-<<<<<<< HEAD
-    "Template": "System shall propagate by review the <target_id>.",
-=======
     "Template": "<source_id> shall propagate by review the <target_id>.",
->>>>>>> 7f12f116
     "Variables": [
       "<owner>",
       "<due_date>",
@@ -175,11 +167,7 @@
   {
     "Pattern ID": "GOV-propagate_by_approval-Work_Product-Work_Product",
     "Trigger": "Gov: Work Product --[Propagate by Approval]--> Work Product",
-<<<<<<< HEAD
-    "Template": "System shall propagate by approval the <target_id>.",
-=======
     "Template": "<source_id> shall propagate by approval the <target_id>.",
->>>>>>> 7f12f116
     "Variables": [
       "<owner>",
       "<due_date>",
