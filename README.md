--- conflicted
+++ resolved
@@ -451,7 +451,6 @@
 scenarios, attack paths and damage assessments. Each `CyberRiskEntry`
 computes impact, risk level and CAL while linked `CybersecurityGoal`
 collections store the highest resulting CAL to support ISO 21434 compliance.
-<<<<<<< HEAD
 
 The diagram below shows how a threat analysis links to its cybersecurity risk
 assessment and resulting goal. Each risk entry records the attack vector,
@@ -508,8 +507,6 @@
     CyberRiskEntry --> DamageScenario : damageScenario
     CybersecurityGoal --> "*" CyberRiskEntry : riskAssessments
 ```
-=======
->>>>>>> 72dabbb8
 
 #### Analysis Relationships
 
