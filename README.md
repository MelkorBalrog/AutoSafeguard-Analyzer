version: 0.1.3
Author: Miguel Marina <karel.capek.robotics@gmail.com> - [LinkedIn](https://www.linkedin.com/in/progman32/)
# AutoML

AutoML is an automotive modeling language. It lets you model items, operating scenarios, functions, structure and interfaces. The tool also performs **systems safety analyses**, including cybersecurity, following ISO 26262, ISO 21448, ISO 21434 and ISO 8800 standards. Recent updates add a **Review Toolbox** supporting peer and joint review workflows. The explorer pane now includes an **Analyses** tab listing all FMEAs, FMEDAs, HAZOPs, HARAs and AutoML diagrams so they can be opened directly. Architecture objects can now be resized either by editing width and height values or by dragging the red handles that appear when an item is selected. Fork and join bars keep a constant thickness so only their length changes. New FMEDA functionality automatically fills the violated safety goal from chosen malfunctions, supports selecting multiple malfunction effects and prevents assigning one malfunction to more than one top level event. Malfunctions can be added or removed via **Add** and **Delete** buttons in the FMEA/FMEDA dialogs, but deletion is blocked for malfunctions currently used in analyses or FTAs.

## Workflow Overview

The diagram below illustrates how information flows through the major work products. Each box lists the main inputs and outputs so you can see how analyses feed into one another and where the review workflow fits. Approved reviews update the ASIL values propagated throughout the model.

```mermaid
flowchart TD
    subgraph ext [External inputs]
        X([BOM])
    end
    X --> R([Reliability analysis<br/>inputs: BOM<br/>outputs: FIT rates & parts])
    A([System functions & architecture]) --> B([HAZOP<br/>inputs: functions<br/>outputs: malfunctions])
    A --> S([FI2TC / TC2FI<br/>inputs: functions<br/>outputs: hazards, FIs & TCs, severity])
    B --> C([HARA<br/>inputs: malfunctions & SOTIF severity<br/>outputs: hazards, ASIL, safety goals])
    S --> C
    A --> D([FMEA / FMEDA<br/>inputs: architecture, malfunctions, reliability<br/>outputs: failure modes])
    R --> D
    C --> D
    C --> E([FTA<br/>inputs: hazards & safety goals<br/>outputs: fault trees])
    D --> E
    E --> F([Safety requirements<br/>inputs: fault trees & failure modes])
    F --> G([Peer/Joint review<br/>inputs: requirements & analyses<br/>outputs: approved changes])
    G --> H([ASIL propagation to SGs, FMEAs and FTAs])
```

The workflow begins by entering system functions and architecture elements. A **BOM** is imported into a **Reliability analysis** which produces FIT rates and component lists used by the **FMEA/FMEDA** tables. A **HAZOP** analysis identifies malfunctions while the **FI2TC/TC2FI** tables capture SOTIF hazards, functional insufficiencies and triggering conditions along with their severities. The **HARA** inherits these severities and assigns hazards and ASIL ratings to safety goals which then inform FMEDAs and **FTA** diagrams. Fault trees and failure modes generate safety requirements that go through peer or joint **reviews**. When a review is approved any changes to requirements or analyses automatically update the ASIL values traced back to the safety goals, FMEAs and FTAs.

## HAZOP Analysis

The **HAZOP Analysis** window lets you list system functions with one or more associated malfunctions. Each entry records the malfunction guideword (*No/Not*, *Unintended*, *Excessive*, *Insufficient* or *Reverse*), the related scenario, driving conditions and hazard, and whether it is safety relevant. Covered malfunctions may reference other entries as mitigation. When a function is allocated to an active component in a reliability analysis, its malfunctions become selectable failure modes in the FMEDA table.

## HARA Analysis

The **HARA Analysis** view builds on the safety relevant malfunctions from one or more selected HAZOPs. When creating a new HARA you can pick multiple HAZOP documents; only malfunctions from those selections appear in the table. Each HARA table contains the following columns:

1. **Malfunction** – combo box listing malfunctions flagged as safety relevant in the chosen HAZOP documents.
2. **Hazard** – textual description of the resulting hazard.
3. **Severity** – ISO&nbsp;26262 severity level (1–3). Values from FI2TC and
   TC2FI analyses are inherited here so the HARA reflects SOTIF hazards.
4. **Severity Rationale** – free text explanation for the chosen severity.
5. **Controllability** – ISO&nbsp;26262 controllability level (1–3).
6. **Controllability Rationale** – free text explanation for the chosen controllability.
7. **Exposure** – ISO&nbsp;26262 exposure level (1–4).
8. **Exposure Rationale** – free text explanation for the chosen exposure.
9. **ASIL** – automatically calculated from severity, controllability and exposure using the ISO&nbsp;26262 risk graph.
10. **Safety Goal** – combo box listing all defined safety goals in the project.

The calculated ASIL from each row is propagated to the referenced safety goal so that inherited ASIL levels appear consistently in all analyses and documentation, including FTA top level events.

The **Hazard Explorer** window lists all hazards from every HARA in a read-only table for quick review or CSV export. A **Requirements Explorer** window lets you query global requirements with filters for text, type, ASIL and status.

## Requirements Creation and Management

Safety requirements are defined directly on FTA nodes and FMEA entries. In the edit dialog for a node or table row use **Add New** to create a fresh requirement or **Add Existing** to reuse one from the global registry. A new requirement records an ID, type (vehicle, operational, functional safety, technical safety, functional modification or cybersecurity), ASIL, CAL and descriptive text. Requirements can be split into two with the **Decompose** button which assigns ASIL values according to ISO 26262 decomposition rules. All requirements are stored in a project-wide list so they can be attached to multiple elements.

Open the **Requirements Matrix** from the Requirements menu to see every requirement with its allocation to basic events and any traced safety goals. The matrix view links to a **Requirements Editor** where you can add, edit or delete entries and modify traceability. Requirement statuses automatically change from draft to *in review*, *peer reviewed*, *pending approval* and finally *approved* as associated reviews progress. Updating a requirement reopens affected reviews so feedback is always tracked against the latest version.

## AutoML Diagrams and Safety Analyses

Use case, activity, block and internal block diagrams can be created from the **Architecture** menu. Diagrams are stored inside a built-in SysML repository and appear in the *Analyses* explorer tab so they can be reopened alongside FMEAs and other documents. Each object keeps its saved size and properties so layouts remain stable when returning to the project.

Activity diagrams list individual **actions** that describe the expected behavior for a block. These actions can be referenced directly in HAZOP tables as potential malfunctions. When a block is linked to a reliability analysis, any actions in its internal block diagram are inherited as additional failure modes for that analysis. The inherited actions automatically show up in new FMEDA tables along with the failure modes already defined for the analysis components.

Elements on a diagram may reference reliability analyses. Choosing an **analysis** or **component** automatically fills the **fit**, **qualification** and **failureModes** fields using data from FMEA and FMEDA tables. These values show up in a *Reliability* compartment for blocks or below parts. When a block references an analysis, the components from that analysis BOM can be inserted as parts in the linked internal block diagram with their failure modes already listed.

Requirements can also be attached to diagram elements to keep architecture and safety analyses synchronized. The same safety goals referenced in HAZOP or HARA tables can therefore be traced directly to the blocks and parts that implement them.

## Metamodel Overview

Internally, AutoML stores all model elements inside a lightweight SysML repository. Each element is saved with its specific type—`BlockUsage`, `PartUsage`, `PortUsage`, `ActivityUsage`, `ActionUsage`, `UseCase`, `Actor` and so on. Links between these typed elements use the `SysMLRelationship` class. Diagrams such as use case or block diagrams are stored as `SysMLDiagram` objects containing the drawn **objects** and their **connections**. The singleton `SysMLRepository` manages every element, relationship and diagram so analyses stay consistent across the application. Each element ID is listed in an `element_diagrams` mapping so name or property updates propagate to every diagram where that element appears.

```mermaid
classDiagram
    class SysMLRepository {
        elements: Dict~str, SysMLElement~
        relationships: List~SysMLRelationship~
        diagrams: Dict~str, SysMLDiagram~
        element_diagrams: Dict~str, str~
        +create_element()
        +create_relationship()
        +create_diagram()
    }
    class SysMLElement {
        elem_id: str
        elem_type: str
        name: str
        properties: Dict~str, str~
        stereotypes: Dict~str, str~
        owner: str
    }
    class SysMLRelationship {
        rel_id: str
        rel_type: str
        source: str
        target: str
        stereotype: str
        properties: Dict~str, str~
    }
    class SysMLDiagram {
        diag_id: str
        diag_type: str
        name: str
        package: str
        description: str
        color: str
        elements: List~str~
        relationships: List~str~
        objects: List~SysMLObject~
        connections: List~DiagramConnection~
    }
    class SysMLObject {
        obj_id: int
        obj_type: str
        x: float
        y: float
        element_id: str
        width: float
        height: float
        properties: Dict~str, str~
        requirements: List~dict~
    }
    class DiagramConnection {
        src: int
        dst: int
        conn_type: str
        style: str
        points: List~Tuple~float,float~~
    }
    class BlockUsage
    class PartUsage
    class PortUsage
    class ActivityUsage
    class ActionUsage
    class SafetyGoal
    class Hazard
    class Scenario
    class FaultTreeNode
    SysMLRepository --> "*" BlockUsage
    SysMLRepository --> "*" PartUsage
    SysMLRepository --> "*" PortUsage
    SysMLRepository --> "*" ActivityUsage
    SysMLRepository --> "*" ActionUsage
    SysMLRepository --> "*" SafetyGoal
    SysMLRepository --> "*" Hazard
    SysMLRepository --> "*" Scenario
    SysMLRepository --> "*" FaultTreeNode
    SysMLRepository --> "*" SysMLRelationship
    SysMLRepository --> "*" SysMLDiagram
    SysMLDiagram --> "*" SysMLObject
    SysMLDiagram --> "*" DiagramConnection
    SysMLObject --> "0..1" BlockUsage
    SysMLObject --> "0..1" PartUsage
    SysMLObject --> "0..1" PortUsage
    SysMLObject --> "0..1" ActivityUsage
    SysMLObject --> "0..1" ActionUsage
    SysMLObject --> "0..1" SafetyGoal
    SysMLObject --> "0..1" Hazard
    SysMLObject --> "0..1" Scenario
    SysMLObject --> "0..1" FaultTreeNode
```

### AutoML Safety Extensions

AutoML builds on this base by introducing domain specific stereotypes for safety
analysis. Hazards, faults and scenarios are stored using explicit types such as
`Hazard`, `Scenario`, `Scenery`, `SafetyGoal` and `FaultTreeNode`. Tables like
HAZOP or HARA reference these elements so analyses remain linked to the
architecture.

```mermaid
classDiagram
    class SafetyGoal
    class Hazard
    class Scenario
    class Scenery
    class FaultTreeNode
    class Fault
    class Failure
    class FmedaDoc
    class FmeaDoc
    class FaultTreeDiagram
    class TriggeringCondition
    class FunctionalInsufficiency
    class FunctionalModification
    class AcceptanceCriteria
    SafetyGoal --> "*" Hazard : mitigates
    Scenario --> "*" Hazard : leadsTo
    Scenario --> Scenery : occursIn
    Scenario --> TriggeringCondition : has
    Scenario --> FunctionalInsufficiency : reveals
    TriggeringCondition --> FunctionalInsufficiency : leadsTo
    FunctionalInsufficiency --> FunctionalModification : mitigatedBy
    FunctionalModification --> AcceptanceCriteria : verifiedBy
    Fault --> Failure : leadsTo
    FmeaDoc --> Fault : records
    FmeaDoc --> Failure : records
    FaultTreeNode --> Failure : baseEvent
    FaultTreeNode --> "*" SafetyGoal : traces
    FaultTreeDiagram --> "*" FaultTreeNode : contains
    FaultTreeDiagram --> FmeaDoc : uses
    FaultTreeDiagram --> FmedaDoc : uses
```

### Core SysML Elements

The repository tracks each element by its specific type rather than using the
generic `SysMLElement` placeholder. Key classes include:

- **BlockUsage** – structural block definition. Properties: `valueProperties`,
  `partProperties`, `referenceProperties`, `ports`, `constraintProperties`,
  `operations`, plus reliability attributes `analysis`, `fit`, `qualification`
  and `failureModes`.
- **PartUsage** – internal part with `component`, `failureModes` and `asil`
  fields for BOM links and safety ratings.
- **PortUsage** – port on a block or part. Provides `direction`, `flow`,
  `labelX` and `labelY` to specify connector orientation.
- **ActivityUsage** – container for behaviors with `ownedActions` and
  `parameters`.
- **ActionUsage** – atomic step within an activity. Can be specialized as
  `CallBehaviorAction` to invoke another activity.
- **ControlFlow** and **ObjectFlow** – edges between actions. Control flows
  handle sequencing while object flows carry typed data.
- **Use Case** and **Actor** – high level functional views capturing external
  interactions.

```mermaid
classDiagram
    class BlockUsage
    class PartUsage
    class PortUsage
    class ActivityUsage
    class ActionUsage
    class ControlFlow
    class ObjectFlow
    class UseCase
    class Actor
    BlockUsage "1" o-- "*" PartUsage : parts
    BlockUsage --> "*" PortUsage : ports
    BlockUsage --> "*" ActivityUsage : behaviors
    PartUsage --> "*" PortUsage : ports
    ActivityUsage --> "*" ActionUsage : actions
    ActionUsage --> "*" ControlFlow : control
    ActionUsage --> "*" ObjectFlow : objects
    UseCase --> "*" Actor : actors
    UseCase --> ActivityUsage : realizedBy
```

### Diagram Relationships

Internal block diagrams provide structural views of a block. The diagram displays the block's parts and their ports so connectors can be drawn between them. Actions in activity diagrams may also reference an internal block diagram that explains the hardware interaction for that step.

```mermaid
classDiagram
    class BlockUsage
    class PartUsage
    class PortUsage
    class SysMLDiagram
    class InternalBlockDiagram
    class ActionUsage
    SysMLDiagram <|-- InternalBlockDiagram
    BlockUsage --> InternalBlockDiagram : structureView
    InternalBlockDiagram --> "*" PartUsage : shows
    InternalBlockDiagram --> "*" PortUsage : ports
    PartUsage --> "*" PortUsage : ports
    ActionUsage --> InternalBlockDiagram : view
```

### Detailed Safety and Reliability Metamodel

The tool stores each safety analysis in its own container object alongside the
SysML repository. These containers track the tables and diagrams loaded in the
GUI so analyses remain linked to the architecture. Key data classes include:

```mermaid
classDiagram
    SysMLRepository --> "*" ReliabilityAnalysis
    ReliabilityAnalysis --> "*" ReliabilityComponent
    SysMLRepository --> "*" HazopDoc
    HazopDoc --> "*" HazopEntry
    SysMLRepository --> "*" HaraDoc
    HaraDoc --> "*" HaraEntry
    SysMLRepository --> "*" FmeaDoc
    FmeaDoc --> "*" FmeaEntry
    SysMLRepository --> "*" FmedaDoc
    FmedaDoc --> "*" FmeaEntry
    FmeaEntry --> Fault : cause
    FmeaEntry --> Failure : effect
    Failure --> FaultTreeNode : representedBy
    SysMLRepository --> "*" FI2TCDoc
    SysMLRepository --> "*" TC2FIDoc
    FI2TCDoc --> "*" FI2TCEntry
    TC2FIDoc --> "*" TC2FIEntry
    FI2TCEntry --> FunctionalInsufficiency
    FI2TCEntry --> TriggeringCondition
    FI2TCEntry --> Scenario
    FI2TCEntry --> Hazard : hazard
    FI2TCEntry --> HaraEntry : severity
    TC2FIEntry --> TriggeringCondition
    TC2FIEntry --> FunctionalInsufficiency
    TC2FIEntry --> Hazard : hazard
    TC2FIEntry --> HaraEntry : severity
    SysMLRepository --> "*" Hazard
    SysMLRepository --> "*" FunctionalModification
    FunctionalModification --> "*" AcceptanceCriteria
    SysMLRepository --> "*" AcceptanceCriteria
    SysMLRepository --> "*" TriggeringCondition
    SysMLRepository --> "*" FunctionalInsufficiency
    SysMLRepository --> "*" Fault
    SysMLRepository --> "*" Failure
    class FI2TCEntry
    class TC2FIEntry
    class Hazard
    class HaraEntry
    class TriggeringCondition
    class FunctionalInsufficiency
    class FunctionalModification
    class AcceptanceCriteria
    class FaultTreeNode
    class Fault
    class Failure
```

`ReliabilityAnalysis` records the selected standard, mission profile and overall
FIT results. Each `ReliabilityComponent` lists attributes like qualification,
quantity and a dictionary of part‑specific parameters. HAZOP and HARA tables use
`HazopDoc`/`HazopEntry` and `HaraDoc`/`HaraEntry` pairs to store their rows. FMEA
and FMEDA tables are stored as `FmeaDoc` and `FmedaDoc` with lists of generic
`FmeaEntry` dictionaries capturing the failure mode, cause, detection rating and
diagnostic coverage. Fault tree diagrams consist of nested `FaultTreeNode`
objects that hold FMEA metrics, FMEDA values and traced requirements.

#### Analysis Relationships

The diagram below shows how reliability calculations flow into FMEDA tables and fault trees.

```mermaid
classDiagram
    class BlockUsage
    class PartUsage
    class HazopEntry
    class FmeaDoc
    class FaultTreeDiagram
    class Fault
    class Failure
    class FmeaEntry
    class FmedaDoc
    class ReliabilityAnalysis
    class ReliabilityComponent
    BlockUsage --> ReliabilityAnalysis : analysis
    ReliabilityAnalysis --> "*" ReliabilityComponent : components
    PartUsage --> ReliabilityComponent : component
    HazopEntry --> FmeaEntry : failureMode
    FmeaDoc --> "*" FmeaEntry : rows
    FmeaEntry --> Fault : cause
    FmeaEntry --> Failure : effect
    Failure --> FaultTreeNode : event
    FmedaDoc --> "*" FmeaEntry : rows
    PartUsage --> "*" FmeaEntry : failureModes
    ReliabilityComponent --> "*" FmeaEntry : modes
    FmeaEntry --> FaultTreeNode : baseEvent
    SysMLDiagram <|-- FaultTreeDiagram
    FaultTreeDiagram --> "*" FaultTreeNode : nodes
```

Blocks reference a `ReliabilityAnalysis` which lists its components. Parts link directly to the matching `ReliabilityComponent`. Malfunctions selected from `HazopEntry` rows become `FmeaEntry` failure modes tied to those components. The base FIT for each `ReliabilityComponent` feeds into FMEDA tables so a separate FIT is calculated for every failure mode. These FMEDA entries can spawn `FaultTreeNode` base events inside an FTA diagram so probabilities and coverage remain synchronized with the reliability analysis.

#### Hazard Traceability

The next diagram traces how malfunctions detected in a HAZOP flow through the safety analyses. Actions in activity diagrams become `HazopEntry` malfunctions linked to operational `Scenario` objects and their `Scenery` from the ODD. Selected HAZOP rows populate `HaraEntry` items where Severity × Exposure × Controllability determine the ASIL and resulting `SafetyGoal`. Safety goals appear as the top level events in FTAs. FMEDA failure modes and architecture components create `FaultTreeNode` base events that generate safety `Requirement` objects. Requirements may be decomposed into children with reduced ASIL values when ISO 26262 decomposition rules apply.

```mermaid
classDiagram
    class UseCase
    class ActivityUsage
    class ActionUsage
    class HazopEntry
    class Scenario
    class Scenery
    class HaraEntry
    class Hazard
    class SafetyGoal
    class FmeaEntry
    class FaultTreeDiagram
    class FaultTreeNode
    class Fault
    class Failure
    class Requirement
    UseCase --> ActivityUsage : realizedBy
    ActivityUsage --> "*" ActionUsage : actions
    ActivityUsage --> HazopEntry : hazopInput
    ActionUsage --> HazopEntry : malfunction
    Scenario --> HazopEntry : analyzedIn
    Scenery --> Scenario : contextFor
    HazopEntry --> HaraEntry : selected
    HazopEntry --> Fault : fault
    Fault --> Failure : resultsIn
    FmeaEntry --> Fault : cause
    FmeaEntry --> Failure : effect
    Failure --> FaultTreeNode : event
    HaraEntry --> Hazard
    HaraEntry --> SafetyGoal
    SafetyGoal --> FaultTreeDiagram : topEvent
    FmeaEntry --> FaultTreeNode : baseEvent
    FaultTreeDiagram --> "*" FaultTreeNode : nodes
    FaultTreeNode --> Requirement : requirement
    Requirement --> "0..*" Requirement : decomposedInto
```

#### Differences From Standard SysML

- `BlockUsage` elements add the properties `analysis`, `fit`, `qualification` and
  `failureModes` to reference reliability calculations.
- `PartUsage` elements add `component`, `failureModes` and `asil` so individual
  parts can point to BOM entries and SOTIF ratings.
- Safety specific element types such as `SafetyGoal`, `Hazard`, `Scenario` and
  `FaultTreeNode` are stored using dedicated `elem_type` values within the
  repository. These extend the basic `SysMLElement` with fields for ASIL, FMEA
  ratings, diagnostic coverage and requirement links.

### Extended AutoML Element Attributes

AutoML elements include additional properties beyond the standard SysML fields.
Key attributes are:

- **SafetyGoal** – textual `description`, assigned `asil` level and quantitative
  targets `spfm`, `lpfm` and `dc`. Each goal also lists allocated safety
  `requirements`.
- **Hazard** – hazard `description`, HARA `severity` and the related
  `scenarios` that can lead to it.
- **Scenario** – short `description`, linked `scenery` context and traced
  `hazards`.
- **Scenery** – stores the `odd_element` name and an open-ended set of
  context attributes describing that element.
- **FaultTreeNode** – FMEA fields `fmea_effect` and `fmea_cause`, FMEDA metrics
  `fmeda_fit`, `fmeda_diag_cov`, `fmeda_spfm`, `fmeda_lpfm`, the calculated
  `failure_prob` and a list of `safety_requirements`.
- **ReliabilityAnalysis** – selected `standard`, mission `profile`, aggregated
  `total_fit` and resulting `spfm`, `lpfm` and `dc` values.
- **ReliabilityComponent** – component `name`, qualification certificate,
  `quantity`, parameter `attributes` and computed `fit` rate.
- **FmeaDoc** – failure mode table with occurrence and detection ratings.
- **FmedaDoc** – table-level metrics `spfm`, `lpfm` and `dc` calculated from
  failure mode FIT values.
- **FaultTreeDiagram** – overall fault tree probability `phmf` and Prototype
  Assurance Level `pal`.
- **TriggeringCondition** – `description`, related `scenario` and any allocated
  acceptance criteria.
- **FunctionalInsufficiency** – description of the missing function,
  associated `scenario` and the impacted `safetyGoal`.
- **FunctionalModification** – mitigation text and link to one or more
  `acceptanceCriteria` used to verify the change.
- **AcceptanceCriteria** – measurable condition proving a functional
  modification resolves the hazard.
- **Fault** - underlying cause leading to a failure mode.
- **Failure** - malfunction effect used as an FMEA failure mode and FTA event.

```mermaid
classDiagram
    class BlockUsage {
        analysis
        fit
        qualification
        failureModes
    }
    Block <|-- BlockUsage
```

```mermaid
classDiagram
    class PartUsage {
        component
        failureModes
        asil
    }
    PartProperty <|-- PartUsage
```

```mermaid
classDiagram
    class SafetyGoal {
        asil
        spfm
        lpfm
        dc
    }
    Requirement <|-- SafetyGoal
```

```mermaid
classDiagram
    class Hazard {
        description
        severity
    }
    SysMLElement <|-- Hazard
```

```mermaid
classDiagram
    class Scenario {
        description
        scenery
    }
    SysMLElement <|-- Scenario
```

```mermaid
classDiagram
    class Scenery {
        odd_element
        attributes
    }
    SysMLElement <|-- Scenery
```

```mermaid
classDiagram
    class FaultTreeNode {
        fmea_effect
        fmea_cause
        fmeda_fit
        fmeda_diag_cov
        fmeda_spfm
        fmeda_lpfm
        failure_prob
        safety_requirements
    }
    SysMLElement <|-- FaultTreeNode
```

```mermaid
classDiagram
    class ReliabilityAnalysis {
        standard
        profile
        total_fit
        spfm
        lpfm
        dc
    }
    AnalysisDocument <|-- ReliabilityAnalysis
```

```mermaid
classDiagram
    class ReliabilityComponent {
        name
        qualification
        quantity
        attributes
        fit
    }
    SysMLElement <|-- ReliabilityComponent
```

```mermaid
classDiagram
    class AnalysisDocument {
        name
        date
        description
    }
    SysMLElement <|-- AnalysisDocument
```

```mermaid
classDiagram
    class FmeaDoc {
        rpn_threshold
    }
    AnalysisDocument <|-- FmeaDoc
```

```mermaid
classDiagram
    class FmeaEntry {
        failure_mode
        cause
        effect
        severity
        occurrence
        detection
    }
    SysMLElement <|-- FmeaEntry
```

```mermaid
classDiagram
    class FmedaDoc {
        spfm
        lpfm
        dc
    }
    AnalysisDocument <|-- FmedaDoc
```

```mermaid
classDiagram
    class FaultTreeDiagram {
        phmf
        pal
    }
    SysMLDiagram <|-- FaultTreeDiagram
```

```mermaid
classDiagram
    class TriggeringCondition {
        description
        scenario
        acceptanceCriteria
    }
    SysMLElement <|-- TriggeringCondition
```

```mermaid
classDiagram
    class FunctionalInsufficiency {
        description
        scenario
        safetyGoal
    }
    SysMLElement <|-- FunctionalInsufficiency
```

```mermaid
classDiagram
    class FunctionalModification {
        text
        acceptanceCriteria
    }
    SysMLElement <|-- FunctionalModification
```

```mermaid
classDiagram
    class AcceptanceCriteria {
        description
    }
    SysMLElement <|-- AcceptanceCriteria
```
```mermaid
classDiagram
    class Fault {
        description
    }
    SysMLElement <|-- Fault
```

```mermaid
classDiagram
    class Failure {
        description
        severity
    }
    SysMLElement <|-- Failure
```

## BOM Integration with AutoML Diagrams

Blocks in block diagrams may reference saved reliability analyses via the **analysis** property while parts reference individual components using the **component** property. Both element types also provide **fit**, **qualification** and **failureModes** attributes. Entering values for these fields shows them in a *Reliability* compartment for blocks or as additional lines beneath parts so FIT rates and qualification information remain visible in the AutoML model. When editing a block or part you can now pick from drop-down lists containing all analyses or components from saved reliability analyses. Selecting an item automatically fills in its FIT rate, qualification certificate and any failure modes found in FMEA tables.

## Component Qualifications

Reliability calculations take the qualification certificate of each passive component into account. When computing FIT rates, a multiplier based on the certificate (e.g. *AEC‑Q200* or *MIL‑STD‑883*) is applied so qualified parts yield lower failure rates. Active components currently use a neutral factor. Additional datasheet parameters such as diode forward voltage or MOSFET `RDS(on)` can be entered when configuring components to better document the parts used in the analysis.

## Mission Profiles and Probability Formulas

The **Reliability** menu lets you define mission profiles describing the on/off time, temperatures and other conditions for your system. When a profile is present its total `TAU` value is used to convert FIT rates into failure probabilities for each basic event.

In the *Edit Node* dialog for a basic event you can choose how the FIT rate is interpreted:

* **linear** – probability is calculated as `λ × τ` where `λ` is the FIT value expressed as failures per hour and `τ` comes from the selected mission profile.
* **exponential** – uses the exponential model `1 − exp(−λ × τ)`.
* **constant** – probability comes from the basic event's *Failure Probability* field and does not use the FIT rate or mission time.

Mission profiles and the selected formula for each basic event are stored in the JSON model so results remain consistent when reloading the file.

## SOTIF Analysis

The **Qualitative Analysis** menu also provides dedicated SOTIF tools. Selecting **Triggering Conditions** or **Functional Insufficiencies** opens read-only lists of each node type with an **Export CSV** button. These views gather all triggering condition and functional insufficiency nodes from the FTAs so the information can be reviewed separately.

Two additional tables support tracing between these elements:

* **FI2TC Analysis** – links each functional insufficiency to the triggering
  conditions, scenarios and mitigation measures that reveal the hazard. The
<<<<<<< HEAD
  table includes dedicated **triggering_conditions** and
  **functional_insufficiencies** columns populated via comboboxes so new items
  can be added on the fly. The **design_measures** column provides a multi-select
  list of all requirements so several may be allocated at once. Hold **Ctrl**
  while clicking to choose multiple items.
=======
  table now supports editing directly in the list by double clicking any cell.
  Dedicated **triggering_conditions** and **functional_insufficiencies**
  columns remain populated via comboboxes so new items can be added on the fly.
  The **design_measures** column still offers a multi-select list of all
  requirements labelled as *functional modification*. Hold **Ctrl** while
  clicking to choose multiple items.
>>>>>>> 60bc65a5
* **TC2FI Analysis** – starts from the triggering condition and lists the
  impacted functions, architecture elements and related insufficiencies. This
  table also allows in-place editing. The **triggering_conditions** and
  **functional_insufficiencies** fields mirror those in the FI2TC table to keep
  the relationships consistent.

The analyses approach the problem from opposite directions:

| Aspect | FI2TC | TC2FI |
| --- | --- | --- |
| Start Point | Known functional weakness | Known environmental/operational condition |
| Goal | Identify triggering conditions | Identify affected functions |
| Focus | Understanding cause of known issues | Discovering issues from known situations |
| Role in SOTIF | Verifying known risks are well covered | Expanding coverage for unknown risks |

The analyses approach the problem from opposite directions:

| Aspect | FI2TC | TC2FI |
| --- | --- | --- |
| Start Point | Known functional weakness | Known environmental/operational condition |
| Goal | Identify triggering conditions | Identify affected functions |
| Focus | Understanding cause of known issues | Discovering issues from known situations |
| Role in SOTIF | Verifying known risks are well covered | Expanding coverage for unknown risks |

HARA values such as severity and the associated safety goal flow into these tables so SOTIF considerations remain connected to the overall risk assessment. Minimal cut sets calculated from the FTAs highlight combinations of FIs and TCs that form *CTAs*. From a CTA entry you can generate a functional modification requirement describing how the design must change to avoid the unsafe behaviour.

All FI2TC and TC2FI documents appear under the **Analyses** tab so they can be opened alongside HARA tables, FTAs and CTAs for a complete view of functional safety and SOTIF issues.

### SOTIF Traceability

The following diagram shows how triggering conditions, functional insufficiencies and functional modifications connect scenarios to safety goals and fault trees. FI2TC and TC2FI tables cross‑reference these elements and record the acceptance criteria for each mitigation.

```mermaid
classDiagram
    class Scenario
    class SafetyGoal
    class TriggeringCondition
    class FunctionalInsufficiency
    class FI2TCDoc
    class TC2FIDoc
    class Hazard
    class HaraEntry
    class FunctionalModification
    class AcceptanceCriteria
    class FaultTreeDiagram
    class FaultTreeNode
    Scenario --> TriggeringCondition : triggers
    Scenario --> FunctionalInsufficiency : reveals
    TriggeringCondition --> FI2TCDoc : entry
    FunctionalInsufficiency --> FI2TCDoc : entry
    TriggeringCondition --> TC2FIDoc : entry
    FunctionalInsufficiency --> TC2FIDoc : entry
    FunctionalInsufficiency --> FunctionalModification : mitigatedBy
    FunctionalModification --> AcceptanceCriteria : validatedBy
    FI2TCDoc --> Hazard : hazard
    TC2FIDoc --> Hazard : hazard
    FI2TCDoc --> HaraEntry : severity
    TC2FIDoc --> HaraEntry : severity
    SafetyGoal --> FaultTreeDiagram : topEvent
    FaultTreeDiagram --> "*" FaultTreeNode : nodes
    TriggeringCondition --> FaultTreeNode : cta
    FunctionalInsufficiency --> FaultTreeNode : cta
```

## Review Toolbox

Launch the review features from the **Review** menu:

* **Start Peer Review** – create at least one moderator and one reviewer, then tick the checkboxes for the FTAs and FMEAs you want to include. Each moderator and participant has an associated email address. A due date is requested and once reached the review becomes read‑only unless a moderator extends it. A document window opens showing the selected elements. FTAs are drawn on canvases you can drag and scroll, while FMEAs appear as full tables listing every field so failures can be reviewed line by line. Linked requirements are listed below and any text changes are colored the same way as other differences. Changes to which requirements are allocated to each item are highlighted in blue and red.
* **Start Joint Review** – add participants with reviewer or approver roles and at least one moderator, select the desired FTAs and FMEAs via checkboxes and enter a unique review name and description. Approvers can approve only after all reviewers are done and comments resolved. Moderators may edit the description, due date or participant list later from the toolbox. The document window behaves the same as for peer reviews with draggable FTAs and tabulated FMEAs. Requirement diffs are also shown in this view.
* Closing a joint review asks for a baseline name which is combined with the automatically incremented version, for example "v4 - baseline_00_98_23". This label appears in the **Compare Versions** dialog.
* **Open Review Toolbox** – manage comments. Selecting a comment focuses the related element and shows the text below the list. Use the **Open Document** button to reopen the visualization for the currently selected review. A drop-down at the top lists every saved review with its approval status.
* **Merge Review Comments** – combine feedback from another saved model into the current one so parallel reviews can be consolidated.
* **Compare Versions** – view earlier approved versions. Differences are listed with a short description and small before/after images of changed FTA nodes. Requirement allocations are compared in the diagrams and logs.
* **Set Current User** – choose who you are when adding comments. The toolbox also provides a drop-down selector.
* **Update Decomposition** – after splitting a requirement into two, select either child and use the new button in the node dialog to pick a different ASIL pair.
* The target selector within the toolbox only lists nodes and FMEA items that were chosen when the review was created, so comments can only be attached to the scoped elements.

Nodes with unresolved comments show a small yellow circle to help locate feedback quickly. When a review document is opened it automatically compares the current model to the previous approved version. Added elements appear in blue and removed ones in red just like the **Compare Versions** tool, but only for the FTAs and FMEAs included in that review.

When comparing versions, added nodes and connections are drawn in blue while removed ones are drawn in red. Text differences highlight deleted portions in red and new text in blue so changes to descriptions, rationales or FMEA fields stand out. Deleted links between FTA nodes are shown with red connectors. Requirement lists are compared as well so allocation changes show up alongside description and rationale edits. The Requirements Matrix window now lists every requirement with the nodes and FMEA items where it is allocated and the safety goals traced to each one.

Comments can be attached to FMEA entries and individual requirements. Resolving a comment prompts for a short explanation which is shown with the original text.

Review information (participants, comments, review names, descriptions and approval state) is saved as part of the model file and restored on load.

## Additional Tools

### Common Cause Toolbox

The **Common Cause Toolbox** groups failures that share the same cause across FMEAs, FMEDAs and FTAs. It highlights events that may lead to common cause failures and supports exporting the aggregated list to CSV.

### Risk & Assurance Gate Calculator

A built-in calculator derives a Prototype Assurance Level (PAL) from confidence, robustness and direct assurance inputs. Gates aggregate assurance from child nodes to help judge whether additional testing or design changes are needed before road trials.

### Safety Goal Export

Use **Export SG Requirements** in the Requirements menu to generate a CSV listing each safety goal with its associated requirements and ASIL ratings.

## Email Setup

When sending review summaries, the application asks for SMTP settings and login details. If you use Gmail with two-factor authentication enabled, create an **app password** and enter it instead of your normal account password. Authentication failures will prompt you to re-enter these settings.

Each summary email embeds PNG images showing the differences between the current model and the last approved version for the selected FTAs so reviewers can view the diagrams directly in the message. CSV files containing the FMEA tables are attached so they can be opened in Excel or another spreadsheet application. Requirement changes with allocations and safety goal traces are listed below the diagrams.

If sending fails with a connection error, the dialog will prompt again so you can correct the server address or port.

## Dependencies

AutoML relies on a few third‑party Python packages which must be installed
before running the tool or creating the executable. Install them with pip:

```
pip install pillow openpyxl networkx matplotlib reportlab adjustText
```

PyInstaller requires these packages to be present so they are bundled into
`AutoML.exe`. Missing dependencies, such as Pillow, will otherwise lead to
`ModuleNotFoundError` when launching the built executable.

Note that Pillow provides the `PIL` module. The build scripts now verify
dependencies with `python -m pip show` so the correct interpreter is used and
pass `--hidden-import=PIL.ImageTk` to PyInstaller to ensure the module is
bundled correctly.

If double‑clicking `AutoML.py` closes immediately, launch it from a command
prompt instead so any error messages remain visible.

## License

This project is licensed under the GNU General Public License version 3. See the [LICENSE](LICENSE) file for details.

## Building the Executable
To create a standalone Windows executable with PyInstaller:

- **Linux/macOS:** run `bin/build_exe.sh`
- **Windows:** run `bin\build_exe.bat`

You can invoke these scripts from any directory; they locate the repository
root automatically. Both generate `AutoML.exe` inside the `bin` directory.
After building you can launch the application directly or use
`bin/run_automl.sh` on Unix-like systems or `bin\run_automl.bat` on
Windows.

If a previous build failed and left an `AutoML.spec` file behind, the build
scripts now delete it before running PyInstaller so your command line
options are always applied.

The scripts exclude the `scipy` package, which is not required by AutoML but
can cause PyInstaller to fail on some Python installations. If you encounter
errors about ``IndexError`` while building, try upgrading your Python runtime
or reinstalling SciPy. This is most common when using a pre-release Python
interpreter (e.g. ``3.10.0rc2``). Install the latest stable release of Python
and run the build again if you hit this issue.


## Version History
- 0.1.2 - Clarified systems safety focus in description and About dialog.
- 0.1.1 - Updated description and About dialog.
- 0.1.0 - Added Help menu and version tracking.<|MERGE_RESOLUTION|>--- conflicted
+++ resolved
@@ -689,20 +689,11 @@
 
 * **FI2TC Analysis** – links each functional insufficiency to the triggering
   conditions, scenarios and mitigation measures that reveal the hazard. The
-<<<<<<< HEAD
   table includes dedicated **triggering_conditions** and
   **functional_insufficiencies** columns populated via comboboxes so new items
   can be added on the fly. The **design_measures** column provides a multi-select
   list of all requirements so several may be allocated at once. Hold **Ctrl**
   while clicking to choose multiple items.
-=======
-  table now supports editing directly in the list by double clicking any cell.
-  Dedicated **triggering_conditions** and **functional_insufficiencies**
-  columns remain populated via comboboxes so new items can be added on the fly.
-  The **design_measures** column still offers a multi-select list of all
-  requirements labelled as *functional modification*. Hold **Ctrl** while
-  clicking to choose multiple items.
->>>>>>> 60bc65a5
 * **TC2FI Analysis** – starts from the triggering condition and lists the
   impacted functions, architecture elements and related insufficiencies. This
   table also allows in-place editing. The **triggering_conditions** and
