--- conflicted
+++ resolved
@@ -6,7 +6,6 @@
 
 The metamodel blends concepts from key automotive standards—ISO 26262 (functional safety), ISO 21448 (SOTIF), ISO 21434 (cybersecurity) and ISO 8800 (safety and AI)—so one project can address safety, cybersecurity and assurance requirements side by side.
 
-<<<<<<< HEAD
 ## Getting Started
 
 1. **Install dependencies**
@@ -24,25 +23,6 @@
 These steps start the application with an empty project so you can explore the workflow described in later sections.
 
 ## Table of Contents
-=======
-## Quick Start
-
-1. Install the required Python packages:
-
-   ```
-   pip install pillow openpyxl networkx matplotlib reportlab adjustText
-   ```
-
-2. Launch the application:
-
-   ```
-   python AutoML.py
-   ```
-
-3. Create a new project via **File → New Project** and begin modeling. Detailed workflows—HAZOP, risk assessment, fault trees and more—are described in the sections below.
-
-## Contents
->>>>>>> f181301f
 
 - [Getting Started](#getting-started)
 - [Governance Diagrams](#governance-diagrams)
