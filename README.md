# AutoSafeguard Analyzer

<<<<<<< HEAD
This repository contains a graphical fault tree analysis tool. The latest update adds a **Review Toolbox** supporting peer and joint review workflows. The explorer pane now includes an **Analyses** tab listing all FMEAs, FMEDAs, HAZOPs, HARAs and architecture diagrams so they can be opened directly. Architecture objects can now be resized either by editing width and height values or by dragging the red handles that appear when an item is selected. Fork and join bars keep a constant thickness so only their length changes.
=======
This repository contains a graphical fault tree analysis tool. The latest update adds a **Review Toolbox** supporting peer and joint review workflows. The explorer pane now includes an **Analyses** tab listing all FMEAs, FMEDAs, HAZOPs, HARAs and architecture diagrams so they can be opened directly. Objects drawn on these diagrams can now be resized by editing their width and height values. Fork and join bars keep a constant thickness and only their length may be changed.
>>>>>>> 97afeb54

## Review Toolbox

Launch the review features from the **Review** menu:

* **Start Peer Review** – create at least one moderator and one reviewer, then tick the checkboxes for the FTAs and FMEAs you want to include. Each moderator and participant has an associated email address. A due date is requested and once reached the review becomes read‑only unless a moderator extends it. A document window opens showing the selected elements. FTAs are drawn on canvases you can drag and scroll, while FMEAs appear as full tables listing every field so failures can be reviewed line by line. Linked requirements are listed below and any text changes are colored the same way as other differences. Changes to which requirements are allocated to each item are highlighted in blue and red.
* **Start Joint Review** – add participants with reviewer or approver roles and at least one moderator, select the desired FTAs and FMEAs via checkboxes and enter a unique review name and description. Approvers can approve only after all reviewers are done and comments resolved. Moderators may edit the description, due date or participant list later from the toolbox. The document window behaves the same as for peer reviews with draggable FTAs and tabulated FMEAs. Requirement diffs are also shown in this view.
* **Open Review Toolbox** – manage comments. Selecting a comment focuses the related element and shows the text below the list. Use the **Open Document** button to reopen the visualization for the currently selected review. A drop-down at the top lists every saved review with its approval status.
* **Merge Review Comments** – combine feedback from another saved model into the current one so parallel reviews can be consolidated.
* **Compare Versions** – view earlier approved versions. Differences are listed with a short description and small before/after images of changed FTA nodes. Requirement allocations are compared in the diagrams and logs.
* **Set Current User** – choose who you are when adding comments. The toolbox also provides a drop-down selector.
* **Update Decomposition** – after splitting a requirement into two, select either child and use the new button in the node dialog to pick a different ASIL pair.
* The target selector within the toolbox only lists nodes and FMEA items that were chosen when the review was created, so comments can only be attached to the scoped elements.

Nodes with unresolved comments show a small yellow circle to help locate feedback quickly.
When a review document is opened it automatically compares the current model to the previous approved version. Added elements appear in blue and removed ones in red just like the **Compare Versions** tool, but only for the FTAs and FMEAs included in that review.

When comparing versions, added nodes and connections are drawn in blue while removed ones are drawn in red. Text differences highlight deleted portions in red and new text in blue so changes to descriptions, rationales or FMEA fields stand out. Deleted links between FTA nodes are shown with red connectors.
Requirement lists are compared as well so allocation changes show up alongside description and rationale edits. The Requirements Matrix window now lists every requirement with the nodes and FMEA items where it is allocated and the safety goals traced to each one.

Comments can be attached to FMEA entries and individual requirements. Resolving a comment prompts for a short explanation which is shown with the original text.

Review information (participants, comments, review names, descriptions and approval state) is saved as part of the model file and restored on load.

## Email Setup

When sending review summaries, the application asks for SMTP settings and login details.
If you use Gmail with two-factor authentication enabled, create an **app password**
and enter it instead of your normal account password. Authentication failures will
prompt you to re-enter these settings.

Each summary email embeds PNG images showing the differences between the current
model and the last approved version for the selected FTAs so reviewers can view
the diagrams directly in the message. CSV files containing the FMEA tables are
attached so they can be opened in Excel or another spreadsheet application. Requirement changes with allocations and safety goal traces are listed below the diagrams.

If sending fails with a connection error, the dialog will prompt again so you
can correct the server address or port.

## Mission Profiles and Probability Formulas

The **Reliability** menu lets you define mission profiles describing the on/off
time, temperatures and other conditions for your system.  When a profile is
present its total `TAU` value is used to convert FIT rates into failure
probabilities for each basic event.

In the *Edit Node* dialog for a basic event you can choose how the FIT rate is
interpreted:

* **linear** – probability is calculated as `λ × τ` where `λ` is the FIT value
  expressed as failures per hour and `τ` comes from the selected mission profile.
* **exponential** – uses the exponential model `1 − exp(−λ × τ)`.
* **constant** – probability comes from the basic event's *Failure Probability*
  field and does not use the FIT rate or mission time.

Mission profiles and the selected formula for each basic event are stored in the
JSON model so results remain consistent when reloading the file.

### Component Qualifications

Reliability calculations now take the qualification certificate of each passive
component into account.  When computing FIT rates, a multiplier based on the
certificate (e.g. *AEC‑Q200* or *MIL‑STD‑883*) is applied so qualified parts
yield lower failure rates.  Active components currently use a neutral factor.
Additional datasheet parameters such as diode forward voltage or MOSFET
`RDS(on)` can be entered when configuring components to better document the
parts used in the analysis.

### BOM Integration with SysML Diagrams

Blocks in block diagrams may reference circuits defined in a saved BOM via the
new **circuit** property while parts reference individual components using the
**component** property.  Both element types also provide **fit**,
**qualification** and **failureModes** attributes.  Entering values for these
fields shows them in a *Reliability* compartment for blocks or as additional
lines beneath parts so FIT rates and qualification information remain visible in
the architecture model.

### HAZOP Analysis

The **HAZOP Analysis** window lets you list system functions with one or more
associated malfunctions. Each entry records the malfunction guideword
(*No/Not*, *Unintended*, *Excessive*, *Insufficient* or *Reverse*), the related
scenario, driving conditions and hazard, and whether it is safety relevant.
Covered malfunctions may reference other entries as mitigation. When a function
is allocated to an active component in a reliability analysis, its malfunctions
become selectable failure modes in the FMEDA table.

### HARA Analysis

The **HARA Analysis** view builds on the safety relevant malfunctions from one
or more selected HAZOPs. When creating a new HARA you can pick multiple HAZOP
documents; only malfunctions from those selections appear in the table.
Each HARA table contains the following columns:

1. **Malfunction** – combo box listing malfunctions flagged as safety relevant
   in the chosen HAZOP documents.
2. **Severity** – ISO&nbsp;26262 severity level (1–3).
3. **Severity Rationale** – free text explanation for the chosen severity.
4. **Controllability** – ISO&nbsp;26262 controllability level (1–3).
5. **Controllability Rationale** – free text explanation for the chosen
   controllability.
6. **Exposure** – ISO&nbsp;26262 exposure level (1–4).
7. **Exposure Rationale** – free text explanation for the chosen exposure.
8. **ASIL** – automatically calculated from severity, controllability and
   exposure using the ISO&nbsp;26262 risk graph.
9. **Safety Goal** – combo box listing all defined safety goals in the project.

The calculated ASIL from each row is propagated to the referenced safety goal so
that inherited ASIL levels appear consistently in all analyses and
documentation, including FTA top level events.

## License

This project is licensed under the GNU General Public License version 3. See the [LICENSE](LICENSE) file for details.<|MERGE_RESOLUTION|>--- conflicted
+++ resolved
@@ -1,10 +1,6 @@
 # AutoSafeguard Analyzer
 
-<<<<<<< HEAD
 This repository contains a graphical fault tree analysis tool. The latest update adds a **Review Toolbox** supporting peer and joint review workflows. The explorer pane now includes an **Analyses** tab listing all FMEAs, FMEDAs, HAZOPs, HARAs and architecture diagrams so they can be opened directly. Architecture objects can now be resized either by editing width and height values or by dragging the red handles that appear when an item is selected. Fork and join bars keep a constant thickness so only their length changes.
-=======
-This repository contains a graphical fault tree analysis tool. The latest update adds a **Review Toolbox** supporting peer and joint review workflows. The explorer pane now includes an **Analyses** tab listing all FMEAs, FMEDAs, HAZOPs, HARAs and architecture diagrams so they can be opened directly. Objects drawn on these diagrams can now be resized by editing their width and height values. Fork and join bars keep a constant thickness and only their length may be changed.
->>>>>>> 97afeb54
 
 ## Review Toolbox
 
