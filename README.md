--- conflicted
+++ resolved
@@ -1642,12 +1642,9 @@
 
 
 ## Version History
-<<<<<<< HEAD
-- 0.2.25 - Refactor core into modular mixins for UI setup, events, persistence and analysis utilities.
-=======
+- 0.2.27 - Refactor core into modular mixins for UI setup, events, persistence and analysis utilities.
 - 0.2.26 - Import Syncing_And_IDs in fallback path to avoid initialization error.
 - 0.2.25 - Extract page and PAA helpers into dedicated module and delegate from core.
->>>>>>> 85bd1309
 - 0.2.24 - Move UI lifecycle helpers to dedicated class and delegate calls.
 - 0.2.23 - Correct default style path so governance diagrams and icons retain their colours.
 - 0.2.22 - Re-export add_treeview_scrollbars via gui.utils for legacy compatibility.
