--- conflicted
+++ resolved
@@ -1644,13 +1644,8 @@
 
 
 ## Version History
-<<<<<<< HEAD
 - 0.2.59 - Allow copy and cut between governance diagrams without lifecycle UI.
 - 0.2.58 - Fix empty Safety tab when editing nodes in FTA, CTA and PAA diagrams.
-=======
-- 0.2.59 - Add thread manager and monitor for resilient background tasks.
-- 0.2.58 - Initialize diagram clipboard manager by default and guard clipboard actions.
->>>>>>> 4317b052
 - 0.2.57 - Map Task toolbox selection to Action elements so governance diagrams support adding tasks.
 - 0.2.56 - Synchronize README version header with source.
 - 0.2.55 - Delegate ODD library management to dedicated manager and remove legacy scenario code.
