version: 0.2.59
Author: Miguel Marina <karel.capek.robotics@gmail.com> - [LinkedIn](https://www.linkedin.com/in/progman32/)
# AutoML

AutoML is an automotive modeling and analysis tool built around a SysML-based metamodel. It lets you describe items, operating scenarios, functions, structure and interfaces in a single environment.

Project configuration is handled by the new **ProjectPropertiesManager** module, centralising probability tables and other project properties.

The metamodel blends concepts from key automotive standards—ISO 26262 (functional safety), ISO 21448 (SOTIF), ISO 21434 (cybersecurity) and ISO 8800 (safety and AI)—so one project can address safety, cybersecurity and assurance requirements side by side.

Diagram drawing is centralised in a dedicated :class:`DiagramRenderer`, providing a clear interface for generating and exporting diagrams.

## Getting Started

1. **Install dependencies**
   ```bash
   pip install pillow openpyxl networkx matplotlib reportlab adjustText
   ```
2. **Launch AutoML**
   ```bash
   python automl.py
   ```
3. **Create a new project**
   - Choose **File → New Project** from the menu.
   - Use the diagrams and analysis tools to build your model.

These steps start the application with an empty project so you can explore the workflow described in later sections.

## Table of Contents

- [Getting Started](#getting-started)
- [Governance Diagrams](#governance-diagrams)
- [Workflow Overview](#workflow-overview)
- [Pegasus Scenario Generation](#pegasus-scenario-generation)
- [HAZOP Analysis](#hazop-analysis)
- [Risk Assessment](#risk-assessment)
- [Causal Bayesian Network Analysis](#causal-bayesian-network-analysis)
- [Requirements Creation and Management](#requirements-creation-and-management)
- [AutoML Diagrams and Safety Analyses](#automl-diagrams-and-safety-analyses)
- [Metamodel Overview](#metamodel-overview)
  - [AutoML Safety Extensions](#automl-safety-extensions)
  - [Core SysML Elements](#core-sysml-elements)
  - [Diagram Relationships](#diagram-relationships)
  - [Detailed Safety, Reliability and Cybersecurity Metamodel](#detailed-safety-reliability-and-cybersecurity-metamodel)
  - [Extended AutoML Element Attributes](#extended-automl-element-attributes)
- [BOM Integration with AutoML Diagrams](#bom-integration-with-automl-diagrams)
- [Component Qualifications](#component-qualifications)
- [Mission Profiles and Probability Formulas](#mission-profiles-and-probability-formulas)
- [SOTIF Analysis](#sotif-analysis)
  - [SOTIF Traceability](#sotif-traceability)
- [Cybersecurity Analysis](#cybersecurity-analysis)
  - [Safety and Cyber Governance](#safety-and-cyber-governance)
- [Review Toolbox](#review-toolbox)
- [Additional Tools](#additional-tools)
  - [Common Cause Toolbox](#common-cause-toolbox)
  - [Risk & Assurance Gate Calculator](#risk--assurance-gate-calculator)
  - [Product Goals Export](#product-goals-export)
  - [Safety Performance Indicators](#safety-performance-indicators)
  - [Safety & Security Management Toolbox](#safety--security-management-toolbox)
- [Email Setup](#email-setup)
- [Dependencies](#dependencies)
- [Diagram Styles](#diagram-styles)
- [License](#license)
- [Building the Executable](#building-the-executable)
- [Version History](#version-history)

## Governance Diagrams

Governance diagrams map the lifecycle of an item to the standards it must
comply with so teams can see when each guideline applies. To build one in
AutoML:

1. **List the standards** that govern the item (e.g. ISO 26262, ISO 21448,
   ISO 21434, ISO 8800). Capture their key milestones, work products and
   review gates.
2. **Define lifecycle states** for the item such as concept, development,
   production and operation. For each state note the required evidence and
   decision points drawn from the standards.
3. **Create a diagram** that lays out the lifecycle states as nodes. Connect
   them with transitions that reflect progression or feedback. Use
   stereotypes or color coding to highlight which standard drives each state
   and to show shared activities across standards. Select process areas or
   work products from the governance panel and click in the diagram to place
   them where they belong.
4. **Tailor the flow** by adding optional branches or conditional steps when
   a standard allows alternative approaches. Document rationale for each
   tailoring so audits can trace the decision.
5. **Iterate** as the project evolves. Update the diagram when standards or
   lifecycle plans change so it remains a current view of governance.

These diagrams provide a single reference for planning work products,
coordinating reviews and communicating how safety, cybersecurity and AI
assurance fit together across the item’s lifecycle.

Governance diagrams can also produce **derived requirements**.  Each task,
flow and relationship—including any optional conditions or labels—is
converted into a natural language statement so governance models can be
exported as concise requirements lists.

When editing a governance diagram in the Safety & Security Management tool,
use the **Requirements** button to generate these statements and view them in
a new tab within the working area.

For example, the snippet below creates a tiny governance diagram and prints
its derived requirements:

```python
from analysis.governance import GovernanceDiagram

diagram = GovernanceDiagram()
diagram.add_task("Draft Plan")
diagram.add_task("Review Plan")
diagram.add_flow("Draft Plan", "Review Plan", condition="plan complete")
diagram.add_relationship(
    "Review Plan", "Draft Plan", condition="changes requested", label="rework"
)

for req in diagram.generate_requirements():
    print(req)
```

Running this script produces:

```
The system shall perform task 'Draft Plan'.
The system shall perform task 'Review Plan'.
When plan complete, task 'Draft Plan' shall precede task 'Review Plan'.
Task 'Review Plan' shall rework task 'Draft Plan' when changes requested.
```

To gather the requirements for every governance diagram within a specific lifecycle phase,
use the Safety & Security Management tool's *Phase Requirements* menu or call the helper
directly:

```python
from analysis import SafetyManagementToolbox
from gui.safety_management_toolbox import SafetyManagementWindow

toolbox = SafetyManagementToolbox()
# diagrams would normally be created and assigned to a phase here
window = SafetyManagementWindow(None, app=None, toolbox=toolbox)
window.generate_phase_requirements("Concept")  # collects all Concept phase requirements
```

This opens a tab listing the combined requirements for the chosen phase, and
now includes a dedicated column displaying the lifecycle phase for each
requirement.

When importing governance diagrams from a SysML repository, every diagram object
is treated as a task regardless of its type. Custom elements such as ANN or
AI Database nodes therefore participate in requirement generation:

```python
from mainappsrc.models.sysml.sysml_repository import SysMLRepository
from analysis.governance import GovernanceDiagram

repo = SysMLRepository()
diag = repo.create_diagram("Governance Diagram", name="Train")
ann = repo.create_element("ANN", name="ANN1")
gate = repo.create_element("Decision", name="Gate")
diag.objects = [
    {"obj_id": 1, "obj_type": "ANN", "element_id": ann.elem_id, "properties": {}},
    {"obj_id": 2, "obj_type": "Decision", "element_id": gate.elem_id, "properties": {}},
]
diag.connections = [
    {"src": 2, "dst": 1, "conn_type": "AI training", "name": "data ready", "properties": {}}
]

gov = GovernanceDiagram.from_repository(repo, diag.diag_id)
for req in gov.generate_requirements():
    print(req)
```

The output includes the relationship requirement:

```
The system shall perform task 'ANN1'.
The system shall perform task 'Gate'.
Task 'Gate' shall be related to task 'ANN1' when data ready.
```

To gather the requirements for every governance diagram within a specific lifecycle phase,
use the Safety & Security Management tool's *Phase Requirements* menu or call the helper
directly:

```python
from analysis import SafetyManagementToolbox
from gui.safety_management_toolbox import SafetyManagementWindow

toolbox = SafetyManagementToolbox()
# diagrams would normally be created and assigned to a phase here
window = SafetyManagementWindow(None, app=None, toolbox=toolbox)
window.generate_phase_requirements("Concept")  # collects all Concept phase requirements
```

This opens a tab listing the combined requirements for the chosen phase.

When importing governance diagrams from a SysML repository, every diagram object
is treated as a task regardless of its type. Custom elements such as ANN or
AI Database nodes therefore participate in requirement generation:

```python
from mainappsrc.models.sysml.sysml_repository import SysMLRepository
from analysis.governance import GovernanceDiagram

repo = SysMLRepository()
diag = repo.create_diagram("Governance Diagram", name="Train")
ann = repo.create_element("ANN", name="ANN1")
gate = repo.create_element("Decision", name="Gate")
diag.objects = [
    {"obj_id": 1, "obj_type": "ANN", "element_id": ann.elem_id, "properties": {}},
    {"obj_id": 2, "obj_type": "Decision", "element_id": gate.elem_id, "properties": {}},
]
diag.connections = [
    {"src": 2, "dst": 1, "conn_type": "AI training", "name": "data ready", "properties": {}}
]

gov = GovernanceDiagram.from_repository(repo, diag.diag_id)
for req in gov.generate_requirements():
    print(req)
```

The output includes the relationship requirement:

```
The system shall perform task 'ANN1'.
The system shall perform task 'Gate'.
Task 'Gate' shall be related to task 'ANN1' when data ready.
```

## Workflow Overview

The diagram below illustrates how information flows through the major work products. Each box lists the main inputs and outputs so you can see how analyses feed into one another and where the review workflow fits. Approved reviews update the ASIL and CAL values propagated throughout the model.

```mermaid
flowchart TD
    subgraph ext [External inputs]
        X([BOM])
    end
    X --> R([Reliability analysis<br/>inputs: BOM<br/>outputs: FIT rates & parts])
    A([System functions & architecture]) --> B([HAZOP<br/>inputs: functions<br/>outputs: malfunctions])
    A --> S([FI2TC / TC2FI<br/>inputs: functions<br/>outputs: hazards, FIs & TCs, severity])
    A --> T([Threat Analysis<br/>inputs: architecture & functions<br/>outputs: threat scenarios])
    B --> C([Risk Assessment<br/>inputs: malfunctions, SOTIF severity & cyber risk<br/>outputs: hazards, ASIL, safety goals])
    S --> C
    T --> U([Cyber Risk Assessment<br/>inputs: threat scenarios<br/>outputs: damage scenarios, CAL, cybersecurity goals])
    U --> C
    A --> D([FMEA / FMEDA<br/>inputs: architecture, malfunctions, reliability<br/>outputs: failure modes])
    R --> D
    C --> D
    C --> E([FTA<br/>inputs: hazards & safety goals<br/>outputs: fault trees])
    D --> E
    U --> V([Cybersecurity requirements<br/>inputs: cybersecurity goals])
    E --> F([Safety requirements<br/>inputs: fault trees & failure modes])
    F & V --> G([Peer/Joint review<br/>inputs: requirements & analyses<br/>outputs: approved changes])
    G --> H([ASIL & CAL propagation to SGs, CGs, FMEAs and FTAs])
```

The workflow begins by entering system functions and architecture elements. A **BOM** is imported into a **Reliability analysis** which produces FIT rates and component lists used by the **FMEA/FMEDA** tables. A **HAZOP** analysis identifies malfunctions while the **FI2TC/TC2FI** tables capture SOTIF hazards, functional insufficiencies and triggering conditions along with their severities. In parallel, a **Threat Analysis** maps potential attack paths so the **Cyber Risk Assessment** can compute damage scenarios, risk levels and CALs. Those cybersecurity results feed the **risk assessment**, which combines them with malfunctions and SOTIF severities to assign hazards and ASIL ratings to safety goals that then inform FMEDAs and **FTA** diagrams. Cyber and safety goals produce corresponding requirement sets that converge in peer or joint **reviews**. When a review is approved any changes to requirements or analyses automatically update the ASIL and CAL values traced back to the safety goals, cybersecurity goals, FMEAs and FTAs.

## Pegasus Scenario Generation

AutoML can autogenerate traffic scenarios using the PEGASUS methodology to ensure standardized and comprehensive coverage of operating conditions. The tool interprets ODD parameters and variation dimensions to build scenario libraries consumed by HAZOP, risk assessments and other analyses. Learn more about the approach in the [PEGASUS project](https://www.pegasusprojekt.de/en/about-PEGASUS).

## HAZOP Analysis

The **HAZOP Analysis** window lets you list system functions with one or more associated malfunctions. Each entry records the malfunction guideword (*No/Not*, *Unintended*, *Excessive*, *Insufficient* or *Reverse*), the related scenario, driving conditions and hazard, and whether it is safety relevant. Covered malfunctions may reference other entries as mitigation. When a function is allocated to an active component in a reliability analysis, its malfunctions become selectable failure modes in the FMEDA table.

## Risk Assessment

The **Risk Assessment** view builds on the safety relevant malfunctions from a selected HAZOP. When creating a new assessment you pick a HAZOP document from a drop-down; only malfunctions from that selection appear in the table. Each assessment table contains the following columns:

1. **Malfunction** – combo box listing malfunctions flagged as safety relevant in the chosen HAZOP document.
2. **Hazard** – textual description of the resulting hazard.
3. **Severity** – ISO&nbsp;26262 severity level (1–3). Values from FI2TC and
   TC2FI analyses are inherited here so the risk assessment reflects SOTIF hazards.
4. **Severity Rationale** – free text explanation for the chosen severity.
5. **Controllability** – ISO&nbsp;26262 controllability level (1–3).
6. **Controllability Rationale** – free text explanation for the chosen controllability.
7. **Exposure** – ISO&nbsp;26262 exposure level (1–4).
8. **Exposure Rationale** – free text explanation for the chosen exposure.
9. **ASIL** – automatically calculated from severity, controllability and exposure using the ISO&nbsp;26262 risk graph.
10. **Safety Goal** – combo box listing all defined safety goals in the project.
11. **Cyber Risk** – optional link to a cyber risk assessment entry so damage scenarios and CALs influence the hazard evaluation.

If a cyber risk entry is selected, its damage scenario and CAL are stored with the row for traceability to cybersecurity goals. The calculated ASIL from each row is propagated to the referenced safety goal so that inherited ASIL levels appear consistently in all analyses and documentation, including FTA top level events.

 The **Hazard Explorer** tab lists all hazards from every risk assessment in a read-only table for quick review or CSV export. A **Requirements Explorer** window lets you query global requirements with filters for text, type, ASIL and status.

## Causal Bayesian Network Analysis

The **Causal Bayesian Network** editor models causal relationships between binary variables and supports classic probability queries alongside `do`-style interventions. Add variables with the **Variable** tool, connect them with directed edges and enter prior or conditional probabilities in the table beneath the diagram. Queries can be run with observational evidence or by forcing interventions on selected variables.

```python
from analysis import CausalBayesianNetwork
cbn = CausalBayesianNetwork()
cbn.add_node("Rain", cpd=0.3)
cbn.add_node("WetGround", parents=["Rain"], cpd={(True,): 0.9, (False,): 0.1})
cbn.add_node("SlipperyRoad", parents=["WetGround"], cpd={(True,): 0.8, (False,): 0.05})
cbn.query("SlipperyRoad")
cbn.intervention("SlipperyRoad", {"Rain": True})
```

## Requirements Creation and Management

Safety requirements are defined directly on FTA nodes and FMEA entries. In the edit dialog for a node or table row use **Add New** to create a fresh requirement or **Add Existing** to reuse one from the global registry. A new requirement records an ID, type (vehicle, operational, functional safety, technical safety, AI safety, functional modification, cybersecurity, production, service, product or legal) with ASIL and CAL values where applicable. Operational, functional modification, production, service, product and legal requirements omit ASIL and CAL. Requirements can be split into two with the **Decompose** button which assigns ASIL values according to ISO 26262 decomposition rules. All requirements are stored in a project-wide list so they can be attached to multiple elements.

Open the **Requirements Matrix** from the Requirements menu to see every requirement with its allocation to basic events and any traced safety goals. The matrix view links to a **Requirements Editor** where you can add, edit or delete entries and modify traceability. Requirement statuses automatically change from draft to *in review*, *peer reviewed*, *pending approval* and finally *approved* as associated reviews progress. Updating a requirement reopens affected reviews so feedback is always tracked against the latest version.

## AutoML Diagrams and Safety Analyses

Use case, activity, block and internal block diagrams can be created from the **Architecture** menu. Diagrams are stored inside a built-in SysML repository and appear in the *Analyses* explorer under *System Design (Item Definition)* so they can be reopened alongside safety documents. Each object keeps its saved size and properties so layouts remain stable when returning to the project.

The new :class:`SafetyAnalysis_FTA_FMEA` facade combines previously separate
fault-tree, FMEA and FMEDA helpers into a single interface, simplifying how the
application orchestrates safety analyses.

Activity diagrams list individual **actions** that describe the expected behavior for a block. These actions can be referenced directly in HAZOP tables as potential malfunctions. When a block is linked to a reliability analysis, any actions in its internal block diagram are inherited as additional failure modes for that analysis. The inherited actions automatically show up in new FMEDA tables along with the failure modes already defined for the analysis components.

Elements on a diagram may reference reliability analyses. Choosing an **analysis** or **component** automatically fills the **fit**, **qualification** and **failureModes** fields using data from FMEA and FMEDA tables. These values show up in a *Reliability* compartment for blocks or below parts. When a block references an analysis, the components from that analysis BOM can be inserted as parts in the linked internal block diagram with their failure modes already listed.

Requirements can also be attached to diagram elements to keep architecture and safety analyses synchronized. The same safety goals referenced in HAZOP or risk assessment tables can therefore be traced directly to the blocks and parts that implement them.

## Metamodel Overview

The AutoML metamodel extends SysML with safety, SOTIF, cybersecurity and reliability constructs. By embedding concepts from ISO 26262, ISO 21448, ISO 21434 and ISO 8800 directly into the language, it provides a unified foundation for analyses across disciplines.

Internally, AutoML stores all model elements inside a lightweight SysML repository. Each element is saved with its specific type—`BlockUsage`, `PartUsage`, `PortUsage`, `ActivityUsage`, `ActionUsage`, `UseCase`, `Actor` and so on. Links between these typed elements use the `SysMLRelationship` class. Diagrams such as use case or block diagrams are stored as `SysMLDiagram` objects containing the drawn **objects** and their **connections**. The singleton `SysMLRepository` manages every element, relationship, diagram and review so analyses stay consistent across the application. Each element ID is listed in an `element_diagrams` mapping so name or property updates propagate to every diagram where that element appears.

Every element, relationship and diagram records creation and modification metadata such as the author, email and timestamps. Blocks and parts expose additional reliability fields (`analysis`, `fit`, `qualification` and `failureModes`, plus `component` and `asil` on parts) so architecture elements remain linked to safety analyses.

```mermaid
classDiagram
    class SysMLRepository {
        elements: Dict~str, SysMLElement~
        relationships: List~SysMLRelationship~
        diagrams: Dict~str, SysMLDiagram~
        element_diagrams: Dict~str, str~
        reviews: List~ReviewData~
        current_review: ReviewData
        +create_element()
        +create_relationship()
        +create_diagram()
    }
    class SysMLElement {
        elem_id: str
        elem_type: str
        name: str
        properties: Dict~str, str~
        stereotypes: Dict~str, str~
        owner: str
        created: str
        author: str
        author_email: str
        modified: str
        modified_by: str
        modified_by_email: str
    }
    class SysMLRelationship {
        rel_id: str
        rel_type: str
        source: str
        target: str
        stereotype: str
        properties: Dict~str, str~
        created: str
        author: str
        author_email: str
        modified: str
        modified_by: str
        modified_by_email: str
    }
    class SysMLDiagram {
        diag_id: str
        diag_type: str
        name: str
        package: str
        description: str
        color: str
        father: str
        elements: List~str~
        relationships: List~str~
        objects: List~SysMLObject~
        connections: List~DiagramConnection~
        created: str
        author: str
        author_email: str
        modified: str
        modified_by: str
        modified_by_email: str
    }
    class SysMLObject {
        obj_id: int
        obj_type: str
        x: float
        y: float
        element_id: str
        width: float
        height: float
        properties: Dict~str, str~
        requirements: List~dict~
        locked: bool
        hidden: bool
        collapsed: Dict~str, bool~
    }
    class DiagramConnection {
        src: int
        dst: int
        conn_type: str
        style: str
        points: List~Tuple~float,float~~
        src_pos: Tuple~float,float~~
        dst_pos: Tuple~float,float~~
        name: str
        arrow: str
        mid_arrow: bool
        multiplicity: str
    }
    class BlockUsage
    class PartUsage
    class PortUsage
    class ActivityUsage
    class ActionUsage
    class SafetyGoal
    class Hazard
    class Scenario
    class FaultTreeNode
    class ReviewData
    SysMLRepository --> "*" BlockUsage
    SysMLRepository --> "*" PartUsage
    SysMLRepository --> "*" PortUsage
    SysMLRepository --> "*" ActivityUsage
    SysMLRepository --> "*" ActionUsage
    SysMLRepository --> "*" SafetyGoal
    SysMLRepository --> "*" Hazard
    SysMLRepository --> "*" Scenario
    SysMLRepository --> "*" FaultTreeNode
    SysMLRepository --> "*" ReviewData
    SysMLRepository --> "*" SysMLRelationship
    SysMLRepository --> "*" SysMLDiagram
    SysMLDiagram --> "*" SysMLObject
    SysMLDiagram --> "*" DiagramConnection
    SysMLObject --> "0..1" BlockUsage
    SysMLObject --> "0..1" PartUsage
    SysMLObject --> "0..1" PortUsage
    SysMLObject --> "0..1" ActivityUsage
    SysMLObject --> "0..1" ActionUsage
    SysMLObject --> "0..1" SafetyGoal
    SysMLObject --> "0..1" Hazard
    SysMLObject --> "0..1" Scenario
    SysMLObject --> "0..1" FaultTreeNode
```

### AutoML Safety Extensions

AutoML builds on this base by introducing domain specific stereotypes for safety
analysis. Hazards, faults and scenarios are stored using explicit types such as
`Hazard`, `Scenario`, `Scenery`, `SafetyGoal` and `FaultTreeNode`. Tables like
HAZOP or risk assessment reference these elements so analyses remain linked to the
architecture.

```mermaid
classDiagram
    class SafetyGoal
    class Hazard
    class Scenario
    class Scenery
    class FaultTreeNode
    class Fault
    class Failure
    class FmedaDoc
    class FmeaDoc
    class FaultTreeDiagram
    class TriggeringCondition
    class FunctionalInsufficiency
    class FunctionalModification
    class AcceptanceCriteria
    SafetyGoal --> "*" Hazard : mitigates
    Scenario --> "*" Hazard : leadsTo
    Scenario --> Scenery : occursIn
    Scenario --> TriggeringCondition : has
    Scenario --> FunctionalInsufficiency : reveals
    TriggeringCondition --> FunctionalInsufficiency : leadsTo
    FunctionalInsufficiency --> FunctionalModification : mitigatedBy
    FunctionalModification --> AcceptanceCriteria : verifiedBy
    Fault --> Failure : leadsTo
    FmeaDoc --> Fault : records
    FmeaDoc --> Failure : records
    FaultTreeNode --> Failure : baseEvent
    FaultTreeNode --> "*" SafetyGoal : traces
    FaultTreeDiagram --> "*" FaultTreeNode : contains
    FaultTreeDiagram --> FmeaDoc : uses
    FaultTreeDiagram --> FmedaDoc : uses
```

### Core SysML Elements

The repository tracks each element by its specific type rather than using the
generic `SysMLElement` placeholder. Key classes include:

- **BlockUsage** – structural block definition. Properties: `partProperties`,
  `ports`, `operations`, plus reliability attributes `analysis`, `fit`,
  `qualification` and `failureModes`.
- **PartUsage** – internal part with `component`, `failureModes` and `asil`
  fields for BOM links and safety ratings.
  Parts created automatically for composite aggregations set a `force_ibd`
  property so an internal block diagram is generated when the block structure is
  first opened.
- **PortUsage** – port on a block or part. Provides `direction`, `flow`,
  `labelX` and `labelY` to specify connector orientation.
- **ActivityUsage** – container for behaviors with `ownedActions` and
  `parameters`.
- **ActionUsage** – atomic step within an activity. Can be specialized as
  `CallBehaviorAction` to invoke another activity.
- **ControlFlow** and **ObjectFlow** – edges between actions. Control flows
  handle sequencing while object flows carry typed data.
- **Use Case** and **Actor** – high level functional views capturing external
  interactions.

```mermaid
classDiagram
    class BlockUsage
    class PartUsage
    class PortUsage
    class ActivityUsage
    class ActionUsage
    class ControlFlow
    class ObjectFlow
    class UseCase
    class Actor
    BlockUsage "1" o-- "*" PartUsage : parts
    BlockUsage --> "*" PortUsage : ports
    BlockUsage --> "*" ActivityUsage : behaviors
    PartUsage --> "*" PortUsage : ports
    ActivityUsage --> "*" ActionUsage : actions
    ActionUsage --> "*" ControlFlow : control
    ActionUsage --> "*" ObjectFlow : objects
    UseCase --> "*" Actor : actors
    UseCase --> ActivityUsage : realizedBy
```

### Diagram Relationships

Internal block diagrams provide structural views of a block. The diagram displays the block's parts and their ports so connectors can be drawn between them. Actions in activity diagrams may also reference an internal block diagram that explains the hardware interaction for that step.

```mermaid
classDiagram
    class BlockUsage
    class PartUsage
    class PortUsage
    class SysMLDiagram
    class InternalBlockDiagram
    class ActionUsage
    SysMLDiagram <|-- InternalBlockDiagram
    BlockUsage --> InternalBlockDiagram : structureView
    InternalBlockDiagram --> "*" PartUsage : shows
    InternalBlockDiagram --> "*" PortUsage : ports
    PartUsage --> "*" PortUsage : ports
    ActionUsage --> InternalBlockDiagram : view
```

### Detailed Safety, Reliability and Cybersecurity Metamodel

The tool stores each safety analysis in its own container object alongside the
SysML repository. These containers track the tables and diagrams loaded in the
GUI so analyses remain linked to the architecture. Key data classes include:

```mermaid
classDiagram
    SysMLRepository --> "*" MissionProfile
    SysMLRepository --> "*" MechanismLibrary
    MechanismLibrary --> "*" DiagnosticMechanism
    SysMLRepository --> "*" ReliabilityAnalysis
    ReliabilityAnalysis --> "*" ReliabilityComponent
    SysMLRepository --> "*" MissionProfile
    SysMLRepository --> "*" MechanismLibrary
    MechanismLibrary --> "*" DiagnosticMechanism
    ReliabilityAnalysis --> MissionProfile : profile
    SysMLRepository --> "*" HazopDoc
    HazopDoc --> "*" HazopEntry
    SysMLRepository --> "*" HaraDoc
    HaraDoc --> "*" HaraEntry
    SysMLRepository --> "*" FmeaDoc
    FmeaDoc --> "*" FmeaEntry
    SysMLRepository --> "*" FmedaDoc
    FmedaDoc --> "*" FmeaEntry
    SysMLRepository --> "*" CausalBayesianNetworkDoc
    CausalBayesianNetworkDoc --> CausalBayesianNetwork : network
    FmeaEntry --> Fault : cause
    FmeaEntry --> Failure : effect
    Failure --> FaultTreeNode : representedBy
    SysMLRepository --> "*" FI2TCDoc
    SysMLRepository --> "*" TC2FIDoc
    FI2TCDoc --> "*" FI2TCEntry
    TC2FIDoc --> "*" TC2FIEntry
    FI2TCEntry --> FunctionalInsufficiency
    FI2TCEntry --> TriggeringCondition
    FI2TCEntry --> Scenario
    FI2TCEntry --> Hazard : hazard
    FI2TCEntry --> HaraEntry : severity
    TC2FIEntry --> TriggeringCondition
    TC2FIEntry --> FunctionalInsufficiency
    TC2FIEntry --> Hazard : hazard
    TC2FIEntry --> HaraEntry : severity
    SysMLRepository --> "*" ScenarioLibrary
    ScenarioLibrary --> "*" Scenario
    SysMLRepository --> "*" OddLibrary
    OddLibrary --> "*" Scenery
    SysMLRepository --> "*" Hazard
    SysMLRepository --> "*" FunctionalModification
    FunctionalModification --> "*" AcceptanceCriteria
    SysMLRepository --> "*" AcceptanceCriteria
    SysMLRepository --> "*" TriggeringCondition
    SysMLRepository --> "*" FunctionalInsufficiency
    SysMLRepository --> "*" Fault
    SysMLRepository --> "*" Failure
    SysMLRepository --> "*" ReviewData
    SysMLRepository --> "*" ThreatDoc
    ThreatDoc --> "*" ThreatEntry
    ThreatEntry --> "*" FunctionThreat
    FunctionThreat --> "*" DamageScenario
    DamageScenario --> "*" ThreatScenario
    ThreatScenario --> "*" AttackPath
    SysMLRepository --> "*" CyberRiskEntry
    SysMLRepository --> "*" CybersecurityGoal
    CybersecurityGoal --> "*" CyberRiskEntry : riskAssessments
    CyberRiskEntry --> ThreatScenario : threatScenario
    CyberRiskEntry --> DamageScenario : damageScenario
    HaraEntry --> CyberRiskEntry : cyber
    class CausalBayesianNetworkDoc
    class CausalBayesianNetwork
    class FI2TCEntry
    class TC2FIEntry
    class Hazard
    class HaraEntry
    class TriggeringCondition
    class FunctionalInsufficiency
    class FunctionalModification
    class AcceptanceCriteria
    class FaultTreeNode
    class Fault
    class Failure
    class MechanismLibrary
    class DiagnosticMechanism
    class MissionProfile
    class ScenarioLibrary
    class OddLibrary
    class Scenery
    class ReviewData
    class ThreatDoc
    class ThreatEntry
    class FunctionThreat
    class DamageScenario
    class ThreatScenario
    class AttackPath
    class CyberRiskEntry
    class CybersecurityGoal
```

`ReliabilityAnalysis` records the selected standard, mission profile and overall
FIT results. Each `ReliabilityComponent` lists attributes like qualification,
quantity and a dictionary of part‑specific parameters. `MissionProfile`
instances capture on/off times and temperature ranges used when converting FIT
rates to probabilities. `MechanismLibrary` collections hold
`DiagnosticMechanism` entries from ISO 26262 Annex D so FMEDAs can select the
appropriate diagnostic coverage. `ScenarioLibrary` and `OddLibrary` objects
group reusable scenarios and ODD elements so HAZOP, risk assessment and FI2TC/TC2FI tables
share a consistent context. HAZOP and risk assessment tables use `HazopDoc`/`HazopEntry`
and `HaraDoc`/`HaraEntry` pairs to store their rows. FMEA and FMEDA tables are
stored as `FmeaDoc` and `FmedaDoc` with lists of generic `FmeaEntry`
dictionaries capturing the failure mode, cause, detection rating and diagnostic
coverage. Causal Bayesian Network analyses use `CausalBayesianNetworkDoc` containers that pair a network with its diagram layout so probabilistic models can be edited alongside other work products. Fault tree diagrams consist of nested `FaultTreeNode` objects that hold
FMEA metrics, FMEDA values and traced requirements. Cybersecurity analyses use
`ThreatDoc` and `CyberRiskEntry` records to capture STRIDE-based threat
scenarios, attack paths and damage assessments. Each `CyberRiskEntry`
computes impact, risk level and CAL while linked `CybersecurityGoal`
collections store the highest resulting CAL to support ISO 21434 compliance.

The diagram below shows how a threat analysis links to its cybersecurity risk
assessment and resulting goal. Each risk entry records the attack vector,
feasibility and four impact categories before deriving the overall impact,
resulting risk level and Cybersecurity Assurance Level (CAL).

```mermaid
classDiagram
    class ThreatDoc {
        name
        diagram
    }
    class ThreatEntry {
        asset
    }
    class FunctionThreat {
        name
    }
    class DamageScenario {
        scenario
        dtype
    }
    class ThreatScenario {
        stride
        scenario
    }
    class AttackPath {
        description
    }
    class CyberRiskEntry {
        damage_scenario
        threat_scenario
        attack_vector
        feasibility
        financial_impact
        safety_impact
        operational_impact
        privacy_impact
        overall_impact
        risk_level
        cal
    }
    class CybersecurityGoal {
        goal_id
        description
        cal
    }
    ThreatDoc --> "*" ThreatEntry
    ThreatEntry --> "*" FunctionThreat
    FunctionThreat --> "*" DamageScenario
    DamageScenario --> "*" ThreatScenario
    ThreatScenario --> "*" AttackPath
    CyberRiskEntry --> ThreatScenario : threatScenario
    CyberRiskEntry --> DamageScenario : damageScenario
    CybersecurityGoal --> "*" CyberRiskEntry : riskAssessments
```

#### Analysis Relationships

The diagram below shows how reliability calculations flow into FMEDA tables and fault trees.

```mermaid
classDiagram
    class BlockUsage
    class PartUsage
    class HazopEntry
    class FmeaDoc
    class FaultTreeDiagram
    class Fault
    class Failure
    class FmeaEntry
    class FmedaDoc
    class ReliabilityAnalysis
    class ReliabilityComponent
    BlockUsage --> ReliabilityAnalysis : analysis
    ReliabilityAnalysis --> "*" ReliabilityComponent : components
    PartUsage --> ReliabilityComponent : component
    HazopEntry --> FmeaEntry : failureMode
    FmeaDoc --> "*" FmeaEntry : rows
    FmeaEntry --> Fault : cause
    FmeaEntry --> Failure : effect
    Failure --> FaultTreeNode : event
    FmedaDoc --> "*" FmeaEntry : rows
    PartUsage --> "*" FmeaEntry : failureModes
    ReliabilityComponent --> "*" FmeaEntry : modes
    FmeaEntry --> FaultTreeNode : baseEvent
    SysMLDiagram <|-- FaultTreeDiagram
    FaultTreeDiagram --> "*" FaultTreeNode : nodes
```

Blocks reference a `ReliabilityAnalysis` which lists its components. Parts link directly to the matching `ReliabilityComponent`. Malfunctions selected from `HazopEntry` rows become `FmeaEntry` failure modes tied to those components. The base FIT for each `ReliabilityComponent` feeds into FMEDA tables so a separate FIT is calculated for every failure mode. These FMEDA entries can spawn `FaultTreeNode` base events inside an FTA diagram so probabilities and coverage remain synchronized with the reliability analysis.

#### Hazard Traceability

The next diagram traces how malfunctions detected in a HAZOP flow through the safety analyses. Actions in activity diagrams become `HazopEntry` malfunctions linked to operational `Scenario` objects and their `Scenery` from the ODD. Selected HAZOP rows populate `HaraEntry` items where Severity × Exposure × Controllability determine the ASIL and resulting `SafetyGoal`. When cyber risks are relevant, each `HaraEntry` can reference a `CyberRiskEntry` so damage scenarios influence the hazard analysis. Safety goals appear as the top level events in FTAs. FMEDA failure modes and architecture components create `FaultTreeNode` base events that generate safety `Requirement` objects. Requirements may be decomposed into children with reduced ASIL values when ISO 26262 decomposition rules apply.

```mermaid
classDiagram
    class UseCase
    class ActivityUsage
    class ActionUsage
    class HazopEntry
    class Scenario
    class Scenery
    class HaraEntry
    class Hazard
    class SafetyGoal
    class FmeaEntry
    class FaultTreeDiagram
    class FaultTreeNode
    class Fault
    class Failure
    class Requirement
    class CyberRiskEntry
    UseCase --> ActivityUsage : realizedBy
    ActivityUsage --> "*" ActionUsage : actions
    ActivityUsage --> HazopEntry : hazopInput
    ActionUsage --> HazopEntry : malfunction
    Scenario --> HazopEntry : analyzedIn
    Scenery --> Scenario : contextFor
    HazopEntry --> HaraEntry : selected
    HazopEntry --> Fault : fault
    Fault --> Failure : resultsIn
    FmeaEntry --> Fault : cause
    FmeaEntry --> Failure : effect
    Failure --> FaultTreeNode : event
    CyberRiskEntry --> HaraEntry : cyber
    HaraEntry --> Hazard
    HaraEntry --> SafetyGoal
    SafetyGoal --> FaultTreeDiagram : topEvent
    FmeaEntry --> FaultTreeNode : baseEvent
    FaultTreeDiagram --> "*" FaultTreeNode : nodes
    FaultTreeNode --> Requirement : requirement
    Requirement --> "0..*" Requirement : decomposedInto
```

#### Review Data Structure

```mermaid
classDiagram
    SysMLRepository --> "*" ReviewData
    ReviewData --> "*" ReviewParticipant : moderators
    ReviewData --> "*" ReviewParticipant : participants
    ReviewData --> "*" ReviewComment : comments
    class ReviewParticipant {
        name
        email
        role
        done
        approved
        reject_reason
    }
    class ReviewComment {
        comment_id
        node_id
        text
        reviewer
        target_type
        req_id
        field
        resolved
        resolution
    }
    class ReviewData {
        name
        description
        mode
        fta_ids
        fmea_names
        fmeda_names
        hazop_names
        hara_names
        due_date
        closed
        approved
        reviewed
    }
```

Each review stores its moderators, participants and comment threads along with
the names or IDs of the analyses being evaluated.

#### Differences From Standard SysML

- **BlockUsage** – extends the standard `Block` with reliability information:
  `analysis`, `fit`, `qualification` and `failureModes` link architecture
  elements to FMEA tables.
- **PartUsage** – extends `PartProperty` by referencing a BOM `component`,
  listing applicable `failureModes` and storing the assigned `asil` level.
- **SafetyGoal** – specialization of `Requirement` holding a textual
  `description`, `asil` rating and quantitative targets `spfm`, `lpfm` and `dc`.
- **Hazard** – extends `SysMLElement` with a hazard `description` and risk assessment
  `severity` plus the related `scenarios`.
- **Scenario** – extends `SysMLElement` to include a short `description`, linked
  `scenery` context and traced `hazards`.
- **Scenery** – extends `SysMLElement` with the `odd_element` name and flexible
  context `attributes` describing that environment.
- **FaultTreeNode** – extends `SysMLElement` by storing FMEA fields
  `fmea_effect` and `fmea_cause`, FMEDA metrics and traced
  `safety_requirements`.
- **ReliabilityAnalysis** – specialization of `AnalysisDocument` capturing the
  selected reliability `standard`, mission `profile`, aggregated `total_fit` and
  resulting `spfm`, `lpfm` and `dc` values.
- **ReliabilityComponent** – extends `SysMLElement` with component `name`,
  qualification certificate, `quantity`, parameter `attributes` and computed
  `fit` rate.
- **FmeaDoc** – specialized `AnalysisDocument` holding the failure mode table
  with occurrence and detection ratings.
- **FmeaEntry** – extends `SysMLElement` with `failure_mode`, `cause`, `effect`,
  `severity`, `occurrence` and `detection` data.
- **FmedaDoc** – specialized `AnalysisDocument` whose table-level metrics
  `spfm`, `lpfm` and `dc` are calculated from failure mode FIT values.
- **FaultTreeDiagram** – specialization of `SysMLDiagram` storing the overall
  fault tree probability `phmf` and Prototype Assurance Level `pal`.
- **TriggeringCondition** – extends `SysMLElement` with a textual
  `description`, the related `scenario` and any allocated acceptance criteria.
- **FunctionalInsufficiency** – extends `SysMLElement` with the missing function
  `description`, associated `scenario` and impacted `safetyGoal`.
- **FunctionalModification** – extends `SysMLElement` to record the mitigation
  text and linked `acceptanceCriteria` used to verify the change.
- **AcceptanceCriteria** – extends `SysMLElement` with a measurable condition
  proving a functional modification resolves the hazard.
- **Fault** – extends `SysMLElement` to describe the underlying cause leading to
  a failure mode.
- **Failure** – extends `SysMLElement` to record the malfunction effect used as
  an FMEA failure mode and FTA event.
- **MechanismLibrary** – aggregates `DiagnosticMechanism` definitions that can
  be referenced by FMEDAs. Each mechanism stores a `coverage` value along with a
  short `description`, implementation `detail` and optional `requirement`.
- **MissionProfile** – captures the on/off time, temperatures and other
  environmental parameters for reliability calculations.
- **ScenarioLibrary** – groups reusable `Scenario` entries so analyses share the
  same operational contexts.
- **OddLibrary** – lists `Scenery` elements describing ODD attributes such as
  road features or environmental limits.
- **ReviewData** – stores peer or joint review sessions with moderators,
  participants, review comments and lists of referenced analyses.
- **ThreatDoc** – container for a threat analysis document with a `name`,
  reference `diagram` and `entries` describing assets and functions.
- **ThreatEntry** – links an `asset` to the affected system `functions` for
  further analysis.
- **FunctionThreat** – associates a function `name` with possible
  `damage_scenarios`.
- **DamageScenario** – potential damage `scenario` and type `dtype` that groups
  related threat scenarios.
- **ThreatScenario** – STRIDE-based `stride` category, textual `scenario` and
  optional attack paths.
- **AttackPath** – description of a single attack path that could realize the
  threat.
- **CyberRiskEntry** – risk assessment values for a threat scenario including
  `attack_vector`, `feasibility`, impact ratings, derived `overall_impact`,
  `risk_level` and resulting `cal`.
- **HaraEntry** – risk assessment row linking a malfunction and scenario to an
  optional `cyber` reference so damage scenarios influence safety hazards.
- **CybersecurityGoal** – textual goal `description`, `goal_id` and computed
  highest `cal` across linked risk assessments.

### Extended AutoML Element Attributes

AutoML elements include additional properties beyond the standard SysML fields.
Key attributes are:

- **SafetyGoal** – textual `description`, assigned `asil` level and quantitative
  targets `spfm`, `lpfm` and `dc`. Each goal also lists allocated safety
  `requirements`.
- **Hazard** – hazard `description`, risk assessment `severity` and the related
  `scenarios` that can lead to it.
- **Scenario** – short `description`, linked `scenery` context and traced
  `hazards`.
- **Scenery** – stores the `odd_element` name and an open-ended set of
  context attributes describing that element.
- **FaultTreeNode** – FMEA fields (`fmea_effect`, `fmea_cause`, `fmea_severity`,
  `fmea_occurrence`, `fmea_detection`, `fmea_component`), FMEDA metrics
  (`fmeda_malfunction`, `fmeda_safety_goal`, `fmeda_diag_cov`, `fmeda_fit`,
  `fmeda_spfm`, `fmeda_lpfm`, `fmeda_fault_type`, `fmeda_fault_fraction`,
  `fmeda_dc_target`, `fmeda_spfm_target`, `fmeda_lpfm_target`), safety goal data
  (`safety_goal_description`, `safety_goal_asil`, `safe_state`, `ftti`,
  `validation_target`, `validation_desc`, `acceptance_criteria`, `sg_dc_target`,
  `sg_spfm_target`, `sg_lpfm_target`), probability attributes (`failure_prob`, `probability`,
  `prob_formula`), plus `fault_ref`, `malfunction` and linked
  `safety_requirements`.
- **ReliabilityAnalysis** – selected `standard`, mission `profile`, aggregated
  `total_fit` and resulting `spfm`, `lpfm` and `dc` values.
- **ReliabilityComponent** – component `name`, qualification certificate,
  `quantity`, parameter `attributes` and computed `fit` rate.
- **MissionProfile** – `tau_on`, `tau_off`, board and ambient temperature
  ranges, `humidity`, `duty_cycle` and optional `notes` describing operating
  conditions.
- **FmeaDoc** – failure mode table with occurrence and detection ratings.
- **FmedaDoc** – table-level metrics `spfm`, `lpfm` and `dc` calculated from
  failure mode FIT values.
- **MechanismLibrary** – named collection of diagnostic mechanisms.
- **DiagnosticMechanism** – mechanism `name`, expected `coverage` and
  descriptive fields `description`, `detail` and `requirement`.
- **FaultTreeDiagram** – overall fault tree probability `phmf` and Prototype
  Assurance Level `pal`.
- **TriggeringCondition** – `description`, related `scenario` and any allocated
  acceptance criteria.
- **FunctionalInsufficiency** – description of the missing function,
  associated `scenario` and the impacted `safetyGoal`.
- **FunctionalModification** – mitigation text and link to one or more
  `acceptanceCriteria` used to verify the change.
- **AcceptanceCriteria** – measurable condition proving a functional
  modification resolves the hazard.
- **MechanismLibrary** – library `name` and list of `DiagnosticMechanism`
  definitions that provide diagnostic coverage values.
- **DiagnosticMechanism** – `coverage`, `description`, implementation `detail`
  and optional `requirement` text.
- **MissionProfile** – `tau_on`, `tau_off`, `board_temp`, `ambient_temp`,
  `humidity`, `duty_cycle` and free-form `notes` describing operating
  conditions.
- **ScenarioLibrary** – `name` plus a list of `scenarios` and referenced ODD
  elements.
- **OddLibrary** – `name` and collection of `Scenery` entries describing ODD
  attributes.
- **Fault** - underlying cause leading to a failure mode.
- **Failure** - malfunction effect used as an FMEA failure mode and FTA event.
- **ReviewData** - review `mode`, lists of `moderators` and `participants`,
  referenced analysis names and a collection of `comments`.
- **SysMLObject** – drawn object with coordinates, size and an optional linked
  element. The `locked` flag prevents editing while `hidden` temporarily removes
  the object from the diagram.
- **DiagramConnection** – connector between objects storing the connection
  `style`, optional arrowheads, intermediate points and a `mid_arrow` toggle for
  aggregation lines.

**BlockUsage** – extends `Block` with reliability fields like `analysis`, `fit`, `qualification` and `failureModes`.

```mermaid
classDiagram
    class BlockUsage {
        analysis
        fit
        qualification
        failureModes
    }
    Block <|-- BlockUsage
```

**PartUsage** – extends `PartProperty` with `component`, `failureModes` and `asil` fields.

```mermaid
classDiagram
    class PartUsage {
        component
        failureModes
        asil
    }
    PartProperty <|-- PartUsage
```

**SafetyGoal** – specialization of `Requirement` with `asil` and FMEDA metrics (`spfm`, `lpfm`, `dc`).

```mermaid
classDiagram
    class SafetyGoal {
        asil
        spfm
        lpfm
        dc
    }
    Requirement <|-- SafetyGoal
```

**Hazard** – extends `SysMLElement` to store the hazard `description` and risk assessment `severity`.

```mermaid
classDiagram
    class Hazard {
        description
        severity
    }
    SysMLElement <|-- Hazard
```

**Scenario** – extends `SysMLElement` with a short `description` and linked `scenery`.

```mermaid
classDiagram
    class Scenario {
        description
        scenery
    }
    SysMLElement <|-- Scenario
```

**Scenery** – extends `SysMLElement` with an `odd_element` name and descriptive `attributes`.

```mermaid
classDiagram
    class Scenery {
        odd_element
        attributes
    }
    SysMLElement <|-- Scenery
```

**FaultTreeNode** – specialized `SysMLElement` capturing FMEA and FMEDA data for FTA events.

```mermaid
classDiagram
    class FaultTreeNode {
        fmea_effect
        fmea_cause
        fmeda_fit
        fmeda_diag_cov
        fmeda_spfm
        fmeda_lpfm
        failure_prob
        safety_requirements
    }
    SysMLElement <|-- FaultTreeNode
```

**ReliabilityAnalysis** – extends `AnalysisDocument` to store mission profile and cumulative FIT metrics.

```mermaid
classDiagram
    class ReliabilityAnalysis {
        standard
        profile
        total_fit
        spfm
        lpfm
        dc
    }
    AnalysisDocument <|-- ReliabilityAnalysis
```
**ReliabilityComponent** – extends `SysMLElement` with component data like `name`, `qualification`, `quantity`, `attributes` and `fit`.


```mermaid
classDiagram
    class ReliabilityComponent {
        name
        qualification
        quantity
        attributes
        fit
    }
    SysMLElement <|-- ReliabilityComponent
```
**MissionProfile** – records operating and environmental conditions for reliability calculations.

```mermaid
classDiagram
    class MissionProfile {
        tau_on
        tau_off
        board_temp
        board_temp_min
        board_temp_max
        ambient_temp
        ambient_temp_min
        ambient_temp_max
        humidity
        duty_cycle
        notes
    }
```

**MechanismLibrary** – collection of diagnostic mechanisms with coverage data.

```mermaid
classDiagram
    class MechanismLibrary {
        name
        mechanisms
    }
```

**DiagnosticMechanism** – individual safety mechanism and its expected coverage.

```mermaid
classDiagram
    class DiagnosticMechanism {
        name
        coverage
        description
        detail
        requirement
    }
```

**AnalysisDocument** – base class for safety tables with `name`, `date` and `description`.


```mermaid
classDiagram
    class AnalysisDocument {
        name
        date
        description
    }
    SysMLElement <|-- AnalysisDocument
```

**FmeaDoc** – extends `AnalysisDocument` for FMEA tables with an `rpn_threshold`.

```mermaid
classDiagram
    class FmeaDoc {
        rpn_threshold
    }
    AnalysisDocument <|-- FmeaDoc
```

**FmeaEntry** – extends `SysMLElement` with failure mode data including `cause`, `effect`, `severity`, `occurrence` and `detection`.

```mermaid
classDiagram
    class FmeaEntry {
        failure_mode
        cause
        effect
        severity
        occurrence
        detection
    }
    SysMLElement <|-- FmeaEntry
```

**FmedaDoc** – another `AnalysisDocument` variant storing table-level `spfm`, `lpfm` and `dc` metrics.

```mermaid
classDiagram
    class FmedaDoc {
        spfm
        lpfm
        dc
    }
    AnalysisDocument <|-- FmedaDoc
```
**FaultTreeDiagram** – specialization of `SysMLDiagram` storing overall probability `phmf` and Prototype Assurance Level `pal`.


```mermaid
classDiagram
    class FaultTreeDiagram {
        phmf
        pal
    }
    SysMLDiagram <|-- FaultTreeDiagram
```

**TriggeringCondition** – extends `SysMLElement` with a `description`, linked `scenario` and associated acceptance criteria.

```mermaid
classDiagram
    class TriggeringCondition {
        description
        scenario
        acceptanceCriteria
    }
    SysMLElement <|-- TriggeringCondition
```

**FunctionalInsufficiency** – extends `SysMLElement` with a failure `description`, linked `scenario` and impacted `safetyGoal`.

```mermaid
classDiagram
    class FunctionalInsufficiency {
        description
        scenario
        safetyGoal
    }
    SysMLElement <|-- FunctionalInsufficiency
```

**FunctionalModification** – extends `SysMLElement` with mitigation `text` and linked acceptance criteria.

```mermaid
classDiagram
    class FunctionalModification {
        text
        acceptanceCriteria
    }
    SysMLElement <|-- FunctionalModification
```
**AcceptanceCriteria** – extends `SysMLElement` with a textual description verifying a functional modification.


```mermaid
classDiagram
    class AcceptanceCriteria {
        description
    }
    SysMLElement <|-- AcceptanceCriteria
```
**Fault** – extends `SysMLElement` to describe an underlying cause leading to a failure mode.

```mermaid
classDiagram
    class Fault {
        description
    }
    SysMLElement <|-- Fault
```

**Failure** – extends `SysMLElement` to capture a malfunction effect and its `severity`.

```mermaid
classDiagram
    class Failure {
        description
        severity
    }
    SysMLElement <|-- Failure
```

**ReviewData** – captures the participants and comments for peer or joint reviews.

```mermaid
classDiagram
    class ReviewParticipant {
        name
        email
        role
        done
        approved
        reject_reason
    }
    class ReviewComment {
        comment_id
        node_id
        text
        reviewer
        target_type
        req_id
        field
        resolved
        resolution
    }
    class ReviewData {
        name
        description
        mode
        moderators
        participants
        comments
        fta_ids
        fmea_names
        fmeda_names
        hazop_names
        hara_names
        due_date
        closed
        approved
        reviewed
    }
    ReviewData --> "*" ReviewParticipant : participants
    ReviewData --> "*" ReviewParticipant : moderators
    ReviewData --> "*" ReviewComment : comments
```

## BOM Integration with AutoML Diagrams

Blocks in block diagrams may reference saved reliability analyses via the **analysis** property while parts reference individual components using the **component** property. Both element types also provide **fit**, **qualification** and **failureModes** attributes. Entering values for these fields shows them in a *Reliability* compartment for blocks or as additional lines beneath parts so FIT rates and qualification information remain visible in the AutoML model. When editing a block or part you can now pick from drop-down lists containing all analyses or components from saved reliability analyses. Selecting an item automatically fills in its FIT rate, qualification certificate and any failure modes found in FMEA tables.

## Component Qualifications

Reliability calculations take the qualification certificate of each passive component into account. When computing FIT rates, a multiplier based on the certificate (e.g. *AEC‑Q200* or *MIL‑STD‑883*) is applied so qualified parts yield lower failure rates. Active components currently use a neutral factor. Additional datasheet parameters such as diode forward voltage or MOSFET `RDS(on)` can be entered when configuring components to better document the parts used in the analysis.

## Mission Profiles and Probability Formulas

The **Reliability** menu lets you define mission profiles describing the on/off time, temperatures and other conditions for your system. When a profile is present its total `TAU` value is used to convert FIT rates into failure probabilities for each basic event.

In the *Edit Node* dialog for a basic event you can choose how the FIT rate is interpreted:

* **linear** – probability is calculated as `λ × τ` where `λ` is the FIT value expressed as failures per hour and `τ` comes from the selected mission profile.
* **exponential** – uses the exponential model `1 − exp(−λ × τ)`.
* **constant** – probability comes from the basic event's *Failure Probability* field and does not use the FIT rate or mission time.

Mission profiles and the selected formula for each basic event are stored in the JSON model so results remain consistent when reloading the file.

## SOTIF Analysis

The **Qualitative Analysis** menu also provides dedicated SOTIF tools. Selecting **Triggering Conditions** or **Functional Insufficiencies** opens read-only lists of each node type with an **Export CSV** button. These views gather all triggering condition and functional insufficiency nodes from the FTAs so the information can be reviewed separately.

Two additional tables support tracing between these elements:

* **FI2TC Analysis** – analogue of HAZOP for SOTIF. Each row links a functional
  insufficiency to the triggering conditions, scenarios and mitigation measures
  that reveal the hazard. The hazard and its **severity** are recorded here. The
  table includes dedicated **triggering_conditions** and
  **functional_insufficiencies** columns populated via comboboxes so new items
  can be added on the fly. The **design_measures** column now shows a list of
  allocated functional modification requirements with **Add New** and
  **Add Existing** buttons just like FTA nodes. Selected requirements appear in
  the listbox and can be edited or removed individually.
* **TC2FI Analysis** – also mirrors HAZOP concepts for SOTIF. It starts from the
  triggering condition and lists the impacted functions, architecture elements
  and related insufficiencies. The identified hazard and its **severity** are
  noted in each entry. The **triggering_conditions** and
  **functional_insufficiencies** fields mirror those in the FI2TC table to keep
  the relationships consistent.

Severity recorded in FI2TC and TC2FI entries is inherited by the risk assessment so the risk graph reflects the SOTIF findings. Other risk assessment values such as the associated safety goal flow into these tables so SOTIF considerations remain connected to the overall risk assessment. Minimal cut sets calculated from the FTAs highlight combinations of FIs and TCs that form *CTAs*. From a CTA entry you can generate a functional modification requirement describing how the design must change to avoid the unsafe behaviour.

All FI2TC and TC2FI documents appear in the *Hazard Analysis* section of the **Analyses** tab so they can be opened alongside risk assessment tables, FTAs and CTAs for a complete view of functional safety and SOTIF issues.

### SOTIF Traceability

The following diagram shows how triggering conditions, functional insufficiencies and functional modifications connect scenarios to safety goals and fault trees. FI2TC and TC2FI tables cross‑reference these elements and record the acceptance criteria for each mitigation.

```mermaid
classDiagram
    class Scenario
    class SafetyGoal
    class TriggeringCondition
    class FunctionalInsufficiency
    class FI2TCDoc
    class TC2FIDoc
    class Hazard
    class HaraEntry
    class FunctionalModification
    class AcceptanceCriteria
    class FaultTreeDiagram
    class FaultTreeNode
    Scenario --> TriggeringCondition : triggers
    Scenario --> FunctionalInsufficiency : reveals
    TriggeringCondition --> FI2TCDoc : entry
    FunctionalInsufficiency --> FI2TCDoc : entry
    TriggeringCondition --> TC2FIDoc : entry
    FunctionalInsufficiency --> TC2FIDoc : entry
    FunctionalInsufficiency --> FunctionalModification : mitigatedBy
    FunctionalModification --> AcceptanceCriteria : validatedBy
    FI2TCDoc --> Hazard : hazard
    TC2FIDoc --> Hazard : hazard
    FI2TCDoc --> HaraEntry : severity
    TC2FIDoc --> HaraEntry : severity
    SafetyGoal --> FaultTreeDiagram : topEvent
    FaultTreeDiagram --> "*" FaultTreeNode : nodes
    TriggeringCondition --> FaultTreeNode : cta
    FunctionalInsufficiency --> FaultTreeNode : cta
```

## Cybersecurity Analysis

AutoML includes cybersecurity assessments alongside traditional safety tools.
The **Cyber Risk Assessment** view evaluates damage scenarios, threat
scenarios and attack vectors to compute overall impact, risk level and
Cybersecurity Assurance Level (CAL). Each row may reference a
`CybersecurityGoal`, which aggregates the highest CAL from its linked
risk assessments.

### Safety and Cyber Governance

The governance model below illustrates how safety and cybersecurity
activities converge during reviews.

```mermaid
flowchart TD
    A([Threat Analysis]) --> B([Cyber Risk Assessment])
    B --> C([Cybersecurity Goals])
    A --> D([Hazard Analysis])
    D --> E([Safety Goals])
    C & E --> F([Governance Review])
    F --> G([Mitigations Implemented])
```

Threat analyses feed cyber risk assessments and ultimately cybersecurity
goals, while hazard analyses inform safety goals. Both goal sets flow
into a combined governance review that drives the implementation of
mitigations across safety and security domains.

## Review Toolbox

Launch the review features from the **Review** menu:

* **Start Peer Review** – create at least one moderator and one reviewer, then tick the checkboxes for the FTAs and FMEAs you want to include. Each moderator and participant has an associated email address. A due date is requested and once reached the review becomes read‑only unless a moderator extends it. A document window opens showing the selected elements. FTAs are drawn on canvases you can drag and scroll, while FMEAs appear as full tables listing every field so failures can be reviewed line by line. Linked requirements are listed below and any text changes are colored the same way as other differences. Changes to which requirements are allocated to each item are highlighted in blue and red.
* **Start Joint Review** – add participants with reviewer or approver roles and at least one moderator, select the desired FTAs and FMEAs via checkboxes and enter a unique review name and description. Approvers can approve only after all reviewers are done and comments resolved. Moderators may edit the description, due date or participant list later from the toolbox. The document window behaves the same as for peer reviews with draggable FTAs and tabulated FMEAs. Requirement diffs are also shown in this view.
* Closing a joint review asks for a baseline name which is combined with the automatically incremented version, for example "v4 - baseline_00_98_23". This label appears in the **Compare Versions** dialog.
* **Open Review Toolbox** – manage comments. Selecting a comment focuses the related element and shows the text below the list. Use the **Open Document** button to reopen the visualization for the currently selected review. A drop-down at the top lists every saved review with its approval status.
* **Merge Review Comments** – combine feedback from another saved model into the current one so parallel reviews can be consolidated.
* **Compare Versions** – view earlier approved versions. Differences are listed with a short description and small before/after images of changed FTA nodes. Requirement allocations are compared in the diagrams and logs.
* **Set Current User** – choose who you are when adding comments. The toolbox also provides a drop-down selector.
* **Update Decomposition** – after splitting a requirement into two, select either child and use the new button in the node dialog to pick a different ASIL pair.
* The target selector within the toolbox only lists nodes and FMEA items that were chosen when the review was created, so comments can only be attached to the scoped elements.

Nodes with unresolved comments show a small yellow circle to help locate feedback quickly. When a review document is opened it automatically compares the current model to the previous approved version. Added elements appear in blue and removed ones in red just like the **Compare Versions** tool, but only for the FTAs and FMEAs included in that review.

When comparing versions, added nodes and connections are drawn in blue while removed ones are drawn in red. Text differences highlight deleted portions in red and new text in blue so changes to descriptions, rationales or FMEA fields stand out. Deleted links between FTA nodes are shown with red connectors. Requirement lists are compared as well so allocation changes show up alongside description and rationale edits. The Requirements Matrix window now lists every requirement with the nodes and FMEA items where it is allocated and the safety goals traced to each one.

Comments can be attached to FMEA entries and individual requirements. Resolving a comment prompts for a short explanation which is shown with the original text.

Review information (participants, comments, review names, descriptions and approval state) is saved as part of the model file and restored on load.

## Additional Tools

### Common Cause Toolbox

The **Common Cause Toolbox** groups failures that share the same cause across FMEAs, FMEDAs and FTAs. It highlights events that may lead to common cause failures and supports exporting the aggregated list to CSV.

### Risk & Assurance Gate Calculator

A built-in calculator derives a Prototype Assurance Level (PAL) from confidence, robustness and direct assurance inputs. Gates aggregate assurance from child nodes to help judge whether additional testing or design changes are needed before road trials.

### Product Goals Export

Use **Export Product Goal Requirements** in the Requirements menu to generate a CSV listing each product goal with its associated requirements and ASIL ratings.

### Safety Performance Indicators

The **Safety Performance Indicators** tool in the Safety & Security Management tab
aggregates each product goal's validation target and acceptance criteria with
its safety and AI metrics. Safety metrics such as SPFM, LPFM and DC, along with
AI-specific measures like false-negative or precision rates, can be compared
against the planned validation targets. This view highlights how acceptance
criteria translate into measurable indicators and whether current performance
meets the required safety objectives.

### Safety & Security Management Toolbox

The **Safety & Security Management Toolbox** lets you organize safety work products across the entire lifecycle. You can define phases, attach tailored work products from any diagram or analysis with a supporting rationale, and capture workflows that govern how these items interact. The resulting lifecycle and workflow definition can be exported as a JSON business diagram to document your safety governance process.

### Acceptance Criteria and Validation Targets

ISO 21448 provides a method to derive a validation target from an acceptance
criterion by analysing the rate of the hazardous behaviour :math:`R_{HB}`.
The **acceptance rate** :math:`A_H` represents the tolerated rate of harm
in events per hour. Product goals also record the operational hours spent in
the system's ON state for which the acceptance criterion applies. The derived
validation target is the corresponding rate of hazardous behaviour
:math:`R_{HB}` that should not be exceeded. A mission profile from the model
can be selected to define the operating context for this validation target. Given
conditional probabilities for exposure :math:`P_{E|HB}`, uncontrollability
:math:`P_{C|E}` and severity :math:`P_{S|C}`, the acceptable rate of the
hazardous behaviour is computed as:

```
R_HB = A_H / (P_{E|HB} * P_{C|E} * P_{S|C})
```

This value can serve as a validation target when planning tests. For example,
an acceptance criterion of ``1e-8/h`` with ``P_{E|HB}=0.05``,
``P_{C|E}=0.1`` and ``P_{S|C}=0.01`` yields ``R_HB = 2e-4/h``. Because the
conditional probabilities are often very small, even moderate acceptance
rates can produce seemingly large validation targets.

The product goal editor derives exposure, controllability and severity
probabilities from their risk assessment ratings and shows them as read-only
fields. Only the acceptance rate is editable; the validation target is then
computed automatically.

The following rule-of-thumb probabilities are used to convert ISO 26262/21448
ratings into conditional probabilities. Each step increases the likelihood by
roughly an order of magnitude and represents values commonly referenced in
industry practice:

| Rating | P(E\|HB) | P(C\|E) | P(S\|C) |
|-------:|----------:|---------:|---------:|
| 1      | 1×10⁻⁴    | 1×10⁻³   | 1×10⁻³   |
| 2      | 1×10⁻³    | 1×10⁻²   | 1×10⁻²   |
| 3      | 1×10⁻²    | 1×10⁻¹   | 1×10⁻¹   |
| 4      | 1×10⁻¹    | –        | –        |

Projects with empirical data may substitute more precise values, but these
approximations provide a justified starting point when none are available. The
probability associated with each rating can be adjusted under **Project
Properties → Validation Probabilities** and is persisted in the project's JSON
file.

These acceptance criteria and validation targets form the baseline for Safety
Performance Indicators. Observed safety or AI metrics are traced back to these
targets so stakeholders can validate whether the established acceptance
criteria are met throughout development and testing.

## Email Setup

When sending review summaries, the application asks for SMTP settings and login details. If you use Gmail with two-factor authentication enabled, create an **app password** and enter it instead of your normal account password. Authentication failures will prompt you to re-enter these settings.

Each summary email embeds PNG images showing the differences between the current model and the last approved version for the selected FTAs so reviewers can view the diagrams directly in the message. CSV files containing the FMEA tables are attached so they can be opened in Excel or another spreadsheet application. Requirement changes with allocations and safety goal traces are listed below the diagrams.

If sending fails with a connection error, the dialog will prompt again so you can correct the server address or port.

## Dependencies

AutoML relies on a few third‑party Python packages. The new
`automl.py` script checks for these dependencies and installs any that are
missing before handing off execution to `mainappsrc/automl_core.py`. The required packages
are:

```
Pillow openpyxl networkx reportlab adjustText
```

You can still install them manually with pip if preferred:

```
pip install pillow openpyxl networkx reportlab adjustText
```

When building the standalone executable with PyInstaller these packages must
already be available so they can be bundled into `AutoML.exe`. Missing
dependencies, such as Pillow, will otherwise lead to `ModuleNotFoundError`
when launching the built executable.

Note that Pillow provides the `PIL` module. The build scripts verify
dependencies with `python -m pip show` so the correct interpreter is used and
pass `--hidden-import=PIL.ImageTk` to PyInstaller to ensure the module is
bundled correctly.

If double‑clicking `mainappsrc/automl_core.py` closes immediately, launch it from a command
prompt instead so any error messages remain visible. Running `automl.py`
performs the dependency installation automatically:

```
python automl.py
```

## Metrics Tab

AutoML can display simple project metrics without needing Matplotlib. Open the
graphs via **View → Metrics**. Three canvases provide at‑a‑glance insight:

- **Requirement history** – line chart tracking the total number of
  requirements over time.
- **Status distribution** – bar chart showing counts for each requirement
  status such as *open* or *closed*.
- **User effort** – bar chart summarizing any values stored in
  ``app.user_metrics``.

Create requirements and populate their statuses to see data appear. Empty
projects will show blank charts until information is added.

## Diagram Styles

Several XML files in the `config/styles` directory control the colors used for
diagram elements. The default style `pastel.xml` provides softer tones like
peach actions and steel-blue nodes. `modern.xml` offers a Material-inspired
palette for a different look. Open the Style Editor via **View → Style Editor**, click **Load** and choose
the desired style. All open diagrams update immediately.

## License

This project is licensed under the GNU General Public License version 3. See the [LICENSE](LICENSE) file for details.

## Building the Executable
To create a standalone Windows executable with PyInstaller that embeds the
dependency-checking `automl.py`:

- **Linux/macOS:** run `bin/build_exe.sh`
- **Windows:** run `bin\build_exe.bat`

You can invoke these scripts from any directory; they locate the repository
root automatically. Both generate `AutoML.exe` and an installer archive `AutoML_installer.zip` inside the `bin` directory. After building you can launch the application directly or use
`bin/run_automl.sh` on Unix-like systems or `bin\run_automl.bat` on
Windows. The bundled executable executes `automl.py` internally so it
performs the same dependency installation when run from source.

The build scripts explicitly include Tkinter and its submodules so the GUI
launches correctly when running the packaged executable. This prevents
`ModuleNotFoundError: No module named 'tkinter'` errors on systems without a
full Python installation.

If a previous build failed and left an `AutoML.spec` file behind, the build
scripts now delete it before running PyInstaller so your command line
options are always applied.

The scripts exclude the `scipy` package, which is not required by AutoML but
can cause PyInstaller to fail on some Python installations. If you encounter
errors about ``IndexError`` while building, try upgrading your Python runtime
or reinstalling SciPy. This is most common when using a pre-release Python
interpreter (e.g. ``3.10.0rc2``). Install the latest stable release of Python
and run the build again if you hit this issue.


## Version History
<<<<<<< HEAD
- 0.2.59 - Reactivate lifecycle phase when focusing governance diagrams to allow editing after opening other analyses.
=======
- 0.2.59 - Add Gate creation option to PAA context and menu.
>>>>>>> bc2a66b7
- 0.2.58 - Fix empty Safety tab when editing nodes in FTA, CTA and PAA diagrams.
- 0.2.57 - Map Task toolbox selection to Action elements so governance diagrams support adding tasks.
- 0.2.56 - Synchronize README version header with source.
- 0.2.55 - Delegate ODD library management to dedicated manager and remove legacy scenario code.
- 0.2.54 - Initialize undo manager during service setup to prevent project load errors.
- 0.2.52 - Move product goal UIs into RequirementsManager and add wrapper methods.
- 0.2.51 - Extract clone-chain resolution into reusable utility.
- 0.2.50 - Extract shared product goal updates into ProductGoalManager.
- 0.2.49 - Move ``from __future__`` annotations imports to top-level of modules.
- 0.2.48 - Provide wrapper for 90° connections and serialize SysML diagrams for export.
- 0.2.47 - Delegate basic event probability updates to probability service to avoid missing risk module method.
- 0.2.46 - Delegate basic event retrieval to FTASubApp to fix invocation mismatch.
- 0.2.45 - Guard AutoML import in package initialisation to avoid circular reference on startup.
- 0.2.44 - Import StyleSetupMixin to prevent startup NameError in AutoMLApp.
- 0.2.43 - Remove duplicate service initialisation and centralise drawing manager.
- 0.2.42 - Integrate initialization mixins to provide setup_services and icons.
- 0.2.41 - Guard RoundedButton creation to prevent duplicate element errors.
- 0.2.40 - Import Syncing_And_IDs during core initialization to prevent startup NameError.
- 0.2.39 - Import SafetyAnalysis_FTA_FMEA during core initialization to prevent startup NameError.
- 0.2.38 - Import ProjectEditorSubApp, RiskAssessmentSubApp and ReliabilitySubApp to prevent startup NameError.
- 0.2.38 - Extract node cloning into dedicated service and delegate from core.
- 0.2.37 - Import TreeSubApp in core to prevent startup NameError.
- 0.2.36 - Delegate add/get/show/link/refresh/collect routines to safety analysis facade.
- 0.2.35 - Wrap update routines within safety analysis facade.
- 0.2.34 - Centralise safety analysis helpers into facade and delegate from core.
- 0.2.33 - Extract dialog classes into dedicated modules and update mixins.
- 0.2.32 - Refactor core initialization into mixins for style, services, and icons.
- 0.2.31 - Provide requirements editor export placeholder to prevent export error.
- 0.2.59 - Introduced TrashEater module for proactive resource cleanup.
- 0.2.30 - Instantiate reporting export helper during application start-up.
- 0.2.29 - Instantiate validation consistency helper during application start-up.
- 0.2.28 - Avoid circular import by using application helper in probability calculations.
- 0.2.27 - Import Probability_Reliability in fallback path to avoid initialization error.
- 0.2.26 - Import Syncing_And_IDs in fallback path to avoid initialization error.
- 0.2.25 - Extract page and PAA helpers into dedicated module and delegate from core.
- 0.2.24 - Move UI lifecycle helpers to dedicated class and delegate calls.
- 0.2.23 - Correct default style path so governance diagrams and icons retain their colours.
- 0.2.22 - Re-export add_treeview_scrollbars via gui.utils for legacy compatibility.
- 0.2.25 - Extracted window opening helpers into dedicated class.
- 0.2.21 - Expose DIALOG_BG_COLOR via gui.utils and re-export drawing helper for compatibility.
- 0.2.20 - Re-export logger through gui package to fix DIALOG_BG_COLOR import failure.
- 0.2.19 - Provide compatibility wrapper for splash screen import.
- 0.2.18 - Organized GUI modules into functional subpackages and reduced threat window refresh complexity.
- 0.2.17 - Ensure AutoMLHelper fallback if AutoML module lacks helper export.
- 0.2.16 - Import PurpleButton lazily in custom messagebox to avoid early circular imports.
- 0.2.15 - Lazily import messagebox module to resolve circular import.
- 0.2.14 - Fade out splash screen symmetrically before launching application.
- 0.2.13 - Delegate tab motion events to lifecycle UI to prevent missing handler error.
- 0.2.18 - Organised mainappsrc into core, managers and subapps packages.
- 0.2.12 - Fix property initialisation error in safety analysis facade.
- 0.2.11 - Keep splash screen visible through startup and five-second post-load delay.
- 0.2.10 - Hold splash screen for five seconds after initialisation completes.
- 0.2.9 - Display splash screen during dependency checks and startup.
- 0.2.8 - Renamed core module to `automl_core.py` and launcher to `automl.py`.
- 0.2.7 - Launcher now shows the splash screen during application load.
- 0.2.6 - Introduced WindowControllers class for centralized window management.
- 0.2.5 - Added PDF report generation placeholder and fixed missing menu action.
- 0.2.4 - Centralized diff capture and review tools into ReviewManager.
- 0.2.3 - Moved capsule button into dedicated controls module.
- 0.2.2 - Moved risk assessment helpers into dedicated sub-app.
- 0.2.1 - Extracted review diff and version functions into ReviewManager.
- 0.1.12 - Delegated reliability and risk-analysis windows to dedicated sub-app wrappers.
- 0.1.11 - Split fault-tree and risk assessment logic into dedicated sub-app wrappers.
- 0.1.10 - Centralised constants and moved requirement logic into a RequirementsManager sub-app.
- 0.1.9 - Split diagram creation into dedicated sub-apps and centralised PNG export.
- 0.1.8 - Moved analysis tree logic into a dedicated TreeSubApp wrapper.
- 0.1.7 - Refactored main application into modular sub-apps and added CLI version option.
- 0.1.6 - Fixed version display in Help → About and splash screen.
- 0.1.5 - Added a pastel style with peach actions and steel-blue nodes.
- 0.1.4 - Initial diagram style support documented.
- 0.1.3 - Added context menu actions to remove parts from a diagram or from the model.
- 0.1.2 - Clarified systems safety focus in description and About dialog.
- 0.1.1 - Updated description and About dialog.
- 0.1.0 - Added Help menu and version tracking.
## Example Safety Analysis Tables

The following example shows how to build a small project from scratch so you can
follow the full safety workflow yourself. Start with these setup steps:

### Project Setup

1. Install the required packages:
   ```
   pip install pillow openpyxl networkx matplotlib reportlab adjustText
   ```
2. Launch AutoML with `python automl.py` and choose **File → New Project**.
3. Create an activity diagram named **Stop at Intersection**:
   - **Diagram → Activity → New**
   - Add an initial node, an action called *Braking*, and a final node.
   - Save the diagram. HAZOP entries reference actions from activity diagrams,
     so the HAZOP table cannot be created without this step.
4. Add a scenario library via **Libraries → Scenario Library** and create the
   *Detroit* library with a scenario named *Pedestrians crossing* (exposure 4).

With the project prepared, the following sections illustrate each analysis.

### HAZOP

Steps to reproduce:
1. Navigate to **Safety → HAZOP**.
2. Click **Add Entry** and fill in the fields as shown.
3. Save the document.

| Function | Malfunction | Scenario | Hazard | Rationale |
|----------|-------------|----------|--------|-----------|
| Stop at Intersection | Does not stop at intersection | Pedestrians crossing | Run over VRUs | If the vehicle fails to stop when pedestrians are crossing, it may run over vulnerable road users. |

### Risk Assessment

Steps to reproduce:
1. Open **Safety → Risk Assessment** and create a new document linked to the HAZOP entry.
2. Set Severity = 3, Controllability = 3, Exposure = 4; AutoML computes ASIL D.
3. Export or save to view the table.

| Malfunction | Hazard | Scenario | Severity | Controllability | Exposure | ASIL | Safety Goal |
|-------------|--------|----------|----------|----------------|----------|------|-------------|
| Does not stop at intersection | Run over VRUs | Pedestrians crossing | 3 | 3 | 4 | D | Prevent no braking |

### Fault Tree

Steps to reproduce:
1. Go to **Analysis → Fault Tree**.
2. Create the top event "Prevent no braking" with an AND gate.
3. Add basic events for "capacitor is open" and "capacitor is shorted".
4. Run the probability calculation.

| Node | Type | Description | Probability | Safety Goal |
|------|------|-------------|-------------|-------------|
| Prevent no braking | TOP EVENT (AND) | Does not stop at intersection | 0.01277 | Prevent no braking |
| Node 5 | Basic Event | capacitor is open | 0.09227 | Prevent no braking |
| Node 8 | Basic Event | capacitor is shorted | 0.13841 | Prevent no braking |

### FMEDA

Steps to reproduce:
1. Open **Safety → FMEDA** and create a document named "ADS_FMEDA".
2. Add failure modes with diagnostic coverage and FIT values.
3. AutoML computes SPFM and LPFM; export the table.

| ID | Description | FMEA Cause | Malfunction | Safety Goal | Fault Type | FIT | SPFM | LPFM | Diagnostic Cov. |
|----|-------------|------------|-------------|-------------|------------|-----|------|------|-----------------|
| 4 | open | capacitor is open | Does not stop at intersection | Prevent no braking | permanent | 3844.68 | 38.4468 | 0 | 0.99 |
| 6 | shorted | capacitor is shorted | — | — | transient | 5767.02 | 0 | 1441.755 | 0.75 |

### Reliability Analysis

Steps to reproduce:
1. Navigate to **Analysis → Reliability** and create an "ADS_BOM" analysis.
2. Add components with their quantity and attributes.
3. Run the FIT calculation and export the results.

| Component | Type | Qty | FIT |
|-----------|------|-----|-----|
| resistor | resistor | 20 | 297.505 |
| capacitor | capacitor | 10 | 961.17 |

### Causal Bayesian Network

Steps to reproduce:
1. Open **Safety → Causal Bayesian Network** and create a document named "CBN".
2. Add variables `Rain`, `WetGround` and `SlipperyRoad` linking them in that order.
3. Set probabilities:
   - `Rain` prior 0.3
   - `WetGround` | `Rain` = 0.9, `¬Rain` = 0.1
   - `SlipperyRoad` | `WetGround` = 0.8, `¬WetGround` = 0.05
4. Use **Query** for `SlipperyRoad` to obtain approximately 0.305.

This end-to-end flow links HAZOP findings to risk assessment ratings, fault trees, FMEDA metrics, reliability data and causal Bayesian network reasoning for a coherent safety & security case.
<|MERGE_RESOLUTION|>--- conflicted
+++ resolved
@@ -1644,11 +1644,7 @@
 
 
 ## Version History
-<<<<<<< HEAD
 - 0.2.59 - Reactivate lifecycle phase when focusing governance diagrams to allow editing after opening other analyses.
-=======
-- 0.2.59 - Add Gate creation option to PAA context and menu.
->>>>>>> bc2a66b7
 - 0.2.58 - Fix empty Safety tab when editing nodes in FTA, CTA and PAA diagrams.
 - 0.2.57 - Map Task toolbox selection to Action elements so governance diagrams support adding tasks.
 - 0.2.56 - Synchronize README version header with source.
