version: 0.2.59
Author: Miguel Marina <karel.capek.robotics@gmail.com> - [LinkedIn](https://www.linkedin.com/in/progman32/)
# AutoML

AutoML is an automotive modeling and analysis tool built around a SysML-based metamodel. It lets you describe items, operating scenarios, functions, structure and interfaces in a single environment.

Project configuration is handled by the new **ProjectPropertiesManager** module, centralising probability tables and other project properties.

The metamodel blends concepts from key automotive standards—ISO 26262 (functional safety), ISO 21448 (SOTIF), ISO 21434 (cybersecurity) and ISO 8800 (safety and AI)—so one project can address safety, cybersecurity and assurance requirements side by side.

Diagram drawing is centralised in a dedicated :class:`DiagramRenderer`, providing a clear interface for generating and exporting diagrams.

## Getting Started

1. **Install dependencies**
   ```bash
   pip install pillow openpyxl networkx matplotlib reportlab adjustText
   ```
2. **Launch AutoML**
   ```bash
   python automl.py
   ```
3. **Create a new project**
   - Choose **File → New Project** from the menu.
   - Use the diagrams and analysis tools to build your model.

These steps start the application with an empty project so you can explore the workflow described in later sections.

## Table of Contents

- [Getting Started](#getting-started)
- [Governance Diagrams](#governance-diagrams)
- [Workflow Overview](#workflow-overview)
- [Pegasus Scenario Generation](#pegasus-scenario-generation)
- [HAZOP Analysis](#hazop-analysis)
- [Risk Assessment](#risk-assessment)
- [Causal Bayesian Network Analysis](#causal-bayesian-network-analysis)
- [Requirements Creation and Management](#requirements-creation-and-management)
- [AutoML Diagrams and Safety Analyses](#automl-diagrams-and-safety-analyses)
- [Metamodel Overview](#metamodel-overview)
  - [AutoML Safety Extensions](#automl-safety-extensions)
  - [Core SysML Elements](#core-sysml-elements)
  - [Diagram Relationships](#diagram-relationships)
  - [Detailed Safety, Reliability and Cybersecurity Metamodel](#detailed-safety-reliability-and-cybersecurity-metamodel)
  - [Extended AutoML Element Attributes](#extended-automl-element-attributes)
- [BOM Integration with AutoML Diagrams](#bom-integration-with-automl-diagrams)
- [Component Qualifications](#component-qualifications)
- [Mission Profiles and Probability Formulas](#mission-profiles-and-probability-formulas)
- [SOTIF Analysis](#sotif-analysis)
  - [SOTIF Traceability](#sotif-traceability)
- [Cybersecurity Analysis](#cybersecurity-analysis)
  - [Safety and Cyber Governance](#safety-and-cyber-governance)
- [Review Toolbox](#review-toolbox)
- [Additional Tools](#additional-tools)
  - [Common Cause Toolbox](#common-cause-toolbox)
  - [Risk & Assurance Gate Calculator](#risk--assurance-gate-calculator)
  - [Product Goals Export](#product-goals-export)
  - [Safety Performance Indicators](#safety-performance-indicators)
  - [Safety & Security Management Toolbox](#safety--security-management-toolbox)
- [Email Setup](#email-setup)
- [Dependencies](#dependencies)
- [Diagram Styles](#diagram-styles)
- [License](#license)
- [Building the Executable](#building-the-executable)
- [Version History](#version-history)

## Governance Diagrams

Governance diagrams map the lifecycle of an item to the standards it must
comply with so teams can see when each guideline applies. To build one in
AutoML:

1. **List the standards** that govern the item (e.g. ISO 26262, ISO 21448,
   ISO 21434, ISO 8800). Capture their key milestones, work products and
   review gates.
2. **Define lifecycle states** for the item such as concept, development,
   production and operation. For each state note the required evidence and
   decision points drawn from the standards.
3. **Create a diagram** that lays out the lifecycle states as nodes. Connect
   them with transitions that reflect progression or feedback. Use
   stereotypes or color coding to highlight which standard drives each state
   and to show shared activities across standards. Select process areas or
   work products from the governance panel and click in the diagram to place
   them where they belong.
4. **Tailor the flow** by adding optional branches or conditional steps when
   a standard allows alternative approaches. Document rationale for each
   tailoring so audits can trace the decision.
5. **Iterate** as the project evolves. Update the diagram when standards or
   lifecycle plans change so it remains a current view of governance.

These diagrams provide a single reference for planning work products,
coordinating reviews and communicating how safety, cybersecurity and AI
assurance fit together across the item’s lifecycle.

Governance diagrams can also produce **derived requirements**.  Each task,
flow and relationship—including any optional conditions or labels—is
converted into a natural language statement so governance models can be
exported as concise requirements lists.

When editing a governance diagram in the Safety & Security Management tool,
use the **Requirements** button to generate these statements and view them in
a new tab within the working area.

For example, the snippet below creates a tiny governance diagram and prints
its derived requirements:

```python
from analysis.governance import GovernanceDiagram

diagram = GovernanceDiagram()
diagram.add_task("Draft Plan")
diagram.add_task("Review Plan")
diagram.add_flow("Draft Plan", "Review Plan", condition="plan complete")
diagram.add_relationship(
    "Review Plan", "Draft Plan", condition="changes requested", label="rework"
)

for req in diagram.generate_requirements():
    print(req)
```

Running this script produces:

```
The system shall perform task 'Draft Plan'.
The system shall perform task 'Review Plan'.
When plan complete, task 'Draft Plan' shall precede task 'Review Plan'.
Task 'Review Plan' shall rework task 'Draft Plan' when changes requested.
```

To gather the requirements for every governance diagram within a specific lifecycle phase,
use the Safety & Security Management tool's *Phase Requirements* menu or call the helper
directly:

```python
from analysis import SafetyManagementToolbox
from gui.safety_management_toolbox import SafetyManagementWindow

toolbox = SafetyManagementToolbox()
# diagrams would normally be created and assigned to a phase here
window = SafetyManagementWindow(None, app=None, toolbox=toolbox)
window.generate_phase_requirements("Concept")  # collects all Concept phase requirements
```

This opens a tab listing the combined requirements for the chosen phase, and
now includes a dedicated column displaying the lifecycle phase for each
requirement.

When importing governance diagrams from a SysML repository, every diagram object
is treated as a task regardless of its type. Custom elements such as ANN or
AI Database nodes therefore participate in requirement generation:

```python
from mainappsrc.models.sysml.sysml_repository import SysMLRepository
from analysis.governance import GovernanceDiagram

repo = SysMLRepository()
diag = repo.create_diagram("Governance Diagram", name="Train")
ann = repo.create_element("ANN", name="ANN1")
gate = repo.create_element("Decision", name="Gate")
diag.objects = [
    {"obj_id": 1, "obj_type": "ANN", "element_id": ann.elem_id, "properties": {}},
    {"obj_id": 2, "obj_type": "Decision", "element_id": gate.elem_id, "properties": {}},
]
diag.connections = [
    {"src": 2, "dst": 1, "conn_type": "AI training", "name": "data ready", "properties": {}}
]

gov = GovernanceDiagram.from_repository(repo, diag.diag_id)
for req in gov.generate_requirements():
    print(req)
```

The output includes the relationship requirement:

```
The system shall perform task 'ANN1'.
The system shall perform task 'Gate'.
Task 'Gate' shall be related to task 'ANN1' when data ready.
```

To gather the requirements for every governance diagram within a specific lifecycle phase,
use the Safety & Security Management tool's *Phase Requirements* menu or call the helper
directly:

```python
from analysis import SafetyManagementToolbox
from gui.safety_management_toolbox import SafetyManagementWindow

toolbox = SafetyManagementToolbox()
# diagrams would normally be created and assigned to a phase here
window = SafetyManagementWindow(None, app=None, toolbox=toolbox)
window.generate_phase_requirements("Concept")  # collects all Concept phase requirements
```

This opens a tab listing the combined requirements for the chosen phase.

When importing governance diagrams from a SysML repository, every diagram object
is treated as a task regardless of its type. Custom elements such as ANN or
AI Database nodes therefore participate in requirement generation:

```python
from mainappsrc.models.sysml.sysml_repository import SysMLRepository
from analysis.governance import GovernanceDiagram

repo = SysMLRepository()
diag = repo.create_diagram("Governance Diagram", name="Train")
ann = repo.create_element("ANN", name="ANN1")
gate = repo.create_element("Decision", name="Gate")
diag.objects = [
    {"obj_id": 1, "obj_type": "ANN", "element_id": ann.elem_id, "properties": {}},
    {"obj_id": 2, "obj_type": "Decision", "element_id": gate.elem_id, "properties": {}},
]
diag.connections = [
    {"src": 2, "dst": 1, "conn_type": "AI training", "name": "data ready", "properties": {}}
]

gov = GovernanceDiagram.from_repository(repo, diag.diag_id)
for req in gov.generate_requirements():
    print(req)
```

The output includes the relationship requirement:

```
The system shall perform task 'ANN1'.
The system shall perform task 'Gate'.
Task 'Gate' shall be related to task 'ANN1' when data ready.
```

## Workflow Overview

The diagram below illustrates how information flows through the major work products. Each box lists the main inputs and outputs so you can see how analyses feed into one another and where the review workflow fits. Approved reviews update the ASIL and CAL values propagated throughout the model.

```mermaid
flowchart TD
    subgraph ext [External inputs]
        X([BOM])
    end
    X --> R([Reliability analysis<br/>inputs: BOM<br/>outputs: FIT rates & parts])
    A([System functions & architecture]) --> B([HAZOP<br/>inputs: functions<br/>outputs: malfunctions])
    A --> S([FI2TC / TC2FI<br/>inputs: functions<br/>outputs: hazards, FIs & TCs, severity])
    A --> T([Threat Analysis<br/>inputs: architecture & functions<br/>outputs: threat scenarios])
    B --> C([Risk Assessment<br/>inputs: malfunctions, SOTIF severity & cyber risk<br/>outputs: hazards, ASIL, safety goals])
    S --> C
    T --> U([Cyber Risk Assessment<br/>inputs: threat scenarios<br/>outputs: damage scenarios, CAL, cybersecurity goals])
    U --> C
    A --> D([FMEA / FMEDA<br/>inputs: architecture, malfunctions, reliability<br/>outputs: failure modes])
    R --> D
    C --> D
    C --> E([FTA<br/>inputs: hazards & safety goals<br/>outputs: fault trees])
    D --> E
    U --> V([Cybersecurity requirements<br/>inputs: cybersecurity goals])
    E --> F([Safety requirements<br/>inputs: fault trees & failure modes])
    F & V --> G([Peer/Joint review<br/>inputs: requirements & analyses<br/>outputs: approved changes])
    G --> H([ASIL & CAL propagation to SGs, CGs, FMEAs and FTAs])
```

The workflow begins by entering system functions and architecture elements. A **BOM** is imported into a **Reliability analysis** which produces FIT rates and component lists used by the **FMEA/FMEDA** tables. A **HAZOP** analysis identifies malfunctions while the **FI2TC/TC2FI** tables capture SOTIF hazards, functional insufficiencies and triggering conditions along with their severities. In parallel, a **Threat Analysis** maps potential attack paths so the **Cyber Risk Assessment** can compute damage scenarios, risk levels and CALs. Those cybersecurity results feed the **risk assessment**, which combines them with malfunctions and SOTIF severities to assign hazards and ASIL ratings to safety goals that then inform FMEDAs and **FTA** diagrams. Cyber and safety goals produce corresponding requirement sets that converge in peer or joint **reviews**. When a review is approved any changes to requirements or analyses automatically update the ASIL and CAL values traced back to the safety goals, cybersecurity goals, FMEAs and FTAs.

## Pegasus Scenario Generation

AutoML can autogenerate traffic scenarios using the PEGASUS methodology to ensure standardized and comprehensive coverage of operating conditions. The tool interprets ODD parameters and variation dimensions to build scenario libraries consumed by HAZOP, risk assessments and other analyses. Learn more about the approach in the [PEGASUS project](https://www.pegasusprojekt.de/en/about-PEGASUS).

## HAZOP Analysis

The **HAZOP Analysis** window lets you list system functions with one or more associated malfunctions. Each entry records the malfunction guideword (*No/Not*, *Unintended*, *Excessive*, *Insufficient* or *Reverse*), the related scenario, driving conditions and hazard, and whether it is safety relevant. Covered malfunctions may reference other entries as mitigation. When a function is allocated to an active component in a reliability analysis, its malfunctions become selectable failure modes in the FMEDA table.

## Risk Assessment

The **Risk Assessment** view builds on the safety relevant malfunctions from a selected HAZOP. When creating a new assessment you pick a HAZOP document from a drop-down; only malfunctions from that selection appear in the table. Each assessment table contains the following columns:

1. **Malfunction** – combo box listing malfunctions flagged as safety relevant in the chosen HAZOP document.
2. **Hazard** – textual description of the resulting hazard.
3. **Severity** – ISO&nbsp;26262 severity level (1–3). Values from FI2TC and
   TC2FI analyses are inherited here so the risk assessment reflects SOTIF hazards.
4. **Severity Rationale** – free text explanation for the chosen severity.
5. **Controllability** – ISO&nbsp;26262 controllability level (1–3).
6. **Controllability Rationale** – free text explanation for the chosen controllability.
7. **Exposure** – ISO&nbsp;26262 exposure level (1–4).
8. **Exposure Rationale** – free text explanation for the chosen exposure.
9. **ASIL** – automatically calculated from severity, controllability and exposure using the ISO&nbsp;26262 risk graph.
10. **Safety Goal** – combo box listing all defined safety goals in the project.
11. **Cyber Risk** – optional link to a cyber risk assessment entry so damage scenarios and CALs influence the hazard evaluation.

If a cyber risk entry is selected, its damage scenario and CAL are stored with the row for traceability to cybersecurity goals. The calculated ASIL from each row is propagated to the referenced safety goal so that inherited ASIL levels appear consistently in all analyses and documentation, including FTA top level events.

 The **Hazard Explorer** tab lists all hazards from every risk assessment in a read-only table for quick review or CSV export. A **Requirements Explorer** window lets you query global requirements with filters for text, type, ASIL and status.

## Causal Bayesian Network Analysis

The **Causal Bayesian Network** editor models causal relationships between binary variables and supports classic probability queries alongside `do`-style interventions. Add variables with the **Variable** tool, connect them with directed edges and enter prior or conditional probabilities in the table beneath the diagram. Queries can be run with observational evidence or by forcing interventions on selected variables.

```python
from analysis import CausalBayesianNetwork
cbn = CausalBayesianNetwork()
cbn.add_node("Rain", cpd=0.3)
cbn.add_node("WetGround", parents=["Rain"], cpd={(True,): 0.9, (False,): 0.1})
cbn.add_node("SlipperyRoad", parents=["WetGround"], cpd={(True,): 0.8, (False,): 0.05})
cbn.query("SlipperyRoad")
cbn.intervention("SlipperyRoad", {"Rain": True})
```

## Requirements Creation and Management

Safety requirements are defined directly on FTA nodes and FMEA entries. In the edit dialog for a node or table row use **Add New** to create a fresh requirement or **Add Existing** to reuse one from the global registry. A new requirement records an ID, type (vehicle, operational, functional safety, technical safety, AI safety, functional modification, cybersecurity, production, service, product or legal) with ASIL and CAL values where applicable. Operational, functional modification, production, service, product and legal requirements omit ASIL and CAL. Requirements can be split into two with the **Decompose** button which assigns ASIL values according to ISO 26262 decomposition rules. All requirements are stored in a project-wide list so they can be attached to multiple elements.

Open the **Requirements Matrix** from the Requirements menu to see every requirement with its allocation to basic events and any traced safety goals. The matrix view links to a **Requirements Editor** where you can add, edit or delete entries and modify traceability. Requirement statuses automatically change from draft to *in review*, *peer reviewed*, *pending approval* and finally *approved* as associated reviews progress. Updating a requirement reopens affected reviews so feedback is always tracked against the latest version.

## AutoML Diagrams and Safety Analyses

Use case, activity, block and internal block diagrams can be created from the **Architecture** menu. Diagrams are stored inside a built-in SysML repository and appear in the *Analyses* explorer under *System Design (Item Definition)* so they can be reopened alongside safety documents. Each object keeps its saved size and properties so layouts remain stable when returning to the project.

The new :class:`SafetyAnalysis_FTA_FMEA` facade combines previously separate
fault-tree, FMEA and FMEDA helpers into a single interface, simplifying how the
application orchestrates safety analyses.

Activity diagrams list individual **actions** that describe the expected behavior for a block. These actions can be referenced directly in HAZOP tables as potential malfunctions. When a block is linked to a reliability analysis, any actions in its internal block diagram are inherited as additional failure modes for that analysis. The inherited actions automatically show up in new FMEDA tables along with the failure modes already defined for the analysis components.

Elements on a diagram may reference reliability analyses. Choosing an **analysis** or **component** automatically fills the **fit**, **qualification** and **failureModes** fields using data from FMEA and FMEDA tables. These values show up in a *Reliability* compartment for blocks or below parts. When a block references an analysis, the components from that analysis BOM can be inserted as parts in the linked internal block diagram with their failure modes already listed.

Requirements can also be attached to diagram elements to keep architecture and safety analyses synchronized. The same safety goals referenced in HAZOP or risk assessment tables can therefore be traced directly to the blocks and parts that implement them.

## Metamodel Overview

The AutoML metamodel extends SysML with safety, SOTIF, cybersecurity and reliability constructs. By embedding concepts from ISO 26262, ISO 21448, ISO 21434 and ISO 8800 directly into the language, it provides a unified foundation for analyses across disciplines.

Internally, AutoML stores all model elements inside a lightweight SysML repository. Each element is saved with its specific type—`BlockUsage`, `PartUsage`, `PortUsage`, `ActivityUsage`, `ActionUsage`, `UseCase`, `Actor` and so on. Links between these typed elements use the `SysMLRelationship` class. Diagrams such as use case or block diagrams are stored as `SysMLDiagram` objects containing the drawn **objects** and their **connections**. The singleton `SysMLRepository` manages every element, relationship, diagram and review so analyses stay consistent across the application. Each element ID is listed in an `element_diagrams` mapping so name or property updates propagate to every diagram where that element appears.

Every element, relationship and diagram records creation and modification metadata such as the author, email and timestamps. Blocks and parts expose additional reliability fields (`analysis`, `fit`, `qualification` and `failureModes`, plus `component` and `asil` on parts) so architecture elements remain linked to safety analyses.

```mermaid
classDiagram
    class SysMLRepository {
        elements: Dict~str, SysMLElement~
        relationships: List~SysMLRelationship~
        diagrams: Dict~str, SysMLDiagram~
        element_diagrams: Dict~str, str~
        reviews: List~ReviewData~
        current_review: ReviewData
        +create_element()
        +create_relationship()
        +create_diagram()
    }
    class SysMLElement {
        elem_id: str
        elem_type: str
        name: str
        properties: Dict~str, str~
        stereotypes: Dict~str, str~
        owner: str
        created: str
        author: str
        author_email: str
        modified: str
        modified_by: str
        modified_by_email: str
    }
    class SysMLRelationship {
        rel_id: str
        rel_type: str
        source: str
        target: str
        stereotype: str
        properties: Dict~str, str~
        created: str
        author: str
        author_email: str
        modified: str
        modified_by: str
        modified_by_email: str
    }
    class SysMLDiagram {
        diag_id: str
        diag_type: str
        name: str
        package: str
        description: str
        color: str
        father: str
        elements: List~str~
        relationships: List~str~
        objects: List~SysMLObject~
        connections: List~DiagramConnection~
        created: str
        author: str
        author_email: str
        modified: str
        modified_by: str
        modified_by_email: str
    }
    class SysMLObject {
        obj_id: int
        obj_type: str
        x: float
        y: float
        element_id: str
        width: float
        height: float
        properties: Dict~str, str~
        requirements: List~dict~
        locked: bool
        hidden: bool
        collapsed: Dict~str, bool~
    }
    class DiagramConnection {
        src: int
        dst: int
        conn_type: str
        style: str
        points: List~Tuple~float,float~~
        src_pos: Tuple~float,float~~
        dst_pos: Tuple~float,float~~
        name: str
        arrow: str
        mid_arrow: bool
        multiplicity: str
    }
    class BlockUsage
    class PartUsage
    class PortUsage
    class ActivityUsage
    class ActionUsage
    class SafetyGoal
    class Hazard
    class Scenario
    class FaultTreeNode
    class ReviewData
    SysMLRepository --> "*" BlockUsage
    SysMLRepository --> "*" PartUsage
    SysMLRepository --> "*" PortUsage
    SysMLRepository --> "*" ActivityUsage
    SysMLRepository --> "*" ActionUsage
    SysMLRepository --> "*" SafetyGoal
    SysMLRepository --> "*" Hazard
    SysMLRepository --> "*" Scenario
    SysMLRepository --> "*" FaultTreeNode
    SysMLRepository --> "*" ReviewData
    SysMLRepository --> "*" SysMLRelationship
    SysMLRepository --> "*" SysMLDiagram
    SysMLDiagram --> "*" SysMLObject
    SysMLDiagram --> "*" DiagramConnection
    SysMLObject --> "0..1" BlockUsage
    SysMLObject --> "0..1" PartUsage
    SysMLObject --> "0..1" PortUsage
    SysMLObject --> "0..1" ActivityUsage
    SysMLObject --> "0..1" ActionUsage
    SysMLObject --> "0..1" SafetyGoal
    SysMLObject --> "0..1" Hazard
    SysMLObject --> "0..1" Scenario
    SysMLObject --> "0..1" FaultTreeNode
```

### AutoML Safety Extensions

AutoML builds on this base by introducing domain specific stereotypes for safety
analysis. Hazards, faults and scenarios are stored using explicit types such as
`Hazard`, `Scenario`, `Scenery`, `SafetyGoal` and `FaultTreeNode`. Tables like
HAZOP or risk assessment reference these elements so analyses remain linked to the
architecture.

```mermaid
classDiagram
    class SafetyGoal
    class Hazard
    class Scenario
    class Scenery
    class FaultTreeNode
    class Fault
    class Failure
    class FmedaDoc
    class FmeaDoc
    class FaultTreeDiagram
    class TriggeringCondition
    class FunctionalInsufficiency
    class FunctionalModification
    class AcceptanceCriteria
    SafetyGoal --> "*" Hazard : mitigates
    Scenario --> "*" Hazard : leadsTo
    Scenario --> Scenery : occursIn
    Scenario --> TriggeringCondition : has
    Scenario --> FunctionalInsufficiency : reveals
    TriggeringCondition --> FunctionalInsufficiency : leadsTo
    FunctionalInsufficiency --> FunctionalModification : mitigatedBy
    FunctionalModification --> AcceptanceCriteria : verifiedBy
    Fault --> Failure : leadsTo
    FmeaDoc --> Fault : records
    FmeaDoc --> Failure : records
    FaultTreeNode --> Failure : baseEvent
    FaultTreeNode --> "*" SafetyGoal : traces
    FaultTreeDiagram --> "*" FaultTreeNode : contains
    FaultTreeDiagram --> FmeaDoc : uses
    FaultTreeDiagram --> FmedaDoc : uses
```

### Core SysML Elements

The repository tracks each element by its specific type rather than using the
generic `SysMLElement` placeholder. Key classes include:

- **BlockUsage** – structural block definition. Properties: `partProperties`,
  `ports`, `operations`, plus reliability attributes `analysis`, `fit`,
  `qualification` and `failureModes`.
- **PartUsage** – internal part with `component`, `failureModes` and `asil`
  fields for BOM links and safety ratings.
  Parts created automatically for composite aggregations set a `force_ibd`
  property so an internal block diagram is generated when the block structure is
  first opened.
- **PortUsage** – port on a block or part. Provides `direction`, `flow`,
  `labelX` and `labelY` to specify connector orientation.
- **ActivityUsage** – container for behaviors with `ownedActions` and
  `parameters`.
- **ActionUsage** – atomic step within an activity. Can be specialized as
  `CallBehaviorAction` to invoke another activity.
- **ControlFlow** and **ObjectFlow** – edges between actions. Control flows
  handle sequencing while object flows carry typed data.
- **Use Case** and **Actor** – high level functional views capturing external
  interactions.

```mermaid
classDiagram
    class BlockUsage
    class PartUsage
    class PortUsage
    class ActivityUsage
    class ActionUsage
    class ControlFlow
    class ObjectFlow
    class UseCase
    class Actor
    BlockUsage "1" o-- "*" PartUsage : parts
    BlockUsage --> "*" PortUsage : ports
    BlockUsage --> "*" ActivityUsage : behaviors
    PartUsage --> "*" PortUsage : ports
    ActivityUsage --> "*" ActionUsage : actions
    ActionUsage --> "*" ControlFlow : control
    ActionUsage --> "*" ObjectFlow : objects
    UseCase --> "*" Actor : actors
    UseCase --> ActivityUsage : realizedBy
```

### Diagram Relationships

Internal block diagrams provide structural views of a block. The diagram displays the block's parts and their ports so connectors can be drawn between them. Actions in activity diagrams may also reference an internal block diagram that explains the hardware interaction for that step.

```mermaid
classDiagram
    class BlockUsage
    class PartUsage
    class PortUsage
    class SysMLDiagram
    class InternalBlockDiagram
    class ActionUsage
    SysMLDiagram <|-- InternalBlockDiagram
    BlockUsage --> InternalBlockDiagram : structureView
    InternalBlockDiagram --> "*" PartUsage : shows
    InternalBlockDiagram --> "*" PortUsage : ports
    PartUsage --> "*" PortUsage : ports
    ActionUsage --> InternalBlockDiagram : view
```

### Detailed Safety, Reliability and Cybersecurity Metamodel

The tool stores each safety analysis in its own container object alongside the
SysML repository. These containers track the tables and diagrams loaded in the
GUI so analyses remain linked to the architecture. Key data classes include:

```mermaid
classDiagram
    SysMLRepository --> "*" MissionProfile
    SysMLRepository --> "*" MechanismLibrary
    MechanismLibrary --> "*" DiagnosticMechanism
    SysMLRepository --> "*" ReliabilityAnalysis
    ReliabilityAnalysis --> "*" ReliabilityComponent
    SysMLRepository --> "*" MissionProfile
    SysMLRepository --> "*" MechanismLibrary
    MechanismLibrary --> "*" DiagnosticMechanism
    ReliabilityAnalysis --> MissionProfile : profile
    SysMLRepository --> "*" HazopDoc
    HazopDoc --> "*" HazopEntry
    SysMLRepository --> "*" HaraDoc
    HaraDoc --> "*" HaraEntry
    SysMLRepository --> "*" FmeaDoc
    FmeaDoc --> "*" FmeaEntry
    SysMLRepository --> "*" FmedaDoc
    FmedaDoc --> "*" FmeaEntry
    SysMLRepository --> "*" CausalBayesianNetworkDoc
    CausalBayesianNetworkDoc --> CausalBayesianNetwork : network
    FmeaEntry --> Fault : cause
    FmeaEntry --> Failure : effect
    Failure --> FaultTreeNode : representedBy
    SysMLRepository --> "*" FI2TCDoc
    SysMLRepository --> "*" TC2FIDoc
    FI2TCDoc --> "*" FI2TCEntry
    TC2FIDoc --> "*" TC2FIEntry
    FI2TCEntry --> FunctionalInsufficiency
    FI2TCEntry --> TriggeringCondition
    FI2TCEntry --> Scenario
    FI2TCEntry --> Hazard : hazard
    FI2TCEntry --> HaraEntry : severity
    TC2FIEntry --> TriggeringCondition
    TC2FIEntry --> FunctionalInsufficiency
    TC2FIEntry --> Hazard : hazard
    TC2FIEntry --> HaraEntry : severity
    SysMLRepository --> "*" ScenarioLibrary
    ScenarioLibrary --> "*" Scenario
    SysMLRepository --> "*" OddLibrary
    OddLibrary --> "*" Scenery
    SysMLRepository --> "*" Hazard
    SysMLRepository --> "*" FunctionalModification
    FunctionalModification --> "*" AcceptanceCriteria
    SysMLRepository --> "*" AcceptanceCriteria
    SysMLRepository --> "*" TriggeringCondition
    SysMLRepository --> "*" FunctionalInsufficiency
    SysMLRepository --> "*" Fault
    SysMLRepository --> "*" Failure
    SysMLRepository --> "*" ReviewData
    SysMLRepository --> "*" ThreatDoc
    ThreatDoc --> "*" ThreatEntry
    ThreatEntry --> "*" FunctionThreat
    FunctionThreat --> "*" DamageScenario
    DamageScenario --> "*" ThreatScenario
    ThreatScenario --> "*" AttackPath
    SysMLRepository --> "*" CyberRiskEntry
    SysMLRepository --> "*" CybersecurityGoal
    CybersecurityGoal --> "*" CyberRiskEntry : riskAssessments
    CyberRiskEntry --> ThreatScenario : threatScenario
    CyberRiskEntry --> DamageScenario : damageScenario
    HaraEntry --> CyberRiskEntry : cyber
    class CausalBayesianNetworkDoc
    class CausalBayesianNetwork
    class FI2TCEntry
    class TC2FIEntry
    class Hazard
    class HaraEntry
    class TriggeringCondition
    class FunctionalInsufficiency
    class FunctionalModification
    class AcceptanceCriteria
    class FaultTreeNode
    class Fault
    class Failure
    class MechanismLibrary
    class DiagnosticMechanism
    class MissionProfile
    class ScenarioLibrary
    class OddLibrary
    class Scenery
    class ReviewData
    class ThreatDoc
    class ThreatEntry
    class FunctionThreat
    class DamageScenario
    class ThreatScenario
    class AttackPath
    class CyberRiskEntry
    class CybersecurityGoal
```

`ReliabilityAnalysis` records the selected standard, mission profile and overall
FIT results. Each `ReliabilityComponent` lists attributes like qualification,
quantity and a dictionary of part‑specific parameters. `MissionProfile`
instances capture on/off times and temperature ranges used when converting FIT
rates to probabilities. `MechanismLibrary` collections hold
`DiagnosticMechanism` entries from ISO 26262 Annex D so FMEDAs can select the
appropriate diagnostic coverage. `ScenarioLibrary` and `OddLibrary` objects
group reusable scenarios and ODD elements so HAZOP, risk assessment and FI2TC/TC2FI tables
share a consistent context. HAZOP and risk assessment tables use `HazopDoc`/`HazopEntry`
and `HaraDoc`/`HaraEntry` pairs to store their rows. FMEA and FMEDA tables are
stored as `FmeaDoc` and `FmedaDoc` with lists of generic `FmeaEntry`
dictionaries capturing the failure mode, cause, detection rating and diagnostic
coverage. Causal Bayesian Network analyses use `CausalBayesianNetworkDoc` containers that pair a network with its diagram layout so probabilistic models can be edited alongside other work products. Fault tree diagrams consist of nested `FaultTreeNode` objects that hold
FMEA metrics, FMEDA values and traced requirements. Cybersecurity analyses use
`ThreatDoc` and `CyberRiskEntry` records to capture STRIDE-based threat
scenarios, attack paths and damage assessments. Each `CyberRiskEntry`
computes impact, risk level and CAL while linked `CybersecurityGoal`
collections store the highest resulting CAL to support ISO 21434 compliance.

The diagram below shows how a threat analysis links to its cybersecurity risk
assessment and resulting goal. Each risk entry records the attack vector,
feasibility and four impact categories before deriving the overall impact,
resulting risk level and Cybersecurity Assurance Level (CAL).

```mermaid
classDiagram
    class ThreatDoc {
        name
        diagram
    }
    class ThreatEntry {
        asset
    }
    class FunctionThreat {
        name
    }
    class DamageScenario {
        scenario
        dtype
    }
    class ThreatScenario {
        stride
        scenario
    }
    class AttackPath {
        description
    }
    class CyberRiskEntry {
        damage_scenario
        threat_scenario
        attack_vector
        feasibility
        financial_impact
        safety_impact
        operational_impact
        privacy_impact
        overall_impact
        risk_level
        cal
    }
    class CybersecurityGoal {
        goal_id
        description
        cal
    }
    ThreatDoc --> "*" ThreatEntry
    ThreatEntry --> "*" FunctionThreat
    FunctionThreat --> "*" DamageScenario
    DamageScenario --> "*" ThreatScenario
    ThreatScenario --> "*" AttackPath
    CyberRiskEntry --> ThreatScenario : threatScenario
    CyberRiskEntry --> DamageScenario : damageScenario
    CybersecurityGoal --> "*" CyberRiskEntry : riskAssessments
```

#### Analysis Relationships

The diagram below shows how reliability calculations flow into FMEDA tables and fault trees.

```mermaid
classDiagram
    class BlockUsage
    class PartUsage
    class HazopEntry
    class FmeaDoc
    class FaultTreeDiagram
    class Fault
    class Failure
    class FmeaEntry
    class FmedaDoc
    class ReliabilityAnalysis
    class ReliabilityComponent
    BlockUsage --> ReliabilityAnalysis : analysis
    ReliabilityAnalysis --> "*" ReliabilityComponent : components
    PartUsage --> ReliabilityComponent : component
    HazopEntry --> FmeaEntry : failureMode
    FmeaDoc --> "*" FmeaEntry : rows
    FmeaEntry --> Fault : cause
    FmeaEntry --> Failure : effect
    Failure --> FaultTreeNode : event
    FmedaDoc --> "*" FmeaEntry : rows
    PartUsage --> "*" FmeaEntry : failureModes
    ReliabilityComponent --> "*" FmeaEntry : modes
    FmeaEntry --> FaultTreeNode : baseEvent
    SysMLDiagram <|-- FaultTreeDiagram
    FaultTreeDiagram --> "*" FaultTreeNode : nodes
```

Blocks reference a `ReliabilityAnalysis` which lists its components. Parts link directly to the matching `ReliabilityComponent`. Malfunctions selected from `HazopEntry` rows become `FmeaEntry` failure modes tied to those components. The base FIT for each `ReliabilityComponent` feeds into FMEDA tables so a separate FIT is calculated for every failure mode. These FMEDA entries can spawn `FaultTreeNode` base events inside an FTA diagram so probabilities and coverage remain synchronized with the reliability analysis.

#### Hazard Traceability

The next diagram traces how malfunctions detected in a HAZOP flow through the safety analyses. Actions in activity diagrams become `HazopEntry` malfunctions linked to operational `Scenario` objects and their `Scenery` from the ODD. Selected HAZOP rows populate `HaraEntry` items where Severity × Exposure × Controllability determine the ASIL and resulting `SafetyGoal`. When cyber risks are relevant, each `HaraEntry` can reference a `CyberRiskEntry` so damage scenarios influence the hazard analysis. Safety goals appear as the top level events in FTAs. FMEDA failure modes and architecture components create `FaultTreeNode` base events that generate safety `Requirement` objects. Requirements may be decomposed into children with reduced ASIL values when ISO 26262 decomposition rules apply.

```mermaid
classDiagram
    class UseCase
    class ActivityUsage
    class ActionUsage
    class HazopEntry
    class Scenario
    class Scenery
    class HaraEntry
    class Hazard
    class SafetyGoal
    class FmeaEntry
    class FaultTreeDiagram
    class FaultTreeNode
    class Fault
    class Failure
    class Requirement
    class CyberRiskEntry
    UseCase --> ActivityUsage : realizedBy
    ActivityUsage --> "*" ActionUsage : actions
    ActivityUsage --> HazopEntry : hazopInput
    ActionUsage --> HazopEntry : malfunction
    Scenario --> HazopEntry : analyzedIn
    Scenery --> Scenario : contextFor
    HazopEntry --> HaraEntry : selected
    HazopEntry --> Fault : fault
    Fault --> Failure : resultsIn
    FmeaEntry --> Fault : cause
    FmeaEntry --> Failure : effect
    Failure --> FaultTreeNode : event
    CyberRiskEntry --> HaraEntry : cyber
    HaraEntry --> Hazard
    HaraEntry --> SafetyGoal
    SafetyGoal --> FaultTreeDiagram : topEvent
    FmeaEntry --> FaultTreeNode : baseEvent
    FaultTreeDiagram --> "*" FaultTreeNode : nodes
    FaultTreeNode --> Requirement : requirement
    Requirement --> "0..*" Requirement : decomposedInto
```

#### Review Data Structure

```mermaid
classDiagram
    SysMLRepository --> "*" ReviewData
    ReviewData --> "*" ReviewParticipant : moderators
    ReviewData --> "*" ReviewParticipant : participants
    ReviewData --> "*" ReviewComment : comments
    class ReviewParticipant {
        name
        email
        role
        done
        approved
        reject_reason
    }
    class ReviewComment {
        comment_id
        node_id
        text
        reviewer
        target_type
        req_id
        field
        resolved
        resolution
    }
    class ReviewData {
        name
        description
        mode
        fta_ids
        fmea_names
        fmeda_names
        hazop_names
        hara_names
        due_date
        closed
        approved
        reviewed
    }
```

Each review stores its moderators, participants and comment threads along with
the names or IDs of the analyses being evaluated.

#### Differences From Standard SysML

- **BlockUsage** – extends the standard `Block` with reliability information:
  `analysis`, `fit`, `qualification` and `failureModes` link architecture
  elements to FMEA tables.
- **PartUsage** – extends `PartProperty` by referencing a BOM `component`,
  listing applicable `failureModes` and storing the assigned `asil` level.
- **SafetyGoal** – specialization of `Requirement` holding a textual
  `description`, `asil` rating and quantitative targets `spfm`, `lpfm` and `dc`.
- **Hazard** – extends `SysMLElement` with a hazard `description` and risk assessment
  `severity` plus the related `scenarios`.
- **Scenario** – extends `SysMLElement` to include a short `description`, linked
  `scenery` context and traced `hazards`.
- **Scenery** – extends `SysMLElement` with the `odd_element` name and flexible
  context `attributes` describing that environment.
- **FaultTreeNode** – extends `SysMLElement` by storing FMEA fields
  `fmea_effect` and `fmea_cause`, FMEDA metrics and traced
  `safety_requirements`.
- **ReliabilityAnalysis** – specialization of `AnalysisDocument` capturing the
  selected reliability `standard`, mission `profile`, aggregated `total_fit` and
  resulting `spfm`, `lpfm` and `dc` values.
- **ReliabilityComponent** – extends `SysMLElement` with component `name`,
  qualification certificate, `quantity`, parameter `attributes` and computed
  `fit` rate.
- **FmeaDoc** – specialized `AnalysisDocument` holding the failure mode table
  with occurrence and detection ratings.
- **FmeaEntry** – extends `SysMLElement` with `failure_mode`, `cause`, `effect`,
  `severity`, `occurrence` and `detection` data.
- **FmedaDoc** – specialized `AnalysisDocument` whose table-level metrics
  `spfm`, `lpfm` and `dc` are calculated from failure mode FIT values.
- **FaultTreeDiagram** – specialization of `SysMLDiagram` storing the overall
  fault tree probability `phmf` and Prototype Assurance Level `pal`.
- **TriggeringCondition** – extends `SysMLElement` with a textual
  `description`, the related `scenario` and any allocated acceptance criteria.
- **FunctionalInsufficiency** – extends `SysMLElement` with the missing function
  `description`, associated `scenario` and impacted `safetyGoal`.
- **FunctionalModification** – extends `SysMLElement` to record the mitigation
  text and linked `acceptanceCriteria` used to verify the change.
- **AcceptanceCriteria** – extends `SysMLElement` with a measurable condition
  proving a functional modification resolves the hazard.
- **Fault** – extends `SysMLElement` to describe the underlying cause leading to
  a failure mode.
- **Failure** – extends `SysMLElement` to record the malfunction effect used as
  an FMEA failure mode and FTA event.
- **MechanismLibrary** – aggregates `DiagnosticMechanism` definitions that can
  be referenced by FMEDAs. Each mechanism stores a `coverage` value along with a
  short `description`, implementation `detail` and optional `requirement`.
- **MissionProfile** – captures the on/off time, temperatures and other
  environmental parameters for reliability calculations.
- **ScenarioLibrary** – groups reusable `Scenario` entries so analyses share the
  same operational contexts.
- **OddLibrary** – lists `Scenery` elements describing ODD attributes such as
  road features or environmental limits.
- **ReviewData** – stores peer or joint review sessions with moderators,
  participants, review comments and lists of referenced analyses.
- **ThreatDoc** – container for a threat analysis document with a `name`,
  reference `diagram` and `entries` describing assets and functions.
- **ThreatEntry** – links an `asset` to the affected system `functions` for
  further analysis.
- **FunctionThreat** – associates a function `name` with possible
  `damage_scenarios`.
- **DamageScenario** – potential damage `scenario` and type `dtype` that groups
  related threat scenarios.
- **ThreatScenario** – STRIDE-based `stride` category, textual `scenario` and
  optional attack paths.
- **AttackPath** – description of a single attack path that could realize the
  threat.
- **CyberRiskEntry** – risk assessment values for a threat scenario including
  `attack_vector`, `feasibility`, impact ratings, derived `overall_impact`,
  `risk_level` and resulting `cal`.
- **HaraEntry** – risk assessment row linking a malfunction and scenario to an
  optional `cyber` reference so damage scenarios influence safety hazards.
- **CybersecurityGoal** – textual goal `description`, `goal_id` and computed
  highest `cal` across linked risk assessments.

### Extended AutoML Element Attributes

AutoML elements include additional properties beyond the standard SysML fields.
Key attributes are:

- **SafetyGoal** – textual `description`, assigned `asil` level and quantitative
  targets `spfm`, `lpfm` and `dc`. Each goal also lists allocated safety
  `requirements`.
- **Hazard** – hazard `description`, risk assessment `severity` and the related
  `scenarios` that can lead to it.
- **Scenario** – short `description`, linked `scenery` context and traced
  `hazards`.
- **Scenery** – stores the `odd_element` name and an open-ended set of
  context attributes describing that element.
- **FaultTreeNode** – FMEA fields (`fmea_effect`, `fmea_cause`, `fmea_severity`,
  `fmea_occurrence`, `fmea_detection`, `fmea_component`), FMEDA metrics
  (`fmeda_malfunction`, `fmeda_safety_goal`, `fmeda_diag_cov`, `fmeda_fit`,
  `fmeda_spfm`, `fmeda_lpfm`, `fmeda_fault_type`, `fmeda_fault_fraction`,
  `fmeda_dc_target`, `fmeda_spfm_target`, `fmeda_lpfm_target`), safety goal data
  (`safety_goal_description`, `safety_goal_asil`, `safe_state`, `ftti`,
  `validation_target`, `validation_desc`, `acceptance_criteria`, `sg_dc_target`,
  `sg_spfm_target`, `sg_lpfm_target`), probability attributes (`failure_prob`, `probability`,
  `prob_formula`), plus `fault_ref`, `malfunction` and linked
  `safety_requirements`.
- **ReliabilityAnalysis** – selected `standard`, mission `profile`, aggregated
  `total_fit` and resulting `spfm`, `lpfm` and `dc` values.
- **ReliabilityComponent** – component `name`, qualification certificate,
  `quantity`, parameter `attributes` and computed `fit` rate.
- **MissionProfile** – `tau_on`, `tau_off`, board and ambient temperature
  ranges, `humidity`, `duty_cycle` and optional `notes` describing operating
  conditions.
- **FmeaDoc** – failure mode table with occurrence and detection ratings.
- **FmedaDoc** – table-level metrics `spfm`, `lpfm` and `dc` calculated from
  failure mode FIT values.
- **MechanismLibrary** – named collection of diagnostic mechanisms.
- **DiagnosticMechanism** – mechanism `name`, expected `coverage` and
  descriptive fields `description`, `detail` and `requirement`.
- **FaultTreeDiagram** – overall fault tree probability `phmf` and Prototype
  Assurance Level `pal`.
- **TriggeringCondition** – `description`, related `scenario` and any allocated
  acceptance criteria.
- **FunctionalInsufficiency** – description of the missing function,
  associated `scenario` and the impacted `safetyGoal`.
- **FunctionalModification** – mitigation text and link to one or more
  `acceptanceCriteria` used to verify the change.
- **AcceptanceCriteria** – measurable condition proving a functional
  modification resolves the hazard.
- **MechanismLibrary** – library `name` and list of `DiagnosticMechanism`
  definitions that provide diagnostic coverage values.
- **DiagnosticMechanism** – `coverage`, `description`, implementation `detail`
  and optional `requirement` text.
- **MissionProfile** – `tau_on`, `tau_off`, `board_temp`, `ambient_temp`,
  `humidity`, `duty_cycle` and free-form `notes` describing operating
  conditions.
- **ScenarioLibrary** – `name` plus a list of `scenarios` and referenced ODD
  elements.
- **OddLibrary** – `name` and collection of `Scenery` entries describing ODD
  attributes.
- **Fault** - underlying cause leading to a failure mode.
- **Failure** - malfunction effect used as an FMEA failure mode and FTA event.
- **ReviewData** - review `mode`, lists of `moderators` and `participants`,
  referenced analysis names and a collection of `comments`.
- **SysMLObject** – drawn object with coordinates, size and an optional linked
  element. The `locked` flag prevents editing while `hidden` temporarily removes
  the object from the diagram.
- **DiagramConnection** – connector between objects storing the connection
  `style`, optional arrowheads, intermediate points and a `mid_arrow` toggle for
  aggregation lines.

**BlockUsage** – extends `Block` with reliability fields like `analysis`, `fit`, `qualification` and `failureModes`.

```mermaid
classDiagram
    class BlockUsage {
        analysis
        fit
        qualification
        failureModes
    }
    Block <|-- BlockUsage
```

**PartUsage** – extends `PartProperty` with `component`, `failureModes` and `asil` fields.

```mermaid
classDiagram
    class PartUsage {
        component
        failureModes
        asil
    }
    PartProperty <|-- PartUsage
```

**SafetyGoal** – specialization of `Requirement` with `asil` and FMEDA metrics (`spfm`, `lpfm`, `dc`).

```mermaid
classDiagram
    class SafetyGoal {
        asil
        spfm
        lpfm
        dc
    }
    Requirement <|-- SafetyGoal
```

**Hazard** – extends `SysMLElement` to store the hazard `description` and risk assessment `severity`.

```mermaid
classDiagram
    class Hazard {
        description
        severity
    }
    SysMLElement <|-- Hazard
```

**Scenario** – extends `SysMLElement` with a short `description` and linked `scenery`.

```mermaid
classDiagram
    class Scenario {
        description
        scenery
    }
    SysMLElement <|-- Scenario
```

**Scenery** – extends `SysMLElement` with an `odd_element` name and descriptive `attributes`.

```mermaid
classDiagram
    class Scenery {
        odd_element
        attributes
    }
    SysMLElement <|-- Scenery
```

**FaultTreeNode** – specialized `SysMLElement` capturing FMEA and FMEDA data for FTA events.

```mermaid
classDiagram
    class FaultTreeNode {
        fmea_effect
        fmea_cause
        fmeda_fit
        fmeda_diag_cov
        fmeda_spfm
        fmeda_lpfm
        failure_prob
        safety_requirements
    }
    SysMLElement <|-- FaultTreeNode
```

**ReliabilityAnalysis** – extends `AnalysisDocument` to store mission profile and cumulative FIT metrics.

```mermaid
classDiagram
    class ReliabilityAnalysis {
        standard
        profile
        total_fit
        spfm
        lpfm
        dc
    }
    AnalysisDocument <|-- ReliabilityAnalysis
```
**ReliabilityComponent** – extends `SysMLElement` with component data like `name`, `qualification`, `quantity`, `attributes` and `fit`.


```mermaid
classDiagram
    class ReliabilityComponent {
        name
        qualification
        quantity
        attributes
        fit
    }
    SysMLElement <|-- ReliabilityComponent
```
**MissionProfile** – records operating and environmental conditions for reliability calculations.

```mermaid
classDiagram
    class MissionProfile {
        tau_on
        tau_off
        board_temp
        board_temp_min
        board_temp_max
        ambient_temp
        ambient_temp_min
        ambient_temp_max
        humidity
        duty_cycle
        notes
    }
```

**MechanismLibrary** – collection of diagnostic mechanisms with coverage data.

```mermaid
classDiagram
    class MechanismLibrary {
        name
        mechanisms
    }
```

**DiagnosticMechanism** – individual safety mechanism and its expected coverage.

```mermaid
classDiagram
    class DiagnosticMechanism {
        name
        coverage
        description
        detail
        requirement
    }
```

**AnalysisDocument** – base class for safety tables with `name`, `date` and `description`.


```mermaid
classDiagram
    class AnalysisDocument {
        name
        date
        description
    }
    SysMLElement <|-- AnalysisDocument
```

**FmeaDoc** – extends `AnalysisDocument` for FMEA tables with an `rpn_threshold`.

```mermaid
classDiagram
    class FmeaDoc {
        rpn_threshold
    }
    AnalysisDocument <|-- FmeaDoc
```

**FmeaEntry** – extends `SysMLElement` with failure mode data including `cause`, `effect`, `severity`, `occurrence` and `detection`.

```mermaid
classDiagram
    class FmeaEntry {
        failure_mode
        cause
        effect
        severity
        occurrence
        detection
    }
    SysMLElement <|-- FmeaEntry
```

**FmedaDoc** – another `AnalysisDocument` variant storing table-level `spfm`, `lpfm` and `dc` metrics.

```mermaid
classDiagram
    class FmedaDoc {
        spfm
        lpfm
        dc
    }
    AnalysisDocument <|-- FmedaDoc
```
**FaultTreeDiagram** – specialization of `SysMLDiagram` storing overall probability `phmf` and Prototype Assurance Level `pal`.


```mermaid
classDiagram
    class FaultTreeDiagram {
        phmf
        pal
    }
    SysMLDiagram <|-- FaultTreeDiagram
```

**TriggeringCondition** – extends `SysMLElement` with a `description`, linked `scenario` and associated acceptance criteria.

```mermaid
classDiagram
    class TriggeringCondition {
        description
        scenario
        acceptanceCriteria
    }
    SysMLElement <|-- TriggeringCondition
```

**FunctionalInsufficiency** – extends `SysMLElement` with a failure `description`, linked `scenario` and impacted `safetyGoal`.

```mermaid
classDiagram
    class FunctionalInsufficiency {
        description
        scenario
        safetyGoal
    }
    SysMLElement <|-- FunctionalInsufficiency
```

**FunctionalModification** – extends `SysMLElement` with mitigation `text` and linked acceptance criteria.

```mermaid
classDiagram
    class FunctionalModification {
        text
        acceptanceCriteria
    }
    SysMLElement <|-- FunctionalModification
```
**AcceptanceCriteria** – extends `SysMLElement` with a textual description verifying a functional modification.


```mermaid
classDiagram
    class AcceptanceCriteria {
        description
    }
    SysMLElement <|-- AcceptanceCriteria
```
**Fault** – extends `SysMLElement` to describe an underlying cause leading to a failure mode.

```mermaid
classDiagram
    class Fault {
        description
    }
    SysMLElement <|-- Fault
```

**Failure** – extends `SysMLElement` to capture a malfunction effect and its `severity`.

```mermaid
classDiagram
    class Failure {
        description
        severity
    }
    SysMLElement <|-- Failure
```

**ReviewData** – captures the participants and comments for peer or joint reviews.

```mermaid
classDiagram
    class ReviewParticipant {
        name
        email
        role
        done
        approved
        reject_reason
    }
    class ReviewComment {
        comment_id
        node_id
        text
        reviewer
        target_type
        req_id
        field
        resolved
        resolution
    }
    class ReviewData {
        name
        description
        mode
        moderators
        participants
        comments
        fta_ids
        fmea_names
        fmeda_names
        hazop_names
        hara_names
        due_date
        closed
        approved
        reviewed
    }
    ReviewData --> "*" ReviewParticipant : participants
    ReviewData --> "*" ReviewParticipant : moderators
    ReviewData --> "*" ReviewComment : comments
```

## BOM Integration with AutoML Diagrams

Blocks in block diagrams may reference saved reliability analyses via the **analysis** property while parts reference individual components using the **component** property. Both element types also provide **fit**, **qualification** and **failureModes** attributes. Entering values for these fields shows them in a *Reliability* compartment for blocks or as additional lines beneath parts so FIT rates and qualification information remain visible in the AutoML model. When editing a block or part you can now pick from drop-down lists containing all analyses or components from saved reliability analyses. Selecting an item automatically fills in its FIT rate, qualification certificate and any failure modes found in FMEA tables.

## Component Qualifications

Reliability calculations take the qualification certificate of each passive component into account. When computing FIT rates, a multiplier based on the certificate (e.g. *AEC‑Q200* or *MIL‑STD‑883*) is applied so qualified parts yield lower failure rates. Active components currently use a neutral factor. Additional datasheet parameters such as diode forward voltage or MOSFET `RDS(on)` can be entered when configuring components to better document the parts used in the analysis.

## Mission Profiles and Probability Formulas

The **Reliability** menu lets you define mission profiles describing the on/off time, temperatures and other conditions for your system. When a profile is present its total `TAU` value is used to convert FIT rates into failure probabilities for each basic event.

In the *Edit Node* dialog for a basic event you can choose how the FIT rate is interpreted:

* **linear** – probability is calculated as `λ × τ` where `λ` is the FIT value expressed as failures per hour and `τ` comes from the selected mission profile.
* **exponential** – uses the exponential model `1 − exp(−λ × τ)`.
* **constant** – probability comes from the basic event's *Failure Probability* field and does not use the FIT rate or mission time.

Mission profiles and the selected formula for each basic event are stored in the JSON model so results remain consistent when reloading the file.

## SOTIF Analysis

The **Qualitative Analysis** menu also provides dedicated SOTIF tools. Selecting **Triggering Conditions** or **Functional Insufficiencies** opens read-only lists of each node type with an **Export CSV** button. These views gather all triggering condition and functional insufficiency nodes from the FTAs so the information can be reviewed separately.

Two additional tables support tracing between these elements:

* **FI2TC Analysis** – analogue of HAZOP for SOTIF. Each row links a functional
  insufficiency to the triggering conditions, scenarios and mitigation measures
  that reveal the hazard. The hazard and its **severity** are recorded here. The
  table includes dedicated **triggering_conditions** and
  **functional_insufficiencies** columns populated via comboboxes so new items
  can be added on the fly. The **design_measures** column now shows a list of
  allocated functional modification requirements with **Add New** and
  **Add Existing** buttons just like FTA nodes. Selected requirements appear in
  the listbox and can be edited or removed individually.
* **TC2FI Analysis** – also mirrors HAZOP concepts for SOTIF. It starts from the
  triggering condition and lists the impacted functions, architecture elements
  and related insufficiencies. The identified hazard and its **severity** are
  noted in each entry. The **triggering_conditions** and
  **functional_insufficiencies** fields mirror those in the FI2TC table to keep
  the relationships consistent.

Severity recorded in FI2TC and TC2FI entries is inherited by the risk assessment so the risk graph reflects the SOTIF findings. Other risk assessment values such as the associated safety goal flow into these tables so SOTIF considerations remain connected to the overall risk assessment. Minimal cut sets calculated from the FTAs highlight combinations of FIs and TCs that form *CTAs*. From a CTA entry you can generate a functional modification requirement describing how the design must change to avoid the unsafe behaviour.

All FI2TC and TC2FI documents appear in the *Hazard Analysis* section of the **Analyses** tab so they can be opened alongside risk assessment tables, FTAs and CTAs for a complete view of functional safety and SOTIF issues.

### SOTIF Traceability

The following diagram shows how triggering conditions, functional insufficiencies and functional modifications connect scenarios to safety goals and fault trees. FI2TC and TC2FI tables cross‑reference these elements and record the acceptance criteria for each mitigation.

```mermaid
classDiagram
    class Scenario
    class SafetyGoal
    class TriggeringCondition
    class FunctionalInsufficiency
    class FI2TCDoc
    class TC2FIDoc
    class Hazard
    class HaraEntry
    class FunctionalModification
    class AcceptanceCriteria
    class FaultTreeDiagram
    class FaultTreeNode
    Scenario --> TriggeringCondition : triggers
    Scenario --> FunctionalInsufficiency : reveals
    TriggeringCondition --> FI2TCDoc : entry
    FunctionalInsufficiency --> FI2TCDoc : entry
    TriggeringCondition --> TC2FIDoc : entry
    FunctionalInsufficiency --> TC2FIDoc : entry
    FunctionalInsufficiency --> FunctionalModification : mitigatedBy
    FunctionalModification --> AcceptanceCriteria : validatedBy
    FI2TCDoc --> Hazard : hazard
    TC2FIDoc --> Hazard : hazard
    FI2TCDoc --> HaraEntry : severity
    TC2FIDoc --> HaraEntry : severity
    SafetyGoal --> FaultTreeDiagram : topEvent
    FaultTreeDiagram --> "*" FaultTreeNode : nodes
    TriggeringCondition --> FaultTreeNode : cta
    FunctionalInsufficiency --> FaultTreeNode : cta
```

## Cybersecurity Analysis

AutoML includes cybersecurity assessments alongside traditional safety tools.
The **Cyber Risk Assessment** view evaluates damage scenarios, threat
scenarios and attack vectors to compute overall impact, risk level and
Cybersecurity Assurance Level (CAL). Each row may reference a
`CybersecurityGoal`, which aggregates the highest CAL from its linked
risk assessments.

### Safety and Cyber Governance

The governance model below illustrates how safety and cybersecurity
activities converge during reviews.

```mermaid
flowchart TD
    A([Threat Analysis]) --> B([Cyber Risk Assessment])
    B --> C([Cybersecurity Goals])
    A --> D([Hazard Analysis])
    D --> E([Safety Goals])
    C & E --> F([Governance Review])
    F --> G([Mitigations Implemented])
```

Threat analyses feed cyber risk assessments and ultimately cybersecurity
goals, while hazard analyses inform safety goals. Both goal sets flow
into a combined governance review that drives the implementation of
mitigations across safety and security domains.

## Review Toolbox

Launch the review features from the **Review** menu:

* **Start Peer Review** – create at least one moderator and one reviewer, then tick the checkboxes for the FTAs and FMEAs you want to include. Each moderator and participant has an associated email address. A due date is requested and once reached the review becomes read‑only unless a moderator extends it. A document window opens showing the selected elements. FTAs are drawn on canvases you can drag and scroll, while FMEAs appear as full tables listing every field so failures can be reviewed line by line. Linked requirements are listed below and any text changes are colored the same way as other differences. Changes to which requirements are allocated to each item are highlighted in blue and red.
* **Start Joint Review** – add participants with reviewer or approver roles and at least one moderator, select the desired FTAs and FMEAs via checkboxes and enter a unique review name and description. Approvers can approve only after all reviewers are done and comments resolved. Moderators may edit the description, due date or participant list later from the toolbox. The document window behaves the same as for peer reviews with draggable FTAs and tabulated FMEAs. Requirement diffs are also shown in this view.
* Closing a joint review asks for a baseline name which is combined with the automatically incremented version, for example "v4 - baseline_00_98_23". This label appears in the **Compare Versions** dialog.
* **Open Review Toolbox** – manage comments. Selecting a comment focuses the related element and shows the text below the list. Use the **Open Document** button to reopen the visualization for the currently selected review. A drop-down at the top lists every saved review with its approval status.
* **Merge Review Comments** – combine feedback from another saved model into the current one so parallel reviews can be consolidated.
* **Compare Versions** – view earlier approved versions. Differences are listed with a short description and small before/after images of changed FTA nodes. Requirement allocations are compared in the diagrams and logs.
* **Set Current User** – choose who you are when adding comments. The toolbox also provides a drop-down selector.
* **Update Decomposition** – after splitting a requirement into two, select either child and use the new button in the node dialog to pick a different ASIL pair.
* The target selector within the toolbox only lists nodes and FMEA items that were chosen when the review was created, so comments can only be attached to the scoped elements.

Nodes with unresolved comments show a small yellow circle to help locate feedback quickly. When a review document is opened it automatically compares the current model to the previous approved version. Added elements appear in blue and removed ones in red just like the **Compare Versions** tool, but only for the FTAs and FMEAs included in that review.

When comparing versions, added nodes and connections are drawn in blue while removed ones are drawn in red. Text differences highlight deleted portions in red and new text in blue so changes to descriptions, rationales or FMEA fields stand out. Deleted links between FTA nodes are shown with red connectors. Requirement lists are compared as well so allocation changes show up alongside description and rationale edits. The Requirements Matrix window now lists every requirement with the nodes and FMEA items where it is allocated and the safety goals traced to each one.

Comments can be attached to FMEA entries and individual requirements. Resolving a comment prompts for a short explanation which is shown with the original text.

Review information (participants, comments, review names, descriptions and approval state) is saved as part of the model file and restored on load.

## Additional Tools

### Common Cause Toolbox

The **Common Cause Toolbox** groups failures that share the same cause across FMEAs, FMEDAs and FTAs. It highlights events that may lead to common cause failures and supports exporting the aggregated list to CSV.

### Risk & Assurance Gate Calculator

A built-in calculator derives a Prototype Assurance Level (PAL) from confidence, robustness and direct assurance inputs. Gates aggregate assurance from child nodes to help judge whether additional testing or design changes are needed before road trials.

### Product Goals Export

Use **Export Product Goal Requirements** in the Requirements menu to generate a CSV listing each product goal with its associated requirements and ASIL ratings.

### Safety Performance Indicators

The **Safety Performance Indicators** tool in the Safety & Security Management tab
aggregates each product goal's validation target and acceptance criteria with
its safety and AI metrics. Safety metrics such as SPFM, LPFM and DC, along with
AI-specific measures like false-negative or precision rates, can be compared
against the planned validation targets. This view highlights how acceptance
criteria translate into measurable indicators and whether current performance
meets the required safety objectives.

### Safety & Security Management Toolbox

The **Safety & Security Management Toolbox** lets you organize safety work products across the entire lifecycle. You can define phases, attach tailored work products from any diagram or analysis with a supporting rationale, and capture workflows that govern how these items interact. The resulting lifecycle and workflow definition can be exported as a JSON business diagram to document your safety governance process.

### Acceptance Criteria and Validation Targets

ISO 21448 provides a method to derive a validation target from an acceptance
criterion by analysing the rate of the hazardous behaviour :math:`R_{HB}`.
The **acceptance rate** :math:`A_H` represents the tolerated rate of harm
in events per hour. Product goals also record the operational hours spent in
the system's ON state for which the acceptance criterion applies. The derived
validation target is the corresponding rate of hazardous behaviour
:math:`R_{HB}` that should not be exceeded. A mission profile from the model
can be selected to define the operating context for this validation target. Given
conditional probabilities for exposure :math:`P_{E|HB}`, uncontrollability
:math:`P_{C|E}` and severity :math:`P_{S|C}`, the acceptable rate of the
hazardous behaviour is computed as:

```
R_HB = A_H / (P_{E|HB} * P_{C|E} * P_{S|C})
```

This value can serve as a validation target when planning tests. For example,
an acceptance criterion of ``1e-8/h`` with ``P_{E|HB}=0.05``,
``P_{C|E}=0.1`` and ``P_{S|C}=0.01`` yields ``R_HB = 2e-4/h``. Because the
conditional probabilities are often very small, even moderate acceptance
rates can produce seemingly large validation targets.

The product goal editor derives exposure, controllability and severity
probabilities from their risk assessment ratings and shows them as read-only
fields. Only the acceptance rate is editable; the validation target is then
computed automatically.

The following rule-of-thumb probabilities are used to convert ISO 26262/21448
ratings into conditional probabilities. Each step increases the likelihood by
roughly an order of magnitude and represents values commonly referenced in
industry practice:

| Rating | P(E\|HB) | P(C\|E) | P(S\|C) |
|-------:|----------:|---------:|---------:|
| 1      | 1×10⁻⁴    | 1×10⁻³   | 1×10⁻³   |
| 2      | 1×10⁻³    | 1×10⁻²   | 1×10⁻²   |
| 3      | 1×10⁻²    | 1×10⁻¹   | 1×10⁻¹   |
| 4      | 1×10⁻¹    | –        | –        |

Projects with empirical data may substitute more precise values, but these
approximations provide a justified starting point when none are available. The
probability associated with each rating can be adjusted under **Project
Properties → Validation Probabilities** and is persisted in the project's JSON
file.

These acceptance criteria and validation targets form the baseline for Safety
Performance Indicators. Observed safety or AI metrics are traced back to these
targets so stakeholders can validate whether the established acceptance
criteria are met throughout development and testing.

## Email Setup

When sending review summaries, the application asks for SMTP settings and login details. If you use Gmail with two-factor authentication enabled, create an **app password** and enter it instead of your normal account password. Authentication failures will prompt you to re-enter these settings.

Each summary email embeds PNG images showing the differences between the current model and the last approved version for the selected FTAs so reviewers can view the diagrams directly in the message. CSV files containing the FMEA tables are attached so they can be opened in Excel or another spreadsheet application. Requirement changes with allocations and safety goal traces are listed below the diagrams.

If sending fails with a connection error, the dialog will prompt again so you can correct the server address or port.

## Dependencies

AutoML relies on a few third‑party Python packages. The new
`automl.py` script checks for these dependencies and installs any that are
missing before handing off execution to `mainappsrc/automl_core.py`. The required packages
are:

```
Pillow openpyxl networkx reportlab adjustText
```

You can still install them manually with pip if preferred:

```
pip install pillow openpyxl networkx reportlab adjustText
```

When building the standalone executable with PyInstaller these packages must
already be available so they can be bundled into `AutoML.exe`. Missing
dependencies, such as Pillow, will otherwise lead to `ModuleNotFoundError`
when launching the built executable.

Note that Pillow provides the `PIL` module. The build scripts verify
dependencies with `python -m pip show` so the correct interpreter is used and
pass `--hidden-import=PIL.ImageTk` to PyInstaller to ensure the module is
bundled correctly.

If double‑clicking `mainappsrc/automl_core.py` closes immediately, launch it from a command
prompt instead so any error messages remain visible. Running `automl.py`
performs the dependency installation automatically:

```
python automl.py
```

## Metrics Tab

AutoML can display simple project metrics without needing Matplotlib. Open the
graphs via **View → Metrics**. Three canvases provide at‑a‑glance insight:

- **Requirement history** – line chart tracking the total number of
  requirements over time.
- **Status distribution** – bar chart showing counts for each requirement
  status such as *open* or *closed*.
- **User effort** – bar chart summarizing any values stored in
  ``app.user_metrics``.

Create requirements and populate their statuses to see data appear. Empty
projects will show blank charts until information is added.

## Diagram Styles

Several XML files in the `config/styles` directory control the colors used for
diagram elements. The default style `pastel.xml` provides softer tones like
peach actions and steel-blue nodes. `modern.xml` offers a Material-inspired
palette for a different look. Open the Style Editor via **View → Style Editor**, click **Load** and choose
the desired style. All open diagrams update immediately.

## License

This project is licensed under the GNU General Public License version 3. See the [LICENSE](LICENSE) file for details.

## Building the Executable
To create a standalone Windows executable with PyInstaller that embeds the
dependency-checking `automl.py`:

- **Linux/macOS:** run `bin/build_exe.sh`
- **Windows:** run `bin\build_exe.bat`

You can invoke these scripts from any directory; they locate the repository
root automatically. Both generate `AutoML.exe` and an installer archive `AutoML_installer.zip` inside the `bin` directory. After building you can launch the application directly or use
`bin/run_automl.sh` on Unix-like systems or `bin\run_automl.bat` on
Windows. The bundled executable executes `automl.py` internally so it
performs the same dependency installation when run from source.

The build scripts explicitly include Tkinter and its submodules so the GUI
launches correctly when running the packaged executable. This prevents
`ModuleNotFoundError: No module named 'tkinter'` errors on systems without a
full Python installation.

If a previous build failed and left an `AutoML.spec` file behind, the build
scripts now delete it before running PyInstaller so your command line
options are always applied.

The scripts exclude the `scipy` package, which is not required by AutoML but
can cause PyInstaller to fail on some Python installations. If you encounter
errors about ``IndexError`` while building, try upgrading your Python runtime
or reinstalling SciPy. This is most common when using a pre-release Python
interpreter (e.g. ``3.10.0rc2``). Install the latest stable release of Python
and run the build again if you hit this issue.


## Version History
<<<<<<< HEAD
- 0.2.59 - Add Gate creation option to PAA context and menu.
=======
- 0.2.59 - Allow copy and cut between governance diagrams without lifecycle UI.
>>>>>>> 929778b0
- 0.2.58 - Fix empty Safety tab when editing nodes in FTA, CTA and PAA diagrams.
- 0.2.57 - Map Task toolbox selection to Action elements so governance diagrams support adding tasks.
- 0.2.56 - Synchronize README version header with source.
- 0.2.55 - Delegate ODD library management to dedicated manager and remove legacy scenario code.
- 0.2.54 - Initialize undo manager during service setup to prevent project load errors.
- 0.2.52 - Move product goal UIs into RequirementsManager and add wrapper methods.
- 0.2.51 - Extract clone-chain resolution into reusable utility.
- 0.2.50 - Extract shared product goal updates into ProductGoalManager.
- 0.2.49 - Move ``from __future__`` annotations imports to top-level of modules.
- 0.2.48 - Provide wrapper for 90° connections and serialize SysML diagrams for export.
- 0.2.47 - Delegate basic event probability updates to probability service to avoid missing risk module method.
- 0.2.46 - Delegate basic event retrieval to FTASubApp to fix invocation mismatch.
- 0.2.45 - Guard AutoML import in package initialisation to avoid circular reference on startup.
- 0.2.44 - Import StyleSetupMixin to prevent startup NameError in AutoMLApp.
- 0.2.43 - Remove duplicate service initialisation and centralise drawing manager.
- 0.2.42 - Integrate initialization mixins to provide setup_services and icons.
- 0.2.41 - Guard RoundedButton creation to prevent duplicate element errors.
- 0.2.40 - Import Syncing_And_IDs during core initialization to prevent startup NameError.
- 0.2.39 - Import SafetyAnalysis_FTA_FMEA during core initialization to prevent startup NameError.
- 0.2.38 - Import ProjectEditorSubApp, RiskAssessmentSubApp and ReliabilitySubApp to prevent startup NameError.
- 0.2.38 - Extract node cloning into dedicated service and delegate from core.
- 0.2.37 - Import TreeSubApp in core to prevent startup NameError.
- 0.2.36 - Delegate add/get/show/link/refresh/collect routines to safety analysis facade.
- 0.2.35 - Wrap update routines within safety analysis facade.
- 0.2.34 - Centralise safety analysis helpers into facade and delegate from core.
- 0.2.33 - Extract dialog classes into dedicated modules and update mixins.
- 0.2.32 - Refactor core initialization into mixins for style, services, and icons.
- 0.2.31 - Provide requirements editor export placeholder to prevent export error.
- 0.2.59 - Introduced TrashEater module for proactive resource cleanup.
- 0.2.30 - Instantiate reporting export helper during application start-up.
- 0.2.29 - Instantiate validation consistency helper during application start-up.
- 0.2.28 - Avoid circular import by using application helper in probability calculations.
- 0.2.27 - Import Probability_Reliability in fallback path to avoid initialization error.
- 0.2.26 - Import Syncing_And_IDs in fallback path to avoid initialization error.
- 0.2.25 - Extract page and PAA helpers into dedicated module and delegate from core.
- 0.2.24 - Move UI lifecycle helpers to dedicated class and delegate calls.
- 0.2.23 - Correct default style path so governance diagrams and icons retain their colours.
- 0.2.22 - Re-export add_treeview_scrollbars via gui.utils for legacy compatibility.
- 0.2.25 - Extracted window opening helpers into dedicated class.
- 0.2.21 - Expose DIALOG_BG_COLOR via gui.utils and re-export drawing helper for compatibility.
- 0.2.20 - Re-export logger through gui package to fix DIALOG_BG_COLOR import failure.
- 0.2.19 - Provide compatibility wrapper for splash screen import.
- 0.2.18 - Organized GUI modules into functional subpackages and reduced threat window refresh complexity.
- 0.2.17 - Ensure AutoMLHelper fallback if AutoML module lacks helper export.
- 0.2.16 - Import PurpleButton lazily in custom messagebox to avoid early circular imports.
- 0.2.15 - Lazily import messagebox module to resolve circular import.
- 0.2.14 - Fade out splash screen symmetrically before launching application.
- 0.2.13 - Delegate tab motion events to lifecycle UI to prevent missing handler error.
- 0.2.18 - Organised mainappsrc into core, managers and subapps packages.
- 0.2.12 - Fix property initialisation error in safety analysis facade.
- 0.2.11 - Keep splash screen visible through startup and five-second post-load delay.
- 0.2.10 - Hold splash screen for five seconds after initialisation completes.
- 0.2.9 - Display splash screen during dependency checks and startup.
- 0.2.8 - Renamed core module to `automl_core.py` and launcher to `automl.py`.
- 0.2.7 - Launcher now shows the splash screen during application load.
- 0.2.6 - Introduced WindowControllers class for centralized window management.
- 0.2.5 - Added PDF report generation placeholder and fixed missing menu action.
- 0.2.4 - Centralized diff capture and review tools into ReviewManager.
- 0.2.3 - Moved capsule button into dedicated controls module.
- 0.2.2 - Moved risk assessment helpers into dedicated sub-app.
- 0.2.1 - Extracted review diff and version functions into ReviewManager.
- 0.1.12 - Delegated reliability and risk-analysis windows to dedicated sub-app wrappers.
- 0.1.11 - Split fault-tree and risk assessment logic into dedicated sub-app wrappers.
- 0.1.10 - Centralised constants and moved requirement logic into a RequirementsManager sub-app.
- 0.1.9 - Split diagram creation into dedicated sub-apps and centralised PNG export.
- 0.1.8 - Moved analysis tree logic into a dedicated TreeSubApp wrapper.
- 0.1.7 - Refactored main application into modular sub-apps and added CLI version option.
- 0.1.6 - Fixed version display in Help → About and splash screen.
- 0.1.5 - Added a pastel style with peach actions and steel-blue nodes.
- 0.1.4 - Initial diagram style support documented.
- 0.1.3 - Added context menu actions to remove parts from a diagram or from the model.
- 0.1.2 - Clarified systems safety focus in description and About dialog.
- 0.1.1 - Updated description and About dialog.
- 0.1.0 - Added Help menu and version tracking.
## Example Safety Analysis Tables

The following example shows how to build a small project from scratch so you can
follow the full safety workflow yourself. Start with these setup steps:

### Project Setup

1. Install the required packages:
   ```
   pip install pillow openpyxl networkx matplotlib reportlab adjustText
   ```
2. Launch AutoML with `python automl.py` and choose **File → New Project**.
3. Create an activity diagram named **Stop at Intersection**:
   - **Diagram → Activity → New**
   - Add an initial node, an action called *Braking*, and a final node.
   - Save the diagram. HAZOP entries reference actions from activity diagrams,
     so the HAZOP table cannot be created without this step.
4. Add a scenario library via **Libraries → Scenario Library** and create the
   *Detroit* library with a scenario named *Pedestrians crossing* (exposure 4).

With the project prepared, the following sections illustrate each analysis.

### HAZOP

Steps to reproduce:
1. Navigate to **Safety → HAZOP**.
2. Click **Add Entry** and fill in the fields as shown.
3. Save the document.

| Function | Malfunction | Scenario | Hazard | Rationale |
|----------|-------------|----------|--------|-----------|
| Stop at Intersection | Does not stop at intersection | Pedestrians crossing | Run over VRUs | If the vehicle fails to stop when pedestrians are crossing, it may run over vulnerable road users. |

### Risk Assessment

Steps to reproduce:
1. Open **Safety → Risk Assessment** and create a new document linked to the HAZOP entry.
2. Set Severity = 3, Controllability = 3, Exposure = 4; AutoML computes ASIL D.
3. Export or save to view the table.

| Malfunction | Hazard | Scenario | Severity | Controllability | Exposure | ASIL | Safety Goal |
|-------------|--------|----------|----------|----------------|----------|------|-------------|
| Does not stop at intersection | Run over VRUs | Pedestrians crossing | 3 | 3 | 4 | D | Prevent no braking |

### Fault Tree

Steps to reproduce:
1. Go to **Analysis → Fault Tree**.
2. Create the top event "Prevent no braking" with an AND gate.
3. Add basic events for "capacitor is open" and "capacitor is shorted".
4. Run the probability calculation.

| Node | Type | Description | Probability | Safety Goal |
|------|------|-------------|-------------|-------------|
| Prevent no braking | TOP EVENT (AND) | Does not stop at intersection | 0.01277 | Prevent no braking |
| Node 5 | Basic Event | capacitor is open | 0.09227 | Prevent no braking |
| Node 8 | Basic Event | capacitor is shorted | 0.13841 | Prevent no braking |

### FMEDA

Steps to reproduce:
1. Open **Safety → FMEDA** and create a document named "ADS_FMEDA".
2. Add failure modes with diagnostic coverage and FIT values.
3. AutoML computes SPFM and LPFM; export the table.

| ID | Description | FMEA Cause | Malfunction | Safety Goal | Fault Type | FIT | SPFM | LPFM | Diagnostic Cov. |
|----|-------------|------------|-------------|-------------|------------|-----|------|------|-----------------|
| 4 | open | capacitor is open | Does not stop at intersection | Prevent no braking | permanent | 3844.68 | 38.4468 | 0 | 0.99 |
| 6 | shorted | capacitor is shorted | — | — | transient | 5767.02 | 0 | 1441.755 | 0.75 |

### Reliability Analysis

Steps to reproduce:
1. Navigate to **Analysis → Reliability** and create an "ADS_BOM" analysis.
2. Add components with their quantity and attributes.
3. Run the FIT calculation and export the results.

| Component | Type | Qty | FIT |
|-----------|------|-----|-----|
| resistor | resistor | 20 | 297.505 |
| capacitor | capacitor | 10 | 961.17 |

### Causal Bayesian Network

Steps to reproduce:
1. Open **Safety → Causal Bayesian Network** and create a document named "CBN".
2. Add variables `Rain`, `WetGround` and `SlipperyRoad` linking them in that order.
3. Set probabilities:
   - `Rain` prior 0.3
   - `WetGround` | `Rain` = 0.9, `¬Rain` = 0.1
   - `SlipperyRoad` | `WetGround` = 0.8, `¬WetGround` = 0.05
4. Use **Query** for `SlipperyRoad` to obtain approximately 0.305.

This end-to-end flow links HAZOP findings to risk assessment ratings, fault trees, FMEDA metrics, reliability data and causal Bayesian network reasoning for a coherent safety & security case.
<|MERGE_RESOLUTION|>--- conflicted
+++ resolved
@@ -1644,11 +1644,7 @@
 
 
 ## Version History
-<<<<<<< HEAD
 - 0.2.59 - Add Gate creation option to PAA context and menu.
-=======
-- 0.2.59 - Allow copy and cut between governance diagrams without lifecycle UI.
->>>>>>> 929778b0
 - 0.2.58 - Fix empty Safety tab when editing nodes in FTA, CTA and PAA diagrams.
 - 0.2.57 - Map Task toolbox selection to Action elements so governance diagrams support adding tasks.
 - 0.2.56 - Synchronize README version header with source.
