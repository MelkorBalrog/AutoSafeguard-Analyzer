import tkinter as tk
from tkinter import ttk, filedialog, messagebox, simpledialog
import csv
import copy
import textwrap
from models import (
    ReliabilityComponent,
    ReliabilityAnalysis,
    HazopEntry,
    HaraEntry,
    HazopDoc,
    HaraDoc,
    FI2TCDoc,
    TC2FIDoc,
    QUALIFICATIONS,
    COMPONENT_ATTR_TEMPLATES,
    RELIABILITY_MODELS,
    PASSIVE_QUAL_FACTORS,
    calc_asil,
)

def _wrap_val(val, width=30):
    """Return text wrapped value for tree view cells."""
    if val is None:
        return ""
    return textwrap.fill(str(val), width)

class ReliabilityWindow(tk.Toplevel):
    def __init__(self, app):
        super().__init__(app.root)
        self.app = app
        self.title("Reliability Analysis")
        self.geometry("600x400")
        self.components = []

        ttk.Label(self, text="Standard:").pack(anchor="w")
        self.standard_var = tk.StringVar(value="IEC 62380")
        ttk.Combobox(
            self,
            textvariable=self.standard_var,
            values=["IEC 62380", "SN 29500"],
            state="readonly",
        ).pack(anchor="w")

        ttk.Label(self, text="Mission Profile:").pack(anchor="w")
        self.profile_var = tk.StringVar()
        self.profile_combo = ttk.Combobox(
            self,
            textvariable=self.profile_var,
            values=[mp.name for mp in app.mission_profiles],
            state="readonly",
        )
        self.profile_combo.pack(anchor="w", fill="x")

        self.tree = ttk.Treeview(
            self,
            columns=("name", "type", "qty", "fit", "qualification"),
            show="headings",
        )
        for col in ("name", "type", "qty", "fit", "qualification"):
            heading = "Qualification" if col == "qualification" else col.capitalize()
            self.tree.heading(col, text=heading)
            self.tree.column(col, width=120 if col == "qualification" else 100)
        self.tree.pack(fill=tk.BOTH, expand=True)
        self.tree.bind("<<TreeviewSelect>>", self.show_formula)

        btn_frame = ttk.Frame(self)
        btn_frame.pack(fill=tk.X)
        ttk.Button(btn_frame, text="Load CSV", command=self.load_csv).pack(
            side=tk.LEFT, padx=2, pady=2
        )
        ttk.Button(btn_frame, text="Add Component", command=self.add_component).pack(
            side=tk.LEFT, padx=2, pady=2
        )
        ttk.Button(btn_frame, text="Add Circuit", command=self.add_circuit).pack(
            side=tk.LEFT, padx=2, pady=2
        )
        ttk.Button(btn_frame, text="Configure Component", command=self.configure_component).pack(
            side=tk.LEFT, padx=2, pady=2
        )
        ttk.Button(btn_frame, text="Calculate FIT", command=self.calculate_fit).pack(
            side=tk.LEFT, padx=2, pady=2
        )
        ttk.Button(btn_frame, text="Save Analysis", command=self.save_analysis).pack(
            side=tk.LEFT, padx=2, pady=2
        )
        ttk.Button(btn_frame, text="Load Analysis", command=self.load_analysis).pack(
            side=tk.LEFT, padx=2, pady=2
        )
        self.formula_label = ttk.Label(self, text="")
        self.formula_label.pack(anchor="w", padx=5, pady=5)

    def add_component(self):
        dialog = tk.Toplevel(self)
        dialog.title("New Component")
        ttk.Label(dialog, text="Name").grid(row=0, column=0, padx=5, pady=5, sticky="e")
        name_var = tk.StringVar()
        ttk.Entry(dialog, textvariable=name_var).grid(row=0, column=1, padx=5, pady=5)
        ttk.Label(dialog, text="Type").grid(row=1, column=0, padx=5, pady=5, sticky="e")
        type_var = tk.StringVar(value="capacitor")
        ttk.Combobox(dialog, textvariable=type_var, values=list(COMPONENT_ATTR_TEMPLATES.keys()), state="readonly").grid(row=1, column=1, padx=5, pady=5)
        ttk.Label(dialog, text="Quantity").grid(row=2, column=0, padx=5, pady=5, sticky="e")
        qty_var = tk.IntVar(value=1)
        ttk.Entry(dialog, textvariable=qty_var).grid(row=2, column=1, padx=5, pady=5)
        ttk.Label(dialog, text="Qualification").grid(row=3, column=0, padx=5, pady=5, sticky="e")
        qual_var = tk.StringVar(value="None")
        ttk.Combobox(dialog, textvariable=qual_var, values=QUALIFICATIONS, state="readonly").grid(row=3, column=1, padx=5, pady=5)
        passive_var = tk.BooleanVar(value=False)
        ttk.Checkbutton(dialog, text="Passive", variable=passive_var).grid(row=4, column=0, columnspan=2, pady=5)

        def ok():
            comp = ReliabilityComponent(
                name_var.get(),
                type_var.get(),
                qty_var.get(),
                {},
                qual_var.get(),
                is_passive=passive_var.get(),
            )
            template = COMPONENT_ATTR_TEMPLATES.get(comp.comp_type, {})
            for k, v in template.items():
                comp.attributes[k] = v[0] if isinstance(v, list) else v
            self.components.append(comp)
            self.refresh_tree()
            dialog.destroy()

        ttk.Button(dialog, text="Add", command=ok).grid(row=5, column=0, columnspan=2, pady=5)
        dialog.grab_set()
        dialog.wait_window()

    def add_circuit(self):
        dlg = tk.Toplevel(self)
        dlg.title("New Circuit")
        ttk.Label(dlg, text="Name").grid(row=0, column=0, padx=5, pady=5, sticky="e")
        name_var = tk.StringVar()
        ttk.Entry(dlg, textvariable=name_var).grid(row=0, column=1, padx=5, pady=5)
        ttk.Label(dlg, text="BOMs").grid(row=1, column=0, padx=5, pady=5, sticky="ne")
        lb = tk.Listbox(dlg, selectmode=tk.MULTIPLE, height=6)
        for ra in self.app.reliability_analyses:
            lb.insert(tk.END, ra.name)
        lb.grid(row=1, column=1, padx=5, pady=5)
        qty_var = tk.IntVar(value=1)
        ttk.Label(dlg, text="Quantity").grid(row=2, column=0, padx=5, pady=5, sticky="e")
        ttk.Entry(dlg, textvariable=qty_var).grid(row=2, column=1, padx=5, pady=5)
        ttk.Label(dlg, text="Qualification").grid(row=3, column=0, padx=5, pady=5, sticky="e")
        qual_var = tk.StringVar(value="None")
        ttk.Combobox(dlg, textvariable=qual_var, values=QUALIFICATIONS, state="readonly").grid(row=3, column=1, padx=5, pady=5)
        passive_var = tk.BooleanVar(value=False)
        ttk.Checkbutton(dlg, text="Passive", variable=passive_var).grid(row=4, column=0, columnspan=2, pady=5)

        def ok():
            bom_idxs = lb.curselection()
            boms = [self.app.reliability_analyses[i].components for i in bom_idxs]
            comp = ReliabilityComponent(
                name_var.get(),
                "circuit",
                qty_var.get(),
                {},
                qual_var.get(),
                is_passive=passive_var.get(),
            )
            comp.sub_boms = copy.deepcopy(boms)
            comp.fit = 0.0
            self.components.append(comp)
            self.refresh_tree()
            dlg.destroy()

        ttk.Button(dlg, text="Add", command=ok).grid(row=5, column=0, columnspan=2, pady=5)
        dlg.grab_set()
        dlg.wait_window()

    def show_formula(self, event=None):
        sel = self.tree.focus()
        if not sel:
            self.formula_label.config(text="")
            return
        idx = self.tree.index(sel)
        if idx >= len(self.components):
            return
        comp = self.components[idx]
        std = self.standard_var.get()
        info = RELIABILITY_MODELS.get(std, {}).get(comp.comp_type)
        if info:
            self.formula_label.config(text=f"Formula: {info['text']}")
        else:
            self.formula_label.config(text="Formula: N/A")

    def refresh_tree(self):
        self.tree.delete(*self.tree.get_children())
        for comp in self.components:
            self.tree.insert(
                "",
                "end",
                values=(
                    comp.name,
                    comp.comp_type,
                    comp.quantity,
                    f"{comp.fit:.2f}",
                    comp.qualification,
                ),
            )
        self.profile_combo.config(values=[mp.name for mp in self.app.mission_profiles])
        # keep application level components updated so property dialogs see them
        self.app.reliability_components = list(self.components)

    def load_csv(self):
        path = filedialog.askopenfilename(filetypes=[("CSV", "*.csv")])
        if not path:
            return
        self.components.clear()
        with open(path, newline="") as f:
            reader = csv.DictReader(f)
            fields = reader.fieldnames or []
            mapping = self.ask_mapping(fields)
            if not mapping:
                return
            for row in reader:
                try:
                    name = row.get(mapping["name"], "")
                    ctype = row.get(mapping["type"], "")
                    qty = int(row.get(mapping["qty"], 1) or 1)
                    qual = row.get(mapping.get("qualification"), "") if mapping.get("qualification") else ""
                    comp = ReliabilityComponent(name, ctype, qty, {}, qual)
                    template = COMPONENT_ATTR_TEMPLATES.get(ctype, {})
                    for k, v in template.items():
                        comp.attributes[k] = v[0] if isinstance(v, list) else v
                    # store any extra columns as attributes
                    for key, val in row.items():
                        if key not in mapping.values():
                            comp.attributes[key] = val
                    self.components.append(comp)
                except Exception:
                    continue
        self.refresh_tree()

    def ask_mapping(self, fields):
        if not fields:
            return None
        win = tk.Toplevel(self)
        win.title("Map Columns")
        vars = {}
        targets = ["name", "type", "qty", "qualification"]
        for i, tgt in enumerate(targets):
            ttk.Label(win, text=tgt.capitalize()).grid(row=i, column=0, padx=5, pady=5, sticky="e")
            var = tk.StringVar()
            cb = ttk.Combobox(win, textvariable=var, values=fields, state="readonly")
            if i < len(fields):
                var.set(fields[i])
            cb.grid(row=i, column=1, padx=5, pady=5)
            vars[tgt] = var

        result = {}

        def ok():
            for k, v in vars.items():
                result[k] = v.get()
            win.destroy()

        def cancel():
            result.clear()
            win.destroy()

        ttk.Button(win, text="OK", command=ok).grid(row=len(targets), column=0, pady=5)
        ttk.Button(win, text="Cancel", command=cancel).grid(row=len(targets), column=1, pady=5)
        win.grab_set()
        win.wait_window()
        if not result:
            return None
        return result

    def configure_component(self):
        sel = self.tree.focus()
        if not sel:
            messagebox.showwarning("Configure", "Select a component")
            return
        idx = self.tree.index(sel)
        comp = self.components[idx]

        template = COMPONENT_ATTR_TEMPLATES.get(comp.comp_type, {})
        for k, v in template.items():
            comp.attributes.setdefault(k, v[0] if isinstance(v, list) else v)

        class ParamDialog(simpledialog.Dialog):
            def body(self, master):
                self.vars = {}
                row = 0
                ttk.Label(master, text="Quantity").grid(row=row, column=0, padx=5, pady=5, sticky="e")
                qty_var = tk.IntVar(value=comp.quantity)
                ttk.Entry(master, textvariable=qty_var).grid(row=row, column=1, padx=5, pady=5)
                self.vars["__qty__"] = qty_var
                row += 1
                ttk.Label(master, text="Qualification").grid(row=row, column=0, padx=5, pady=5, sticky="e")
                qual_var = tk.StringVar(value=comp.qualification)
                ttk.Combobox(master, textvariable=qual_var, values=QUALIFICATIONS, state="readonly").grid(row=row, column=1, padx=5, pady=5)
                self.vars["__qual__"] = qual_var
                row += 1
                for k, v in comp.attributes.items():
                    ttk.Label(master, text=k).grid(row=row, column=0, padx=5, pady=5, sticky="e")
                    if isinstance(template.get(k), list):
                        var = tk.StringVar(value=str(v))
                        ttk.Combobox(master, textvariable=var, values=template[k], state="readonly").grid(row=row, column=1, padx=5, pady=5)
                    else:
                        var = tk.StringVar(value=str(v))
                        ttk.Entry(master, textvariable=var).grid(row=row, column=1, padx=5, pady=5)
                    self.vars[k] = var
                    row += 1

            def apply(self):
                comp.quantity = int(self.vars["__qty__"].get())
                comp.qualification = self.vars["__qual__"].get()
                for k, v in self.vars.items():
                    if k.startswith("__"):
                        continue
                    comp.attributes[k] = v.get()

        ParamDialog(self)
        self.refresh_tree()

    def calculate_fit(self):
        prof_name = self.profile_var.get()
        mp = next((m for m in self.app.mission_profiles if m.name == prof_name), None)
        if mp is None:
            messagebox.showwarning("FIT", "Select a mission profile")
            return
        std = self.standard_var.get()
        total = 0.0
        for comp in self.components:
            if comp.sub_boms:
                sub_total = 0.0
                for bom in comp.sub_boms:
                    for sub in bom:
                        info = RELIABILITY_MODELS.get(std, {}).get(sub.comp_type)
                        if info:
                            qf = PASSIVE_QUAL_FACTORS.get(sub.qualification, 1.0) if sub.is_passive else 1.0
                            sub.fit = info["formula"](sub.attributes, mp) * mp.tau * qf
                        else:
                            sub.fit = 0.0
                        sub_total += sub.fit * sub.quantity
                comp.fit = sub_total
            else:
                info = RELIABILITY_MODELS.get(std, {}).get(comp.comp_type)
                if info:
                    qf = PASSIVE_QUAL_FACTORS.get(comp.qualification, 1.0) if comp.is_passive else 1.0
                    comp.fit = info["formula"](comp.attributes, mp) * mp.tau * qf
                else:
                    comp.fit = 0.0
            total += comp.fit * comp.quantity

        comp_fit = {c.name: c.fit * c.quantity for c in self.components}
        spf = 0.0
        lpf = 0.0
        total_modes = 0.0
        for be in self.app.fmea_entries:
            comp_name = (
                be.parents[0].user_name if be.parents else getattr(be, "fmea_component", "")
            )
            fit = comp_fit.get(comp_name, 0.0)
            frac = be.fmeda_fault_fraction
            if frac > 1.0:
                frac /= 100.0
            fit_mode = fit * frac
            total_modes += fit_mode
            if be.fmeda_fault_type == "permanent":
                spf += fit_mode * (1 - be.fmeda_diag_cov)
            else:
                lpf += fit_mode * (1 - be.fmeda_diag_cov)
        dc = 1 - (spf + lpf) / total_modes if total_modes else 0.0
        self.app.reliability_components = list(self.components)
        self.app.reliability_total_fit = total_modes
        self.app.spfm = spf
        self.app.lpfm = lpf
        self.app.reliability_dc = dc
        self.refresh_tree()
        self.formula_label.config(
            text=f"Total FIT: {total_modes:.2f}  DC: {dc:.2f}  SPFM: {spf:.2f}  LPFM: {lpf:.2f}"
        )

    def save_analysis(self):
        if not self.components:
            messagebox.showwarning("Save", "No components defined")
            return
        name = simpledialog.askstring("Save Analysis", "Enter analysis name:")
        if not name:
            return
        ra = ReliabilityAnalysis(
            name,
            self.standard_var.get(),
            self.profile_var.get(),
            copy.deepcopy(self.components),
            self.app.reliability_total_fit,
            self.app.spfm,
            self.app.lpfm,
            self.app.reliability_dc,
        )
        self.app.reliability_analyses.append(ra)
        messagebox.showinfo("Save", "Analysis saved")

    def load_analysis(self):
        """Load a previously saved reliability analysis."""
        if not self.app.reliability_analyses:
            messagebox.showwarning("Load", "No saved analyses")
            return
        win = tk.Toplevel(self)
        win.title("Select Analysis")
        lb = tk.Listbox(win, height=8, width=40)
        lb.pack(side=tk.LEFT, fill=tk.BOTH, expand=True)
        for ra in self.app.reliability_analyses:
            lb.insert(tk.END, ra.name)

        def do_load():
            sel = lb.curselection()
            if not sel:
                return
            ra = self.app.reliability_analyses[sel[0]]
            self.standard_var.set(ra.standard)
            self.profile_var.set(ra.profile)
            self.components = copy.deepcopy(ra.components)
            self.app.reliability_total_fit = ra.total_fit
            self.app.spfm = ra.spfm
            self.app.lpfm = ra.lpfm
            self.app.reliability_dc = ra.dc
            win.destroy()
            self.refresh_tree()
            self.formula_label.config(
                text=f"Total FIT: {ra.total_fit:.2f}  DC: {ra.dc:.2f}  SPFM: {ra.spfm:.2f}  LPFM: {ra.lpfm:.2f}"
            )

        ttk.Button(win, text="Load", command=do_load).pack(side=tk.RIGHT, padx=5, pady=5)


class FI2TCWindow(tk.Toplevel):
    COLS = [
        "id","system_function","allocation","interfaces","insufficiency",
        "scene","scenario","driver_behavior","occurrence","vehicle_effect",
        "severity","design_measures","verification","measure_effectiveness",
        "triggering_condition","worst_case","tc_effect","mitigation","acceptance"
    ]
    def __init__(self, app):
        super().__init__(app.root)
        self.app = app
        self.title("FI2TC Analysis")
        top = ttk.Frame(self)
        top.pack(fill=tk.X)
        ttk.Label(top, text="FI2TC:").pack(side=tk.LEFT)
        self.doc_var = tk.StringVar()
        self.doc_cb = ttk.Combobox(top, textvariable=self.doc_var, state="readonly")
        self.doc_cb.pack(side=tk.LEFT, padx=2)
        ttk.Button(top, text="New", command=self.new_doc).pack(side=tk.LEFT)
<<<<<<< HEAD
        ttk.Button(top, text="Rename", command=self.rename_doc).pack(side=tk.LEFT)
        ttk.Button(top, text="Delete", command=self.delete_doc).pack(side=tk.LEFT)
=======
>>>>>>> 76b9b274
        self.doc_cb.bind("<<ComboboxSelected>>", self.select_doc)

        tree_frame = ttk.Frame(self)
        tree_frame.pack(fill=tk.BOTH, expand=True)
        style = ttk.Style(self)
        style.configure("FI2TC.Treeview", rowheight=80)
        self.tree = ttk.Treeview(
            tree_frame, columns=self.COLS, show="headings", style="FI2TC.Treeview"
        )
        vsb = ttk.Scrollbar(tree_frame, orient="vertical", command=self.tree.yview)
        hsb = ttk.Scrollbar(tree_frame, orient="horizontal", command=self.tree.xview)
        self.tree.configure(yscrollcommand=vsb.set, xscrollcommand=hsb.set)
        for c in self.COLS:
            self.tree.heading(c, text=c.replace("_"," ").title())
            width = 200 if c == "hazard" else 120
            self.tree.column(c, width=width)
<<<<<<< HEAD
        self.tree.grid(row=0, column=0, sticky="nsew")
        vsb.grid(row=0, column=1, sticky="ns")
        hsb.grid(row=1, column=0, sticky="ew")
        tree_frame.grid_columnconfigure(0, weight=1)
        tree_frame.grid_rowconfigure(0, weight=1)
        self.tree.bind("<Double-1>", lambda e: self.edit_row())
        btn = ttk.Frame(self)
        btn.pack(fill=tk.X)
=======
        self.tree.grid(row=0, column=0, sticky="nsew")
        vsb.grid(row=0, column=1, sticky="ns")
        hsb.grid(row=1, column=0, sticky="ew")
        tree_frame.grid_columnconfigure(0, weight=1)
        tree_frame.grid_rowconfigure(0, weight=1)
        btn = ttk.Frame(self)
        btn.pack()
>>>>>>> 76b9b274
        ttk.Button(btn, text="Add", command=self.add_row).pack(side=tk.LEFT, padx=2, pady=2)
        ttk.Button(btn, text="Edit", command=self.edit_row).pack(side=tk.LEFT, padx=2, pady=2)
        ttk.Button(btn, text="Delete", command=self.del_row).pack(side=tk.LEFT, padx=2, pady=2)
        ttk.Button(btn, text="Export CSV", command=self.export_csv).pack(side=tk.LEFT, padx=2, pady=2)
        self.refresh_docs()
        self.refresh()

    def refresh(self):
        self.tree.delete(*self.tree.get_children())
        for row in self.app.fi2tc_entries:
            vals = [_wrap_val(row.get(k, "")) for k in self.COLS]
            self.tree.insert("", "end", values=vals)

    class RowDialog(simpledialog.Dialog):
        def __init__(self, parent, app, data=None):
            self.app = app
            self.parent_win = parent
            default = {k: "" for k in parent.COLS}
            self.data = data or default
            super().__init__(parent, title="Edit Row")
        def body(self, master):
            fi_names = [n.user_name or f"FI {n.unique_id}" for n in self.app.get_all_functional_insufficiencies()]
            tc_names = [n.user_name or f"TC {n.unique_id}" for n in self.app.get_all_triggering_conditions()]
            func_names = self.app.get_all_function_names()
            comp_names = self.app.get_all_component_names()
            scen_names = self.app.get_all_scenario_names()
            scene_names = self.app.get_all_scenery_names()
            self.widgets = {}
            r = 0

            def refresh_funcs(*_):
                comp = self.widgets.get("allocation")
                if isinstance(comp, tk.StringVar):
                    func_opts = sorted({e.function for e in self.app.hazop_entries if not comp.get() or e.component == comp.get()})
                else:
                    func_opts = func_names
                if "system_function" in self.widgets:
                    w = self.widgets["system_function_widget"]
                    w["values"] = func_opts

            for col in self.parent_win.COLS:
                ttk.Label(master, text=col.replace("_", " ").title()).grid(row=r, column=0, sticky="e", padx=5, pady=2)
                if col == "triggering_condition":
                    var = tk.StringVar(value=self.data.get(col, ""))
                    cb = ttk.Combobox(master, textvariable=var, values=tc_names, state="readonly")
                    cb.grid(row=r, column=1, padx=5, pady=2)
                    self.widgets[col] = var
                elif col == "insufficiency":
                    var = tk.StringVar(value=self.data.get(col, ""))
                    cb = ttk.Combobox(master, textvariable=var, values=fi_names, state="readonly")
                    cb.grid(row=r, column=1, padx=5, pady=2)
                    self.widgets[col] = var
                elif col == "system_function":
                    var = tk.StringVar(value=self.data.get(col, ""))
                    cb = ttk.Combobox(master, textvariable=var, values=func_names, state="readonly")
                    cb.grid(row=r, column=1, padx=5, pady=2)
                    self.widgets[col] = var
                    self.widgets["system_function_widget"] = cb
                elif col == "allocation":
                    var = tk.StringVar(value=self.data.get(col, ""))
                    cb = ttk.Combobox(master, textvariable=var, values=comp_names, state="readonly")
                    cb.grid(row=r, column=1, padx=5, pady=2)
                    cb.bind("<<ComboboxSelected>>", refresh_funcs)
                    self.widgets[col] = var
                elif col == "scene":
                    var = tk.StringVar(value=self.data.get(col, ""))
                    cb = ttk.Combobox(master, textvariable=var, values=scene_names, state="readonly")
                    cb.grid(row=r, column=1, padx=5, pady=2)
                    self.widgets[col] = var
                elif col == "scenario":
                    var = tk.StringVar(value=self.data.get(col, ""))
                    cb = ttk.Combobox(master, textvariable=var, values=scen_names, state="readonly")
                    cb.grid(row=r, column=1, padx=5, pady=2)
                    self.widgets[col] = var
                elif col == "severity":
                    var = tk.StringVar(value=self.data.get(col, ""))
                    cb = ttk.Combobox(master, textvariable=var, values=["1", "2", "3"], state="readonly")
                    cb.grid(row=r, column=1, padx=5, pady=2)
                    self.widgets[col] = var
                else:
                    txt = tk.Text(master, width=25, height=2, wrap="word")
                    txt.insert("1.0", self.data.get(col, ""))
                    txt.grid(row=r, column=1, padx=5, pady=2)
                    self.widgets[col] = txt
                r += 1
            refresh_funcs()
            
        def apply(self):
            for col, widget in self.widgets.items():
                if isinstance(widget, tk.Entry):
                    self.data[col] = widget.get()
                elif isinstance(widget, tk.Text):
                    self.data[col] = widget.get("1.0", "end-1c")
                else:
                    self.data[col] = widget.get()
            self.result = True

    def add_row(self):
        dlg = self.RowDialog(self, self.app)
        if getattr(dlg, "result", None):
            self.app.fi2tc_entries.append(dlg.data)
            self.refresh()
    def edit_row(self):
        sel = self.tree.focus()
        if not sel:
            return
        idx = self.tree.index(sel)
        data = self.app.fi2tc_entries[idx]
        dlg = self.RowDialog(self, self.app, data)
        if getattr(dlg, "result", None):
            self.refresh()
    def del_row(self):
        sel = self.tree.selection()
        for iid in sel:
            idx = self.tree.index(iid)
            if idx < len(self.app.fi2tc_entries):
                del self.app.fi2tc_entries[idx]
        self.refresh()
    def export_csv(self):
        path = filedialog.asksaveasfilename(defaultextension=".csv", filetypes=[("CSV","*.csv")])
        if not path:
            return
        with open(path, "w", newline="") as f:
            w = csv.writer(f)
            w.writerow(self.COLS)
            for r in self.app.fi2tc_entries:
                w.writerow([r.get(k, "") for k in self.COLS])
        messagebox.showinfo("Export", "FI2TC exported")

    def refresh_docs(self):
        names = [d.name for d in self.app.fi2tc_docs]
        self.doc_cb.configure(values=names)
        if self.app.active_fi2tc:
            self.doc_var.set(self.app.active_fi2tc.name)
        elif names:
            self.doc_var.set(names[0])

    def select_doc(self, *_):
        name = self.doc_var.get()
        for d in self.app.fi2tc_docs:
            if d.name == name:
                self.app.active_fi2tc = d
                self.app.fi2tc_entries = d.entries
                break
        self.refresh()

    def new_doc(self):
        name = simpledialog.askstring("New FI2TC", "Name:")
        if not name:
            return
        doc = FI2TCDoc(name, [])
        self.app.fi2tc_docs.append(doc)
        self.app.active_fi2tc = doc
        self.app.fi2tc_entries = doc.entries
        self.refresh_docs()
        self.refresh()
        self.app.update_views()
<<<<<<< HEAD

    def rename_doc(self):
        if not self.app.active_fi2tc:
            return
        name = simpledialog.askstring(
            "Rename FI2TC", "Name:", initialvalue=self.app.active_fi2tc.name
        )
        if not name:
            return
        self.app.active_fi2tc.name = name
        self.refresh_docs()
        self.app.update_views()

    def delete_doc(self):
        doc = self.app.active_fi2tc
        if not doc:
            return
        if not messagebox.askyesno("Delete", f"Delete FI2TC '{doc.name}'?"):
            return
        self.app.fi2tc_docs.remove(doc)
        if self.app.fi2tc_docs:
            self.app.active_fi2tc = self.app.fi2tc_docs[0]
        else:
            self.app.active_fi2tc = None
        self.app.fi2tc_entries = (
            self.app.active_fi2tc.entries if self.app.active_fi2tc else []
        )
        self.refresh_docs()
        self.refresh()
        self.app.update_views()
=======
>>>>>>> 76b9b274

class HazopWindow(tk.Toplevel):
    def __init__(self, app):
        super().__init__(app.root)
        self.app = app
        self.title("HAZOP Analysis")
        self.geometry("600x400")
        top = ttk.Frame(self)
        top.pack(fill=tk.X)
        ttk.Label(top, text="HAZOP:").pack(side=tk.LEFT)
        self.doc_var = tk.StringVar()
        self.doc_cb = ttk.Combobox(top, textvariable=self.doc_var, state="readonly")
        self.doc_cb.pack(side=tk.LEFT, padx=2)
        ttk.Button(top, text="New", command=self.new_doc).pack(side=tk.LEFT)
        self.doc_cb.bind("<<ComboboxSelected>>", self.select_doc)

        columns = ("function", "malfunction", "type", "safety", "rationale")
        content = ttk.Frame(self)
        content.pack(fill=tk.BOTH, expand=True)
        self.tree = ttk.Treeview(content, columns=columns, show="headings")
        for col in columns:
            self.tree.heading(col, text=col.capitalize())
            if col in ("rationale", "hazard"):
                width = 200
            else:
                width = 120
            self.tree.column(col, width=width)
        self.tree.pack(side=tk.LEFT, fill=tk.BOTH, expand=True)

        self.explorer = ttk.Frame(content)
        self.explorer.pack(side=tk.LEFT, fill=tk.Y, padx=5)
        ttk.Label(self.explorer, text="Malfunction Explorer").pack()
        self.mal_list = tk.Listbox(self.explorer, height=10)
        self.mal_list.pack(fill=tk.BOTH, expand=True)
        self.tree.bind("<<TreeviewSelect>>", self.update_mal_explorer)

        btn = ttk.Frame(self)
        btn.pack(fill=tk.X)
        ttk.Button(btn, text="Add", command=self.add_row).pack(side=tk.LEFT, padx=2, pady=2)
        ttk.Button(btn, text="Edit", command=self.edit_row).pack(side=tk.LEFT, padx=2, pady=2)
        ttk.Button(btn, text="Delete", command=self.del_row).pack(side=tk.LEFT, padx=2, pady=2)

        self.refresh_docs()
        self.refresh()

    def refresh_docs(self):
        names = [d.name for d in self.app.hazop_docs]
        self.doc_cb["values"] = names
        if self.app.active_hazop:
            self.doc_var.set(self.app.active_hazop.name)
        elif names:
            self.doc_var.set(names[0])

    def select_doc(self, *_):
        name = self.doc_var.get()
        for d in self.app.hazop_docs:
            if d.name == name:
                self.app.active_hazop = d
                self.app.hazop_entries = d.entries
                break
        self.refresh()

    def new_doc(self):
        name = simpledialog.askstring("New HAZOP", "Name:")
        if not name:
            return
        doc = HazopDoc(name, [])
        self.app.hazop_docs.append(doc)
        self.app.active_hazop = doc
        self.app.hazop_entries = doc.entries
        self.refresh_docs()
        self.refresh()
        self.app.update_views()

    def refresh(self):
        self.tree.delete(*self.tree.get_children())
        for row in self.app.hazop_entries:
            vals = [
                row.function,
                row.malfunction,
                row.mtype,
                row.scenario,
                row.conditions,
                row.hazard,
                "Yes" if row.safety else "No",
                row.rationale,
                "Yes" if row.covered else "No",
                row.covered_by,
            ]
            self.tree.insert("", "end", values=vals)
        self.update_mal_explorer()

    def update_mal_explorer(self, *_):
        sel = self.tree.focus()
        self.mal_list.delete(0, tk.END)
        if not sel:
            return
        idx = self.tree.index(sel)
        if idx >= len(self.app.hazop_entries):
            return
        row = self.app.hazop_entries[idx]
        modes = self.app.get_failure_modes_for_malfunction(row.malfunction)
        for m in modes:
            self.mal_list.insert(tk.END, m)

    class RowDialog(simpledialog.Dialog):
        def __init__(self, parent, row=None):
            self.app = parent.app
            self.row = row or HazopEntry(
                "",
                "",
                "No/Not",
                "",
                "",
                "",
                False,
                "",
                False,
                "",
            )
            super().__init__(parent, title="Edit HAZOP Row")

        def body(self, master):
            ttk.Label(master, text="Function").grid(row=0, column=0, sticky="e", padx=5, pady=5)
            funcs = self.app.get_all_action_names()
            self.func = tk.StringVar(value=self.row.function)
            ttk.Combobox(master, textvariable=self.func, values=funcs, state="readonly").grid(row=0, column=1, padx=5, pady=5)

            ttk.Label(master, text="Malfunction").grid(row=1, column=0, sticky="e", padx=5, pady=5)
            self.mal = tk.StringVar(value=self.row.malfunction)
            ttk.Entry(master, textvariable=self.mal).grid(row=1, column=1, padx=5, pady=5)

            ttk.Label(master, text="Type").grid(row=2, column=0, sticky="e", padx=5, pady=5)
            self.typ = tk.StringVar(value=self.row.mtype)
            ttk.Combobox(
                master,
                textvariable=self.typ,
                values=["No/Not", "Unintended", "Excessive", "Insufficient", "Reverse"],
                state="readonly",
            ).grid(row=2, column=1, padx=5, pady=5)

            ttk.Label(master, text="Scenario").grid(row=3, column=0, sticky="e", padx=5, pady=5)
            scenarios = []
            for lib in self.app.scenario_libraries:
                scenarios.extend(lib.get("scenarios", []))
            self.scen = tk.StringVar(value=self.row.scenario)
            ttk.Combobox(master, textvariable=self.scen, values=scenarios, state="readonly").grid(row=3, column=1, padx=5, pady=5)

            ttk.Label(master, text="Driving Conditions").grid(row=4, column=0, sticky="e", padx=5, pady=5)
            self.cond = tk.StringVar(value=self.row.conditions)
            ttk.Entry(master, textvariable=self.cond).grid(row=4, column=1, padx=5, pady=5)

            ttk.Label(master, text="Hazard").grid(row=5, column=0, sticky="ne", padx=5, pady=5)
            self.haz = tk.Text(master, width=30, height=3)
            self.haz.insert("1.0", self.row.hazard)
            self.haz.grid(row=5, column=1, padx=5, pady=5)

            ttk.Label(master, text="Safety Relevant").grid(row=6, column=0, sticky="e", padx=5, pady=5)
            self.safety = tk.StringVar(value="Yes" if self.row.safety else "No")
            ttk.Combobox(master, textvariable=self.safety, values=["Yes", "No"], state="readonly").grid(row=6, column=1, padx=5, pady=5)

            ttk.Label(master, text="Rationale").grid(row=7, column=0, sticky="ne", padx=5, pady=5)
            self.rat = tk.Text(master, width=30, height=3)
            self.rat.insert("1.0", self.row.rationale)
            self.rat.grid(row=7, column=1, padx=5, pady=5)

            ttk.Label(master, text="Covered").grid(row=8, column=0, sticky="e", padx=5, pady=5)
            self.cov = tk.StringVar(value="Yes" if self.row.covered else "No")
            ttk.Combobox(master, textvariable=self.cov, values=["Yes", "No"], state="readonly").grid(row=8, column=1, padx=5, pady=5)

            ttk.Label(master, text="Covered By").grid(row=9, column=0, sticky="e", padx=5, pady=5)
            malfs = [e.malfunction for e in self.app.hazop_entries]
            self.cov_by = tk.StringVar(value=self.row.covered_by)
            ttk.Combobox(master, textvariable=self.cov_by, values=malfs, state="readonly").grid(row=9, column=1, padx=5, pady=5)

        def apply(self):
            self.row.function = self.func.get()
            self.row.malfunction = self.mal.get()
            self.row.mtype = self.typ.get()
            self.row.scenario = self.scen.get()
            self.row.conditions = self.cond.get()
            self.row.hazard = self.haz.get("1.0", "end-1c")
            self.row.safety = self.safety.get() == "Yes"
            self.row.rationale = self.rat.get("1.0", "end-1c")
            self.row.covered = self.cov.get() == "Yes"
            self.row.covered_by = self.cov_by.get()

    def add_row(self):
        if not self.app.active_hazop:
            messagebox.showwarning("Add", "Create a HAZOP first")
            return
        dlg = self.RowDialog(self)
        if dlg.row.function:
            self.app.hazop_entries.append(dlg.row)
            self.refresh()

    def edit_row(self):
        sel = self.tree.focus()
        if not sel:
            return
        idx = self.tree.index(sel)
        row = self.app.hazop_entries[idx]
        dlg = self.RowDialog(self, row)
        self.refresh()

    def del_row(self):
        sel = self.tree.selection()
        for iid in sel:
            idx = self.tree.index(iid)
            if idx < len(self.app.hazop_entries):
                del self.app.hazop_entries[idx]
        self.refresh()

    def load_analysis(self):
        if not self.app.reliability_analyses:
            messagebox.showwarning("Load", "No saved analyses")
            return
        win = tk.Toplevel(self)
        win.title("Select Analysis")
        lb = tk.Listbox(win, height=8, width=40)
        lb.pack(side=tk.LEFT, fill=tk.BOTH, expand=True)
        for ra in self.app.reliability_analyses:
            lb.insert(tk.END, ra.name)
        def do_load():
            sel = lb.curselection()
            if not sel:
                return
            ra = self.app.reliability_analyses[sel[0]]
            self.standard_var.set(ra.standard)
            self.profile_var.set(ra.profile)
            self.components = copy.deepcopy(ra.components)
            self.app.reliability_total_fit = ra.total_fit
            self.app.spfm = ra.spfm
            self.app.lpfm = ra.lpfm
            self.app.reliability_dc = ra.dc
            win.destroy()
            self.refresh_tree()
            self.formula_label.config(
                text=f"Total FIT: {ra.total_fit:.2f}  DC: {ra.dc:.2f}  SPFM: {ra.spfm:.2f}  LPFM: {ra.lpfm:.2f}"
            )
        ttk.Button(win, text="Load", command=do_load).pack(side=tk.RIGHT, padx=5, pady=5)

    def save_analysis(self):
        if not self.components:
            messagebox.showwarning("Save", "No components defined")
            return
        name = simpledialog.askstring("Save Analysis", "Enter analysis name:")
        if not name:
            return
        ra = ReliabilityAnalysis(
            name,
            self.standard_var.get(),
            self.profile_var.get(),
            copy.deepcopy(self.components),
            self.app.reliability_total_fit,
            self.app.spfm,
            self.app.lpfm,
            self.app.reliability_dc,
        )
        self.app.reliability_analyses.append(ra)
        messagebox.showinfo("Save", "Analysis saved")


class HaraWindow(tk.Toplevel):
    COLS = [
        "malfunction","hazard","severity","sev_rationale","controllability",
        "cont_rationale","exposure","exp_rationale","asil","safety_goal"
    ]

    def __init__(self, app):
        super().__init__(app.root)
        self.app = app
        self.title("HARA Analysis")
        top = ttk.Frame(self)
        top.pack(fill=tk.X)
        ttk.Label(top, text="HARA:").pack(side=tk.LEFT)
        self.doc_var = tk.StringVar()
        self.doc_cb = ttk.Combobox(top, textvariable=self.doc_var, state="readonly")
        self.doc_cb.pack(side=tk.LEFT, padx=2)
        ttk.Button(top, text="New", command=self.new_doc).pack(side=tk.LEFT)
        self.doc_cb.bind("<<ComboboxSelected>>", self.select_doc)
        self.hazop_lbl = ttk.Label(top, text="")
        self.hazop_lbl.pack(side=tk.LEFT, padx=10)
        self.status_lbl = ttk.Label(top, text="")
        self.status_lbl.pack(side=tk.LEFT, padx=10)

        self.tree = ttk.Treeview(self, columns=self.COLS, show="headings")
        for c in self.COLS:
            self.tree.heading(c, text=c.replace("_"," ").title())
            width = 200 if c == "hazard" else 120
            self.tree.column(c, width=width)
        self.tree.pack(fill=tk.BOTH, expand=True)
        btn = ttk.Frame(self)
        btn.pack(fill=tk.X)
        ttk.Button(btn, text="Add", command=self.add_row).pack(side=tk.LEFT, padx=2, pady=2)
        ttk.Button(btn, text="Edit", command=self.edit_row).pack(side=tk.LEFT, padx=2, pady=2)
        ttk.Button(btn, text="Delete", command=self.del_row).pack(side=tk.LEFT, padx=2, pady=2)
        self.refresh_docs()
        self.refresh()

    def refresh_docs(self):
        self.app.update_hara_statuses()
        names = [d.name for d in self.app.hara_docs]
        # Explicitly configure the combobox values to ensure Tkinter updates
        self.doc_cb.configure(values=names)
        if self.app.active_hara:
            self.doc_var.set(self.app.active_hara.name)
            hazops = ", ".join(getattr(self.app.active_hara, "hazops", []))
            self.hazop_lbl.config(text=f"HAZOPs: {hazops}")
            self.status_lbl.config(text=f"Status: {getattr(self.app.active_hara, 'status', 'draft')}")

        elif names:
            self.doc_var.set(names[0])
            doc = self.app.hara_docs[0]
            hazops = ", ".join(getattr(doc, "hazops", []))
            self.hazop_lbl.config(text=f"HAZOPs: {hazops}")
            self.app.active_hara = doc
            self.app.hara_entries = doc.entries
            self.status_lbl.config(text=f"Status: {getattr(doc, 'status', 'draft')}")

    def select_doc(self, *_):
        name = self.doc_var.get()
        for d in self.app.hara_docs:
            if d.name == name:
                self.app.active_hara = d
                self.app.hara_entries = d.entries
                hazops = ", ".join(getattr(d, "hazops", []))
                self.hazop_lbl.config(text=f"HAZOPs: {hazops}")
                self.status_lbl.config(text=f"Status: {getattr(d, 'status', 'draft')}")
                break
        self.refresh()

    class NewHaraDialog(simpledialog.Dialog):
        def __init__(self, parent, app):
            self.app = app
            super().__init__(parent, title="New HARA")

        def body(self, master):
            ttk.Label(master, text="Name").grid(row=0, column=0, sticky="e")
            self.name_var = tk.StringVar()
            ttk.Entry(master, textvariable=self.name_var).grid(row=0, column=1)
            ttk.Label(master, text="HAZOPs").grid(row=1, column=0, sticky="ne")
            names = [d.name for d in self.app.hazop_docs]
            self.hazop_lb = tk.Listbox(master, selectmode="extended", height=5)
            for n in names:
                self.hazop_lb.insert(tk.END, n)
            self.hazop_lb.grid(row=1, column=1)

        def apply(self):
            sel = [self.hazop_lb.get(i) for i in self.hazop_lb.curselection()]
            self.result = (self.name_var.get(), sel)

    def new_doc(self):
        dlg = self.NewHaraDialog(self, self.app)
        if not getattr(dlg, "result", None):
            return
        name, hazops = dlg.result
        doc = HaraDoc(name, hazops, [], False, "draft")
        self.app.hara_docs.append(doc)
        self.app.active_hara = doc
        self.app.hara_entries = doc.entries
        self.status_lbl.config(text=f"Status: {doc.status}")
        self.refresh_docs()
        self.refresh()
        self.app.update_views()

    def refresh(self):
        self.tree.delete(*self.tree.get_children())
        for row in self.app.hara_entries:
            vals = [
                row.malfunction, row.hazard,
                row.severity, row.sev_rationale,
                row.controllability, row.cont_rationale,
                row.exposure, row.exp_rationale,
                row.asil, row.safety_goal
            ]
            self.tree.insert("", "end", values=vals)
        self.app.sync_hara_to_safety_goals()

    class RowDialog(simpledialog.Dialog):
        def __init__(self, parent, app, row=None):
            self.app = app
            self.row = row or HaraEntry("","",1,"",1,"",1,"","QM","")
            super().__init__(parent, title="Edit HARA Row")

        def body(self, master):
            hazop_names = []
            if self.app.active_hara:
                hazop_names = getattr(self.app.active_hara, "hazops", []) or []
            malfs = set()
            if not hazop_names:
                hazop_names = [d.name for d in self.app.hazop_docs]
            for hz_name in hazop_names:
                hz = self.app.get_hazop_by_name(hz_name)
                if hz:
                    for e in hz.entries:
                        if getattr(e, "safety", False):
                            malfs.add(e.malfunction)
            malfs = sorted(malfs)
            goals = [te.safety_goal_description or (te.user_name or f"SG {te.unique_id}") for te in self.app.top_events]
            ttk.Label(master, text="Malfunction").grid(row=0,column=0,sticky="e")
            self.mal_var = tk.StringVar(value=self.row.malfunction)
            ttk.Combobox(master, textvariable=self.mal_var, values=malfs, state="readonly").grid(row=0,column=1)
            ttk.Label(master, text="Hazard").grid(row=1,column=0,sticky="ne")
            self.haz = tk.Text(master, width=30, height=3)
            self.haz.insert("1.0", self.row.hazard)
            self.haz.grid(row=1,column=1)
            ttk.Label(master, text="Severity").grid(row=2,column=0,sticky="e")
            self.sev_var = tk.StringVar(value=str(self.row.severity))
            sev_cb = ttk.Combobox(master, textvariable=self.sev_var, values=["1","2","3"], state="readonly")
            sev_cb.grid(row=2,column=1)
            ttk.Label(master, text="Severity Rationale").grid(row=3,column=0,sticky="e")
            self.sev_rat = tk.Entry(master)
            self.sev_rat.insert(0, self.row.sev_rationale)
            self.sev_rat.grid(row=3,column=1)
            ttk.Label(master, text="Controllability").grid(row=4,column=0,sticky="e")
            self.cont_var = tk.StringVar(value=str(self.row.controllability))
            cont_cb = ttk.Combobox(master, textvariable=self.cont_var, values=["1","2","3"], state="readonly")
            cont_cb.grid(row=4,column=1)
            ttk.Label(master, text="Controllability Rationale").grid(row=5,column=0,sticky="e")
            self.cont_rat = tk.Entry(master)
            self.cont_rat.insert(0, self.row.cont_rationale)
            self.cont_rat.grid(row=5,column=1)
            ttk.Label(master, text="Exposure").grid(row=6,column=0,sticky="e")
            self.exp_var = tk.StringVar(value=str(self.row.exposure))
            exp_cb = ttk.Combobox(master, textvariable=self.exp_var, values=["1","2","3","4"], state="readonly")
            exp_cb.grid(row=6,column=1)
            ttk.Label(master, text="Exposure Rationale").grid(row=7,column=0,sticky="e")
            self.exp_rat = tk.Entry(master)
            self.exp_rat.insert(0, self.row.exp_rationale)
            self.exp_rat.grid(row=7,column=1)
            ttk.Label(master, text="ASIL").grid(row=8,column=0,sticky="e")
            self.asil_var = tk.StringVar(value=self.row.asil)
            asil_lbl = ttk.Label(master, textvariable=self.asil_var)
            asil_lbl.grid(row=8,column=1)
            ttk.Label(master, text="Safety Goal").grid(row=9,column=0,sticky="e")
            self.sg_var = tk.StringVar(value=self.row.safety_goal)
            ttk.Combobox(master, textvariable=self.sg_var, values=goals, state="readonly").grid(row=9,column=1)

            def recalc(_=None):
                try:
                    s = int(self.sev_var.get())
                    c = int(self.cont_var.get())
                    e = int(self.exp_var.get())
                except ValueError:
                    self.asil_var.set("QM")
                    return
                self.asil_var.set(calc_asil(s,c,e))

            sev_cb.bind("<<ComboboxSelected>>", recalc)
            cont_cb.bind("<<ComboboxSelected>>", recalc)
            exp_cb.bind("<<ComboboxSelected>>", recalc)
            recalc()

        def apply(self):
            self.row.malfunction = self.mal_var.get()
            self.row.hazard = self.haz.get("1.0", "end-1c")
            self.row.severity = int(self.sev_var.get())
            self.row.sev_rationale = self.sev_rat.get()
            self.row.controllability = int(self.cont_var.get())
            self.row.cont_rationale = self.cont_rat.get()
            self.row.exposure = int(self.exp_var.get())
            self.row.exp_rationale = self.exp_rat.get()
            self.row.asil = self.asil_var.get()
            self.row.safety_goal = self.sg_var.get()

    def add_row(self):
        if not self.app.active_hara:
            messagebox.showwarning("Add", "Create a HARA first")
            return
        dlg = self.RowDialog(self, self.app)
        self.app.hara_entries.append(dlg.row)
        if self.app.active_hara:
            self.app.active_hara.status = "draft"
            self.app.active_hara.approved = False
            self.app.invalidate_reviews_for_hara(self.app.active_hara.name)
            self.status_lbl.config(text=f"Status: {self.app.active_hara.status}")
        self.refresh()

    def edit_row(self):
        sel = self.tree.focus()
        if not sel:
            return
        idx = self.tree.index(sel)
        dlg = self.RowDialog(self, self.app, self.app.hara_entries[idx])
        if self.app.active_hara:
            self.app.active_hara.status = "draft"
            self.app.active_hara.approved = False
            self.app.invalidate_reviews_for_hara(self.app.active_hara.name)
            self.status_lbl.config(text=f"Status: {self.app.active_hara.status}")
        self.refresh()

    def del_row(self):
        sel = self.tree.selection()
        for iid in sel:
            idx = self.tree.index(iid)
            if idx < len(self.app.hara_entries):
                del self.app.hara_entries[idx]
        if self.app.active_hara:
            self.app.active_hara.status = "draft"
            self.app.active_hara.approved = False
            self.app.invalidate_reviews_for_hara(self.app.active_hara.name)
            self.status_lbl.config(text=f"Status: {self.app.active_hara.status}")
        self.refresh()

    def approve_doc(self):
        if not self.app.active_hara:
            return
        self.app.active_hara.status = "closed"
        self.app.active_hara.approved = True
        self.app.update_hara_statuses()
        self.app.ensure_asil_consistency()
        self.app.update_views()
        messagebox.showinfo("HARA", "HARA approved")


class TC2FIWindow(tk.Toplevel):
    COLS = [
        "id",
        "known_use_case",
        "occurrence",
        "impacted_function",
        "arch_elements",
        "interfaces",
        "functional_insufficiency",
        "vehicle_effect",
        "severity",
        "design_measures",
        "verification",
        "measure_effectiveness",
        "scene",
        "scenario",
        "driver_behavior",
        "triggering_condition",
        "tc_effect",
        "mitigation",
        "acceptance",
    ]

    def __init__(self, app):
        super().__init__(app.root)
        self.app = app
        self.title("TC2FI Analysis")
        top = ttk.Frame(self)
        top.pack(fill=tk.X)
        ttk.Label(top, text="TC2FI:").pack(side=tk.LEFT)
        self.doc_var = tk.StringVar()
        self.doc_cb = ttk.Combobox(top, textvariable=self.doc_var, state="readonly")
        self.doc_cb.pack(side=tk.LEFT, padx=2)
        ttk.Button(top, text="New", command=self.new_doc).pack(side=tk.LEFT)
<<<<<<< HEAD
        ttk.Button(top, text="Rename", command=self.rename_doc).pack(side=tk.LEFT)
        ttk.Button(top, text="Delete", command=self.delete_doc).pack(side=tk.LEFT)
=======
>>>>>>> 76b9b274
        self.doc_cb.bind("<<ComboboxSelected>>", self.select_doc)

        self.geometry("800x400")
        tree_frame = ttk.Frame(self)
        tree_frame.pack(fill=tk.BOTH, expand=True)
        style = ttk.Style(self)
        style.configure("TC2FI.Treeview", rowheight=80)
        self.tree = ttk.Treeview(
            tree_frame, columns=self.COLS, show="headings", style="TC2FI.Treeview"
        )
        vsb = ttk.Scrollbar(tree_frame, orient="vertical", command=self.tree.yview)
        hsb = ttk.Scrollbar(tree_frame, orient="horizontal", command=self.tree.xview)
        self.tree.configure(yscrollcommand=vsb.set, xscrollcommand=hsb.set)
        for c in self.COLS:
            self.tree.heading(c, text=c.replace("_", " ").title())
            self.tree.column(c, width=120)
        self.tree.grid(row=0, column=0, sticky="nsew")
        vsb.grid(row=0, column=1, sticky="ns")
        hsb.grid(row=1, column=0, sticky="ew")
        tree_frame.grid_columnconfigure(0, weight=1)
        tree_frame.grid_rowconfigure(0, weight=1)
        self.tree.bind("<Double-1>", lambda e: self.edit_row())
        btn = ttk.Frame(self)
        btn.pack()
        ttk.Button(btn, text="Add", command=self.add_row).pack(side=tk.LEFT, padx=2, pady=2)
        ttk.Button(btn, text="Edit", command=self.edit_row).pack(side=tk.LEFT, padx=2, pady=2)
        ttk.Button(btn, text="Delete", command=self.del_row).pack(side=tk.LEFT, padx=2, pady=2)
        ttk.Button(btn, text="Export CSV", command=self.export_csv).pack(side=tk.LEFT, padx=2, pady=2)
        self.refresh_docs()
        self.refresh()

    def refresh(self):
        self.tree.delete(*self.tree.get_children())
        for row in self.app.tc2fi_entries:
            vals = [_wrap_val(row.get(k, "")) for k in self.COLS]
            self.tree.insert("", "end", values=vals)

    class RowDialog(simpledialog.Dialog):
        def __init__(self, parent, app, data=None):
            self.app = app
            default = {k: "" for k in TC2FIWindow.COLS}
            self.data = data or default
            super().__init__(parent, title="Edit Row")

        def body(self, master):
            tc_names = [n.user_name or f"TC {n.unique_id}" for n in self.app.get_all_triggering_conditions()]
            fi_names = [n.user_name or f"FI {n.unique_id}" for n in self.app.get_all_functional_insufficiencies()]
            func_names = self.app.get_all_function_names()
            comp_names = self.app.get_all_component_names()
            scen_names = self.app.get_all_scenario_names()
            scene_names = self.app.get_all_scenery_names()
            self.widgets = {}
            r = 0

            def refresh_funcs(*_):
                comp = self.widgets.get("arch_elements")
                if isinstance(comp, tk.StringVar):
                    opts = sorted({e.function for e in self.app.hazop_entries if not comp.get() or e.component == comp.get()})
                else:
                    opts = func_names
                if "impacted_function" in self.widgets:
                    w = self.widgets["impacted_function_widget"]
                    w["values"] = opts

            for col in TC2FIWindow.COLS:
                ttk.Label(master, text=col.replace("_", " ").title()).grid(row=r, column=0, sticky="e", padx=5, pady=2)
                if col == "functional_insufficiency":
                    var = tk.StringVar(value=self.data.get(col, ""))
                    cb = ttk.Combobox(master, textvariable=var, values=fi_names, state="readonly")
                    cb.grid(row=r, column=1, padx=5, pady=2)
                    self.widgets[col] = var
                elif col == "triggering_condition":
                    var = tk.StringVar(value=self.data.get(col, ""))
                    cb = ttk.Combobox(master, textvariable=var, values=tc_names, state="readonly")
                    cb.grid(row=r, column=1, padx=5, pady=2)
                    self.widgets[col] = var
                elif col == "impacted_function":
                    var = tk.StringVar(value=self.data.get(col, ""))
                    cb = ttk.Combobox(master, textvariable=var, values=func_names, state="readonly")
                    cb.grid(row=r, column=1, padx=5, pady=2)
                    self.widgets[col] = var
                    self.widgets["impacted_function_widget"] = cb
                elif col == "arch_elements":
                    var = tk.StringVar(value=self.data.get(col, ""))
                    cb = ttk.Combobox(master, textvariable=var, values=comp_names, state="readonly")
                    cb.grid(row=r, column=1, padx=5, pady=2)
                    cb.bind("<<ComboboxSelected>>", refresh_funcs)
                    self.widgets[col] = var
                elif col == "scene":
                    var = tk.StringVar(value=self.data.get(col, ""))
                    cb = ttk.Combobox(master, textvariable=var, values=scene_names, state="readonly")
                    cb.grid(row=r, column=1, padx=5, pady=2)
                    self.widgets[col] = var
                elif col == "scenario":
                    var = tk.StringVar(value=self.data.get(col, ""))
                    cb = ttk.Combobox(master, textvariable=var, values=scen_names, state="readonly")
                    cb.grid(row=r, column=1, padx=5, pady=2)
                    self.widgets[col] = var
                elif col == "severity":
                    var = tk.StringVar(value=self.data.get(col, ""))
                    cb = ttk.Combobox(master, textvariable=var, values=["1", "2", "3"], state="readonly")
                    cb.grid(row=r, column=1, padx=5, pady=2)
                    self.widgets[col] = var
                else:
                    txt = tk.Text(master, width=25, height=2, wrap="word")
                    txt.insert("1.0", self.data.get(col, ""))
                    txt.grid(row=r, column=1, padx=5, pady=2)
                    self.widgets[col] = txt
                r += 1
            refresh_funcs()

        def apply(self):
            for col, widget in self.widgets.items():
                if isinstance(widget, tk.Entry):
                    self.data[col] = widget.get()
                elif isinstance(widget, tk.Text):
                    self.data[col] = widget.get("1.0", "end-1c")
                else:
                    self.data[col] = widget.get()

            self.result = True
    def add_row(self):
        dlg = self.RowDialog(self, self.app)
        if getattr(dlg, "result", None):
            self.app.tc2fi_entries.append(dlg.data)
            self.refresh()

    def edit_row(self):
        sel = self.tree.focus()
        if not sel:
            return
        idx = self.tree.index(sel)
        data = self.app.tc2fi_entries[idx]
        dlg = self.RowDialog(self, self.app, data)
        if getattr(dlg, "result", None):
            self.refresh()

    def del_row(self):
        sel = self.tree.selection()
        for iid in sel:
            idx = self.tree.index(iid)
            if idx < len(self.app.tc2fi_entries):
                del self.app.tc2fi_entries[idx]
        self.refresh()

    def export_csv(self):
        path = filedialog.asksaveasfilename(defaultextension=".csv", filetypes=[("CSV", "*.csv")])
        if not path:
            return
        with open(path, "w", newline="") as f:
            w = csv.writer(f)
            w.writerow(self.COLS)
            for r in self.app.tc2fi_entries:
                w.writerow([r.get(k, "") for k in self.COLS])
        messagebox.showinfo("Export", "TC2FI exported")

    def refresh_docs(self):
        names = [d.name for d in self.app.tc2fi_docs]
        self.doc_cb.configure(values=names)
        if self.app.active_tc2fi:
            self.doc_var.set(self.app.active_tc2fi.name)
        elif names:
            self.doc_var.set(names[0])

    def select_doc(self, *_):
        name = self.doc_var.get()
        for d in self.app.tc2fi_docs:
            if d.name == name:
                self.app.active_tc2fi = d
                self.app.tc2fi_entries = d.entries
                break
        self.refresh()

    def new_doc(self):
        name = simpledialog.askstring("New TC2FI", "Name:")
        if not name:
            return
        doc = TC2FIDoc(name, [])
        self.app.tc2fi_docs.append(doc)
        self.app.active_tc2fi = doc
        self.app.tc2fi_entries = doc.entries
        self.refresh_docs()
        self.refresh()
        self.app.update_views()

<<<<<<< HEAD
    def rename_doc(self):
        if not self.app.active_tc2fi:
            return
        name = simpledialog.askstring(
            "Rename TC2FI", "Name:", initialvalue=self.app.active_tc2fi.name
        )
        if not name:
            return
        self.app.active_tc2fi.name = name
        self.refresh_docs()
        self.app.update_views()

    def delete_doc(self):
        doc = self.app.active_tc2fi
        if not doc:
            return
        if not messagebox.askyesno("Delete", f"Delete TC2FI '{doc.name}'?"):
            return
        self.app.tc2fi_docs.remove(doc)
        if self.app.tc2fi_docs:
            self.app.active_tc2fi = self.app.tc2fi_docs[0]
        else:
            self.app.active_tc2fi = None
        self.app.tc2fi_entries = (
            self.app.active_tc2fi.entries if self.app.active_tc2fi else []
        )
        self.refresh_docs()
        self.refresh()
        self.app.update_views()

=======
>>>>>>> 76b9b274

class HazardExplorerWindow(tk.Toplevel):
    """Read-only list of hazards per HARA."""

    def __init__(self, app):
        super().__init__(app.root)
        self.app = app
        self.title("Hazard Explorer")

        columns = ("HARA", "Malfunction", "Hazard")
        self.tree = ttk.Treeview(self, columns=columns, show="headings")
        for c in columns:
            self.tree.heading(c, text=c)
            width = 200 if c == "Hazard" else 120
            self.tree.column(c, width=width)
        self.tree.pack(fill=tk.BOTH, expand=True)
        ttk.Button(self, text="Export CSV", command=self.export_csv).pack(pady=5)
        self.refresh()

    def refresh(self):
        self.tree.delete(*self.tree.get_children())
        for doc in self.app.hara_docs:
            for e in doc.entries:
                self.tree.insert(
                    "",
                    "end",
                    values=(doc.name, e.malfunction, getattr(e, "hazard", "")),
                )

    def export_csv(self):
        path = filedialog.asksaveasfilename(defaultextension=".csv", filetypes=[("CSV", "*.csv")])
        if not path:
            return
        with open(path, "w", newline="") as f:
            w = csv.writer(f)
            w.writerow(["HARA", "Malfunction", "Hazard"])
            for iid in self.tree.get_children():
                w.writerow(self.tree.item(iid, "values"))
        messagebox.showinfo("Export", "Hazards exported")<|MERGE_RESOLUTION|>--- conflicted
+++ resolved
@@ -1,1489 +1,1466 @@
-import tkinter as tk
-from tkinter import ttk, filedialog, messagebox, simpledialog
-import csv
-import copy
-import textwrap
-from models import (
-    ReliabilityComponent,
-    ReliabilityAnalysis,
-    HazopEntry,
-    HaraEntry,
-    HazopDoc,
-    HaraDoc,
-    FI2TCDoc,
-    TC2FIDoc,
-    QUALIFICATIONS,
-    COMPONENT_ATTR_TEMPLATES,
-    RELIABILITY_MODELS,
-    PASSIVE_QUAL_FACTORS,
-    calc_asil,
-)
-
-def _wrap_val(val, width=30):
-    """Return text wrapped value for tree view cells."""
-    if val is None:
-        return ""
-    return textwrap.fill(str(val), width)
-
-class ReliabilityWindow(tk.Toplevel):
-    def __init__(self, app):
-        super().__init__(app.root)
-        self.app = app
-        self.title("Reliability Analysis")
-        self.geometry("600x400")
-        self.components = []
-
-        ttk.Label(self, text="Standard:").pack(anchor="w")
-        self.standard_var = tk.StringVar(value="IEC 62380")
-        ttk.Combobox(
-            self,
-            textvariable=self.standard_var,
-            values=["IEC 62380", "SN 29500"],
-            state="readonly",
-        ).pack(anchor="w")
-
-        ttk.Label(self, text="Mission Profile:").pack(anchor="w")
-        self.profile_var = tk.StringVar()
-        self.profile_combo = ttk.Combobox(
-            self,
-            textvariable=self.profile_var,
-            values=[mp.name for mp in app.mission_profiles],
-            state="readonly",
-        )
-        self.profile_combo.pack(anchor="w", fill="x")
-
-        self.tree = ttk.Treeview(
-            self,
-            columns=("name", "type", "qty", "fit", "qualification"),
-            show="headings",
-        )
-        for col in ("name", "type", "qty", "fit", "qualification"):
-            heading = "Qualification" if col == "qualification" else col.capitalize()
-            self.tree.heading(col, text=heading)
-            self.tree.column(col, width=120 if col == "qualification" else 100)
-        self.tree.pack(fill=tk.BOTH, expand=True)
-        self.tree.bind("<<TreeviewSelect>>", self.show_formula)
-
-        btn_frame = ttk.Frame(self)
-        btn_frame.pack(fill=tk.X)
-        ttk.Button(btn_frame, text="Load CSV", command=self.load_csv).pack(
-            side=tk.LEFT, padx=2, pady=2
-        )
-        ttk.Button(btn_frame, text="Add Component", command=self.add_component).pack(
-            side=tk.LEFT, padx=2, pady=2
-        )
-        ttk.Button(btn_frame, text="Add Circuit", command=self.add_circuit).pack(
-            side=tk.LEFT, padx=2, pady=2
-        )
-        ttk.Button(btn_frame, text="Configure Component", command=self.configure_component).pack(
-            side=tk.LEFT, padx=2, pady=2
-        )
-        ttk.Button(btn_frame, text="Calculate FIT", command=self.calculate_fit).pack(
-            side=tk.LEFT, padx=2, pady=2
-        )
-        ttk.Button(btn_frame, text="Save Analysis", command=self.save_analysis).pack(
-            side=tk.LEFT, padx=2, pady=2
-        )
-        ttk.Button(btn_frame, text="Load Analysis", command=self.load_analysis).pack(
-            side=tk.LEFT, padx=2, pady=2
-        )
-        self.formula_label = ttk.Label(self, text="")
-        self.formula_label.pack(anchor="w", padx=5, pady=5)
-
-    def add_component(self):
-        dialog = tk.Toplevel(self)
-        dialog.title("New Component")
-        ttk.Label(dialog, text="Name").grid(row=0, column=0, padx=5, pady=5, sticky="e")
-        name_var = tk.StringVar()
-        ttk.Entry(dialog, textvariable=name_var).grid(row=0, column=1, padx=5, pady=5)
-        ttk.Label(dialog, text="Type").grid(row=1, column=0, padx=5, pady=5, sticky="e")
-        type_var = tk.StringVar(value="capacitor")
-        ttk.Combobox(dialog, textvariable=type_var, values=list(COMPONENT_ATTR_TEMPLATES.keys()), state="readonly").grid(row=1, column=1, padx=5, pady=5)
-        ttk.Label(dialog, text="Quantity").grid(row=2, column=0, padx=5, pady=5, sticky="e")
-        qty_var = tk.IntVar(value=1)
-        ttk.Entry(dialog, textvariable=qty_var).grid(row=2, column=1, padx=5, pady=5)
-        ttk.Label(dialog, text="Qualification").grid(row=3, column=0, padx=5, pady=5, sticky="e")
-        qual_var = tk.StringVar(value="None")
-        ttk.Combobox(dialog, textvariable=qual_var, values=QUALIFICATIONS, state="readonly").grid(row=3, column=1, padx=5, pady=5)
-        passive_var = tk.BooleanVar(value=False)
-        ttk.Checkbutton(dialog, text="Passive", variable=passive_var).grid(row=4, column=0, columnspan=2, pady=5)
-
-        def ok():
-            comp = ReliabilityComponent(
-                name_var.get(),
-                type_var.get(),
-                qty_var.get(),
-                {},
-                qual_var.get(),
-                is_passive=passive_var.get(),
-            )
-            template = COMPONENT_ATTR_TEMPLATES.get(comp.comp_type, {})
-            for k, v in template.items():
-                comp.attributes[k] = v[0] if isinstance(v, list) else v
-            self.components.append(comp)
-            self.refresh_tree()
-            dialog.destroy()
-
-        ttk.Button(dialog, text="Add", command=ok).grid(row=5, column=0, columnspan=2, pady=5)
-        dialog.grab_set()
-        dialog.wait_window()
-
-    def add_circuit(self):
-        dlg = tk.Toplevel(self)
-        dlg.title("New Circuit")
-        ttk.Label(dlg, text="Name").grid(row=0, column=0, padx=5, pady=5, sticky="e")
-        name_var = tk.StringVar()
-        ttk.Entry(dlg, textvariable=name_var).grid(row=0, column=1, padx=5, pady=5)
-        ttk.Label(dlg, text="BOMs").grid(row=1, column=0, padx=5, pady=5, sticky="ne")
-        lb = tk.Listbox(dlg, selectmode=tk.MULTIPLE, height=6)
-        for ra in self.app.reliability_analyses:
-            lb.insert(tk.END, ra.name)
-        lb.grid(row=1, column=1, padx=5, pady=5)
-        qty_var = tk.IntVar(value=1)
-        ttk.Label(dlg, text="Quantity").grid(row=2, column=0, padx=5, pady=5, sticky="e")
-        ttk.Entry(dlg, textvariable=qty_var).grid(row=2, column=1, padx=5, pady=5)
-        ttk.Label(dlg, text="Qualification").grid(row=3, column=0, padx=5, pady=5, sticky="e")
-        qual_var = tk.StringVar(value="None")
-        ttk.Combobox(dlg, textvariable=qual_var, values=QUALIFICATIONS, state="readonly").grid(row=3, column=1, padx=5, pady=5)
-        passive_var = tk.BooleanVar(value=False)
-        ttk.Checkbutton(dlg, text="Passive", variable=passive_var).grid(row=4, column=0, columnspan=2, pady=5)
-
-        def ok():
-            bom_idxs = lb.curselection()
-            boms = [self.app.reliability_analyses[i].components for i in bom_idxs]
-            comp = ReliabilityComponent(
-                name_var.get(),
-                "circuit",
-                qty_var.get(),
-                {},
-                qual_var.get(),
-                is_passive=passive_var.get(),
-            )
-            comp.sub_boms = copy.deepcopy(boms)
-            comp.fit = 0.0
-            self.components.append(comp)
-            self.refresh_tree()
-            dlg.destroy()
-
-        ttk.Button(dlg, text="Add", command=ok).grid(row=5, column=0, columnspan=2, pady=5)
-        dlg.grab_set()
-        dlg.wait_window()
-
-    def show_formula(self, event=None):
-        sel = self.tree.focus()
-        if not sel:
-            self.formula_label.config(text="")
-            return
-        idx = self.tree.index(sel)
-        if idx >= len(self.components):
-            return
-        comp = self.components[idx]
-        std = self.standard_var.get()
-        info = RELIABILITY_MODELS.get(std, {}).get(comp.comp_type)
-        if info:
-            self.formula_label.config(text=f"Formula: {info['text']}")
-        else:
-            self.formula_label.config(text="Formula: N/A")
-
-    def refresh_tree(self):
-        self.tree.delete(*self.tree.get_children())
-        for comp in self.components:
-            self.tree.insert(
-                "",
-                "end",
-                values=(
-                    comp.name,
-                    comp.comp_type,
-                    comp.quantity,
-                    f"{comp.fit:.2f}",
-                    comp.qualification,
-                ),
-            )
-        self.profile_combo.config(values=[mp.name for mp in self.app.mission_profiles])
-        # keep application level components updated so property dialogs see them
-        self.app.reliability_components = list(self.components)
-
-    def load_csv(self):
-        path = filedialog.askopenfilename(filetypes=[("CSV", "*.csv")])
-        if not path:
-            return
-        self.components.clear()
-        with open(path, newline="") as f:
-            reader = csv.DictReader(f)
-            fields = reader.fieldnames or []
-            mapping = self.ask_mapping(fields)
-            if not mapping:
-                return
-            for row in reader:
-                try:
-                    name = row.get(mapping["name"], "")
-                    ctype = row.get(mapping["type"], "")
-                    qty = int(row.get(mapping["qty"], 1) or 1)
-                    qual = row.get(mapping.get("qualification"), "") if mapping.get("qualification") else ""
-                    comp = ReliabilityComponent(name, ctype, qty, {}, qual)
-                    template = COMPONENT_ATTR_TEMPLATES.get(ctype, {})
-                    for k, v in template.items():
-                        comp.attributes[k] = v[0] if isinstance(v, list) else v
-                    # store any extra columns as attributes
-                    for key, val in row.items():
-                        if key not in mapping.values():
-                            comp.attributes[key] = val
-                    self.components.append(comp)
-                except Exception:
-                    continue
-        self.refresh_tree()
-
-    def ask_mapping(self, fields):
-        if not fields:
-            return None
-        win = tk.Toplevel(self)
-        win.title("Map Columns")
-        vars = {}
-        targets = ["name", "type", "qty", "qualification"]
-        for i, tgt in enumerate(targets):
-            ttk.Label(win, text=tgt.capitalize()).grid(row=i, column=0, padx=5, pady=5, sticky="e")
-            var = tk.StringVar()
-            cb = ttk.Combobox(win, textvariable=var, values=fields, state="readonly")
-            if i < len(fields):
-                var.set(fields[i])
-            cb.grid(row=i, column=1, padx=5, pady=5)
-            vars[tgt] = var
-
-        result = {}
-
-        def ok():
-            for k, v in vars.items():
-                result[k] = v.get()
-            win.destroy()
-
-        def cancel():
-            result.clear()
-            win.destroy()
-
-        ttk.Button(win, text="OK", command=ok).grid(row=len(targets), column=0, pady=5)
-        ttk.Button(win, text="Cancel", command=cancel).grid(row=len(targets), column=1, pady=5)
-        win.grab_set()
-        win.wait_window()
-        if not result:
-            return None
-        return result
-
-    def configure_component(self):
-        sel = self.tree.focus()
-        if not sel:
-            messagebox.showwarning("Configure", "Select a component")
-            return
-        idx = self.tree.index(sel)
-        comp = self.components[idx]
-
-        template = COMPONENT_ATTR_TEMPLATES.get(comp.comp_type, {})
-        for k, v in template.items():
-            comp.attributes.setdefault(k, v[0] if isinstance(v, list) else v)
-
-        class ParamDialog(simpledialog.Dialog):
-            def body(self, master):
-                self.vars = {}
-                row = 0
-                ttk.Label(master, text="Quantity").grid(row=row, column=0, padx=5, pady=5, sticky="e")
-                qty_var = tk.IntVar(value=comp.quantity)
-                ttk.Entry(master, textvariable=qty_var).grid(row=row, column=1, padx=5, pady=5)
-                self.vars["__qty__"] = qty_var
-                row += 1
-                ttk.Label(master, text="Qualification").grid(row=row, column=0, padx=5, pady=5, sticky="e")
-                qual_var = tk.StringVar(value=comp.qualification)
-                ttk.Combobox(master, textvariable=qual_var, values=QUALIFICATIONS, state="readonly").grid(row=row, column=1, padx=5, pady=5)
-                self.vars["__qual__"] = qual_var
-                row += 1
-                for k, v in comp.attributes.items():
-                    ttk.Label(master, text=k).grid(row=row, column=0, padx=5, pady=5, sticky="e")
-                    if isinstance(template.get(k), list):
-                        var = tk.StringVar(value=str(v))
-                        ttk.Combobox(master, textvariable=var, values=template[k], state="readonly").grid(row=row, column=1, padx=5, pady=5)
-                    else:
-                        var = tk.StringVar(value=str(v))
-                        ttk.Entry(master, textvariable=var).grid(row=row, column=1, padx=5, pady=5)
-                    self.vars[k] = var
-                    row += 1
-
-            def apply(self):
-                comp.quantity = int(self.vars["__qty__"].get())
-                comp.qualification = self.vars["__qual__"].get()
-                for k, v in self.vars.items():
-                    if k.startswith("__"):
-                        continue
-                    comp.attributes[k] = v.get()
-
-        ParamDialog(self)
-        self.refresh_tree()
-
-    def calculate_fit(self):
-        prof_name = self.profile_var.get()
-        mp = next((m for m in self.app.mission_profiles if m.name == prof_name), None)
-        if mp is None:
-            messagebox.showwarning("FIT", "Select a mission profile")
-            return
-        std = self.standard_var.get()
-        total = 0.0
-        for comp in self.components:
-            if comp.sub_boms:
-                sub_total = 0.0
-                for bom in comp.sub_boms:
-                    for sub in bom:
-                        info = RELIABILITY_MODELS.get(std, {}).get(sub.comp_type)
-                        if info:
-                            qf = PASSIVE_QUAL_FACTORS.get(sub.qualification, 1.0) if sub.is_passive else 1.0
-                            sub.fit = info["formula"](sub.attributes, mp) * mp.tau * qf
-                        else:
-                            sub.fit = 0.0
-                        sub_total += sub.fit * sub.quantity
-                comp.fit = sub_total
-            else:
-                info = RELIABILITY_MODELS.get(std, {}).get(comp.comp_type)
-                if info:
-                    qf = PASSIVE_QUAL_FACTORS.get(comp.qualification, 1.0) if comp.is_passive else 1.0
-                    comp.fit = info["formula"](comp.attributes, mp) * mp.tau * qf
-                else:
-                    comp.fit = 0.0
-            total += comp.fit * comp.quantity
-
-        comp_fit = {c.name: c.fit * c.quantity for c in self.components}
-        spf = 0.0
-        lpf = 0.0
-        total_modes = 0.0
-        for be in self.app.fmea_entries:
-            comp_name = (
-                be.parents[0].user_name if be.parents else getattr(be, "fmea_component", "")
-            )
-            fit = comp_fit.get(comp_name, 0.0)
-            frac = be.fmeda_fault_fraction
-            if frac > 1.0:
-                frac /= 100.0
-            fit_mode = fit * frac
-            total_modes += fit_mode
-            if be.fmeda_fault_type == "permanent":
-                spf += fit_mode * (1 - be.fmeda_diag_cov)
-            else:
-                lpf += fit_mode * (1 - be.fmeda_diag_cov)
-        dc = 1 - (spf + lpf) / total_modes if total_modes else 0.0
-        self.app.reliability_components = list(self.components)
-        self.app.reliability_total_fit = total_modes
-        self.app.spfm = spf
-        self.app.lpfm = lpf
-        self.app.reliability_dc = dc
-        self.refresh_tree()
-        self.formula_label.config(
-            text=f"Total FIT: {total_modes:.2f}  DC: {dc:.2f}  SPFM: {spf:.2f}  LPFM: {lpf:.2f}"
-        )
-
-    def save_analysis(self):
-        if not self.components:
-            messagebox.showwarning("Save", "No components defined")
-            return
-        name = simpledialog.askstring("Save Analysis", "Enter analysis name:")
-        if not name:
-            return
-        ra = ReliabilityAnalysis(
-            name,
-            self.standard_var.get(),
-            self.profile_var.get(),
-            copy.deepcopy(self.components),
-            self.app.reliability_total_fit,
-            self.app.spfm,
-            self.app.lpfm,
-            self.app.reliability_dc,
-        )
-        self.app.reliability_analyses.append(ra)
-        messagebox.showinfo("Save", "Analysis saved")
-
-    def load_analysis(self):
-        """Load a previously saved reliability analysis."""
-        if not self.app.reliability_analyses:
-            messagebox.showwarning("Load", "No saved analyses")
-            return
-        win = tk.Toplevel(self)
-        win.title("Select Analysis")
-        lb = tk.Listbox(win, height=8, width=40)
-        lb.pack(side=tk.LEFT, fill=tk.BOTH, expand=True)
-        for ra in self.app.reliability_analyses:
-            lb.insert(tk.END, ra.name)
-
-        def do_load():
-            sel = lb.curselection()
-            if not sel:
-                return
-            ra = self.app.reliability_analyses[sel[0]]
-            self.standard_var.set(ra.standard)
-            self.profile_var.set(ra.profile)
-            self.components = copy.deepcopy(ra.components)
-            self.app.reliability_total_fit = ra.total_fit
-            self.app.spfm = ra.spfm
-            self.app.lpfm = ra.lpfm
-            self.app.reliability_dc = ra.dc
-            win.destroy()
-            self.refresh_tree()
-            self.formula_label.config(
-                text=f"Total FIT: {ra.total_fit:.2f}  DC: {ra.dc:.2f}  SPFM: {ra.spfm:.2f}  LPFM: {ra.lpfm:.2f}"
-            )
-
-        ttk.Button(win, text="Load", command=do_load).pack(side=tk.RIGHT, padx=5, pady=5)
-
-
-class FI2TCWindow(tk.Toplevel):
-    COLS = [
-        "id","system_function","allocation","interfaces","insufficiency",
-        "scene","scenario","driver_behavior","occurrence","vehicle_effect",
-        "severity","design_measures","verification","measure_effectiveness",
-        "triggering_condition","worst_case","tc_effect","mitigation","acceptance"
-    ]
-    def __init__(self, app):
-        super().__init__(app.root)
-        self.app = app
-        self.title("FI2TC Analysis")
-        top = ttk.Frame(self)
-        top.pack(fill=tk.X)
-        ttk.Label(top, text="FI2TC:").pack(side=tk.LEFT)
-        self.doc_var = tk.StringVar()
-        self.doc_cb = ttk.Combobox(top, textvariable=self.doc_var, state="readonly")
-        self.doc_cb.pack(side=tk.LEFT, padx=2)
-        ttk.Button(top, text="New", command=self.new_doc).pack(side=tk.LEFT)
-<<<<<<< HEAD
-        ttk.Button(top, text="Rename", command=self.rename_doc).pack(side=tk.LEFT)
-        ttk.Button(top, text="Delete", command=self.delete_doc).pack(side=tk.LEFT)
-=======
->>>>>>> 76b9b274
-        self.doc_cb.bind("<<ComboboxSelected>>", self.select_doc)
-
-        tree_frame = ttk.Frame(self)
-        tree_frame.pack(fill=tk.BOTH, expand=True)
-        style = ttk.Style(self)
-        style.configure("FI2TC.Treeview", rowheight=80)
-        self.tree = ttk.Treeview(
-            tree_frame, columns=self.COLS, show="headings", style="FI2TC.Treeview"
-        )
-        vsb = ttk.Scrollbar(tree_frame, orient="vertical", command=self.tree.yview)
-        hsb = ttk.Scrollbar(tree_frame, orient="horizontal", command=self.tree.xview)
-        self.tree.configure(yscrollcommand=vsb.set, xscrollcommand=hsb.set)
-        for c in self.COLS:
-            self.tree.heading(c, text=c.replace("_"," ").title())
-            width = 200 if c == "hazard" else 120
-            self.tree.column(c, width=width)
-<<<<<<< HEAD
-        self.tree.grid(row=0, column=0, sticky="nsew")
-        vsb.grid(row=0, column=1, sticky="ns")
-        hsb.grid(row=1, column=0, sticky="ew")
-        tree_frame.grid_columnconfigure(0, weight=1)
-        tree_frame.grid_rowconfigure(0, weight=1)
-        self.tree.bind("<Double-1>", lambda e: self.edit_row())
-        btn = ttk.Frame(self)
-        btn.pack(fill=tk.X)
-=======
-        self.tree.grid(row=0, column=0, sticky="nsew")
-        vsb.grid(row=0, column=1, sticky="ns")
-        hsb.grid(row=1, column=0, sticky="ew")
-        tree_frame.grid_columnconfigure(0, weight=1)
-        tree_frame.grid_rowconfigure(0, weight=1)
-        btn = ttk.Frame(self)
-        btn.pack()
->>>>>>> 76b9b274
-        ttk.Button(btn, text="Add", command=self.add_row).pack(side=tk.LEFT, padx=2, pady=2)
-        ttk.Button(btn, text="Edit", command=self.edit_row).pack(side=tk.LEFT, padx=2, pady=2)
-        ttk.Button(btn, text="Delete", command=self.del_row).pack(side=tk.LEFT, padx=2, pady=2)
-        ttk.Button(btn, text="Export CSV", command=self.export_csv).pack(side=tk.LEFT, padx=2, pady=2)
-        self.refresh_docs()
-        self.refresh()
-
-    def refresh(self):
-        self.tree.delete(*self.tree.get_children())
-        for row in self.app.fi2tc_entries:
-            vals = [_wrap_val(row.get(k, "")) for k in self.COLS]
-            self.tree.insert("", "end", values=vals)
-
-    class RowDialog(simpledialog.Dialog):
-        def __init__(self, parent, app, data=None):
-            self.app = app
-            self.parent_win = parent
-            default = {k: "" for k in parent.COLS}
-            self.data = data or default
-            super().__init__(parent, title="Edit Row")
-        def body(self, master):
-            fi_names = [n.user_name or f"FI {n.unique_id}" for n in self.app.get_all_functional_insufficiencies()]
-            tc_names = [n.user_name or f"TC {n.unique_id}" for n in self.app.get_all_triggering_conditions()]
-            func_names = self.app.get_all_function_names()
-            comp_names = self.app.get_all_component_names()
-            scen_names = self.app.get_all_scenario_names()
-            scene_names = self.app.get_all_scenery_names()
-            self.widgets = {}
-            r = 0
-
-            def refresh_funcs(*_):
-                comp = self.widgets.get("allocation")
-                if isinstance(comp, tk.StringVar):
-                    func_opts = sorted({e.function for e in self.app.hazop_entries if not comp.get() or e.component == comp.get()})
-                else:
-                    func_opts = func_names
-                if "system_function" in self.widgets:
-                    w = self.widgets["system_function_widget"]
-                    w["values"] = func_opts
-
-            for col in self.parent_win.COLS:
-                ttk.Label(master, text=col.replace("_", " ").title()).grid(row=r, column=0, sticky="e", padx=5, pady=2)
-                if col == "triggering_condition":
-                    var = tk.StringVar(value=self.data.get(col, ""))
-                    cb = ttk.Combobox(master, textvariable=var, values=tc_names, state="readonly")
-                    cb.grid(row=r, column=1, padx=5, pady=2)
-                    self.widgets[col] = var
-                elif col == "insufficiency":
-                    var = tk.StringVar(value=self.data.get(col, ""))
-                    cb = ttk.Combobox(master, textvariable=var, values=fi_names, state="readonly")
-                    cb.grid(row=r, column=1, padx=5, pady=2)
-                    self.widgets[col] = var
-                elif col == "system_function":
-                    var = tk.StringVar(value=self.data.get(col, ""))
-                    cb = ttk.Combobox(master, textvariable=var, values=func_names, state="readonly")
-                    cb.grid(row=r, column=1, padx=5, pady=2)
-                    self.widgets[col] = var
-                    self.widgets["system_function_widget"] = cb
-                elif col == "allocation":
-                    var = tk.StringVar(value=self.data.get(col, ""))
-                    cb = ttk.Combobox(master, textvariable=var, values=comp_names, state="readonly")
-                    cb.grid(row=r, column=1, padx=5, pady=2)
-                    cb.bind("<<ComboboxSelected>>", refresh_funcs)
-                    self.widgets[col] = var
-                elif col == "scene":
-                    var = tk.StringVar(value=self.data.get(col, ""))
-                    cb = ttk.Combobox(master, textvariable=var, values=scene_names, state="readonly")
-                    cb.grid(row=r, column=1, padx=5, pady=2)
-                    self.widgets[col] = var
-                elif col == "scenario":
-                    var = tk.StringVar(value=self.data.get(col, ""))
-                    cb = ttk.Combobox(master, textvariable=var, values=scen_names, state="readonly")
-                    cb.grid(row=r, column=1, padx=5, pady=2)
-                    self.widgets[col] = var
-                elif col == "severity":
-                    var = tk.StringVar(value=self.data.get(col, ""))
-                    cb = ttk.Combobox(master, textvariable=var, values=["1", "2", "3"], state="readonly")
-                    cb.grid(row=r, column=1, padx=5, pady=2)
-                    self.widgets[col] = var
-                else:
-                    txt = tk.Text(master, width=25, height=2, wrap="word")
-                    txt.insert("1.0", self.data.get(col, ""))
-                    txt.grid(row=r, column=1, padx=5, pady=2)
-                    self.widgets[col] = txt
-                r += 1
-            refresh_funcs()
-            
-        def apply(self):
-            for col, widget in self.widgets.items():
-                if isinstance(widget, tk.Entry):
-                    self.data[col] = widget.get()
-                elif isinstance(widget, tk.Text):
-                    self.data[col] = widget.get("1.0", "end-1c")
-                else:
-                    self.data[col] = widget.get()
-            self.result = True
-
-    def add_row(self):
-        dlg = self.RowDialog(self, self.app)
-        if getattr(dlg, "result", None):
-            self.app.fi2tc_entries.append(dlg.data)
-            self.refresh()
-    def edit_row(self):
-        sel = self.tree.focus()
-        if not sel:
-            return
-        idx = self.tree.index(sel)
-        data = self.app.fi2tc_entries[idx]
-        dlg = self.RowDialog(self, self.app, data)
-        if getattr(dlg, "result", None):
-            self.refresh()
-    def del_row(self):
-        sel = self.tree.selection()
-        for iid in sel:
-            idx = self.tree.index(iid)
-            if idx < len(self.app.fi2tc_entries):
-                del self.app.fi2tc_entries[idx]
-        self.refresh()
-    def export_csv(self):
-        path = filedialog.asksaveasfilename(defaultextension=".csv", filetypes=[("CSV","*.csv")])
-        if not path:
-            return
-        with open(path, "w", newline="") as f:
-            w = csv.writer(f)
-            w.writerow(self.COLS)
-            for r in self.app.fi2tc_entries:
-                w.writerow([r.get(k, "") for k in self.COLS])
-        messagebox.showinfo("Export", "FI2TC exported")
-
-    def refresh_docs(self):
-        names = [d.name for d in self.app.fi2tc_docs]
-        self.doc_cb.configure(values=names)
-        if self.app.active_fi2tc:
-            self.doc_var.set(self.app.active_fi2tc.name)
-        elif names:
-            self.doc_var.set(names[0])
-
-    def select_doc(self, *_):
-        name = self.doc_var.get()
-        for d in self.app.fi2tc_docs:
-            if d.name == name:
-                self.app.active_fi2tc = d
-                self.app.fi2tc_entries = d.entries
-                break
-        self.refresh()
-
-    def new_doc(self):
-        name = simpledialog.askstring("New FI2TC", "Name:")
-        if not name:
-            return
-        doc = FI2TCDoc(name, [])
-        self.app.fi2tc_docs.append(doc)
-        self.app.active_fi2tc = doc
-        self.app.fi2tc_entries = doc.entries
-        self.refresh_docs()
-        self.refresh()
-        self.app.update_views()
-<<<<<<< HEAD
-
-    def rename_doc(self):
-        if not self.app.active_fi2tc:
-            return
-        name = simpledialog.askstring(
-            "Rename FI2TC", "Name:", initialvalue=self.app.active_fi2tc.name
-        )
-        if not name:
-            return
-        self.app.active_fi2tc.name = name
-        self.refresh_docs()
-        self.app.update_views()
-
-    def delete_doc(self):
-        doc = self.app.active_fi2tc
-        if not doc:
-            return
-        if not messagebox.askyesno("Delete", f"Delete FI2TC '{doc.name}'?"):
-            return
-        self.app.fi2tc_docs.remove(doc)
-        if self.app.fi2tc_docs:
-            self.app.active_fi2tc = self.app.fi2tc_docs[0]
-        else:
-            self.app.active_fi2tc = None
-        self.app.fi2tc_entries = (
-            self.app.active_fi2tc.entries if self.app.active_fi2tc else []
-        )
-        self.refresh_docs()
-        self.refresh()
-        self.app.update_views()
-=======
->>>>>>> 76b9b274
-
-class HazopWindow(tk.Toplevel):
-    def __init__(self, app):
-        super().__init__(app.root)
-        self.app = app
-        self.title("HAZOP Analysis")
-        self.geometry("600x400")
-        top = ttk.Frame(self)
-        top.pack(fill=tk.X)
-        ttk.Label(top, text="HAZOP:").pack(side=tk.LEFT)
-        self.doc_var = tk.StringVar()
-        self.doc_cb = ttk.Combobox(top, textvariable=self.doc_var, state="readonly")
-        self.doc_cb.pack(side=tk.LEFT, padx=2)
-        ttk.Button(top, text="New", command=self.new_doc).pack(side=tk.LEFT)
-        self.doc_cb.bind("<<ComboboxSelected>>", self.select_doc)
-
-        columns = ("function", "malfunction", "type", "safety", "rationale")
-        content = ttk.Frame(self)
-        content.pack(fill=tk.BOTH, expand=True)
-        self.tree = ttk.Treeview(content, columns=columns, show="headings")
-        for col in columns:
-            self.tree.heading(col, text=col.capitalize())
-            if col in ("rationale", "hazard"):
-                width = 200
-            else:
-                width = 120
-            self.tree.column(col, width=width)
-        self.tree.pack(side=tk.LEFT, fill=tk.BOTH, expand=True)
-
-        self.explorer = ttk.Frame(content)
-        self.explorer.pack(side=tk.LEFT, fill=tk.Y, padx=5)
-        ttk.Label(self.explorer, text="Malfunction Explorer").pack()
-        self.mal_list = tk.Listbox(self.explorer, height=10)
-        self.mal_list.pack(fill=tk.BOTH, expand=True)
-        self.tree.bind("<<TreeviewSelect>>", self.update_mal_explorer)
-
-        btn = ttk.Frame(self)
-        btn.pack(fill=tk.X)
-        ttk.Button(btn, text="Add", command=self.add_row).pack(side=tk.LEFT, padx=2, pady=2)
-        ttk.Button(btn, text="Edit", command=self.edit_row).pack(side=tk.LEFT, padx=2, pady=2)
-        ttk.Button(btn, text="Delete", command=self.del_row).pack(side=tk.LEFT, padx=2, pady=2)
-
-        self.refresh_docs()
-        self.refresh()
-
-    def refresh_docs(self):
-        names = [d.name for d in self.app.hazop_docs]
-        self.doc_cb["values"] = names
-        if self.app.active_hazop:
-            self.doc_var.set(self.app.active_hazop.name)
-        elif names:
-            self.doc_var.set(names[0])
-
-    def select_doc(self, *_):
-        name = self.doc_var.get()
-        for d in self.app.hazop_docs:
-            if d.name == name:
-                self.app.active_hazop = d
-                self.app.hazop_entries = d.entries
-                break
-        self.refresh()
-
-    def new_doc(self):
-        name = simpledialog.askstring("New HAZOP", "Name:")
-        if not name:
-            return
-        doc = HazopDoc(name, [])
-        self.app.hazop_docs.append(doc)
-        self.app.active_hazop = doc
-        self.app.hazop_entries = doc.entries
-        self.refresh_docs()
-        self.refresh()
-        self.app.update_views()
-
-    def refresh(self):
-        self.tree.delete(*self.tree.get_children())
-        for row in self.app.hazop_entries:
-            vals = [
-                row.function,
-                row.malfunction,
-                row.mtype,
-                row.scenario,
-                row.conditions,
-                row.hazard,
-                "Yes" if row.safety else "No",
-                row.rationale,
-                "Yes" if row.covered else "No",
-                row.covered_by,
-            ]
-            self.tree.insert("", "end", values=vals)
-        self.update_mal_explorer()
-
-    def update_mal_explorer(self, *_):
-        sel = self.tree.focus()
-        self.mal_list.delete(0, tk.END)
-        if not sel:
-            return
-        idx = self.tree.index(sel)
-        if idx >= len(self.app.hazop_entries):
-            return
-        row = self.app.hazop_entries[idx]
-        modes = self.app.get_failure_modes_for_malfunction(row.malfunction)
-        for m in modes:
-            self.mal_list.insert(tk.END, m)
-
-    class RowDialog(simpledialog.Dialog):
-        def __init__(self, parent, row=None):
-            self.app = parent.app
-            self.row = row or HazopEntry(
-                "",
-                "",
-                "No/Not",
-                "",
-                "",
-                "",
-                False,
-                "",
-                False,
-                "",
-            )
-            super().__init__(parent, title="Edit HAZOP Row")
-
-        def body(self, master):
-            ttk.Label(master, text="Function").grid(row=0, column=0, sticky="e", padx=5, pady=5)
-            funcs = self.app.get_all_action_names()
-            self.func = tk.StringVar(value=self.row.function)
-            ttk.Combobox(master, textvariable=self.func, values=funcs, state="readonly").grid(row=0, column=1, padx=5, pady=5)
-
-            ttk.Label(master, text="Malfunction").grid(row=1, column=0, sticky="e", padx=5, pady=5)
-            self.mal = tk.StringVar(value=self.row.malfunction)
-            ttk.Entry(master, textvariable=self.mal).grid(row=1, column=1, padx=5, pady=5)
-
-            ttk.Label(master, text="Type").grid(row=2, column=0, sticky="e", padx=5, pady=5)
-            self.typ = tk.StringVar(value=self.row.mtype)
-            ttk.Combobox(
-                master,
-                textvariable=self.typ,
-                values=["No/Not", "Unintended", "Excessive", "Insufficient", "Reverse"],
-                state="readonly",
-            ).grid(row=2, column=1, padx=5, pady=5)
-
-            ttk.Label(master, text="Scenario").grid(row=3, column=0, sticky="e", padx=5, pady=5)
-            scenarios = []
-            for lib in self.app.scenario_libraries:
-                scenarios.extend(lib.get("scenarios", []))
-            self.scen = tk.StringVar(value=self.row.scenario)
-            ttk.Combobox(master, textvariable=self.scen, values=scenarios, state="readonly").grid(row=3, column=1, padx=5, pady=5)
-
-            ttk.Label(master, text="Driving Conditions").grid(row=4, column=0, sticky="e", padx=5, pady=5)
-            self.cond = tk.StringVar(value=self.row.conditions)
-            ttk.Entry(master, textvariable=self.cond).grid(row=4, column=1, padx=5, pady=5)
-
-            ttk.Label(master, text="Hazard").grid(row=5, column=0, sticky="ne", padx=5, pady=5)
-            self.haz = tk.Text(master, width=30, height=3)
-            self.haz.insert("1.0", self.row.hazard)
-            self.haz.grid(row=5, column=1, padx=5, pady=5)
-
-            ttk.Label(master, text="Safety Relevant").grid(row=6, column=0, sticky="e", padx=5, pady=5)
-            self.safety = tk.StringVar(value="Yes" if self.row.safety else "No")
-            ttk.Combobox(master, textvariable=self.safety, values=["Yes", "No"], state="readonly").grid(row=6, column=1, padx=5, pady=5)
-
-            ttk.Label(master, text="Rationale").grid(row=7, column=0, sticky="ne", padx=5, pady=5)
-            self.rat = tk.Text(master, width=30, height=3)
-            self.rat.insert("1.0", self.row.rationale)
-            self.rat.grid(row=7, column=1, padx=5, pady=5)
-
-            ttk.Label(master, text="Covered").grid(row=8, column=0, sticky="e", padx=5, pady=5)
-            self.cov = tk.StringVar(value="Yes" if self.row.covered else "No")
-            ttk.Combobox(master, textvariable=self.cov, values=["Yes", "No"], state="readonly").grid(row=8, column=1, padx=5, pady=5)
-
-            ttk.Label(master, text="Covered By").grid(row=9, column=0, sticky="e", padx=5, pady=5)
-            malfs = [e.malfunction for e in self.app.hazop_entries]
-            self.cov_by = tk.StringVar(value=self.row.covered_by)
-            ttk.Combobox(master, textvariable=self.cov_by, values=malfs, state="readonly").grid(row=9, column=1, padx=5, pady=5)
-
-        def apply(self):
-            self.row.function = self.func.get()
-            self.row.malfunction = self.mal.get()
-            self.row.mtype = self.typ.get()
-            self.row.scenario = self.scen.get()
-            self.row.conditions = self.cond.get()
-            self.row.hazard = self.haz.get("1.0", "end-1c")
-            self.row.safety = self.safety.get() == "Yes"
-            self.row.rationale = self.rat.get("1.0", "end-1c")
-            self.row.covered = self.cov.get() == "Yes"
-            self.row.covered_by = self.cov_by.get()
-
-    def add_row(self):
-        if not self.app.active_hazop:
-            messagebox.showwarning("Add", "Create a HAZOP first")
-            return
-        dlg = self.RowDialog(self)
-        if dlg.row.function:
-            self.app.hazop_entries.append(dlg.row)
-            self.refresh()
-
-    def edit_row(self):
-        sel = self.tree.focus()
-        if not sel:
-            return
-        idx = self.tree.index(sel)
-        row = self.app.hazop_entries[idx]
-        dlg = self.RowDialog(self, row)
-        self.refresh()
-
-    def del_row(self):
-        sel = self.tree.selection()
-        for iid in sel:
-            idx = self.tree.index(iid)
-            if idx < len(self.app.hazop_entries):
-                del self.app.hazop_entries[idx]
-        self.refresh()
-
-    def load_analysis(self):
-        if not self.app.reliability_analyses:
-            messagebox.showwarning("Load", "No saved analyses")
-            return
-        win = tk.Toplevel(self)
-        win.title("Select Analysis")
-        lb = tk.Listbox(win, height=8, width=40)
-        lb.pack(side=tk.LEFT, fill=tk.BOTH, expand=True)
-        for ra in self.app.reliability_analyses:
-            lb.insert(tk.END, ra.name)
-        def do_load():
-            sel = lb.curselection()
-            if not sel:
-                return
-            ra = self.app.reliability_analyses[sel[0]]
-            self.standard_var.set(ra.standard)
-            self.profile_var.set(ra.profile)
-            self.components = copy.deepcopy(ra.components)
-            self.app.reliability_total_fit = ra.total_fit
-            self.app.spfm = ra.spfm
-            self.app.lpfm = ra.lpfm
-            self.app.reliability_dc = ra.dc
-            win.destroy()
-            self.refresh_tree()
-            self.formula_label.config(
-                text=f"Total FIT: {ra.total_fit:.2f}  DC: {ra.dc:.2f}  SPFM: {ra.spfm:.2f}  LPFM: {ra.lpfm:.2f}"
-            )
-        ttk.Button(win, text="Load", command=do_load).pack(side=tk.RIGHT, padx=5, pady=5)
-
-    def save_analysis(self):
-        if not self.components:
-            messagebox.showwarning("Save", "No components defined")
-            return
-        name = simpledialog.askstring("Save Analysis", "Enter analysis name:")
-        if not name:
-            return
-        ra = ReliabilityAnalysis(
-            name,
-            self.standard_var.get(),
-            self.profile_var.get(),
-            copy.deepcopy(self.components),
-            self.app.reliability_total_fit,
-            self.app.spfm,
-            self.app.lpfm,
-            self.app.reliability_dc,
-        )
-        self.app.reliability_analyses.append(ra)
-        messagebox.showinfo("Save", "Analysis saved")
-
-
-class HaraWindow(tk.Toplevel):
-    COLS = [
-        "malfunction","hazard","severity","sev_rationale","controllability",
-        "cont_rationale","exposure","exp_rationale","asil","safety_goal"
-    ]
-
-    def __init__(self, app):
-        super().__init__(app.root)
-        self.app = app
-        self.title("HARA Analysis")
-        top = ttk.Frame(self)
-        top.pack(fill=tk.X)
-        ttk.Label(top, text="HARA:").pack(side=tk.LEFT)
-        self.doc_var = tk.StringVar()
-        self.doc_cb = ttk.Combobox(top, textvariable=self.doc_var, state="readonly")
-        self.doc_cb.pack(side=tk.LEFT, padx=2)
-        ttk.Button(top, text="New", command=self.new_doc).pack(side=tk.LEFT)
-        self.doc_cb.bind("<<ComboboxSelected>>", self.select_doc)
-        self.hazop_lbl = ttk.Label(top, text="")
-        self.hazop_lbl.pack(side=tk.LEFT, padx=10)
-        self.status_lbl = ttk.Label(top, text="")
-        self.status_lbl.pack(side=tk.LEFT, padx=10)
-
-        self.tree = ttk.Treeview(self, columns=self.COLS, show="headings")
-        for c in self.COLS:
-            self.tree.heading(c, text=c.replace("_"," ").title())
-            width = 200 if c == "hazard" else 120
-            self.tree.column(c, width=width)
-        self.tree.pack(fill=tk.BOTH, expand=True)
-        btn = ttk.Frame(self)
-        btn.pack(fill=tk.X)
-        ttk.Button(btn, text="Add", command=self.add_row).pack(side=tk.LEFT, padx=2, pady=2)
-        ttk.Button(btn, text="Edit", command=self.edit_row).pack(side=tk.LEFT, padx=2, pady=2)
-        ttk.Button(btn, text="Delete", command=self.del_row).pack(side=tk.LEFT, padx=2, pady=2)
-        self.refresh_docs()
-        self.refresh()
-
-    def refresh_docs(self):
-        self.app.update_hara_statuses()
-        names = [d.name for d in self.app.hara_docs]
-        # Explicitly configure the combobox values to ensure Tkinter updates
-        self.doc_cb.configure(values=names)
-        if self.app.active_hara:
-            self.doc_var.set(self.app.active_hara.name)
-            hazops = ", ".join(getattr(self.app.active_hara, "hazops", []))
-            self.hazop_lbl.config(text=f"HAZOPs: {hazops}")
-            self.status_lbl.config(text=f"Status: {getattr(self.app.active_hara, 'status', 'draft')}")
-
-        elif names:
-            self.doc_var.set(names[0])
-            doc = self.app.hara_docs[0]
-            hazops = ", ".join(getattr(doc, "hazops", []))
-            self.hazop_lbl.config(text=f"HAZOPs: {hazops}")
-            self.app.active_hara = doc
-            self.app.hara_entries = doc.entries
-            self.status_lbl.config(text=f"Status: {getattr(doc, 'status', 'draft')}")
-
-    def select_doc(self, *_):
-        name = self.doc_var.get()
-        for d in self.app.hara_docs:
-            if d.name == name:
-                self.app.active_hara = d
-                self.app.hara_entries = d.entries
-                hazops = ", ".join(getattr(d, "hazops", []))
-                self.hazop_lbl.config(text=f"HAZOPs: {hazops}")
-                self.status_lbl.config(text=f"Status: {getattr(d, 'status', 'draft')}")
-                break
-        self.refresh()
-
-    class NewHaraDialog(simpledialog.Dialog):
-        def __init__(self, parent, app):
-            self.app = app
-            super().__init__(parent, title="New HARA")
-
-        def body(self, master):
-            ttk.Label(master, text="Name").grid(row=0, column=0, sticky="e")
-            self.name_var = tk.StringVar()
-            ttk.Entry(master, textvariable=self.name_var).grid(row=0, column=1)
-            ttk.Label(master, text="HAZOPs").grid(row=1, column=0, sticky="ne")
-            names = [d.name for d in self.app.hazop_docs]
-            self.hazop_lb = tk.Listbox(master, selectmode="extended", height=5)
-            for n in names:
-                self.hazop_lb.insert(tk.END, n)
-            self.hazop_lb.grid(row=1, column=1)
-
-        def apply(self):
-            sel = [self.hazop_lb.get(i) for i in self.hazop_lb.curselection()]
-            self.result = (self.name_var.get(), sel)
-
-    def new_doc(self):
-        dlg = self.NewHaraDialog(self, self.app)
-        if not getattr(dlg, "result", None):
-            return
-        name, hazops = dlg.result
-        doc = HaraDoc(name, hazops, [], False, "draft")
-        self.app.hara_docs.append(doc)
-        self.app.active_hara = doc
-        self.app.hara_entries = doc.entries
-        self.status_lbl.config(text=f"Status: {doc.status}")
-        self.refresh_docs()
-        self.refresh()
-        self.app.update_views()
-
-    def refresh(self):
-        self.tree.delete(*self.tree.get_children())
-        for row in self.app.hara_entries:
-            vals = [
-                row.malfunction, row.hazard,
-                row.severity, row.sev_rationale,
-                row.controllability, row.cont_rationale,
-                row.exposure, row.exp_rationale,
-                row.asil, row.safety_goal
-            ]
-            self.tree.insert("", "end", values=vals)
-        self.app.sync_hara_to_safety_goals()
-
-    class RowDialog(simpledialog.Dialog):
-        def __init__(self, parent, app, row=None):
-            self.app = app
-            self.row = row or HaraEntry("","",1,"",1,"",1,"","QM","")
-            super().__init__(parent, title="Edit HARA Row")
-
-        def body(self, master):
-            hazop_names = []
-            if self.app.active_hara:
-                hazop_names = getattr(self.app.active_hara, "hazops", []) or []
-            malfs = set()
-            if not hazop_names:
-                hazop_names = [d.name for d in self.app.hazop_docs]
-            for hz_name in hazop_names:
-                hz = self.app.get_hazop_by_name(hz_name)
-                if hz:
-                    for e in hz.entries:
-                        if getattr(e, "safety", False):
-                            malfs.add(e.malfunction)
-            malfs = sorted(malfs)
-            goals = [te.safety_goal_description or (te.user_name or f"SG {te.unique_id}") for te in self.app.top_events]
-            ttk.Label(master, text="Malfunction").grid(row=0,column=0,sticky="e")
-            self.mal_var = tk.StringVar(value=self.row.malfunction)
-            ttk.Combobox(master, textvariable=self.mal_var, values=malfs, state="readonly").grid(row=0,column=1)
-            ttk.Label(master, text="Hazard").grid(row=1,column=0,sticky="ne")
-            self.haz = tk.Text(master, width=30, height=3)
-            self.haz.insert("1.0", self.row.hazard)
-            self.haz.grid(row=1,column=1)
-            ttk.Label(master, text="Severity").grid(row=2,column=0,sticky="e")
-            self.sev_var = tk.StringVar(value=str(self.row.severity))
-            sev_cb = ttk.Combobox(master, textvariable=self.sev_var, values=["1","2","3"], state="readonly")
-            sev_cb.grid(row=2,column=1)
-            ttk.Label(master, text="Severity Rationale").grid(row=3,column=0,sticky="e")
-            self.sev_rat = tk.Entry(master)
-            self.sev_rat.insert(0, self.row.sev_rationale)
-            self.sev_rat.grid(row=3,column=1)
-            ttk.Label(master, text="Controllability").grid(row=4,column=0,sticky="e")
-            self.cont_var = tk.StringVar(value=str(self.row.controllability))
-            cont_cb = ttk.Combobox(master, textvariable=self.cont_var, values=["1","2","3"], state="readonly")
-            cont_cb.grid(row=4,column=1)
-            ttk.Label(master, text="Controllability Rationale").grid(row=5,column=0,sticky="e")
-            self.cont_rat = tk.Entry(master)
-            self.cont_rat.insert(0, self.row.cont_rationale)
-            self.cont_rat.grid(row=5,column=1)
-            ttk.Label(master, text="Exposure").grid(row=6,column=0,sticky="e")
-            self.exp_var = tk.StringVar(value=str(self.row.exposure))
-            exp_cb = ttk.Combobox(master, textvariable=self.exp_var, values=["1","2","3","4"], state="readonly")
-            exp_cb.grid(row=6,column=1)
-            ttk.Label(master, text="Exposure Rationale").grid(row=7,column=0,sticky="e")
-            self.exp_rat = tk.Entry(master)
-            self.exp_rat.insert(0, self.row.exp_rationale)
-            self.exp_rat.grid(row=7,column=1)
-            ttk.Label(master, text="ASIL").grid(row=8,column=0,sticky="e")
-            self.asil_var = tk.StringVar(value=self.row.asil)
-            asil_lbl = ttk.Label(master, textvariable=self.asil_var)
-            asil_lbl.grid(row=8,column=1)
-            ttk.Label(master, text="Safety Goal").grid(row=9,column=0,sticky="e")
-            self.sg_var = tk.StringVar(value=self.row.safety_goal)
-            ttk.Combobox(master, textvariable=self.sg_var, values=goals, state="readonly").grid(row=9,column=1)
-
-            def recalc(_=None):
-                try:
-                    s = int(self.sev_var.get())
-                    c = int(self.cont_var.get())
-                    e = int(self.exp_var.get())
-                except ValueError:
-                    self.asil_var.set("QM")
-                    return
-                self.asil_var.set(calc_asil(s,c,e))
-
-            sev_cb.bind("<<ComboboxSelected>>", recalc)
-            cont_cb.bind("<<ComboboxSelected>>", recalc)
-            exp_cb.bind("<<ComboboxSelected>>", recalc)
-            recalc()
-
-        def apply(self):
-            self.row.malfunction = self.mal_var.get()
-            self.row.hazard = self.haz.get("1.0", "end-1c")
-            self.row.severity = int(self.sev_var.get())
-            self.row.sev_rationale = self.sev_rat.get()
-            self.row.controllability = int(self.cont_var.get())
-            self.row.cont_rationale = self.cont_rat.get()
-            self.row.exposure = int(self.exp_var.get())
-            self.row.exp_rationale = self.exp_rat.get()
-            self.row.asil = self.asil_var.get()
-            self.row.safety_goal = self.sg_var.get()
-
-    def add_row(self):
-        if not self.app.active_hara:
-            messagebox.showwarning("Add", "Create a HARA first")
-            return
-        dlg = self.RowDialog(self, self.app)
-        self.app.hara_entries.append(dlg.row)
-        if self.app.active_hara:
-            self.app.active_hara.status = "draft"
-            self.app.active_hara.approved = False
-            self.app.invalidate_reviews_for_hara(self.app.active_hara.name)
-            self.status_lbl.config(text=f"Status: {self.app.active_hara.status}")
-        self.refresh()
-
-    def edit_row(self):
-        sel = self.tree.focus()
-        if not sel:
-            return
-        idx = self.tree.index(sel)
-        dlg = self.RowDialog(self, self.app, self.app.hara_entries[idx])
-        if self.app.active_hara:
-            self.app.active_hara.status = "draft"
-            self.app.active_hara.approved = False
-            self.app.invalidate_reviews_for_hara(self.app.active_hara.name)
-            self.status_lbl.config(text=f"Status: {self.app.active_hara.status}")
-        self.refresh()
-
-    def del_row(self):
-        sel = self.tree.selection()
-        for iid in sel:
-            idx = self.tree.index(iid)
-            if idx < len(self.app.hara_entries):
-                del self.app.hara_entries[idx]
-        if self.app.active_hara:
-            self.app.active_hara.status = "draft"
-            self.app.active_hara.approved = False
-            self.app.invalidate_reviews_for_hara(self.app.active_hara.name)
-            self.status_lbl.config(text=f"Status: {self.app.active_hara.status}")
-        self.refresh()
-
-    def approve_doc(self):
-        if not self.app.active_hara:
-            return
-        self.app.active_hara.status = "closed"
-        self.app.active_hara.approved = True
-        self.app.update_hara_statuses()
-        self.app.ensure_asil_consistency()
-        self.app.update_views()
-        messagebox.showinfo("HARA", "HARA approved")
-
-
-class TC2FIWindow(tk.Toplevel):
-    COLS = [
-        "id",
-        "known_use_case",
-        "occurrence",
-        "impacted_function",
-        "arch_elements",
-        "interfaces",
-        "functional_insufficiency",
-        "vehicle_effect",
-        "severity",
-        "design_measures",
-        "verification",
-        "measure_effectiveness",
-        "scene",
-        "scenario",
-        "driver_behavior",
-        "triggering_condition",
-        "tc_effect",
-        "mitigation",
-        "acceptance",
-    ]
-
-    def __init__(self, app):
-        super().__init__(app.root)
-        self.app = app
-        self.title("TC2FI Analysis")
-        top = ttk.Frame(self)
-        top.pack(fill=tk.X)
-        ttk.Label(top, text="TC2FI:").pack(side=tk.LEFT)
-        self.doc_var = tk.StringVar()
-        self.doc_cb = ttk.Combobox(top, textvariable=self.doc_var, state="readonly")
-        self.doc_cb.pack(side=tk.LEFT, padx=2)
-        ttk.Button(top, text="New", command=self.new_doc).pack(side=tk.LEFT)
-<<<<<<< HEAD
-        ttk.Button(top, text="Rename", command=self.rename_doc).pack(side=tk.LEFT)
-        ttk.Button(top, text="Delete", command=self.delete_doc).pack(side=tk.LEFT)
-=======
->>>>>>> 76b9b274
-        self.doc_cb.bind("<<ComboboxSelected>>", self.select_doc)
-
-        self.geometry("800x400")
-        tree_frame = ttk.Frame(self)
-        tree_frame.pack(fill=tk.BOTH, expand=True)
-        style = ttk.Style(self)
-        style.configure("TC2FI.Treeview", rowheight=80)
-        self.tree = ttk.Treeview(
-            tree_frame, columns=self.COLS, show="headings", style="TC2FI.Treeview"
-        )
-        vsb = ttk.Scrollbar(tree_frame, orient="vertical", command=self.tree.yview)
-        hsb = ttk.Scrollbar(tree_frame, orient="horizontal", command=self.tree.xview)
-        self.tree.configure(yscrollcommand=vsb.set, xscrollcommand=hsb.set)
-        for c in self.COLS:
-            self.tree.heading(c, text=c.replace("_", " ").title())
-            self.tree.column(c, width=120)
-        self.tree.grid(row=0, column=0, sticky="nsew")
-        vsb.grid(row=0, column=1, sticky="ns")
-        hsb.grid(row=1, column=0, sticky="ew")
-        tree_frame.grid_columnconfigure(0, weight=1)
-        tree_frame.grid_rowconfigure(0, weight=1)
-        self.tree.bind("<Double-1>", lambda e: self.edit_row())
-        btn = ttk.Frame(self)
-        btn.pack()
-        ttk.Button(btn, text="Add", command=self.add_row).pack(side=tk.LEFT, padx=2, pady=2)
-        ttk.Button(btn, text="Edit", command=self.edit_row).pack(side=tk.LEFT, padx=2, pady=2)
-        ttk.Button(btn, text="Delete", command=self.del_row).pack(side=tk.LEFT, padx=2, pady=2)
-        ttk.Button(btn, text="Export CSV", command=self.export_csv).pack(side=tk.LEFT, padx=2, pady=2)
-        self.refresh_docs()
-        self.refresh()
-
-    def refresh(self):
-        self.tree.delete(*self.tree.get_children())
-        for row in self.app.tc2fi_entries:
-            vals = [_wrap_val(row.get(k, "")) for k in self.COLS]
-            self.tree.insert("", "end", values=vals)
-
-    class RowDialog(simpledialog.Dialog):
-        def __init__(self, parent, app, data=None):
-            self.app = app
-            default = {k: "" for k in TC2FIWindow.COLS}
-            self.data = data or default
-            super().__init__(parent, title="Edit Row")
-
-        def body(self, master):
-            tc_names = [n.user_name or f"TC {n.unique_id}" for n in self.app.get_all_triggering_conditions()]
-            fi_names = [n.user_name or f"FI {n.unique_id}" for n in self.app.get_all_functional_insufficiencies()]
-            func_names = self.app.get_all_function_names()
-            comp_names = self.app.get_all_component_names()
-            scen_names = self.app.get_all_scenario_names()
-            scene_names = self.app.get_all_scenery_names()
-            self.widgets = {}
-            r = 0
-
-            def refresh_funcs(*_):
-                comp = self.widgets.get("arch_elements")
-                if isinstance(comp, tk.StringVar):
-                    opts = sorted({e.function for e in self.app.hazop_entries if not comp.get() or e.component == comp.get()})
-                else:
-                    opts = func_names
-                if "impacted_function" in self.widgets:
-                    w = self.widgets["impacted_function_widget"]
-                    w["values"] = opts
-
-            for col in TC2FIWindow.COLS:
-                ttk.Label(master, text=col.replace("_", " ").title()).grid(row=r, column=0, sticky="e", padx=5, pady=2)
-                if col == "functional_insufficiency":
-                    var = tk.StringVar(value=self.data.get(col, ""))
-                    cb = ttk.Combobox(master, textvariable=var, values=fi_names, state="readonly")
-                    cb.grid(row=r, column=1, padx=5, pady=2)
-                    self.widgets[col] = var
-                elif col == "triggering_condition":
-                    var = tk.StringVar(value=self.data.get(col, ""))
-                    cb = ttk.Combobox(master, textvariable=var, values=tc_names, state="readonly")
-                    cb.grid(row=r, column=1, padx=5, pady=2)
-                    self.widgets[col] = var
-                elif col == "impacted_function":
-                    var = tk.StringVar(value=self.data.get(col, ""))
-                    cb = ttk.Combobox(master, textvariable=var, values=func_names, state="readonly")
-                    cb.grid(row=r, column=1, padx=5, pady=2)
-                    self.widgets[col] = var
-                    self.widgets["impacted_function_widget"] = cb
-                elif col == "arch_elements":
-                    var = tk.StringVar(value=self.data.get(col, ""))
-                    cb = ttk.Combobox(master, textvariable=var, values=comp_names, state="readonly")
-                    cb.grid(row=r, column=1, padx=5, pady=2)
-                    cb.bind("<<ComboboxSelected>>", refresh_funcs)
-                    self.widgets[col] = var
-                elif col == "scene":
-                    var = tk.StringVar(value=self.data.get(col, ""))
-                    cb = ttk.Combobox(master, textvariable=var, values=scene_names, state="readonly")
-                    cb.grid(row=r, column=1, padx=5, pady=2)
-                    self.widgets[col] = var
-                elif col == "scenario":
-                    var = tk.StringVar(value=self.data.get(col, ""))
-                    cb = ttk.Combobox(master, textvariable=var, values=scen_names, state="readonly")
-                    cb.grid(row=r, column=1, padx=5, pady=2)
-                    self.widgets[col] = var
-                elif col == "severity":
-                    var = tk.StringVar(value=self.data.get(col, ""))
-                    cb = ttk.Combobox(master, textvariable=var, values=["1", "2", "3"], state="readonly")
-                    cb.grid(row=r, column=1, padx=5, pady=2)
-                    self.widgets[col] = var
-                else:
-                    txt = tk.Text(master, width=25, height=2, wrap="word")
-                    txt.insert("1.0", self.data.get(col, ""))
-                    txt.grid(row=r, column=1, padx=5, pady=2)
-                    self.widgets[col] = txt
-                r += 1
-            refresh_funcs()
-
-        def apply(self):
-            for col, widget in self.widgets.items():
-                if isinstance(widget, tk.Entry):
-                    self.data[col] = widget.get()
-                elif isinstance(widget, tk.Text):
-                    self.data[col] = widget.get("1.0", "end-1c")
-                else:
-                    self.data[col] = widget.get()
-
-            self.result = True
-    def add_row(self):
-        dlg = self.RowDialog(self, self.app)
-        if getattr(dlg, "result", None):
-            self.app.tc2fi_entries.append(dlg.data)
-            self.refresh()
-
-    def edit_row(self):
-        sel = self.tree.focus()
-        if not sel:
-            return
-        idx = self.tree.index(sel)
-        data = self.app.tc2fi_entries[idx]
-        dlg = self.RowDialog(self, self.app, data)
-        if getattr(dlg, "result", None):
-            self.refresh()
-
-    def del_row(self):
-        sel = self.tree.selection()
-        for iid in sel:
-            idx = self.tree.index(iid)
-            if idx < len(self.app.tc2fi_entries):
-                del self.app.tc2fi_entries[idx]
-        self.refresh()
-
-    def export_csv(self):
-        path = filedialog.asksaveasfilename(defaultextension=".csv", filetypes=[("CSV", "*.csv")])
-        if not path:
-            return
-        with open(path, "w", newline="") as f:
-            w = csv.writer(f)
-            w.writerow(self.COLS)
-            for r in self.app.tc2fi_entries:
-                w.writerow([r.get(k, "") for k in self.COLS])
-        messagebox.showinfo("Export", "TC2FI exported")
-
-    def refresh_docs(self):
-        names = [d.name for d in self.app.tc2fi_docs]
-        self.doc_cb.configure(values=names)
-        if self.app.active_tc2fi:
-            self.doc_var.set(self.app.active_tc2fi.name)
-        elif names:
-            self.doc_var.set(names[0])
-
-    def select_doc(self, *_):
-        name = self.doc_var.get()
-        for d in self.app.tc2fi_docs:
-            if d.name == name:
-                self.app.active_tc2fi = d
-                self.app.tc2fi_entries = d.entries
-                break
-        self.refresh()
-
-    def new_doc(self):
-        name = simpledialog.askstring("New TC2FI", "Name:")
-        if not name:
-            return
-        doc = TC2FIDoc(name, [])
-        self.app.tc2fi_docs.append(doc)
-        self.app.active_tc2fi = doc
-        self.app.tc2fi_entries = doc.entries
-        self.refresh_docs()
-        self.refresh()
-        self.app.update_views()
-
-<<<<<<< HEAD
-    def rename_doc(self):
-        if not self.app.active_tc2fi:
-            return
-        name = simpledialog.askstring(
-            "Rename TC2FI", "Name:", initialvalue=self.app.active_tc2fi.name
-        )
-        if not name:
-            return
-        self.app.active_tc2fi.name = name
-        self.refresh_docs()
-        self.app.update_views()
-
-    def delete_doc(self):
-        doc = self.app.active_tc2fi
-        if not doc:
-            return
-        if not messagebox.askyesno("Delete", f"Delete TC2FI '{doc.name}'?"):
-            return
-        self.app.tc2fi_docs.remove(doc)
-        if self.app.tc2fi_docs:
-            self.app.active_tc2fi = self.app.tc2fi_docs[0]
-        else:
-            self.app.active_tc2fi = None
-        self.app.tc2fi_entries = (
-            self.app.active_tc2fi.entries if self.app.active_tc2fi else []
-        )
-        self.refresh_docs()
-        self.refresh()
-        self.app.update_views()
-
-=======
->>>>>>> 76b9b274
-
-class HazardExplorerWindow(tk.Toplevel):
-    """Read-only list of hazards per HARA."""
-
-    def __init__(self, app):
-        super().__init__(app.root)
-        self.app = app
-        self.title("Hazard Explorer")
-
-        columns = ("HARA", "Malfunction", "Hazard")
-        self.tree = ttk.Treeview(self, columns=columns, show="headings")
-        for c in columns:
-            self.tree.heading(c, text=c)
-            width = 200 if c == "Hazard" else 120
-            self.tree.column(c, width=width)
-        self.tree.pack(fill=tk.BOTH, expand=True)
-        ttk.Button(self, text="Export CSV", command=self.export_csv).pack(pady=5)
-        self.refresh()
-
-    def refresh(self):
-        self.tree.delete(*self.tree.get_children())
-        for doc in self.app.hara_docs:
-            for e in doc.entries:
-                self.tree.insert(
-                    "",
-                    "end",
-                    values=(doc.name, e.malfunction, getattr(e, "hazard", "")),
-                )
-
-    def export_csv(self):
-        path = filedialog.asksaveasfilename(defaultextension=".csv", filetypes=[("CSV", "*.csv")])
-        if not path:
-            return
-        with open(path, "w", newline="") as f:
-            w = csv.writer(f)
-            w.writerow(["HARA", "Malfunction", "Hazard"])
-            for iid in self.tree.get_children():
-                w.writerow(self.tree.item(iid, "values"))
-        messagebox.showinfo("Export", "Hazards exported")+import tkinter as tk
+from tkinter import ttk, filedialog, messagebox, simpledialog
+import csv
+import copy
+import textwrap
+from models import (
+    ReliabilityComponent,
+    ReliabilityAnalysis,
+    HazopEntry,
+    HaraEntry,
+    HazopDoc,
+    HaraDoc,
+    FI2TCDoc,
+    TC2FIDoc,
+    QUALIFICATIONS,
+    COMPONENT_ATTR_TEMPLATES,
+    RELIABILITY_MODELS,
+    PASSIVE_QUAL_FACTORS,
+    calc_asil,
+)
+
+def _wrap_val(val, width=30):
+    """Return text wrapped value for tree view cells."""
+    if val is None:
+        return ""
+    return textwrap.fill(str(val), width)
+
+class ReliabilityWindow(tk.Toplevel):
+    def __init__(self, app):
+        super().__init__(app.root)
+        self.app = app
+        self.title("Reliability Analysis")
+        self.geometry("600x400")
+        self.components = []
+
+        ttk.Label(self, text="Standard:").pack(anchor="w")
+        self.standard_var = tk.StringVar(value="IEC 62380")
+        ttk.Combobox(
+            self,
+            textvariable=self.standard_var,
+            values=["IEC 62380", "SN 29500"],
+            state="readonly",
+        ).pack(anchor="w")
+
+        ttk.Label(self, text="Mission Profile:").pack(anchor="w")
+        self.profile_var = tk.StringVar()
+        self.profile_combo = ttk.Combobox(
+            self,
+            textvariable=self.profile_var,
+            values=[mp.name for mp in app.mission_profiles],
+            state="readonly",
+        )
+        self.profile_combo.pack(anchor="w", fill="x")
+
+        self.tree = ttk.Treeview(
+            self,
+            columns=("name", "type", "qty", "fit", "qualification"),
+            show="headings",
+        )
+        for col in ("name", "type", "qty", "fit", "qualification"):
+            heading = "Qualification" if col == "qualification" else col.capitalize()
+            self.tree.heading(col, text=heading)
+            self.tree.column(col, width=120 if col == "qualification" else 100)
+        self.tree.pack(fill=tk.BOTH, expand=True)
+        self.tree.bind("<<TreeviewSelect>>", self.show_formula)
+
+        btn_frame = ttk.Frame(self)
+        btn_frame.pack(fill=tk.X)
+        ttk.Button(btn_frame, text="Load CSV", command=self.load_csv).pack(
+            side=tk.LEFT, padx=2, pady=2
+        )
+        ttk.Button(btn_frame, text="Add Component", command=self.add_component).pack(
+            side=tk.LEFT, padx=2, pady=2
+        )
+        ttk.Button(btn_frame, text="Add Circuit", command=self.add_circuit).pack(
+            side=tk.LEFT, padx=2, pady=2
+        )
+        ttk.Button(btn_frame, text="Configure Component", command=self.configure_component).pack(
+            side=tk.LEFT, padx=2, pady=2
+        )
+        ttk.Button(btn_frame, text="Calculate FIT", command=self.calculate_fit).pack(
+            side=tk.LEFT, padx=2, pady=2
+        )
+        ttk.Button(btn_frame, text="Save Analysis", command=self.save_analysis).pack(
+            side=tk.LEFT, padx=2, pady=2
+        )
+        ttk.Button(btn_frame, text="Load Analysis", command=self.load_analysis).pack(
+            side=tk.LEFT, padx=2, pady=2
+        )
+        self.formula_label = ttk.Label(self, text="")
+        self.formula_label.pack(anchor="w", padx=5, pady=5)
+
+    def add_component(self):
+        dialog = tk.Toplevel(self)
+        dialog.title("New Component")
+        ttk.Label(dialog, text="Name").grid(row=0, column=0, padx=5, pady=5, sticky="e")
+        name_var = tk.StringVar()
+        ttk.Entry(dialog, textvariable=name_var).grid(row=0, column=1, padx=5, pady=5)
+        ttk.Label(dialog, text="Type").grid(row=1, column=0, padx=5, pady=5, sticky="e")
+        type_var = tk.StringVar(value="capacitor")
+        ttk.Combobox(dialog, textvariable=type_var, values=list(COMPONENT_ATTR_TEMPLATES.keys()), state="readonly").grid(row=1, column=1, padx=5, pady=5)
+        ttk.Label(dialog, text="Quantity").grid(row=2, column=0, padx=5, pady=5, sticky="e")
+        qty_var = tk.IntVar(value=1)
+        ttk.Entry(dialog, textvariable=qty_var).grid(row=2, column=1, padx=5, pady=5)
+        ttk.Label(dialog, text="Qualification").grid(row=3, column=0, padx=5, pady=5, sticky="e")
+        qual_var = tk.StringVar(value="None")
+        ttk.Combobox(dialog, textvariable=qual_var, values=QUALIFICATIONS, state="readonly").grid(row=3, column=1, padx=5, pady=5)
+        passive_var = tk.BooleanVar(value=False)
+        ttk.Checkbutton(dialog, text="Passive", variable=passive_var).grid(row=4, column=0, columnspan=2, pady=5)
+
+        def ok():
+            comp = ReliabilityComponent(
+                name_var.get(),
+                type_var.get(),
+                qty_var.get(),
+                {},
+                qual_var.get(),
+                is_passive=passive_var.get(),
+            )
+            template = COMPONENT_ATTR_TEMPLATES.get(comp.comp_type, {})
+            for k, v in template.items():
+                comp.attributes[k] = v[0] if isinstance(v, list) else v
+            self.components.append(comp)
+            self.refresh_tree()
+            dialog.destroy()
+
+        ttk.Button(dialog, text="Add", command=ok).grid(row=5, column=0, columnspan=2, pady=5)
+        dialog.grab_set()
+        dialog.wait_window()
+
+    def add_circuit(self):
+        dlg = tk.Toplevel(self)
+        dlg.title("New Circuit")
+        ttk.Label(dlg, text="Name").grid(row=0, column=0, padx=5, pady=5, sticky="e")
+        name_var = tk.StringVar()
+        ttk.Entry(dlg, textvariable=name_var).grid(row=0, column=1, padx=5, pady=5)
+        ttk.Label(dlg, text="BOMs").grid(row=1, column=0, padx=5, pady=5, sticky="ne")
+        lb = tk.Listbox(dlg, selectmode=tk.MULTIPLE, height=6)
+        for ra in self.app.reliability_analyses:
+            lb.insert(tk.END, ra.name)
+        lb.grid(row=1, column=1, padx=5, pady=5)
+        qty_var = tk.IntVar(value=1)
+        ttk.Label(dlg, text="Quantity").grid(row=2, column=0, padx=5, pady=5, sticky="e")
+        ttk.Entry(dlg, textvariable=qty_var).grid(row=2, column=1, padx=5, pady=5)
+        ttk.Label(dlg, text="Qualification").grid(row=3, column=0, padx=5, pady=5, sticky="e")
+        qual_var = tk.StringVar(value="None")
+        ttk.Combobox(dlg, textvariable=qual_var, values=QUALIFICATIONS, state="readonly").grid(row=3, column=1, padx=5, pady=5)
+        passive_var = tk.BooleanVar(value=False)
+        ttk.Checkbutton(dlg, text="Passive", variable=passive_var).grid(row=4, column=0, columnspan=2, pady=5)
+
+        def ok():
+            bom_idxs = lb.curselection()
+            boms = [self.app.reliability_analyses[i].components for i in bom_idxs]
+            comp = ReliabilityComponent(
+                name_var.get(),
+                "circuit",
+                qty_var.get(),
+                {},
+                qual_var.get(),
+                is_passive=passive_var.get(),
+            )
+            comp.sub_boms = copy.deepcopy(boms)
+            comp.fit = 0.0
+            self.components.append(comp)
+            self.refresh_tree()
+            dlg.destroy()
+
+        ttk.Button(dlg, text="Add", command=ok).grid(row=5, column=0, columnspan=2, pady=5)
+        dlg.grab_set()
+        dlg.wait_window()
+
+    def show_formula(self, event=None):
+        sel = self.tree.focus()
+        if not sel:
+            self.formula_label.config(text="")
+            return
+        idx = self.tree.index(sel)
+        if idx >= len(self.components):
+            return
+        comp = self.components[idx]
+        std = self.standard_var.get()
+        info = RELIABILITY_MODELS.get(std, {}).get(comp.comp_type)
+        if info:
+            self.formula_label.config(text=f"Formula: {info['text']}")
+        else:
+            self.formula_label.config(text="Formula: N/A")
+
+    def refresh_tree(self):
+        self.tree.delete(*self.tree.get_children())
+        for comp in self.components:
+            self.tree.insert(
+                "",
+                "end",
+                values=(
+                    comp.name,
+                    comp.comp_type,
+                    comp.quantity,
+                    f"{comp.fit:.2f}",
+                    comp.qualification,
+                ),
+            )
+        self.profile_combo.config(values=[mp.name for mp in self.app.mission_profiles])
+        # keep application level components updated so property dialogs see them
+        self.app.reliability_components = list(self.components)
+
+    def load_csv(self):
+        path = filedialog.askopenfilename(filetypes=[("CSV", "*.csv")])
+        if not path:
+            return
+        self.components.clear()
+        with open(path, newline="") as f:
+            reader = csv.DictReader(f)
+            fields = reader.fieldnames or []
+            mapping = self.ask_mapping(fields)
+            if not mapping:
+                return
+            for row in reader:
+                try:
+                    name = row.get(mapping["name"], "")
+                    ctype = row.get(mapping["type"], "")
+                    qty = int(row.get(mapping["qty"], 1) or 1)
+                    qual = row.get(mapping.get("qualification"), "") if mapping.get("qualification") else ""
+                    comp = ReliabilityComponent(name, ctype, qty, {}, qual)
+                    template = COMPONENT_ATTR_TEMPLATES.get(ctype, {})
+                    for k, v in template.items():
+                        comp.attributes[k] = v[0] if isinstance(v, list) else v
+                    # store any extra columns as attributes
+                    for key, val in row.items():
+                        if key not in mapping.values():
+                            comp.attributes[key] = val
+                    self.components.append(comp)
+                except Exception:
+                    continue
+        self.refresh_tree()
+
+    def ask_mapping(self, fields):
+        if not fields:
+            return None
+        win = tk.Toplevel(self)
+        win.title("Map Columns")
+        vars = {}
+        targets = ["name", "type", "qty", "qualification"]
+        for i, tgt in enumerate(targets):
+            ttk.Label(win, text=tgt.capitalize()).grid(row=i, column=0, padx=5, pady=5, sticky="e")
+            var = tk.StringVar()
+            cb = ttk.Combobox(win, textvariable=var, values=fields, state="readonly")
+            if i < len(fields):
+                var.set(fields[i])
+            cb.grid(row=i, column=1, padx=5, pady=5)
+            vars[tgt] = var
+
+        result = {}
+
+        def ok():
+            for k, v in vars.items():
+                result[k] = v.get()
+            win.destroy()
+
+        def cancel():
+            result.clear()
+            win.destroy()
+
+        ttk.Button(win, text="OK", command=ok).grid(row=len(targets), column=0, pady=5)
+        ttk.Button(win, text="Cancel", command=cancel).grid(row=len(targets), column=1, pady=5)
+        win.grab_set()
+        win.wait_window()
+        if not result:
+            return None
+        return result
+
+    def configure_component(self):
+        sel = self.tree.focus()
+        if not sel:
+            messagebox.showwarning("Configure", "Select a component")
+            return
+        idx = self.tree.index(sel)
+        comp = self.components[idx]
+
+        template = COMPONENT_ATTR_TEMPLATES.get(comp.comp_type, {})
+        for k, v in template.items():
+            comp.attributes.setdefault(k, v[0] if isinstance(v, list) else v)
+
+        class ParamDialog(simpledialog.Dialog):
+            def body(self, master):
+                self.vars = {}
+                row = 0
+                ttk.Label(master, text="Quantity").grid(row=row, column=0, padx=5, pady=5, sticky="e")
+                qty_var = tk.IntVar(value=comp.quantity)
+                ttk.Entry(master, textvariable=qty_var).grid(row=row, column=1, padx=5, pady=5)
+                self.vars["__qty__"] = qty_var
+                row += 1
+                ttk.Label(master, text="Qualification").grid(row=row, column=0, padx=5, pady=5, sticky="e")
+                qual_var = tk.StringVar(value=comp.qualification)
+                ttk.Combobox(master, textvariable=qual_var, values=QUALIFICATIONS, state="readonly").grid(row=row, column=1, padx=5, pady=5)
+                self.vars["__qual__"] = qual_var
+                row += 1
+                for k, v in comp.attributes.items():
+                    ttk.Label(master, text=k).grid(row=row, column=0, padx=5, pady=5, sticky="e")
+                    if isinstance(template.get(k), list):
+                        var = tk.StringVar(value=str(v))
+                        ttk.Combobox(master, textvariable=var, values=template[k], state="readonly").grid(row=row, column=1, padx=5, pady=5)
+                    else:
+                        var = tk.StringVar(value=str(v))
+                        ttk.Entry(master, textvariable=var).grid(row=row, column=1, padx=5, pady=5)
+                    self.vars[k] = var
+                    row += 1
+
+            def apply(self):
+                comp.quantity = int(self.vars["__qty__"].get())
+                comp.qualification = self.vars["__qual__"].get()
+                for k, v in self.vars.items():
+                    if k.startswith("__"):
+                        continue
+                    comp.attributes[k] = v.get()
+
+        ParamDialog(self)
+        self.refresh_tree()
+
+    def calculate_fit(self):
+        prof_name = self.profile_var.get()
+        mp = next((m for m in self.app.mission_profiles if m.name == prof_name), None)
+        if mp is None:
+            messagebox.showwarning("FIT", "Select a mission profile")
+            return
+        std = self.standard_var.get()
+        total = 0.0
+        for comp in self.components:
+            if comp.sub_boms:
+                sub_total = 0.0
+                for bom in comp.sub_boms:
+                    for sub in bom:
+                        info = RELIABILITY_MODELS.get(std, {}).get(sub.comp_type)
+                        if info:
+                            qf = PASSIVE_QUAL_FACTORS.get(sub.qualification, 1.0) if sub.is_passive else 1.0
+                            sub.fit = info["formula"](sub.attributes, mp) * mp.tau * qf
+                        else:
+                            sub.fit = 0.0
+                        sub_total += sub.fit * sub.quantity
+                comp.fit = sub_total
+            else:
+                info = RELIABILITY_MODELS.get(std, {}).get(comp.comp_type)
+                if info:
+                    qf = PASSIVE_QUAL_FACTORS.get(comp.qualification, 1.0) if comp.is_passive else 1.0
+                    comp.fit = info["formula"](comp.attributes, mp) * mp.tau * qf
+                else:
+                    comp.fit = 0.0
+            total += comp.fit * comp.quantity
+
+        comp_fit = {c.name: c.fit * c.quantity for c in self.components}
+        spf = 0.0
+        lpf = 0.0
+        total_modes = 0.0
+        for be in self.app.fmea_entries:
+            comp_name = (
+                be.parents[0].user_name if be.parents else getattr(be, "fmea_component", "")
+            )
+            fit = comp_fit.get(comp_name, 0.0)
+            frac = be.fmeda_fault_fraction
+            if frac > 1.0:
+                frac /= 100.0
+            fit_mode = fit * frac
+            total_modes += fit_mode
+            if be.fmeda_fault_type == "permanent":
+                spf += fit_mode * (1 - be.fmeda_diag_cov)
+            else:
+                lpf += fit_mode * (1 - be.fmeda_diag_cov)
+        dc = 1 - (spf + lpf) / total_modes if total_modes else 0.0
+        self.app.reliability_components = list(self.components)
+        self.app.reliability_total_fit = total_modes
+        self.app.spfm = spf
+        self.app.lpfm = lpf
+        self.app.reliability_dc = dc
+        self.refresh_tree()
+        self.formula_label.config(
+            text=f"Total FIT: {total_modes:.2f}  DC: {dc:.2f}  SPFM: {spf:.2f}  LPFM: {lpf:.2f}"
+        )
+
+    def save_analysis(self):
+        if not self.components:
+            messagebox.showwarning("Save", "No components defined")
+            return
+        name = simpledialog.askstring("Save Analysis", "Enter analysis name:")
+        if not name:
+            return
+        ra = ReliabilityAnalysis(
+            name,
+            self.standard_var.get(),
+            self.profile_var.get(),
+            copy.deepcopy(self.components),
+            self.app.reliability_total_fit,
+            self.app.spfm,
+            self.app.lpfm,
+            self.app.reliability_dc,
+        )
+        self.app.reliability_analyses.append(ra)
+        messagebox.showinfo("Save", "Analysis saved")
+
+    def load_analysis(self):
+        """Load a previously saved reliability analysis."""
+        if not self.app.reliability_analyses:
+            messagebox.showwarning("Load", "No saved analyses")
+            return
+        win = tk.Toplevel(self)
+        win.title("Select Analysis")
+        lb = tk.Listbox(win, height=8, width=40)
+        lb.pack(side=tk.LEFT, fill=tk.BOTH, expand=True)
+        for ra in self.app.reliability_analyses:
+            lb.insert(tk.END, ra.name)
+
+        def do_load():
+            sel = lb.curselection()
+            if not sel:
+                return
+            ra = self.app.reliability_analyses[sel[0]]
+            self.standard_var.set(ra.standard)
+            self.profile_var.set(ra.profile)
+            self.components = copy.deepcopy(ra.components)
+            self.app.reliability_total_fit = ra.total_fit
+            self.app.spfm = ra.spfm
+            self.app.lpfm = ra.lpfm
+            self.app.reliability_dc = ra.dc
+            win.destroy()
+            self.refresh_tree()
+            self.formula_label.config(
+                text=f"Total FIT: {ra.total_fit:.2f}  DC: {ra.dc:.2f}  SPFM: {ra.spfm:.2f}  LPFM: {ra.lpfm:.2f}"
+            )
+
+        ttk.Button(win, text="Load", command=do_load).pack(side=tk.RIGHT, padx=5, pady=5)
+
+
+class FI2TCWindow(tk.Toplevel):
+    COLS = [
+        "id","system_function","allocation","interfaces","insufficiency",
+        "scene","scenario","driver_behavior","occurrence","vehicle_effect",
+        "severity","design_measures","verification","measure_effectiveness",
+        "triggering_condition","worst_case","tc_effect","mitigation","acceptance"
+    ]
+    def __init__(self, app):
+        super().__init__(app.root)
+        self.app = app
+        self.title("FI2TC Analysis")
+        top = ttk.Frame(self)
+        top.pack(fill=tk.X)
+        ttk.Label(top, text="FI2TC:").pack(side=tk.LEFT)
+        self.doc_var = tk.StringVar()
+        self.doc_cb = ttk.Combobox(top, textvariable=self.doc_var, state="readonly")
+        self.doc_cb.pack(side=tk.LEFT, padx=2)
+        ttk.Button(top, text="New", command=self.new_doc).pack(side=tk.LEFT)
+        ttk.Button(top, text="Rename", command=self.rename_doc).pack(side=tk.LEFT)
+        ttk.Button(top, text="Delete", command=self.delete_doc).pack(side=tk.LEFT)
+        self.doc_cb.bind("<<ComboboxSelected>>", self.select_doc)
+
+        tree_frame = ttk.Frame(self)
+        tree_frame.pack(fill=tk.BOTH, expand=True)
+        style = ttk.Style(self)
+        style.configure("FI2TC.Treeview", rowheight=80)
+        self.tree = ttk.Treeview(
+            tree_frame, columns=self.COLS, show="headings", style="FI2TC.Treeview"
+        )
+        vsb = ttk.Scrollbar(tree_frame, orient="vertical", command=self.tree.yview)
+        hsb = ttk.Scrollbar(tree_frame, orient="horizontal", command=self.tree.xview)
+        self.tree.configure(yscrollcommand=vsb.set, xscrollcommand=hsb.set)
+        for c in self.COLS:
+            self.tree.heading(c, text=c.replace("_"," ").title())
+            width = 200 if c == "hazard" else 120
+            self.tree.column(c, width=width)
+        self.tree.grid(row=0, column=0, sticky="nsew")
+        vsb.grid(row=0, column=1, sticky="ns")
+        hsb.grid(row=1, column=0, sticky="ew")
+        tree_frame.grid_columnconfigure(0, weight=1)
+        tree_frame.grid_rowconfigure(0, weight=1)
+        self.tree.bind("<Double-1>", lambda e: self.edit_row())
+        btn = ttk.Frame(self)
+        btn.pack(fill=tk.X)
+        ttk.Button(btn, text="Add", command=self.add_row).pack(side=tk.LEFT, padx=2, pady=2)
+        ttk.Button(btn, text="Edit", command=self.edit_row).pack(side=tk.LEFT, padx=2, pady=2)
+        ttk.Button(btn, text="Delete", command=self.del_row).pack(side=tk.LEFT, padx=2, pady=2)
+        ttk.Button(btn, text="Export CSV", command=self.export_csv).pack(side=tk.LEFT, padx=2, pady=2)
+        self.refresh_docs()
+        self.refresh()
+
+    def refresh(self):
+        self.tree.delete(*self.tree.get_children())
+        for row in self.app.fi2tc_entries:
+            vals = [_wrap_val(row.get(k, "")) for k in self.COLS]
+            self.tree.insert("", "end", values=vals)
+
+    class RowDialog(simpledialog.Dialog):
+        def __init__(self, parent, app, data=None):
+            self.app = app
+            self.parent_win = parent
+            default = {k: "" for k in parent.COLS}
+            self.data = data or default
+            super().__init__(parent, title="Edit Row")
+        def body(self, master):
+            fi_names = [n.user_name or f"FI {n.unique_id}" for n in self.app.get_all_functional_insufficiencies()]
+            tc_names = [n.user_name or f"TC {n.unique_id}" for n in self.app.get_all_triggering_conditions()]
+            func_names = self.app.get_all_function_names()
+            comp_names = self.app.get_all_component_names()
+            scen_names = self.app.get_all_scenario_names()
+            scene_names = self.app.get_all_scenery_names()
+            self.widgets = {}
+            r = 0
+
+            def refresh_funcs(*_):
+                comp = self.widgets.get("allocation")
+                if isinstance(comp, tk.StringVar):
+                    func_opts = sorted({e.function for e in self.app.hazop_entries if not comp.get() or e.component == comp.get()})
+                else:
+                    func_opts = func_names
+                if "system_function" in self.widgets:
+                    w = self.widgets["system_function_widget"]
+                    w["values"] = func_opts
+
+            for col in self.parent_win.COLS:
+                ttk.Label(master, text=col.replace("_", " ").title()).grid(row=r, column=0, sticky="e", padx=5, pady=2)
+                if col == "triggering_condition":
+                    var = tk.StringVar(value=self.data.get(col, ""))
+                    cb = ttk.Combobox(master, textvariable=var, values=tc_names, state="readonly")
+                    cb.grid(row=r, column=1, padx=5, pady=2)
+                    self.widgets[col] = var
+                elif col == "insufficiency":
+                    var = tk.StringVar(value=self.data.get(col, ""))
+                    cb = ttk.Combobox(master, textvariable=var, values=fi_names, state="readonly")
+                    cb.grid(row=r, column=1, padx=5, pady=2)
+                    self.widgets[col] = var
+                elif col == "system_function":
+                    var = tk.StringVar(value=self.data.get(col, ""))
+                    cb = ttk.Combobox(master, textvariable=var, values=func_names, state="readonly")
+                    cb.grid(row=r, column=1, padx=5, pady=2)
+                    self.widgets[col] = var
+                    self.widgets["system_function_widget"] = cb
+                elif col == "allocation":
+                    var = tk.StringVar(value=self.data.get(col, ""))
+                    cb = ttk.Combobox(master, textvariable=var, values=comp_names, state="readonly")
+                    cb.grid(row=r, column=1, padx=5, pady=2)
+                    cb.bind("<<ComboboxSelected>>", refresh_funcs)
+                    self.widgets[col] = var
+                elif col == "scene":
+                    var = tk.StringVar(value=self.data.get(col, ""))
+                    cb = ttk.Combobox(master, textvariable=var, values=scene_names, state="readonly")
+                    cb.grid(row=r, column=1, padx=5, pady=2)
+                    self.widgets[col] = var
+                elif col == "scenario":
+                    var = tk.StringVar(value=self.data.get(col, ""))
+                    cb = ttk.Combobox(master, textvariable=var, values=scen_names, state="readonly")
+                    cb.grid(row=r, column=1, padx=5, pady=2)
+                    self.widgets[col] = var
+                elif col == "severity":
+                    var = tk.StringVar(value=self.data.get(col, ""))
+                    cb = ttk.Combobox(master, textvariable=var, values=["1", "2", "3"], state="readonly")
+                    cb.grid(row=r, column=1, padx=5, pady=2)
+                    self.widgets[col] = var
+                else:
+                    txt = tk.Text(master, width=25, height=2, wrap="word")
+                    txt.insert("1.0", self.data.get(col, ""))
+                    txt.grid(row=r, column=1, padx=5, pady=2)
+                    self.widgets[col] = txt
+                r += 1
+            refresh_funcs()
+            
+        def apply(self):
+            for col, widget in self.widgets.items():
+                if isinstance(widget, tk.Entry):
+                    self.data[col] = widget.get()
+                elif isinstance(widget, tk.Text):
+                    self.data[col] = widget.get("1.0", "end-1c")
+                else:
+                    self.data[col] = widget.get()
+            self.result = True
+
+    def add_row(self):
+        dlg = self.RowDialog(self, self.app)
+        if getattr(dlg, "result", None):
+            self.app.fi2tc_entries.append(dlg.data)
+            self.refresh()
+    def edit_row(self):
+        sel = self.tree.focus()
+        if not sel:
+            return
+        idx = self.tree.index(sel)
+        data = self.app.fi2tc_entries[idx]
+        dlg = self.RowDialog(self, self.app, data)
+        if getattr(dlg, "result", None):
+            self.refresh()
+    def del_row(self):
+        sel = self.tree.selection()
+        for iid in sel:
+            idx = self.tree.index(iid)
+            if idx < len(self.app.fi2tc_entries):
+                del self.app.fi2tc_entries[idx]
+        self.refresh()
+    def export_csv(self):
+        path = filedialog.asksaveasfilename(defaultextension=".csv", filetypes=[("CSV","*.csv")])
+        if not path:
+            return
+        with open(path, "w", newline="") as f:
+            w = csv.writer(f)
+            w.writerow(self.COLS)
+            for r in self.app.fi2tc_entries:
+                w.writerow([r.get(k, "") for k in self.COLS])
+        messagebox.showinfo("Export", "FI2TC exported")
+
+    def refresh_docs(self):
+        names = [d.name for d in self.app.fi2tc_docs]
+        self.doc_cb.configure(values=names)
+        if self.app.active_fi2tc:
+            self.doc_var.set(self.app.active_fi2tc.name)
+        elif names:
+            self.doc_var.set(names[0])
+
+    def select_doc(self, *_):
+        name = self.doc_var.get()
+        for d in self.app.fi2tc_docs:
+            if d.name == name:
+                self.app.active_fi2tc = d
+                self.app.fi2tc_entries = d.entries
+                break
+        self.refresh()
+
+    def new_doc(self):
+        name = simpledialog.askstring("New FI2TC", "Name:")
+        if not name:
+            return
+        doc = FI2TCDoc(name, [])
+        self.app.fi2tc_docs.append(doc)
+        self.app.active_fi2tc = doc
+        self.app.fi2tc_entries = doc.entries
+        self.refresh_docs()
+        self.refresh()
+        self.app.update_views()
+
+    def rename_doc(self):
+        if not self.app.active_fi2tc:
+            return
+        name = simpledialog.askstring(
+            "Rename FI2TC", "Name:", initialvalue=self.app.active_fi2tc.name
+        )
+        if not name:
+            return
+        self.app.active_fi2tc.name = name
+        self.refresh_docs()
+        self.app.update_views()
+
+    def delete_doc(self):
+        doc = self.app.active_fi2tc
+        if not doc:
+            return
+        if not messagebox.askyesno("Delete", f"Delete FI2TC '{doc.name}'?"):
+            return
+        self.app.fi2tc_docs.remove(doc)
+        if self.app.fi2tc_docs:
+            self.app.active_fi2tc = self.app.fi2tc_docs[0]
+        else:
+            self.app.active_fi2tc = None
+        self.app.fi2tc_entries = (
+            self.app.active_fi2tc.entries if self.app.active_fi2tc else []
+        )
+        self.refresh_docs()
+        self.refresh()
+        self.app.update_views()
+
+class HazopWindow(tk.Toplevel):
+    def __init__(self, app):
+        super().__init__(app.root)
+        self.app = app
+        self.title("HAZOP Analysis")
+        self.geometry("600x400")
+        top = ttk.Frame(self)
+        top.pack(fill=tk.X)
+        ttk.Label(top, text="HAZOP:").pack(side=tk.LEFT)
+        self.doc_var = tk.StringVar()
+        self.doc_cb = ttk.Combobox(top, textvariable=self.doc_var, state="readonly")
+        self.doc_cb.pack(side=tk.LEFT, padx=2)
+        ttk.Button(top, text="New", command=self.new_doc).pack(side=tk.LEFT)
+        self.doc_cb.bind("<<ComboboxSelected>>", self.select_doc)
+
+        columns = ("function", "malfunction", "type", "safety", "rationale")
+        content = ttk.Frame(self)
+        content.pack(fill=tk.BOTH, expand=True)
+        self.tree = ttk.Treeview(content, columns=columns, show="headings")
+        for col in columns:
+            self.tree.heading(col, text=col.capitalize())
+            if col in ("rationale", "hazard"):
+                width = 200
+            else:
+                width = 120
+            self.tree.column(col, width=width)
+        self.tree.pack(side=tk.LEFT, fill=tk.BOTH, expand=True)
+
+        self.explorer = ttk.Frame(content)
+        self.explorer.pack(side=tk.LEFT, fill=tk.Y, padx=5)
+        ttk.Label(self.explorer, text="Malfunction Explorer").pack()
+        self.mal_list = tk.Listbox(self.explorer, height=10)
+        self.mal_list.pack(fill=tk.BOTH, expand=True)
+        self.tree.bind("<<TreeviewSelect>>", self.update_mal_explorer)
+
+        btn = ttk.Frame(self)
+        btn.pack(fill=tk.X)
+        ttk.Button(btn, text="Add", command=self.add_row).pack(side=tk.LEFT, padx=2, pady=2)
+        ttk.Button(btn, text="Edit", command=self.edit_row).pack(side=tk.LEFT, padx=2, pady=2)
+        ttk.Button(btn, text="Delete", command=self.del_row).pack(side=tk.LEFT, padx=2, pady=2)
+
+        self.refresh_docs()
+        self.refresh()
+
+    def refresh_docs(self):
+        names = [d.name for d in self.app.hazop_docs]
+        self.doc_cb["values"] = names
+        if self.app.active_hazop:
+            self.doc_var.set(self.app.active_hazop.name)
+        elif names:
+            self.doc_var.set(names[0])
+
+    def select_doc(self, *_):
+        name = self.doc_var.get()
+        for d in self.app.hazop_docs:
+            if d.name == name:
+                self.app.active_hazop = d
+                self.app.hazop_entries = d.entries
+                break
+        self.refresh()
+
+    def new_doc(self):
+        name = simpledialog.askstring("New HAZOP", "Name:")
+        if not name:
+            return
+        doc = HazopDoc(name, [])
+        self.app.hazop_docs.append(doc)
+        self.app.active_hazop = doc
+        self.app.hazop_entries = doc.entries
+        self.refresh_docs()
+        self.refresh()
+        self.app.update_views()
+
+    def refresh(self):
+        self.tree.delete(*self.tree.get_children())
+        for row in self.app.hazop_entries:
+            vals = [
+                row.function,
+                row.malfunction,
+                row.mtype,
+                row.scenario,
+                row.conditions,
+                row.hazard,
+                "Yes" if row.safety else "No",
+                row.rationale,
+                "Yes" if row.covered else "No",
+                row.covered_by,
+            ]
+            self.tree.insert("", "end", values=vals)
+        self.update_mal_explorer()
+
+    def update_mal_explorer(self, *_):
+        sel = self.tree.focus()
+        self.mal_list.delete(0, tk.END)
+        if not sel:
+            return
+        idx = self.tree.index(sel)
+        if idx >= len(self.app.hazop_entries):
+            return
+        row = self.app.hazop_entries[idx]
+        modes = self.app.get_failure_modes_for_malfunction(row.malfunction)
+        for m in modes:
+            self.mal_list.insert(tk.END, m)
+
+    class RowDialog(simpledialog.Dialog):
+        def __init__(self, parent, row=None):
+            self.app = parent.app
+            self.row = row or HazopEntry(
+                "",
+                "",
+                "No/Not",
+                "",
+                "",
+                "",
+                False,
+                "",
+                False,
+                "",
+            )
+            super().__init__(parent, title="Edit HAZOP Row")
+
+        def body(self, master):
+            ttk.Label(master, text="Function").grid(row=0, column=0, sticky="e", padx=5, pady=5)
+            funcs = self.app.get_all_action_names()
+            self.func = tk.StringVar(value=self.row.function)
+            ttk.Combobox(master, textvariable=self.func, values=funcs, state="readonly").grid(row=0, column=1, padx=5, pady=5)
+
+            ttk.Label(master, text="Malfunction").grid(row=1, column=0, sticky="e", padx=5, pady=5)
+            self.mal = tk.StringVar(value=self.row.malfunction)
+            ttk.Entry(master, textvariable=self.mal).grid(row=1, column=1, padx=5, pady=5)
+
+            ttk.Label(master, text="Type").grid(row=2, column=0, sticky="e", padx=5, pady=5)
+            self.typ = tk.StringVar(value=self.row.mtype)
+            ttk.Combobox(
+                master,
+                textvariable=self.typ,
+                values=["No/Not", "Unintended", "Excessive", "Insufficient", "Reverse"],
+                state="readonly",
+            ).grid(row=2, column=1, padx=5, pady=5)
+
+            ttk.Label(master, text="Scenario").grid(row=3, column=0, sticky="e", padx=5, pady=5)
+            scenarios = []
+            for lib in self.app.scenario_libraries:
+                scenarios.extend(lib.get("scenarios", []))
+            self.scen = tk.StringVar(value=self.row.scenario)
+            ttk.Combobox(master, textvariable=self.scen, values=scenarios, state="readonly").grid(row=3, column=1, padx=5, pady=5)
+
+            ttk.Label(master, text="Driving Conditions").grid(row=4, column=0, sticky="e", padx=5, pady=5)
+            self.cond = tk.StringVar(value=self.row.conditions)
+            ttk.Entry(master, textvariable=self.cond).grid(row=4, column=1, padx=5, pady=5)
+
+            ttk.Label(master, text="Hazard").grid(row=5, column=0, sticky="ne", padx=5, pady=5)
+            self.haz = tk.Text(master, width=30, height=3)
+            self.haz.insert("1.0", self.row.hazard)
+            self.haz.grid(row=5, column=1, padx=5, pady=5)
+
+            ttk.Label(master, text="Safety Relevant").grid(row=6, column=0, sticky="e", padx=5, pady=5)
+            self.safety = tk.StringVar(value="Yes" if self.row.safety else "No")
+            ttk.Combobox(master, textvariable=self.safety, values=["Yes", "No"], state="readonly").grid(row=6, column=1, padx=5, pady=5)
+
+            ttk.Label(master, text="Rationale").grid(row=7, column=0, sticky="ne", padx=5, pady=5)
+            self.rat = tk.Text(master, width=30, height=3)
+            self.rat.insert("1.0", self.row.rationale)
+            self.rat.grid(row=7, column=1, padx=5, pady=5)
+
+            ttk.Label(master, text="Covered").grid(row=8, column=0, sticky="e", padx=5, pady=5)
+            self.cov = tk.StringVar(value="Yes" if self.row.covered else "No")
+            ttk.Combobox(master, textvariable=self.cov, values=["Yes", "No"], state="readonly").grid(row=8, column=1, padx=5, pady=5)
+
+            ttk.Label(master, text="Covered By").grid(row=9, column=0, sticky="e", padx=5, pady=5)
+            malfs = [e.malfunction for e in self.app.hazop_entries]
+            self.cov_by = tk.StringVar(value=self.row.covered_by)
+            ttk.Combobox(master, textvariable=self.cov_by, values=malfs, state="readonly").grid(row=9, column=1, padx=5, pady=5)
+
+        def apply(self):
+            self.row.function = self.func.get()
+            self.row.malfunction = self.mal.get()
+            self.row.mtype = self.typ.get()
+            self.row.scenario = self.scen.get()
+            self.row.conditions = self.cond.get()
+            self.row.hazard = self.haz.get("1.0", "end-1c")
+            self.row.safety = self.safety.get() == "Yes"
+            self.row.rationale = self.rat.get("1.0", "end-1c")
+            self.row.covered = self.cov.get() == "Yes"
+            self.row.covered_by = self.cov_by.get()
+
+    def add_row(self):
+        if not self.app.active_hazop:
+            messagebox.showwarning("Add", "Create a HAZOP first")
+            return
+        dlg = self.RowDialog(self)
+        if dlg.row.function:
+            self.app.hazop_entries.append(dlg.row)
+            self.refresh()
+
+    def edit_row(self):
+        sel = self.tree.focus()
+        if not sel:
+            return
+        idx = self.tree.index(sel)
+        row = self.app.hazop_entries[idx]
+        dlg = self.RowDialog(self, row)
+        self.refresh()
+
+    def del_row(self):
+        sel = self.tree.selection()
+        for iid in sel:
+            idx = self.tree.index(iid)
+            if idx < len(self.app.hazop_entries):
+                del self.app.hazop_entries[idx]
+        self.refresh()
+
+    def load_analysis(self):
+        if not self.app.reliability_analyses:
+            messagebox.showwarning("Load", "No saved analyses")
+            return
+        win = tk.Toplevel(self)
+        win.title("Select Analysis")
+        lb = tk.Listbox(win, height=8, width=40)
+        lb.pack(side=tk.LEFT, fill=tk.BOTH, expand=True)
+        for ra in self.app.reliability_analyses:
+            lb.insert(tk.END, ra.name)
+        def do_load():
+            sel = lb.curselection()
+            if not sel:
+                return
+            ra = self.app.reliability_analyses[sel[0]]
+            self.standard_var.set(ra.standard)
+            self.profile_var.set(ra.profile)
+            self.components = copy.deepcopy(ra.components)
+            self.app.reliability_total_fit = ra.total_fit
+            self.app.spfm = ra.spfm
+            self.app.lpfm = ra.lpfm
+            self.app.reliability_dc = ra.dc
+            win.destroy()
+            self.refresh_tree()
+            self.formula_label.config(
+                text=f"Total FIT: {ra.total_fit:.2f}  DC: {ra.dc:.2f}  SPFM: {ra.spfm:.2f}  LPFM: {ra.lpfm:.2f}"
+            )
+        ttk.Button(win, text="Load", command=do_load).pack(side=tk.RIGHT, padx=5, pady=5)
+
+    def save_analysis(self):
+        if not self.components:
+            messagebox.showwarning("Save", "No components defined")
+            return
+        name = simpledialog.askstring("Save Analysis", "Enter analysis name:")
+        if not name:
+            return
+        ra = ReliabilityAnalysis(
+            name,
+            self.standard_var.get(),
+            self.profile_var.get(),
+            copy.deepcopy(self.components),
+            self.app.reliability_total_fit,
+            self.app.spfm,
+            self.app.lpfm,
+            self.app.reliability_dc,
+        )
+        self.app.reliability_analyses.append(ra)
+        messagebox.showinfo("Save", "Analysis saved")
+
+
+class HaraWindow(tk.Toplevel):
+    COLS = [
+        "malfunction","hazard","severity","sev_rationale","controllability",
+        "cont_rationale","exposure","exp_rationale","asil","safety_goal"
+    ]
+
+    def __init__(self, app):
+        super().__init__(app.root)
+        self.app = app
+        self.title("HARA Analysis")
+        top = ttk.Frame(self)
+        top.pack(fill=tk.X)
+        ttk.Label(top, text="HARA:").pack(side=tk.LEFT)
+        self.doc_var = tk.StringVar()
+        self.doc_cb = ttk.Combobox(top, textvariable=self.doc_var, state="readonly")
+        self.doc_cb.pack(side=tk.LEFT, padx=2)
+        ttk.Button(top, text="New", command=self.new_doc).pack(side=tk.LEFT)
+        self.doc_cb.bind("<<ComboboxSelected>>", self.select_doc)
+        self.hazop_lbl = ttk.Label(top, text="")
+        self.hazop_lbl.pack(side=tk.LEFT, padx=10)
+        self.status_lbl = ttk.Label(top, text="")
+        self.status_lbl.pack(side=tk.LEFT, padx=10)
+
+        self.tree = ttk.Treeview(self, columns=self.COLS, show="headings")
+        for c in self.COLS:
+            self.tree.heading(c, text=c.replace("_"," ").title())
+            width = 200 if c == "hazard" else 120
+            self.tree.column(c, width=width)
+        self.tree.pack(fill=tk.BOTH, expand=True)
+        btn = ttk.Frame(self)
+        btn.pack(fill=tk.X)
+        ttk.Button(btn, text="Add", command=self.add_row).pack(side=tk.LEFT, padx=2, pady=2)
+        ttk.Button(btn, text="Edit", command=self.edit_row).pack(side=tk.LEFT, padx=2, pady=2)
+        ttk.Button(btn, text="Delete", command=self.del_row).pack(side=tk.LEFT, padx=2, pady=2)
+        self.refresh_docs()
+        self.refresh()
+
+    def refresh_docs(self):
+        self.app.update_hara_statuses()
+        names = [d.name for d in self.app.hara_docs]
+        # Explicitly configure the combobox values to ensure Tkinter updates
+        self.doc_cb.configure(values=names)
+        if self.app.active_hara:
+            self.doc_var.set(self.app.active_hara.name)
+            hazops = ", ".join(getattr(self.app.active_hara, "hazops", []))
+            self.hazop_lbl.config(text=f"HAZOPs: {hazops}")
+            self.status_lbl.config(text=f"Status: {getattr(self.app.active_hara, 'status', 'draft')}")
+
+        elif names:
+            self.doc_var.set(names[0])
+            doc = self.app.hara_docs[0]
+            hazops = ", ".join(getattr(doc, "hazops", []))
+            self.hazop_lbl.config(text=f"HAZOPs: {hazops}")
+            self.app.active_hara = doc
+            self.app.hara_entries = doc.entries
+            self.status_lbl.config(text=f"Status: {getattr(doc, 'status', 'draft')}")
+
+    def select_doc(self, *_):
+        name = self.doc_var.get()
+        for d in self.app.hara_docs:
+            if d.name == name:
+                self.app.active_hara = d
+                self.app.hara_entries = d.entries
+                hazops = ", ".join(getattr(d, "hazops", []))
+                self.hazop_lbl.config(text=f"HAZOPs: {hazops}")
+                self.status_lbl.config(text=f"Status: {getattr(d, 'status', 'draft')}")
+                break
+        self.refresh()
+
+    class NewHaraDialog(simpledialog.Dialog):
+        def __init__(self, parent, app):
+            self.app = app
+            super().__init__(parent, title="New HARA")
+
+        def body(self, master):
+            ttk.Label(master, text="Name").grid(row=0, column=0, sticky="e")
+            self.name_var = tk.StringVar()
+            ttk.Entry(master, textvariable=self.name_var).grid(row=0, column=1)
+            ttk.Label(master, text="HAZOPs").grid(row=1, column=0, sticky="ne")
+            names = [d.name for d in self.app.hazop_docs]
+            self.hazop_lb = tk.Listbox(master, selectmode="extended", height=5)
+            for n in names:
+                self.hazop_lb.insert(tk.END, n)
+            self.hazop_lb.grid(row=1, column=1)
+
+        def apply(self):
+            sel = [self.hazop_lb.get(i) for i in self.hazop_lb.curselection()]
+            self.result = (self.name_var.get(), sel)
+
+    def new_doc(self):
+        dlg = self.NewHaraDialog(self, self.app)
+        if not getattr(dlg, "result", None):
+            return
+        name, hazops = dlg.result
+        doc = HaraDoc(name, hazops, [], False, "draft")
+        self.app.hara_docs.append(doc)
+        self.app.active_hara = doc
+        self.app.hara_entries = doc.entries
+        self.status_lbl.config(text=f"Status: {doc.status}")
+        self.refresh_docs()
+        self.refresh()
+        self.app.update_views()
+
+    def refresh(self):
+        self.tree.delete(*self.tree.get_children())
+        for row in self.app.hara_entries:
+            vals = [
+                row.malfunction, row.hazard,
+                row.severity, row.sev_rationale,
+                row.controllability, row.cont_rationale,
+                row.exposure, row.exp_rationale,
+                row.asil, row.safety_goal
+            ]
+            self.tree.insert("", "end", values=vals)
+        self.app.sync_hara_to_safety_goals()
+
+    class RowDialog(simpledialog.Dialog):
+        def __init__(self, parent, app, row=None):
+            self.app = app
+            self.row = row or HaraEntry("","",1,"",1,"",1,"","QM","")
+            super().__init__(parent, title="Edit HARA Row")
+
+        def body(self, master):
+            hazop_names = []
+            if self.app.active_hara:
+                hazop_names = getattr(self.app.active_hara, "hazops", []) or []
+            malfs = set()
+            if not hazop_names:
+                hazop_names = [d.name for d in self.app.hazop_docs]
+            for hz_name in hazop_names:
+                hz = self.app.get_hazop_by_name(hz_name)
+                if hz:
+                    for e in hz.entries:
+                        if getattr(e, "safety", False):
+                            malfs.add(e.malfunction)
+            malfs = sorted(malfs)
+            goals = [te.safety_goal_description or (te.user_name or f"SG {te.unique_id}") for te in self.app.top_events]
+            ttk.Label(master, text="Malfunction").grid(row=0,column=0,sticky="e")
+            self.mal_var = tk.StringVar(value=self.row.malfunction)
+            ttk.Combobox(master, textvariable=self.mal_var, values=malfs, state="readonly").grid(row=0,column=1)
+            ttk.Label(master, text="Hazard").grid(row=1,column=0,sticky="ne")
+            self.haz = tk.Text(master, width=30, height=3)
+            self.haz.insert("1.0", self.row.hazard)
+            self.haz.grid(row=1,column=1)
+            ttk.Label(master, text="Severity").grid(row=2,column=0,sticky="e")
+            self.sev_var = tk.StringVar(value=str(self.row.severity))
+            sev_cb = ttk.Combobox(master, textvariable=self.sev_var, values=["1","2","3"], state="readonly")
+            sev_cb.grid(row=2,column=1)
+            ttk.Label(master, text="Severity Rationale").grid(row=3,column=0,sticky="e")
+            self.sev_rat = tk.Entry(master)
+            self.sev_rat.insert(0, self.row.sev_rationale)
+            self.sev_rat.grid(row=3,column=1)
+            ttk.Label(master, text="Controllability").grid(row=4,column=0,sticky="e")
+            self.cont_var = tk.StringVar(value=str(self.row.controllability))
+            cont_cb = ttk.Combobox(master, textvariable=self.cont_var, values=["1","2","3"], state="readonly")
+            cont_cb.grid(row=4,column=1)
+            ttk.Label(master, text="Controllability Rationale").grid(row=5,column=0,sticky="e")
+            self.cont_rat = tk.Entry(master)
+            self.cont_rat.insert(0, self.row.cont_rationale)
+            self.cont_rat.grid(row=5,column=1)
+            ttk.Label(master, text="Exposure").grid(row=6,column=0,sticky="e")
+            self.exp_var = tk.StringVar(value=str(self.row.exposure))
+            exp_cb = ttk.Combobox(master, textvariable=self.exp_var, values=["1","2","3","4"], state="readonly")
+            exp_cb.grid(row=6,column=1)
+            ttk.Label(master, text="Exposure Rationale").grid(row=7,column=0,sticky="e")
+            self.exp_rat = tk.Entry(master)
+            self.exp_rat.insert(0, self.row.exp_rationale)
+            self.exp_rat.grid(row=7,column=1)
+            ttk.Label(master, text="ASIL").grid(row=8,column=0,sticky="e")
+            self.asil_var = tk.StringVar(value=self.row.asil)
+            asil_lbl = ttk.Label(master, textvariable=self.asil_var)
+            asil_lbl.grid(row=8,column=1)
+            ttk.Label(master, text="Safety Goal").grid(row=9,column=0,sticky="e")
+            self.sg_var = tk.StringVar(value=self.row.safety_goal)
+            ttk.Combobox(master, textvariable=self.sg_var, values=goals, state="readonly").grid(row=9,column=1)
+
+            def recalc(_=None):
+                try:
+                    s = int(self.sev_var.get())
+                    c = int(self.cont_var.get())
+                    e = int(self.exp_var.get())
+                except ValueError:
+                    self.asil_var.set("QM")
+                    return
+                self.asil_var.set(calc_asil(s,c,e))
+
+            sev_cb.bind("<<ComboboxSelected>>", recalc)
+            cont_cb.bind("<<ComboboxSelected>>", recalc)
+            exp_cb.bind("<<ComboboxSelected>>", recalc)
+            recalc()
+
+        def apply(self):
+            self.row.malfunction = self.mal_var.get()
+            self.row.hazard = self.haz.get("1.0", "end-1c")
+            self.row.severity = int(self.sev_var.get())
+            self.row.sev_rationale = self.sev_rat.get()
+            self.row.controllability = int(self.cont_var.get())
+            self.row.cont_rationale = self.cont_rat.get()
+            self.row.exposure = int(self.exp_var.get())
+            self.row.exp_rationale = self.exp_rat.get()
+            self.row.asil = self.asil_var.get()
+            self.row.safety_goal = self.sg_var.get()
+
+    def add_row(self):
+        if not self.app.active_hara:
+            messagebox.showwarning("Add", "Create a HARA first")
+            return
+        dlg = self.RowDialog(self, self.app)
+        self.app.hara_entries.append(dlg.row)
+        if self.app.active_hara:
+            self.app.active_hara.status = "draft"
+            self.app.active_hara.approved = False
+            self.app.invalidate_reviews_for_hara(self.app.active_hara.name)
+            self.status_lbl.config(text=f"Status: {self.app.active_hara.status}")
+        self.refresh()
+
+    def edit_row(self):
+        sel = self.tree.focus()
+        if not sel:
+            return
+        idx = self.tree.index(sel)
+        dlg = self.RowDialog(self, self.app, self.app.hara_entries[idx])
+        if self.app.active_hara:
+            self.app.active_hara.status = "draft"
+            self.app.active_hara.approved = False
+            self.app.invalidate_reviews_for_hara(self.app.active_hara.name)
+            self.status_lbl.config(text=f"Status: {self.app.active_hara.status}")
+        self.refresh()
+
+    def del_row(self):
+        sel = self.tree.selection()
+        for iid in sel:
+            idx = self.tree.index(iid)
+            if idx < len(self.app.hara_entries):
+                del self.app.hara_entries[idx]
+        if self.app.active_hara:
+            self.app.active_hara.status = "draft"
+            self.app.active_hara.approved = False
+            self.app.invalidate_reviews_for_hara(self.app.active_hara.name)
+            self.status_lbl.config(text=f"Status: {self.app.active_hara.status}")
+        self.refresh()
+
+    def approve_doc(self):
+        if not self.app.active_hara:
+            return
+        self.app.active_hara.status = "closed"
+        self.app.active_hara.approved = True
+        self.app.update_hara_statuses()
+        self.app.ensure_asil_consistency()
+        self.app.update_views()
+        messagebox.showinfo("HARA", "HARA approved")
+
+
+class TC2FIWindow(tk.Toplevel):
+    COLS = [
+        "id",
+        "known_use_case",
+        "occurrence",
+        "impacted_function",
+        "arch_elements",
+        "interfaces",
+        "functional_insufficiency",
+        "vehicle_effect",
+        "severity",
+        "design_measures",
+        "verification",
+        "measure_effectiveness",
+        "scene",
+        "scenario",
+        "driver_behavior",
+        "triggering_condition",
+        "tc_effect",
+        "mitigation",
+        "acceptance",
+    ]
+
+    def __init__(self, app):
+        super().__init__(app.root)
+        self.app = app
+        self.title("TC2FI Analysis")
+        top = ttk.Frame(self)
+        top.pack(fill=tk.X)
+        ttk.Label(top, text="TC2FI:").pack(side=tk.LEFT)
+        self.doc_var = tk.StringVar()
+        self.doc_cb = ttk.Combobox(top, textvariable=self.doc_var, state="readonly")
+        self.doc_cb.pack(side=tk.LEFT, padx=2)
+        ttk.Button(top, text="New", command=self.new_doc).pack(side=tk.LEFT)
+        ttk.Button(top, text="Rename", command=self.rename_doc).pack(side=tk.LEFT)
+        ttk.Button(top, text="Delete", command=self.delete_doc).pack(side=tk.LEFT)
+        self.doc_cb.bind("<<ComboboxSelected>>", self.select_doc)
+
+        self.geometry("800x400")
+        tree_frame = ttk.Frame(self)
+        tree_frame.pack(fill=tk.BOTH, expand=True)
+        style = ttk.Style(self)
+        style.configure("TC2FI.Treeview", rowheight=80)
+        self.tree = ttk.Treeview(
+            tree_frame, columns=self.COLS, show="headings", style="TC2FI.Treeview"
+        )
+        vsb = ttk.Scrollbar(tree_frame, orient="vertical", command=self.tree.yview)
+        hsb = ttk.Scrollbar(tree_frame, orient="horizontal", command=self.tree.xview)
+        self.tree.configure(yscrollcommand=vsb.set, xscrollcommand=hsb.set)
+        for c in self.COLS:
+            self.tree.heading(c, text=c.replace("_", " ").title())
+            self.tree.column(c, width=120)
+        self.tree.grid(row=0, column=0, sticky="nsew")
+        vsb.grid(row=0, column=1, sticky="ns")
+        hsb.grid(row=1, column=0, sticky="ew")
+        tree_frame.grid_columnconfigure(0, weight=1)
+        tree_frame.grid_rowconfigure(0, weight=1)
+        self.tree.bind("<Double-1>", lambda e: self.edit_row())
+        btn = ttk.Frame(self)
+        btn.pack()
+        ttk.Button(btn, text="Add", command=self.add_row).pack(side=tk.LEFT, padx=2, pady=2)
+        ttk.Button(btn, text="Edit", command=self.edit_row).pack(side=tk.LEFT, padx=2, pady=2)
+        ttk.Button(btn, text="Delete", command=self.del_row).pack(side=tk.LEFT, padx=2, pady=2)
+        ttk.Button(btn, text="Export CSV", command=self.export_csv).pack(side=tk.LEFT, padx=2, pady=2)
+        self.refresh_docs()
+        self.refresh()
+
+    def refresh(self):
+        self.tree.delete(*self.tree.get_children())
+        for row in self.app.tc2fi_entries:
+            vals = [_wrap_val(row.get(k, "")) for k in self.COLS]
+            self.tree.insert("", "end", values=vals)
+
+    class RowDialog(simpledialog.Dialog):
+        def __init__(self, parent, app, data=None):
+            self.app = app
+            default = {k: "" for k in TC2FIWindow.COLS}
+            self.data = data or default
+            super().__init__(parent, title="Edit Row")
+
+        def body(self, master):
+            tc_names = [n.user_name or f"TC {n.unique_id}" for n in self.app.get_all_triggering_conditions()]
+            fi_names = [n.user_name or f"FI {n.unique_id}" for n in self.app.get_all_functional_insufficiencies()]
+            func_names = self.app.get_all_function_names()
+            comp_names = self.app.get_all_component_names()
+            scen_names = self.app.get_all_scenario_names()
+            scene_names = self.app.get_all_scenery_names()
+            self.widgets = {}
+            r = 0
+
+            def refresh_funcs(*_):
+                comp = self.widgets.get("arch_elements")
+                if isinstance(comp, tk.StringVar):
+                    opts = sorted({e.function for e in self.app.hazop_entries if not comp.get() or e.component == comp.get()})
+                else:
+                    opts = func_names
+                if "impacted_function" in self.widgets:
+                    w = self.widgets["impacted_function_widget"]
+                    w["values"] = opts
+
+            for col in TC2FIWindow.COLS:
+                ttk.Label(master, text=col.replace("_", " ").title()).grid(row=r, column=0, sticky="e", padx=5, pady=2)
+                if col == "functional_insufficiency":
+                    var = tk.StringVar(value=self.data.get(col, ""))
+                    cb = ttk.Combobox(master, textvariable=var, values=fi_names, state="readonly")
+                    cb.grid(row=r, column=1, padx=5, pady=2)
+                    self.widgets[col] = var
+                elif col == "triggering_condition":
+                    var = tk.StringVar(value=self.data.get(col, ""))
+                    cb = ttk.Combobox(master, textvariable=var, values=tc_names, state="readonly")
+                    cb.grid(row=r, column=1, padx=5, pady=2)
+                    self.widgets[col] = var
+                elif col == "impacted_function":
+                    var = tk.StringVar(value=self.data.get(col, ""))
+                    cb = ttk.Combobox(master, textvariable=var, values=func_names, state="readonly")
+                    cb.grid(row=r, column=1, padx=5, pady=2)
+                    self.widgets[col] = var
+                    self.widgets["impacted_function_widget"] = cb
+                elif col == "arch_elements":
+                    var = tk.StringVar(value=self.data.get(col, ""))
+                    cb = ttk.Combobox(master, textvariable=var, values=comp_names, state="readonly")
+                    cb.grid(row=r, column=1, padx=5, pady=2)
+                    cb.bind("<<ComboboxSelected>>", refresh_funcs)
+                    self.widgets[col] = var
+                elif col == "scene":
+                    var = tk.StringVar(value=self.data.get(col, ""))
+                    cb = ttk.Combobox(master, textvariable=var, values=scene_names, state="readonly")
+                    cb.grid(row=r, column=1, padx=5, pady=2)
+                    self.widgets[col] = var
+                elif col == "scenario":
+                    var = tk.StringVar(value=self.data.get(col, ""))
+                    cb = ttk.Combobox(master, textvariable=var, values=scen_names, state="readonly")
+                    cb.grid(row=r, column=1, padx=5, pady=2)
+                    self.widgets[col] = var
+                elif col == "severity":
+                    var = tk.StringVar(value=self.data.get(col, ""))
+                    cb = ttk.Combobox(master, textvariable=var, values=["1", "2", "3"], state="readonly")
+                    cb.grid(row=r, column=1, padx=5, pady=2)
+                    self.widgets[col] = var
+                else:
+                    txt = tk.Text(master, width=25, height=2, wrap="word")
+                    txt.insert("1.0", self.data.get(col, ""))
+                    txt.grid(row=r, column=1, padx=5, pady=2)
+                    self.widgets[col] = txt
+                r += 1
+            refresh_funcs()
+
+        def apply(self):
+            for col, widget in self.widgets.items():
+                if isinstance(widget, tk.Entry):
+                    self.data[col] = widget.get()
+                elif isinstance(widget, tk.Text):
+                    self.data[col] = widget.get("1.0", "end-1c")
+                else:
+                    self.data[col] = widget.get()
+
+            self.result = True
+    def add_row(self):
+        dlg = self.RowDialog(self, self.app)
+        if getattr(dlg, "result", None):
+            self.app.tc2fi_entries.append(dlg.data)
+            self.refresh()
+
+    def edit_row(self):
+        sel = self.tree.focus()
+        if not sel:
+            return
+        idx = self.tree.index(sel)
+        data = self.app.tc2fi_entries[idx]
+        dlg = self.RowDialog(self, self.app, data)
+        if getattr(dlg, "result", None):
+            self.refresh()
+
+    def del_row(self):
+        sel = self.tree.selection()
+        for iid in sel:
+            idx = self.tree.index(iid)
+            if idx < len(self.app.tc2fi_entries):
+                del self.app.tc2fi_entries[idx]
+        self.refresh()
+
+    def export_csv(self):
+        path = filedialog.asksaveasfilename(defaultextension=".csv", filetypes=[("CSV", "*.csv")])
+        if not path:
+            return
+        with open(path, "w", newline="") as f:
+            w = csv.writer(f)
+            w.writerow(self.COLS)
+            for r in self.app.tc2fi_entries:
+                w.writerow([r.get(k, "") for k in self.COLS])
+        messagebox.showinfo("Export", "TC2FI exported")
+
+    def refresh_docs(self):
+        names = [d.name for d in self.app.tc2fi_docs]
+        self.doc_cb.configure(values=names)
+        if self.app.active_tc2fi:
+            self.doc_var.set(self.app.active_tc2fi.name)
+        elif names:
+            self.doc_var.set(names[0])
+
+    def select_doc(self, *_):
+        name = self.doc_var.get()
+        for d in self.app.tc2fi_docs:
+            if d.name == name:
+                self.app.active_tc2fi = d
+                self.app.tc2fi_entries = d.entries
+                break
+        self.refresh()
+
+    def new_doc(self):
+        name = simpledialog.askstring("New TC2FI", "Name:")
+        if not name:
+            return
+        doc = TC2FIDoc(name, [])
+        self.app.tc2fi_docs.append(doc)
+        self.app.active_tc2fi = doc
+        self.app.tc2fi_entries = doc.entries
+        self.refresh_docs()
+        self.refresh()
+        self.app.update_views()
+
+    def rename_doc(self):
+        if not self.app.active_tc2fi:
+            return
+        name = simpledialog.askstring(
+            "Rename TC2FI", "Name:", initialvalue=self.app.active_tc2fi.name
+        )
+        if not name:
+            return
+        self.app.active_tc2fi.name = name
+        self.refresh_docs()
+        self.app.update_views()
+
+    def delete_doc(self):
+        doc = self.app.active_tc2fi
+        if not doc:
+            return
+        if not messagebox.askyesno("Delete", f"Delete TC2FI '{doc.name}'?"):
+            return
+        self.app.tc2fi_docs.remove(doc)
+        if self.app.tc2fi_docs:
+            self.app.active_tc2fi = self.app.tc2fi_docs[0]
+        else:
+            self.app.active_tc2fi = None
+        self.app.tc2fi_entries = (
+            self.app.active_tc2fi.entries if self.app.active_tc2fi else []
+        )
+        self.refresh_docs()
+        self.refresh()
+        self.app.update_views()
+
+class HazardExplorerWindow(tk.Toplevel):
+    """Read-only list of hazards per HARA."""
+
+    def __init__(self, app):
+        super().__init__(app.root)
+        self.app = app
+        self.title("Hazard Explorer")
+
+        columns = ("HARA", "Malfunction", "Hazard")
+        self.tree = ttk.Treeview(self, columns=columns, show="headings")
+        for c in columns:
+            self.tree.heading(c, text=c)
+            width = 200 if c == "Hazard" else 120
+            self.tree.column(c, width=width)
+        self.tree.pack(fill=tk.BOTH, expand=True)
+        ttk.Button(self, text="Export CSV", command=self.export_csv).pack(pady=5)
+        self.refresh()
+
+    def refresh(self):
+        self.tree.delete(*self.tree.get_children())
+        for doc in self.app.hara_docs:
+            for e in doc.entries:
+                self.tree.insert(
+                    "",
+                    "end",
+                    values=(doc.name, e.malfunction, getattr(e, "hazard", "")),
+                )
+
+    def export_csv(self):
+        path = filedialog.asksaveasfilename(defaultextension=".csv", filetypes=[("CSV", "*.csv")])
+        if not path:
+            return
+        with open(path, "w", newline="") as f:
+            w = csv.writer(f)
+            w.writerow(["HARA", "Malfunction", "Hazard"])
+            for iid in self.tree.get_children():
+                w.writerow(self.tree.item(iid, "values"))
+        messagebox.showinfo("Export", "Hazards exported")